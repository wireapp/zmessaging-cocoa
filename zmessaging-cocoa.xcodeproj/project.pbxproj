// !$*UTF8*$!
{
	archiveVersion = 1;
	classes = {
	};
	objectVersion = 46;
	objects = {

/* Begin PBXBuildFile section */
		092083401BA95EE100F82B29 /* UserClientRequestFactory.swift in Sources */ = {isa = PBXBuildFile; fileRef = 0920833F1BA95EE100F82B29 /* UserClientRequestFactory.swift */; };
		0920C4DA1B305FF500C55728 /* UserSessionGiphyRequestStateTests.swift in Sources */ = {isa = PBXBuildFile; fileRef = 0920C4D81B305FF500C55728 /* UserSessionGiphyRequestStateTests.swift */; };
		0932EA461AE5514100D1BFD1 /* ZMPhoneNumberVerificationTranscoder.h in Headers */ = {isa = PBXBuildFile; fileRef = 0932EA431AE5514100D1BFD1 /* ZMPhoneNumberVerificationTranscoder.h */; };
		0932EA481AE5514100D1BFD1 /* ZMPhoneNumberVerificationTranscoder.m in Sources */ = {isa = PBXBuildFile; fileRef = 0932EA441AE5514100D1BFD1 /* ZMPhoneNumberVerificationTranscoder.m */; };
		0932EA4D1AE6952A00D1BFD1 /* ZMAuthenticationStatus.h in Headers */ = {isa = PBXBuildFile; fileRef = 54F7217319A5F0C5009A8AF5 /* ZMAuthenticationStatus.h */; settings = {ATTRIBUTES = (Public, ); }; };
		093694451BA9633300F36B3A /* UserClientRequestFactoryTests.swift in Sources */ = {isa = PBXBuildFile; fileRef = 093694441BA9633300F36B3A /* UserClientRequestFactoryTests.swift */; };
		094CDBED1B84D0A1004AD7BF /* ZMUnauthenticatedBackgroundState.h in Headers */ = {isa = PBXBuildFile; fileRef = 3EDDBB9B1A5ACEDE00A87E06 /* ZMUnauthenticatedBackgroundState.h */; };
		094CDBEE1B84D0A1004AD7BF /* ZMBackgroundFetch.h in Headers */ = {isa = PBXBuildFile; fileRef = 3E4844BD1A94D74E00EF1E27 /* ZMBackgroundFetch.h */; };
		09531F161AE960E300B8556A /* ZMLoginCodeRequestTranscoder.h in Headers */ = {isa = PBXBuildFile; fileRef = 09531F131AE960E300B8556A /* ZMLoginCodeRequestTranscoder.h */; };
		09531F181AE960E300B8556A /* ZMLoginCodeRequestTranscoder.m in Sources */ = {isa = PBXBuildFile; fileRef = 09531F141AE960E300B8556A /* ZMLoginCodeRequestTranscoder.m */; };
		09531F1C1AE9644800B8556A /* ZMLoginCodeRequestTranscoderTests.m in Sources */ = {isa = PBXBuildFile; fileRef = 09531F1A1AE9644800B8556A /* ZMLoginCodeRequestTranscoderTests.m */; };
		097E36AA1B7A58570039CC4C /* ZMCSystem.framework in Frameworks */ = {isa = PBXBuildFile; fileRef = 097E36A91B7A58280039CC4C /* ZMCSystem.framework */; };
		098CFBB81B7B9B47000B02B1 /* ZMTesting.framework in Frameworks */ = {isa = PBXBuildFile; fileRef = 098CFBB71B7B9B3F000B02B1 /* ZMTesting.framework */; };
		098CFBB91B7B9B61000B02B1 /* ZMTesting.framework in Frameworks */ = {isa = PBXBuildFile; fileRef = 098CFBB71B7B9B3F000B02B1 /* ZMTesting.framework */; };
		098CFBBB1B7B9C94000B02B1 /* BaseTestSwiftHelpers.swift in Sources */ = {isa = PBXBuildFile; fileRef = 098CFBBA1B7B9C94000B02B1 /* BaseTestSwiftHelpers.swift */; };
		09914E531BD6613D00C10BF8 /* ZMDecodedAPSMessageTest.m in Sources */ = {isa = PBXBuildFile; fileRef = 09914E521BD6613D00C10BF8 /* ZMDecodedAPSMessageTest.m */; };
		0994E1D61B8354E400A51721 /* ZMLocalizable.strings in Resources */ = {isa = PBXBuildFile; fileRef = 3E4CE69219657F0100939CEF /* ZMLocalizable.strings */; };
		09B7308D1B301F0200A5CCC9 /* ZMUserSession+Proxy.m in Sources */ = {isa = PBXBuildFile; fileRef = 09B730891B301F0200A5CCC9 /* ZMUserSession+Proxy.m */; };
		09B730961B3045E400A5CCC9 /* ProxiedRequestStatusTests.swift in Sources */ = {isa = PBXBuildFile; fileRef = 09B730941B3045E400A5CCC9 /* ProxiedRequestStatusTests.swift */; };
		09B978FE1B679F4B00A30B38 /* OCMock.framework in Frameworks */ = {isa = PBXBuildFile; fileRef = 09B978F31B679B6200A30B38 /* OCMock.framework */; };
		09B978FF1B679F5D00A30B38 /* OCMock.framework in Frameworks */ = {isa = PBXBuildFile; fileRef = 09B978F31B679B6200A30B38 /* OCMock.framework */; };
		09BA924C1BD55FA5000DC962 /* UserClientRequestStrategyTests.swift in Sources */ = {isa = PBXBuildFile; fileRef = 0920833C1BA84F3100F82B29 /* UserClientRequestStrategyTests.swift */; };
		09BCDB8E1BCE7F000020DCC7 /* ZMAPSMessageDecoder.h in Headers */ = {isa = PBXBuildFile; fileRef = 09BCDB8C1BCE7F000020DCC7 /* ZMAPSMessageDecoder.h */; settings = {ATTRIBUTES = (Public, ); }; };
		09BCDB8F1BCE7F000020DCC7 /* ZMAPSMessageDecoder.m in Sources */ = {isa = PBXBuildFile; fileRef = 09BCDB8D1BCE7F000020DCC7 /* ZMAPSMessageDecoder.m */; };
		09C77C531BA6C77000E2163F /* UserClientRequestStrategy.swift in Sources */ = {isa = PBXBuildFile; fileRef = 09C77C521BA6C77000E2163F /* UserClientRequestStrategy.swift */; };
		09CC4AAA1B7C884900201C63 /* libz.dylib in Frameworks */ = {isa = PBXBuildFile; fileRef = 09CC4AA91B7C884900201C63 /* libz.dylib */; };
		09CC4AAC1B7C885100201C63 /* libbz2.dylib in Frameworks */ = {isa = PBXBuildFile; fileRef = 09CC4AAB1B7C885100201C63 /* libbz2.dylib */; };
		09CC4AAE1B7C885800201C63 /* libc++.dylib in Frameworks */ = {isa = PBXBuildFile; fileRef = 09CC4AAD1B7C885800201C63 /* libc++.dylib */; };
		09CC4ADE1B7D076700201C63 /* ZMEnvironmentsSetup.h in Headers */ = {isa = PBXBuildFile; fileRef = 09CC4ADC1B7D076700201C63 /* ZMEnvironmentsSetup.h */; };
		09CC4ADF1B7D076700201C63 /* ZMEnvironmentsSetup.m in Sources */ = {isa = PBXBuildFile; fileRef = 09CC4ADD1B7D076700201C63 /* ZMEnvironmentsSetup.m */; };
		09D7A88A1AE7E591008F190C /* ZMPhoneNumberVerificationTranscoderTests.m in Sources */ = {isa = PBXBuildFile; fileRef = 09D7A8881AE7E591008F190C /* ZMPhoneNumberVerificationTranscoderTests.m */; };
		09D7CE641AE94D4200CC5F45 /* ZMCredentials+Internal.h in Headers */ = {isa = PBXBuildFile; fileRef = 09D7CE621AE94D4200CC5F45 /* ZMCredentials+Internal.h */; };
		09E393B31BAAABCC00F3EA1B /* ZMAuthenticationStatus_Internal.h in Headers */ = {isa = PBXBuildFile; fileRef = 09E393B21BAAABCC00F3EA1B /* ZMAuthenticationStatus_Internal.h */; };
		09E393BB1BAB0BB500F3EA1B /* ZMUserSession+OTR.h in Headers */ = {isa = PBXBuildFile; fileRef = 09E393B91BAB0BB500F3EA1B /* ZMUserSession+OTR.h */; settings = {ATTRIBUTES = (Public, ); }; };
		09E393BE1BAB0C2A00F3EA1B /* ZMUserSession+OTR.m in Sources */ = {isa = PBXBuildFile; fileRef = 09E393BD1BAB0C2A00F3EA1B /* ZMUserSession+OTR.m */; };
		160195611E30C9CF00ACBFAC /* ZMLocalNotificationDispatcherCallingTests.swift in Sources */ = {isa = PBXBuildFile; fileRef = 160195601E30C9CF00ACBFAC /* ZMLocalNotificationDispatcherCallingTests.swift */; };
		16063CED1BD11FC90097F62C /* ZMSearchRequest.h in Headers */ = {isa = PBXBuildFile; fileRef = 16063CEC1BD11F450097F62C /* ZMSearchRequest.h */; settings = {ATTRIBUTES = (Public, ); }; };
		16063CEF1BD120180097F62C /* ZMSearchRequest.m in Sources */ = {isa = PBXBuildFile; fileRef = 16063CEE1BD120180097F62C /* ZMSearchRequest.m */; };
		16063CF21BD4F46B0097F62C /* ZMSearchRequest+Internal.h in Headers */ = {isa = PBXBuildFile; fileRef = 16063CF01BD4F46B0097F62C /* ZMSearchRequest+Internal.h */; };
		1618B40F1DE5F0A6003F015C /* VoiceChannelV2+CallActionsInternal.swift in Sources */ = {isa = PBXBuildFile; fileRef = 1618B40E1DE5F0A6003F015C /* VoiceChannelV2+CallActionsInternal.swift */; };
		1618B4101DE5FAD4003F015C /* ZMUserSession+Internal.h in Headers */ = {isa = PBXBuildFile; fileRef = 3EC2357F192B617700B72C21 /* ZMUserSession+Internal.h */; };
		1621D2711D770FB1007108C2 /* ZMSyncStateDelegate.h in Headers */ = {isa = PBXBuildFile; fileRef = 1621D2701D770FB1007108C2 /* ZMSyncStateDelegate.h */; };
		164B8C211E254AD00060AB26 /* WireCallCenterV3Mock.swift in Sources */ = {isa = PBXBuildFile; fileRef = 165D3A1A1E1D43870052E654 /* WireCallCenterV3Mock.swift */; };
		1659114D1DEF1DA3007FA847 /* ZMLocalNotificationForCallState.swift in Sources */ = {isa = PBXBuildFile; fileRef = 1659114C1DEF1DA3007FA847 /* ZMLocalNotificationForCallState.swift */; };
		1659114F1DEF1F6E007FA847 /* ZMLocalNotificationDispatcher+Calling.swift in Sources */ = {isa = PBXBuildFile; fileRef = 1659114E1DEF1F6E007FA847 /* ZMLocalNotificationDispatcher+Calling.swift */; };
		165911531DEF38EC007FA847 /* CallStateObserver.swift in Sources */ = {isa = PBXBuildFile; fileRef = 165911521DEF38EC007FA847 /* CallStateObserver.swift */; };
		165911571DF18B37007FA847 /* ZMCallKitDelegate+WireCallCenter.swift in Sources */ = {isa = PBXBuildFile; fileRef = 165911561DF18B37007FA847 /* ZMCallKitDelegate+WireCallCenter.swift */; };
		165911591DF18E9A007FA847 /* ZMCallKitDelegate+Internal.h in Headers */ = {isa = PBXBuildFile; fileRef = 165911581DF18DBA007FA847 /* ZMCallKitDelegate+Internal.h */; settings = {ATTRIBUTES = (Public, ); }; };
		165D3A151E1D3EF30052E654 /* WireCallCenterV3.swift in Sources */ = {isa = PBXBuildFile; fileRef = 165D3A141E1D3EF30052E654 /* WireCallCenterV3.swift */; };
		165D3A211E1D43870052E654 /* VoiceChannelV3.swift in Sources */ = {isa = PBXBuildFile; fileRef = 165D3A171E1D43870052E654 /* VoiceChannelV3.swift */; };
		165D3A221E1D43870052E654 /* VoiceChannel.swift in Sources */ = {isa = PBXBuildFile; fileRef = 165D3A181E1D43870052E654 /* VoiceChannel.swift */; };
		165D3A231E1D43870052E654 /* VoiceChannelRouter.swift in Sources */ = {isa = PBXBuildFile; fileRef = 165D3A191E1D43870052E654 /* VoiceChannelRouter.swift */; };
		165D3A251E1D43870052E654 /* VoiceChannelV2.m in Sources */ = {isa = PBXBuildFile; fileRef = 165D3A1B1E1D43870052E654 /* VoiceChannelV2.m */; };
		165D3A261E1D43870052E654 /* VoiceChannelV2+Internal.h in Headers */ = {isa = PBXBuildFile; fileRef = 165D3A1C1E1D43870052E654 /* VoiceChannelV2+Internal.h */; settings = {ATTRIBUTES = (Public, ); }; };
		165D3A281E1D43870052E654 /* CallingInitialisationNotification.swift in Sources */ = {isa = PBXBuildFile; fileRef = 165D3A1E1E1D43870052E654 /* CallingInitialisationNotification.swift */; };
		165D3A291E1D43870052E654 /* VoiceChannelV2+Testing.h in Headers */ = {isa = PBXBuildFile; fileRef = 165D3A1F1E1D43870052E654 /* VoiceChannelV2+Testing.h */; };
		165D3A3D1E1D60520052E654 /* ZMConversation+VoiceChannel.swift in Sources */ = {isa = PBXBuildFile; fileRef = 165D3A3C1E1D60520052E654 /* ZMConversation+VoiceChannel.swift */; };
		165D3A421E1E94490052E654 /* VoiceChannelRouterTests.swift in Sources */ = {isa = PBXBuildFile; fileRef = 165D3A3F1E1E64580052E654 /* VoiceChannelRouterTests.swift */; };
		165D3A431E1E94890052E654 /* CallingInitalisationNotificationTests.swift in Sources */ = {isa = PBXBuildFile; fileRef = 165D3A3E1E1E64580052E654 /* CallingInitalisationNotificationTests.swift */; };
		166A8BF31E015F3B00F5EEEA /* WireCallCenterV3Factory.swift in Sources */ = {isa = PBXBuildFile; fileRef = 166A8BF21E015F3B00F5EEEA /* WireCallCenterV3Factory.swift */; };
		166A8BF91E02C7D500F5EEEA /* ZMHotFix+PendingChanges.swift in Sources */ = {isa = PBXBuildFile; fileRef = 166A8BF81E02C7D500F5EEEA /* ZMHotFix+PendingChanges.swift */; };
		166A8C001E0941DB00F5EEEA /* WireCallCenterV2.swift in Sources */ = {isa = PBXBuildFile; fileRef = 166A8BFF1E0941DB00F5EEEA /* WireCallCenterV2.swift */; };
		166A8C021E0D634700F5EEEA /* WireCallCenter.swift in Sources */ = {isa = PBXBuildFile; fileRef = 166A8C011E0D634700F5EEEA /* WireCallCenter.swift */; };
		1671F9FF1E2FAF50009F3150 /* ZMLocalNotificationForCallEventTests.swift in Sources */ = {isa = PBXBuildFile; fileRef = 1671F9FE1E2FAF50009F3150 /* ZMLocalNotificationForCallEventTests.swift */; };
		16C22BA41BF4D5D7007099D9 /* NSError+ZMUserSessionInternal.h in Headers */ = {isa = PBXBuildFile; fileRef = 3E05F254192A50CC00F22D80 /* NSError+ZMUserSessionInternal.h */; settings = {ATTRIBUTES = (Public, ); }; };
		16D3FCDD1E323D180052A535 /* WireCallCenterV2Tests.swift in Sources */ = {isa = PBXBuildFile; fileRef = 16D3FCDC1E323D180052A535 /* WireCallCenterV2Tests.swift */; };
		16D3FCDF1E365ABC0052A535 /* CallStateObserverTests.swift in Sources */ = {isa = PBXBuildFile; fileRef = 16D3FCDE1E365ABC0052A535 /* CallStateObserverTests.swift */; };
		16D3FCE31E37582E0052A535 /* CallingProtocolStrategy.h in Headers */ = {isa = PBXBuildFile; fileRef = 16D3FCE21E3757CA0052A535 /* CallingProtocolStrategy.h */; settings = {ATTRIBUTES = (Public, ); }; };
		16D3FCE51E37A8050052A535 /* NSManagedObjectContext+ServerTimeDelta.swift in Sources */ = {isa = PBXBuildFile; fileRef = 16D3FCE41E37A8050052A535 /* NSManagedObjectContext+ServerTimeDelta.swift */; };
		16D3FCFE1E3932FD0052A535 /* VoiceChannelV2.h in Headers */ = {isa = PBXBuildFile; fileRef = 16D3FCFB1E3932FD0052A535 /* VoiceChannelV2.h */; settings = {ATTRIBUTES = (Public, ); }; };
		16D3FCFF1E3932FD0052A535 /* VoiceChannelV2+CallFlow.h in Headers */ = {isa = PBXBuildFile; fileRef = 16D3FCFC1E3932FD0052A535 /* VoiceChannelV2+CallFlow.h */; settings = {ATTRIBUTES = (Public, ); }; };
		16D3FD001E3932FD0052A535 /* VoiceChannelV2+VideoCalling.h in Headers */ = {isa = PBXBuildFile; fileRef = 16D3FCFD1E3932FD0052A535 /* VoiceChannelV2+VideoCalling.h */; settings = {ATTRIBUTES = (Public, ); }; };
		16D3FD021E3A5C0D0052A535 /* ZMConversationVoiceChannelRouterTests.swift in Sources */ = {isa = PBXBuildFile; fileRef = 16D3FD011E3A5C0D0052A535 /* ZMConversationVoiceChannelRouterTests.swift */; };
		16DABFAE1DCF98D3001973E3 /* CallingRequestStrategy.swift in Sources */ = {isa = PBXBuildFile; fileRef = 16DABFAD1DCF98D3001973E3 /* CallingRequestStrategy.swift */; };
		16DCAD671B0F9447008C1DD9 /* NSURL+LaunchOptions.h in Headers */ = {isa = PBXBuildFile; fileRef = 16DCAD641B0F9447008C1DD9 /* NSURL+LaunchOptions.h */; };
		16DCAD691B0F9447008C1DD9 /* NSURL+LaunchOptions.m in Sources */ = {isa = PBXBuildFile; fileRef = 16DCAD651B0F9447008C1DD9 /* NSURL+LaunchOptions.m */; };
		16DCAD6F1B147706008C1DD9 /* NSURL+LaunchOptionsTests.m in Sources */ = {isa = PBXBuildFile; fileRef = 16DCAD6D1B1476FE008C1DD9 /* NSURL+LaunchOptionsTests.m */; };
		16F5F16C1E4092C00062F0AE /* NSManagedObjectContext+CTCallCenter.swift in Sources */ = {isa = PBXBuildFile; fileRef = 16F5F16B1E4092C00062F0AE /* NSManagedObjectContext+CTCallCenter.swift */; };
		1E16CE841BF4BC1800336616 /* ZMProtos.framework in Frameworks */ = {isa = PBXBuildFile; fileRef = 1E16CE831BF4BC1800336616 /* ZMProtos.framework */; };
		1E16CE871BF4BC5F00336616 /* ProtocolBuffers.framework in Frameworks */ = {isa = PBXBuildFile; fileRef = 1E16CE861BF4BC5F00336616 /* ProtocolBuffers.framework */; };
		1E16CE881BF4BC5F00336616 /* ProtocolBuffers.framework in Frameworks */ = {isa = PBXBuildFile; fileRef = 1E16CE861BF4BC5F00336616 /* ProtocolBuffers.framework */; };
		1EB871501BF502A000AF5CE1 /* ZMUserTranscoder.h in Headers */ = {isa = PBXBuildFile; fileRef = 54F8D6EC19AB535700146664 /* ZMUserTranscoder.h */; settings = {ATTRIBUTES = (Public, ); }; };
		3E05F252192A4FBD00F22D80 /* UserSessionErrorTests.m in Sources */ = {isa = PBXBuildFile; fileRef = 3E05F250192A4FBD00F22D80 /* UserSessionErrorTests.m */; };
		3E08B5631A67EDF800F23B9E /* zmessaging.framework in Embed Framework */ = {isa = PBXBuildFile; fileRef = 549815931A43232400A7CE2E /* zmessaging.framework */; settings = {ATTRIBUTES = (CodeSignOnCopy, RemoveHeadersOnCopy, ); }; };
		3E17FA671A6690AA00DFA12F /* ZMPushRegistrant.h in Headers */ = {isa = PBXBuildFile; fileRef = 3E17FA611A66881900DFA12F /* ZMPushRegistrant.h */; settings = {ATTRIBUTES = (Public, ); }; };
		3E1858BC1951D6DA005FE78F /* MemoryLeaksObserver.m in Sources */ = {isa = PBXBuildFile; fileRef = 3E1858B31951D69B005FE78F /* MemoryLeaksObserver.m */; };
		3E1860BA191A5D99000FE027 /* TestHost-main.m in Sources */ = {isa = PBXBuildFile; fileRef = 3E1860B6191A5D99000FE027 /* TestHost-main.m */; };
		3E1860BB191A5D99000FE027 /* TestHostAppDelegate.m in Sources */ = {isa = PBXBuildFile; fileRef = 3E1860B8191A5D99000FE027 /* TestHostAppDelegate.m */; };
		3E26BED51A4037370071B4C9 /* IsTypingTests.m in Sources */ = {isa = PBXBuildFile; fileRef = 3E26BED31A4037370071B4C9 /* IsTypingTests.m */; };
		3E26BEE91A408F590071B4C9 /* ZMTypingUsersTests.m in Sources */ = {isa = PBXBuildFile; fileRef = 3E26BEE71A408F590071B4C9 /* ZMTypingUsersTests.m */; };
		3E27131F1A8A68BF008EE50F /* Push.strings in Resources */ = {isa = PBXBuildFile; fileRef = 3E27131A1A8A68BF008EE50F /* Push.strings */; };
		3E2713211A8A68BF008EE50F /* Push.stringsdict in Resources */ = {isa = PBXBuildFile; fileRef = 3E27131C1A8A68BF008EE50F /* Push.stringsdict */; };
		3E288A6C19C859210031CFCE /* NotificationObservers.m in Sources */ = {isa = PBXBuildFile; fileRef = 3E288A6A19C859210031CFCE /* NotificationObservers.m */; };
		3E3C00D21A2358CF00D02D21 /* ZMTypingTests.m in Sources */ = {isa = PBXBuildFile; fileRef = 3E3C00D01A2358CF00D02D21 /* ZMTypingTests.m */; };
		3E3C00DB1A235F6000D02D21 /* ZMTypingUsersTimeoutTests.m in Sources */ = {isa = PBXBuildFile; fileRef = 3E3C00D91A235F6000D02D21 /* ZMTypingUsersTimeoutTests.m */; };
		3E5286BD1AD3DB8A00B1AB1C /* KeySetTests.swift in Sources */ = {isa = PBXBuildFile; fileRef = 3E5286BB1AD3DB8A00B1AB1C /* KeySetTests.swift */; };
		3E887BA51ABC51880022797E /* ZMPushKitLogging.m in Sources */ = {isa = PBXBuildFile; fileRef = 3E887BA31ABC51880022797E /* ZMPushKitLogging.m */; };
		3E9848BD1A65253000F7B050 /* Hack.swift in Sources */ = {isa = PBXBuildFile; fileRef = 3E9848BC1A65253000F7B050 /* Hack.swift */; };
		3EA1EC6D19BDE4C800AA1384 /* ZMPushTokenTests.m in Sources */ = {isa = PBXBuildFile; fileRef = 3EA1EC6B19BDE4C800AA1384 /* ZMPushTokenTests.m */; };
		3EC499941A92463D003F9E32 /* ZMBackgroundFetchState.m in Sources */ = {isa = PBXBuildFile; fileRef = 3EC499901A92463D003F9E32 /* ZMBackgroundFetchState.m */; };
		3EC499971A9246DE003F9E32 /* ZMBackgroundFetchStateTests.m in Sources */ = {isa = PBXBuildFile; fileRef = 3EC499951A9246DE003F9E32 /* ZMBackgroundFetchStateTests.m */; };
		3ED972FB1A0A65D800BAFC61 /* ZMBlacklistVerificatorTest.m in Sources */ = {isa = PBXBuildFile; fileRef = F9F11A061A0A630900F1DCEE /* ZMBlacklistVerificatorTest.m */; };
		3EDBFD781A65200F0095E2DD /* ZMPushRegistrant.swift in Sources */ = {isa = PBXBuildFile; fileRef = 3EDBFD761A65200F0095E2DD /* ZMPushRegistrant.swift */; };
		3EDDBBA21A5ACEF400A87E06 /* ZMUnauthenticatedBackgroundStateTests.m in Sources */ = {isa = PBXBuildFile; fileRef = 3EDDBBA01A5ACEF400A87E06 /* ZMUnauthenticatedBackgroundStateTests.m */; };
		3EDDBBA41A5ACF0400A87E06 /* ZMUnauthenticatedBackgroundState.m in Sources */ = {isa = PBXBuildFile; fileRef = 3EDDBB9C1A5ACEDE00A87E06 /* ZMUnauthenticatedBackgroundState.m */; };
		3EEA678C199D079600AF7665 /* UserTests.m in Sources */ = {isa = PBXBuildFile; fileRef = 3EEA678A199D079600AF7665 /* UserTests.m */; };
		54034F381BB1A6D900F4ED62 /* ZMUserSession+Logs.swift in Sources */ = {isa = PBXBuildFile; fileRef = 54034F371BB1A6D900F4ED62 /* ZMUserSession+Logs.swift */; };
		540818A61BCA647D00257CA7 /* ZMBlacklistVerificator+Testing.h in Headers */ = {isa = PBXBuildFile; fileRef = 540818A51BCA647D00257CA7 /* ZMBlacklistVerificator+Testing.h */; };
		540A0BA51954859E00FB7D61 /* ZMSyncStrategyTests.m in Sources */ = {isa = PBXBuildFile; fileRef = 85D85104C6D06FA902E3253C /* ZMSyncStrategyTests.m */; };
		540B0DF719D1B81300E1573D /* ZMLastUpdateEventIDTranscoderTests.m in Sources */ = {isa = PBXBuildFile; fileRef = 54188DCA19D19DE200DA40E4 /* ZMLastUpdateEventIDTranscoderTests.m */; };
		541228451AEE422C00D9ED1C /* ZMAuthenticationStatusTests.m in Sources */ = {isa = PBXBuildFile; fileRef = 541228431AEE422C00D9ED1C /* ZMAuthenticationStatusTests.m */; };
		541918ED195AD9D100A5023D /* SendAndReceiveMessagesTests.m in Sources */ = {isa = PBXBuildFile; fileRef = 541918EB195AD9D100A5023D /* SendAndReceiveMessagesTests.m */; };
		541DD5B819EBBC0600C02EC2 /* ZMSearchDirectoryTests.m in Sources */ = {isa = PBXBuildFile; fileRef = 541DD5AC19EBBBFD00C02EC2 /* ZMSearchDirectoryTests.m */; };
		541DD5BB19EBBC0600C02EC2 /* ZMUserIDsForSearchDirectoryTableTests.m in Sources */ = {isa = PBXBuildFile; fileRef = 541DD5AF19EBBBFD00C02EC2 /* ZMUserIDsForSearchDirectoryTableTests.m */; };
		5422E9701BD5A5D0005A7C77 /* OTRTests.swift in Sources */ = {isa = PBXBuildFile; fileRef = 5422E96E1BD5A4FD005A7C77 /* OTRTests.swift */; };
		54257C081DF1C94200107FE7 /* TopConversationsDirectory.swift in Sources */ = {isa = PBXBuildFile; fileRef = 54257C071DF1C94200107FE7 /* TopConversationsDirectory.swift */; };
		542DA04719B71C86008BDB92 /* ZMSlowSyncPhaseOneStateTests.m in Sources */ = {isa = PBXBuildFile; fileRef = 54B718181940A18000B798FA /* ZMSlowSyncPhaseOneStateTests.m */; };
		542DFEE61DDCA452000F5B95 /* UserProfileUpdateStatusTests.swift in Sources */ = {isa = PBXBuildFile; fileRef = 542DFEE51DDCA452000F5B95 /* UserProfileUpdateStatusTests.swift */; };
		542DFEE81DDCA4FD000F5B95 /* UserProfileUpdateRequestStrategyTests.swift in Sources */ = {isa = PBXBuildFile; fileRef = 542DFEE71DDCA4FD000F5B95 /* UserProfileUpdateRequestStrategyTests.swift */; };
		543095931DE76B170065367F /* random1.txt in Resources */ = {isa = PBXBuildFile; fileRef = 543095921DE76B170065367F /* random1.txt */; };
		543095951DE76B270065367F /* random2.txt in Resources */ = {isa = PBXBuildFile; fileRef = 543095941DE76B270065367F /* random2.txt */; };
		5430E9251BAA0D9F00395E05 /* ZMessagingLogs.h in Headers */ = {isa = PBXBuildFile; fileRef = 5430E9231BAA0D9F00395E05 /* ZMessagingLogs.h */; };
		5430FF151CE4A359004ECFFE /* FileTransferTests.m in Sources */ = {isa = PBXBuildFile; fileRef = 5430FF141CE4A359004ECFFE /* FileTransferTests.m */; };
		543236431AF90735003A54CE /* ZMUnauthenticatedState.m in Sources */ = {isa = PBXBuildFile; fileRef = 54B717FA19408B6900B798FA /* ZMUnauthenticatedState.m */; };
		5435C5551E13D9A0002D9766 /* NSManagedObjectContext+KeyValueStore.swift in Sources */ = {isa = PBXBuildFile; fileRef = 5435C5541E13D9A0002D9766 /* NSManagedObjectContext+KeyValueStore.swift */; };
		54386A631A248E44001AD795 /* ZMPreBackgroundStateTest.m in Sources */ = {isa = PBXBuildFile; fileRef = 54386A611A248E44001AD795 /* ZMPreBackgroundStateTest.m */; };
		543BC3381DF57C8E00C5C353 /* TopConversationsRequestStrategy.swift in Sources */ = {isa = PBXBuildFile; fileRef = 543BC3371DF57C8E00C5C353 /* TopConversationsRequestStrategy.swift */; };
		543BC33B1DF59A7C00C5C353 /* TopConversationsRequestStrategyTests.swift in Sources */ = {isa = PBXBuildFile; fileRef = 543BC3391DF59A7900C5C353 /* TopConversationsRequestStrategyTests.swift */; };
		543ED0011D79E0EE00A9CDF3 /* ApplicationMock.swift in Sources */ = {isa = PBXBuildFile; fileRef = 543ED0001D79E0EE00A9CDF3 /* ApplicationMock.swift */; };
		5442A7321E42244C00415104 /* libPhoneNumberiOS.framework in Frameworks */ = {isa = PBXBuildFile; fileRef = 5442A7311E42244C00415104 /* libPhoneNumberiOS.framework */; };
		5447E4631AECDC2E00411FCD /* ZMUserSessionRegistrationTests.m in Sources */ = {isa = PBXBuildFile; fileRef = 5447E4611AECDC2E00411FCD /* ZMUserSessionRegistrationTests.m */; };
		5447E4681AECDE6500411FCD /* ZMUserSessionTestsBase.m in Sources */ = {isa = PBXBuildFile; fileRef = 5447E4661AECDE6500411FCD /* ZMUserSessionTestsBase.m */; };
		544913B41B0247700044DE36 /* ZMCredentialsTests.m in Sources */ = {isa = PBXBuildFile; fileRef = 544913B21B0247700044DE36 /* ZMCredentialsTests.m */; };
		544A08D51AED8A0500F65877 /* ZMAuthenticationStatus.m in Sources */ = {isa = PBXBuildFile; fileRef = 544A08D31AED8A0500F65877 /* ZMAuthenticationStatus.m */; };
		544BA11A1A433DE400D3B852 /* zmessaging.h in Headers */ = {isa = PBXBuildFile; fileRef = 542049EF196AB84B000D8A94 /* zmessaging.h */; settings = {ATTRIBUTES = (Public, ); }; };
		544BA1231A433DE400D3B852 /* ZMUserSession.h in Headers */ = {isa = PBXBuildFile; fileRef = 54BAF1B119212E51008042FB /* ZMUserSession.h */; settings = {ATTRIBUTES = (Public, ); }; };
		544BA1241A433DE400D3B852 /* ZMUserSession+Background.h in Headers */ = {isa = PBXBuildFile; fileRef = 3E4F727C19EC0868002FE184 /* ZMUserSession+Background.h */; settings = {ATTRIBUTES = (Public, ); }; };
		544BA1271A433DE400D3B852 /* NSError+ZMUserSession.h in Headers */ = {isa = PBXBuildFile; fileRef = 3E05F247192A4F8900F22D80 /* NSError+ZMUserSession.h */; settings = {ATTRIBUTES = (Public, ); }; };
		544BA12B1A433DE400D3B852 /* ZMSearchDirectory.h in Headers */ = {isa = PBXBuildFile; fileRef = 54BE367A196C10CB00D15ECF /* ZMSearchDirectory.h */; settings = {ATTRIBUTES = (Public, ); }; };
		544BA1311A433DE400D3B852 /* ZMNetworkState.h in Headers */ = {isa = PBXBuildFile; fileRef = 546D45FD19E29D92004C478D /* ZMNetworkState.h */; settings = {ATTRIBUTES = (Public, ); }; };
		544BA1361A43401400D3B852 /* ZMFlowSyncTests.m in Sources */ = {isa = PBXBuildFile; fileRef = 3EAD6A10199BBEE200D519DB /* ZMFlowSyncTests.m */; };
		544BA1571A43424F00D3B852 /* zmessaging.framework in Frameworks */ = {isa = PBXBuildFile; fileRef = 549815931A43232400A7CE2E /* zmessaging.framework */; };
		544D1C281DF95224003B2FC8 /* AddressBookIOS8.swift in Sources */ = {isa = PBXBuildFile; fileRef = 544D1C271DF95224003B2FC8 /* AddressBookIOS8.swift */; };
		544F8FF31DDCD34600D1AB04 /* UserProfileUpdateNotifications.swift in Sources */ = {isa = PBXBuildFile; fileRef = 544F8FF21DDCD34600D1AB04 /* UserProfileUpdateNotifications.swift */; };
		545434A219AB6975003892D9 /* ZMRegistrationTranscoderTests.m in Sources */ = {isa = PBXBuildFile; fileRef = 54F8D73019AB677400146664 /* ZMRegistrationTranscoderTests.m */; };
		545434A719AB6ADA003892D9 /* ZMConnectionTranscoderTest.m in Sources */ = {isa = PBXBuildFile; fileRef = 54F8D72B19AB677300146664 /* ZMConnectionTranscoderTest.m */; };
		545434A919AB6ADA003892D9 /* ZMConversationTranscoderTests.m in Sources */ = {isa = PBXBuildFile; fileRef = 54F8D72D19AB677300146664 /* ZMConversationTranscoderTests.m */; };
		545434AB19AB6ADA003892D9 /* ZMMissingUpdateEventsTranscoderTests.m in Sources */ = {isa = PBXBuildFile; fileRef = 54F8D72F19AB677300146664 /* ZMMissingUpdateEventsTranscoderTests.m */; };
		545434AC19AB6ADA003892D9 /* ZMSelfTranscoderTests.m in Sources */ = {isa = PBXBuildFile; fileRef = 54F8D73119AB677400146664 /* ZMSelfTranscoderTests.m */; };
		545434AE19AB6ADA003892D9 /* ZMUserTranscoderTests.m in Sources */ = {isa = PBXBuildFile; fileRef = 54F8D73319AB677400146664 /* ZMUserTranscoderTests.m */; };
		5454A69D1AEFA01D0022AFA4 /* EmailRegistrationTests.m in Sources */ = {isa = PBXBuildFile; fileRef = 5454A69B1AEFA01D0022AFA4 /* EmailRegistrationTests.m */; };
		5454A6A11AEFA0A70022AFA4 /* PhoneRegistrationTests.m in Sources */ = {isa = PBXBuildFile; fileRef = 5454A69F1AEFA0A70022AFA4 /* PhoneRegistrationTests.m */; };
		545643D31C62C12E00A2129C /* ConversationTests+OTR.m in Sources */ = {isa = PBXBuildFile; fileRef = 09914E501BD6613600C10BF8 /* ConversationTests+OTR.m */; };
		545643D61C62C1A800A2129C /* ConversationTestsBase.m in Sources */ = {isa = PBXBuildFile; fileRef = 545643D51C62C1A800A2129C /* ConversationTestsBase.m */; };
		545F601C1D6C336D00C2C55B /* AddressBookSearchTests.swift in Sources */ = {isa = PBXBuildFile; fileRef = 545F601B1D6C336D00C2C55B /* AddressBookSearchTests.swift */; };
		545FC3341A5B003A005EEA26 /* ObjectTranscoderTests.m in Sources */ = {isa = PBXBuildFile; fileRef = 54F8D74919AB67B300146664 /* ObjectTranscoderTests.m */; };
		546392721D79D5210094EC66 /* Application.swift in Sources */ = {isa = PBXBuildFile; fileRef = 546392711D79D5210094EC66 /* Application.swift */; };
		5463C897193F3C74006799DE /* ZMTimingTests.m in Sources */ = {isa = PBXBuildFile; fileRef = 5463C890193F38A6006799DE /* ZMTimingTests.m */; };
		5467F1C41E0AE2EF008C1745 /* KeyValueStore.swift in Sources */ = {isa = PBXBuildFile; fileRef = 5467F1C31E0AE2EF008C1745 /* KeyValueStore.swift */; };
		5467F1C61E0AE421008C1745 /* KeyValueStore+AccessToken.swift in Sources */ = {isa = PBXBuildFile; fileRef = 5467F1C51E0AE421008C1745 /* KeyValueStore+AccessToken.swift */; };
		546D700619C70F71005883E9 /* CallingTests.m in Sources */ = {isa = PBXBuildFile; fileRef = 546D700419C70F71005883E9 /* CallingTests.m */; };
		546E73EC1ADFD9F200AFF9BE /* ZMUserSessionAuthenticationNotification.h in Headers */ = {isa = PBXBuildFile; fileRef = 546E73E91ADFD9F200AFF9BE /* ZMUserSessionAuthenticationNotification.h */; settings = {ATTRIBUTES = (Public, ); }; };
		546E73EE1ADFD9F200AFF9BE /* ZMUserSessionAuthenticationNotification.m in Sources */ = {isa = PBXBuildFile; fileRef = 546E73EA1ADFD9F200AFF9BE /* ZMUserSessionAuthenticationNotification.m */; };
		546E73F21ADFDDFE00AFF9BE /* ZMUserSessionRegistrationNotification.h in Headers */ = {isa = PBXBuildFile; fileRef = 546E73EF1ADFDDFE00AFF9BE /* ZMUserSessionRegistrationNotification.h */; settings = {ATTRIBUTES = (Public, ); }; };
		546E73F41ADFDDFE00AFF9BE /* ZMUserSessionRegistrationNotification.m in Sources */ = {isa = PBXBuildFile; fileRef = 546E73F01ADFDDFE00AFF9BE /* ZMUserSessionRegistrationNotification.m */; };
		5474C80A1921309400185A3A /* MessagingTest.m in Sources */ = {isa = PBXBuildFile; fileRef = 5474C8061921309400185A3A /* MessagingTest.m */; };
		5474C80C1921309400185A3A /* MessagingTestTests.m in Sources */ = {isa = PBXBuildFile; fileRef = 5474C8081921309400185A3A /* MessagingTestTests.m */; };
		54764B961C92FDC100BD25E3 /* 1900x1500.jpg in Resources */ = {isa = PBXBuildFile; fileRef = 54DFAE211C92D979004B1D15 /* 1900x1500.jpg */; };
		54764B991C9303D600BD25E3 /* medium.jpg in Resources */ = {isa = PBXBuildFile; fileRef = 54764B971C9303D600BD25E3 /* medium.jpg */; };
		54764B9A1C9303D600BD25E3 /* tiny.jpg in Resources */ = {isa = PBXBuildFile; fileRef = 54764B981C9303D600BD25E3 /* tiny.jpg */; };
		54764B9C1C930AEB00BD25E3 /* Lorem Ipsum.txt in Resources */ = {isa = PBXBuildFile; fileRef = 54764B9B1C930AEB00BD25E3 /* Lorem Ipsum.txt */; };
		54764B9F1C931E9400BD25E3 /* animated.gif in Resources */ = {isa = PBXBuildFile; fileRef = 54764B9D1C931E9400BD25E3 /* animated.gif */; };
		54764BA01C931E9400BD25E3 /* not_animated.gif in Resources */ = {isa = PBXBuildFile; fileRef = 54764B9E1C931E9400BD25E3 /* not_animated.gif */; };
		5476E3BD19A77C6900E68BAD /* PushChannelTests.m in Sources */ = {isa = PBXBuildFile; fileRef = 5476E3BB19A77C6900E68BAD /* PushChannelTests.m */; };
		54773ABD1DF093AC00B484AF /* ZMSearchDirectoryAddressBookTests.swift in Sources */ = {isa = PBXBuildFile; fileRef = 54773ABC1DF093AC00B484AF /* ZMSearchDirectoryAddressBookTests.swift */; };
		5478A1411DEC4048006F7268 /* UserProfile.swift in Sources */ = {isa = PBXBuildFile; fileRef = 5478A1401DEC4048006F7268 /* UserProfile.swift */; };
		547E5B581DDB4B800038D936 /* UserProfileUpdateStatus.swift in Sources */ = {isa = PBXBuildFile; fileRef = 547E5B571DDB4B800038D936 /* UserProfileUpdateStatus.swift */; };
		547E5B5A1DDB67390038D936 /* UserProfileUpdateRequestStrategy.swift in Sources */ = {isa = PBXBuildFile; fileRef = 547E5B591DDB67390038D936 /* UserProfileUpdateRequestStrategy.swift */; };
		548214071A025C54001AA4E0 /* ZMSimpleListRequestPaginatorTests.m in Sources */ = {isa = PBXBuildFile; fileRef = 548214051A025C54001AA4E0 /* ZMSimpleListRequestPaginatorTests.m */; };
		548241F01AB09C1500E0ED07 /* APNSTests.m in Sources */ = {isa = PBXBuildFile; fileRef = 545F3DBA1AAF64FB00BF817B /* APNSTests.m */; };
		54839E0A19F7EC8300762058 /* ZMBackgroundStateTests.m in Sources */ = {isa = PBXBuildFile; fileRef = 54839E0819F7EC8300762058 /* ZMBackgroundStateTests.m */; };
		54877C9619922C0B0097FB58 /* UserProfileTests.m in Sources */ = {isa = PBXBuildFile; fileRef = 54877C9419922C0B0097FB58 /* UserProfileTests.m */; };
		54880E3D194B5845007271AA /* ZMOperationLoopTests.m in Sources */ = {isa = PBXBuildFile; fileRef = 85D858D72B109C5D9A85645B /* ZMOperationLoopTests.m */; };
		548BBA1C195071E30041945E /* ZMUserSessionTests.m in Sources */ = {isa = PBXBuildFile; fileRef = 54610D32192C9D7200FE7201 /* ZMUserSessionTests.m */; };
		5490F8ED1AEFD2B3004696F4 /* ZMUserSessionAuthenticationTests.m in Sources */ = {isa = PBXBuildFile; fileRef = 5490F8EB1AEFD2B3004696F4 /* ZMUserSessionAuthenticationTests.m */; };
		5490F8F11AF00B50004696F4 /* ZMAuthenticationStatus+Testing.h in Headers */ = {isa = PBXBuildFile; fileRef = 5490F8EF1AF00B50004696F4 /* ZMAuthenticationStatus+Testing.h */; settings = {ATTRIBUTES = (Public, ); }; };
		5490F9031AF021EB004696F4 /* ZMUserProfileUpdateStatus.m in Sources */ = {isa = PBXBuildFile; fileRef = 5490F8FF1AF021EB004696F4 /* ZMUserProfileUpdateStatus.m */; };
		5492C6C519ACCCA8008F41E2 /* ConnectionTests.m in Sources */ = {isa = PBXBuildFile; fileRef = 5492C6C319ACCCA8008F41E2 /* ConnectionTests.m */; };
		549552541D645683004F21F6 /* AddressBookTests.swift in Sources */ = {isa = PBXBuildFile; fileRef = 549552511D64567C004F21F6 /* AddressBookTests.swift */; };
		54973A361DD48CAB007F8702 /* NSManagedObject+EncryptionContext.swift in Sources */ = {isa = PBXBuildFile; fileRef = 54973A351DD48CAB007F8702 /* NSManagedObject+EncryptionContext.swift */; };
		549815BE1A432BC700A7CE2E /* ZMLocalNotificationDispatcher.m in Sources */ = {isa = PBXBuildFile; fileRef = F9B53ED119F7F59F00C82A43 /* ZMLocalNotificationDispatcher.m */; };
		549815CD1A432BC700A7CE2E /* ZMBlacklistDownloader.m in Sources */ = {isa = PBXBuildFile; fileRef = F9FD798619EE742600D70FCD /* ZMBlacklistDownloader.m */; };
		549815CE1A432BC700A7CE2E /* ZMBlacklistVerificator.m in Sources */ = {isa = PBXBuildFile; fileRef = F9FD798C19EE9B9A00D70FCD /* ZMBlacklistVerificator.m */; };
		549815CF1A432BC700A7CE2E /* ZMSearchResult.m in Sources */ = {isa = PBXBuildFile; fileRef = A9BABE6C19BA1F2A00E9E5A3 /* ZMSearchResult.m */; };
		549815D01A432BC700A7CE2E /* ZMSearchRequestCodec.m in Sources */ = {isa = PBXBuildFile; fileRef = A9BABE7619BA1F5900E9E5A3 /* ZMSearchRequestCodec.m */; };
		549815D11A432BC700A7CE2E /* ZMSearch.m in Sources */ = {isa = PBXBuildFile; fileRef = A9BABE7C19BA1FE500E9E5A3 /* ZMSearch.m */; };
		549815D31A432BC700A7CE2E /* ZMSearchDirectory.m in Sources */ = {isa = PBXBuildFile; fileRef = A9BABE6019BA1F2300E9E5A3 /* ZMSearchDirectory.m */; };
		549815D41A432BC700A7CE2E /* ZMSearchUser+UserSession.m in Sources */ = {isa = PBXBuildFile; fileRef = A9BABE6219BA1F2300E9E5A3 /* ZMSearchUser+UserSession.m */; };
		549815D71A432BC700A7CE2E /* ZMCommonContactsSearch.m in Sources */ = {isa = PBXBuildFile; fileRef = 54A1BE3A19E69A3400B68A76 /* ZMCommonContactsSearch.m */; };
		549815D81A432BC700A7CE2E /* ZMUserIDsForSearchDirectoryTable.m in Sources */ = {isa = PBXBuildFile; fileRef = 549127DE19E7FAFF005871F5 /* ZMUserIDsForSearchDirectoryTable.m */; };
		549815D91A432BC700A7CE2E /* ZMUserSession.m in Sources */ = {isa = PBXBuildFile; fileRef = 54BAF1BC19212EBA008042FB /* ZMUserSession.m */; };
		549815DA1A432BC700A7CE2E /* ZMUserSession+Background.m in Sources */ = {isa = PBXBuildFile; fileRef = 3E4F728219EC0D76002FE184 /* ZMUserSession+Background.m */; };
		549815DC1A432BC700A7CE2E /* NSError+ZMUserSession.m in Sources */ = {isa = PBXBuildFile; fileRef = 3E05F253192A50CC00F22D80 /* NSError+ZMUserSession.m */; };
		5498161B1A432BC800A7CE2E /* ZMTyping.m in Sources */ = {isa = PBXBuildFile; fileRef = 3E3C00CA1A2358BA00D02D21 /* ZMTyping.m */; };
		5498161C1A432BC800A7CE2E /* ZMTypingUsersTimeout.m in Sources */ = {isa = PBXBuildFile; fileRef = 3E3C00D41A235C5300D02D21 /* ZMTypingUsersTimeout.m */; };
		5498161D1A432BC800A7CE2E /* ZMTypingUsers.m in Sources */ = {isa = PBXBuildFile; fileRef = 3E26BEE11A408DBE0071B4C9 /* ZMTypingUsers.m */; };
		5498161E1A432BC800A7CE2E /* ZMPushToken.m in Sources */ = {isa = PBXBuildFile; fileRef = 3EA1EC6619BDE3F400AA1384 /* ZMPushToken.m */; };
		549816251A432BC800A7CE2E /* ZMSimpleListRequestPaginator.m in Sources */ = {isa = PBXBuildFile; fileRef = 548213FF1A0253CC001AA4E0 /* ZMSimpleListRequestPaginator.m */; };
		549816271A432BC800A7CE2E /* ZMCallStateTranscoder.m in Sources */ = {isa = PBXBuildFile; fileRef = 54224B6019B0795200666125 /* ZMCallStateTranscoder.m */; };
		549816291A432BC800A7CE2E /* ZMConnectionTranscoder.m in Sources */ = {isa = PBXBuildFile; fileRef = 54F8D6DE19AB535700146664 /* ZMConnectionTranscoder.m */; };
		5498162B1A432BC800A7CE2E /* ZMConversationTranscoder.m in Sources */ = {isa = PBXBuildFile; fileRef = 54294A2019472D4E007BE3CE /* ZMConversationTranscoder.m */; };
		5498162D1A432BC800A7CE2E /* ZMMissingUpdateEventsTranscoder.m in Sources */ = {isa = PBXBuildFile; fileRef = 54F8D6E519AB535700146664 /* ZMMissingUpdateEventsTranscoder.m */; };
		5498162E1A432BC800A7CE2E /* ZMLastUpdateEventIDTranscoder.m in Sources */ = {isa = PBXBuildFile; fileRef = 5427B34E19D195A100CC18DC /* ZMLastUpdateEventIDTranscoder.m */; };
		5498162F1A432BC800A7CE2E /* ZMRegistrationTranscoder.m in Sources */ = {isa = PBXBuildFile; fileRef = 54F8D71A19AB541400146664 /* ZMRegistrationTranscoder.m */; };
		549816301A432BC800A7CE2E /* ZMSelfTranscoder.m in Sources */ = {isa = PBXBuildFile; fileRef = 54F8D6E919AB535700146664 /* ZMSelfTranscoder.m */; };
		549816321A432BC800A7CE2E /* ZMUserTranscoder.m in Sources */ = {isa = PBXBuildFile; fileRef = 54F8D6ED19AB535700146664 /* ZMUserTranscoder.m */; };
		549816351A432BC800A7CE2E /* ZMLoginTranscoder.m in Sources */ = {isa = PBXBuildFile; fileRef = 54C11B9F19D1E4A100576A96 /* ZMLoginTranscoder.m */; };
		549816391A432BC800A7CE2E /* ZMSyncState.m in Sources */ = {isa = PBXBuildFile; fileRef = 54B717EF1940788E00B798FA /* ZMSyncState.m */; };
		5498163B1A432BC800A7CE2E /* ZMEventProcessingState.m in Sources */ = {isa = PBXBuildFile; fileRef = 54B7180719408CD600B798FA /* ZMEventProcessingState.m */; };
		5498163D1A432BC800A7CE2E /* ZMSlowSyncPhaseOneState.m in Sources */ = {isa = PBXBuildFile; fileRef = 54B7180C19408CFE00B798FA /* ZMSlowSyncPhaseOneState.m */; };
		5498163E1A432BC800A7CE2E /* ZMSlowSyncPhaseTwoState.m in Sources */ = {isa = PBXBuildFile; fileRef = 54B7181119408D4E00B798FA /* ZMSlowSyncPhaseTwoState.m */; };
		5498163F1A432BC800A7CE2E /* ZMSyncStateMachine.m in Sources */ = {isa = PBXBuildFile; fileRef = 54FB94B819A4C5CD00BA9965 /* ZMSyncStateMachine.m */; };
		549816401A432BC800A7CE2E /* ZMUpdateEventsCatchUpPhaseOneState.m in Sources */ = {isa = PBXBuildFile; fileRef = 54DB35A119A5E357001756C2 /* ZMUpdateEventsCatchUpPhaseOneState.m */; };
		549816411A432BC800A7CE2E /* ZMUpdateEventsCatchUpPhaseTwoState.m in Sources */ = {isa = PBXBuildFile; fileRef = 54DB35AB19A5E3AA001756C2 /* ZMUpdateEventsCatchUpPhaseTwoState.m */; };
		549816421A432BC800A7CE2E /* ZMDownloadLastUpdateEventIDState.m in Sources */ = {isa = PBXBuildFile; fileRef = 54BDC60919C3246900B22C03 /* ZMDownloadLastUpdateEventIDState.m */; };
		549816431A432BC800A7CE2E /* ZMBackgroundState.m in Sources */ = {isa = PBXBuildFile; fileRef = 54839E0219F7E7A000762058 /* ZMBackgroundState.m */; };
		549816441A432BC800A7CE2E /* ZMPreBackgroundState.m in Sources */ = {isa = PBXBuildFile; fileRef = 54386A5B1A248CE4001AD795 /* ZMPreBackgroundState.m */; };
		549816451A432BC800A7CE2E /* ZMOperationLoop.m in Sources */ = {isa = PBXBuildFile; fileRef = 85D8502FFC4412F91D0CC1A4 /* ZMOperationLoop.m */; };
		549816461A432BC800A7CE2E /* ZMOperationLoop+Background.m in Sources */ = {isa = PBXBuildFile; fileRef = F962A8E919FFC06E00FD0F80 /* ZMOperationLoop+Background.m */; };
		549816471A432BC800A7CE2E /* ZMSyncStrategy.m in Sources */ = {isa = PBXBuildFile; fileRef = 85D859D47B6EBF09E4137658 /* ZMSyncStrategy.m */; };
		549816591A432BC800A7CE2E /* ZMTestNotifications.m in Sources */ = {isa = PBXBuildFile; fileRef = A9D2478D1981522100EDFE79 /* ZMTestNotifications.m */; };
		5498165A1A432BC800A7CE2E /* ZMUpdateEventsBuffer.m in Sources */ = {isa = PBXBuildFile; fileRef = 54F7217919A611DE009A8AF5 /* ZMUpdateEventsBuffer.m */; };
		549816601A432BC800A7CE2E /* ZMFlowSync.m in Sources */ = {isa = PBXBuildFile; fileRef = 3EAD6A0A199BB79200D519DB /* ZMFlowSync.m */; };
		549816611A432BC800A7CE2E /* VoiceChannelV2+CallFlow.m in Sources */ = {isa = PBXBuildFile; fileRef = 3ED03B75196C212D00B40DB0 /* VoiceChannelV2+CallFlow.m */; };
		54991D581DEDCF2B007E282F /* AddressBook.swift in Sources */ = {isa = PBXBuildFile; fileRef = 54991D571DEDCF2B007E282F /* AddressBook.swift */; };
		54991D5A1DEDD07E007E282F /* AddressBookIOS9.swift in Sources */ = {isa = PBXBuildFile; fileRef = 54991D591DEDD07E007E282F /* AddressBookIOS9.swift */; };
		549AEA3B1D6340BC003C0BEC /* AddressBookUploadRequestStrategy.swift in Sources */ = {isa = PBXBuildFile; fileRef = 549AEA3A1D6340BC003C0BEC /* AddressBookUploadRequestStrategy.swift */; };
		549AEA3D1D6365C1003C0BEC /* ZMUserSession+AddressBook.swift in Sources */ = {isa = PBXBuildFile; fileRef = 549AEA3C1D6365C1003C0BEC /* ZMUserSession+AddressBook.swift */; };
		549AEA3F1D636EF3003C0BEC /* AddressBookUploadRequestStrategyTest.swift in Sources */ = {isa = PBXBuildFile; fileRef = 549AEA3E1D636EF3003C0BEC /* AddressBookUploadRequestStrategyTest.swift */; };
		549F61BD1E27F58A005E402F /* SelfContactCardUploadStrategy.swift in Sources */ = {isa = PBXBuildFile; fileRef = 549F61BC1E27F58A005E402F /* SelfContactCardUploadStrategy.swift */; };
		549F61C01E27FDF9005E402F /* SelfContactCardUploadStrategyTests.swift in Sources */ = {isa = PBXBuildFile; fileRef = 549F61BE1E27FD90005E402F /* SelfContactCardUploadStrategyTests.swift */; };
		54A0A6311BCE9864001A3A4C /* ZMHotFix.m in Sources */ = {isa = PBXBuildFile; fileRef = F95ECF4D1B94A553009F91BA /* ZMHotFix.m */; };
		54A0A6321BCE9867001A3A4C /* ZMHotFixDirectory.m in Sources */ = {isa = PBXBuildFile; fileRef = 54DE26B21BC56E62002B5FBC /* ZMHotFixDirectory.m */; };
		54A170651B300696001B41A5 /* ProxiedRequestStrategy.swift in Sources */ = {isa = PBXBuildFile; fileRef = 54A170631B300696001B41A5 /* ProxiedRequestStrategy.swift */; };
		54A170691B300717001B41A5 /* ProxiedRequestStrategyTests.swift in Sources */ = {isa = PBXBuildFile; fileRef = 54A170671B300717001B41A5 /* ProxiedRequestStrategyTests.swift */; };
		54A1BE4519E6B79000B68A76 /* ZMCommonContactsSearchTests.m in Sources */ = {isa = PBXBuildFile; fileRef = 54A1BE4319E6B79000B68A76 /* ZMCommonContactsSearchTests.m */; };
		54A227D61D6604A5009414C0 /* SynchronizationMocks.swift in Sources */ = {isa = PBXBuildFile; fileRef = 54A227D51D6604A5009414C0 /* SynchronizationMocks.swift */; };
		54A2C9F31DAFBA3300FFD2A0 /* NSManagedObjectContext+EventDecoder.swift in Sources */ = {isa = PBXBuildFile; fileRef = 54A2C9F21DAFBA3300FFD2A0 /* NSManagedObjectContext+EventDecoder.swift */; };
		54A343471D6B589A004B65EA /* AddressBookSearch.swift in Sources */ = {isa = PBXBuildFile; fileRef = 54A343461D6B589A004B65EA /* AddressBookSearch.swift */; };
		54A3ACC31A261603008AF8DF /* BackgroundTests.m in Sources */ = {isa = PBXBuildFile; fileRef = 54A3ACC21A261603008AF8DF /* BackgroundTests.m */; };
		54A3F24F1C08523500FE3A6B /* ZMOperationLoop.h in Headers */ = {isa = PBXBuildFile; fileRef = 85D85F3EC8565FD102AC0E5B /* ZMOperationLoop.h */; settings = {ATTRIBUTES = (Public, ); }; };
		54AB428E1DF5C5B400381F2C /* TopConversationsDirectoryTests.swift in Sources */ = {isa = PBXBuildFile; fileRef = 54AB428D1DF5C5B400381F2C /* TopConversationsDirectoryTests.swift */; };
		54ADA7631E3B3D8E00B90C7D /* IntegrationTestBase+Encryption.swift in Sources */ = {isa = PBXBuildFile; fileRef = 54ADA7611E3B3CBE00B90C7D /* IntegrationTestBase+Encryption.swift */; };
		54B2A0891DAE71F100BB40B1 /* AddressBookTracker.swift in Sources */ = {isa = PBXBuildFile; fileRef = 54B2A0831DAE71F100BB40B1 /* AddressBookTracker.swift */; };
		54B2A08A1DAE71F100BB40B1 /* AnalyticsType.swift in Sources */ = {isa = PBXBuildFile; fileRef = 54B2A0841DAE71F100BB40B1 /* AnalyticsType.swift */; };
		54B2A08B1DAE71F100BB40B1 /* APNSPerformanceTracker.swift in Sources */ = {isa = PBXBuildFile; fileRef = 54B2A0851DAE71F100BB40B1 /* APNSPerformanceTracker.swift */; };
		54B2A08C1DAE71F100BB40B1 /* Clusterizer+VOIP.swift in Sources */ = {isa = PBXBuildFile; fileRef = 54B2A0861DAE71F100BB40B1 /* Clusterizer+VOIP.swift */; };
		54B2A08D1DAE71F100BB40B1 /* Clusterizer.swift in Sources */ = {isa = PBXBuildFile; fileRef = 54B2A0871DAE71F100BB40B1 /* Clusterizer.swift */; };
		54B2A08E1DAE71F100BB40B1 /* NSManagedObjectContext+Analytics.swift in Sources */ = {isa = PBXBuildFile; fileRef = 54B2A0881DAE71F100BB40B1 /* NSManagedObjectContext+Analytics.swift */; };
		54B717F6194078CA00B798FA /* ZMSyncStateTests.m in Sources */ = {isa = PBXBuildFile; fileRef = 54B717F4194078CA00B798FA /* ZMSyncStateTests.m */; };
		54B7181719409A4600B798FA /* ZMEventProcessingStateTests.m in Sources */ = {isa = PBXBuildFile; fileRef = 54B7181519409A4600B798FA /* ZMEventProcessingStateTests.m */; };
		54B7181D1940A86000B798FA /* ZMSlowSyncPhaseTwoStateTests.m in Sources */ = {isa = PBXBuildFile; fileRef = 54B7181B1940A86000B798FA /* ZMSlowSyncPhaseTwoStateTests.m */; };
		54B9D9791AF9202A00F6DDF1 /* ZMUnauthenticatedStateTests.m in Sources */ = {isa = PBXBuildFile; fileRef = 54B717FE19408BAD00B798FA /* ZMUnauthenticatedStateTests.m */; };
		54BABB1E19B7541700E65E74 /* StateBaseTest.m in Sources */ = {isa = PBXBuildFile; fileRef = 54177D2A19A4DDF00037A220 /* StateBaseTest.m */; };
		54BDC61419C32A5200B22C03 /* ZMDownloadLastUpdateEventIDStateTests.m in Sources */ = {isa = PBXBuildFile; fileRef = 54BDC61219C32A5200B22C03 /* ZMDownloadLastUpdateEventIDStateTests.m */; };
		54BFDF681BDA6F9A0034A3DB /* HistorySynchronizationStatus.swift in Sources */ = {isa = PBXBuildFile; fileRef = 54BFDF671BDA6F9A0034A3DB /* HistorySynchronizationStatus.swift */; };
		54BFDF6A1BDA87D20034A3DB /* HistorySynchronizationStatusTests.swift in Sources */ = {isa = PBXBuildFile; fileRef = 54BFDF691BDA87D20034A3DB /* HistorySynchronizationStatusTests.swift */; };
		54C11BAD19D1EB7500576A96 /* ZMLoginTranscoderTests.m in Sources */ = {isa = PBXBuildFile; fileRef = 54C11BAB19D1EB7500576A96 /* ZMLoginTranscoderTests.m */; };
		54C2F6971A6FA988003D09D9 /* ZMLocalNotificationDispatcherTest.m in Sources */ = {isa = PBXBuildFile; fileRef = 54C2F6801A6FA988003D09D9 /* ZMLocalNotificationDispatcherTest.m */; };
		54C2F6991A6FA988003D09D9 /* ZMLocalNotificationForEventTest.m in Sources */ = {isa = PBXBuildFile; fileRef = 54C2F6811A6FA988003D09D9 /* ZMLocalNotificationForEventTest.m */; };
		54C2F69B1A6FA988003D09D9 /* ZMLocalNotificationForExpiredMessageTest.m in Sources */ = {isa = PBXBuildFile; fileRef = 54C2F6821A6FA988003D09D9 /* ZMLocalNotificationForExpiredMessageTest.m */; };
		54C2F69F1A6FA988003D09D9 /* ZMSpellOutSmallNumbersFormatterTests.m in Sources */ = {isa = PBXBuildFile; fileRef = 54C2F6841A6FA988003D09D9 /* ZMSpellOutSmallNumbersFormatterTests.m */; };
		54CB7B861C3BA7890090EB05 /* ZMCallStateLogger.h in Headers */ = {isa = PBXBuildFile; fileRef = F9771AD21B6661B400BB04EC /* ZMCallStateLogger.h */; };
		54D1751A1ADE8AA2001AA338 /* ZMUserSession+Registration.h in Headers */ = {isa = PBXBuildFile; fileRef = 54D175181ADE8AA2001AA338 /* ZMUserSession+Registration.h */; settings = {ATTRIBUTES = (Public, ); }; };
		54D175211ADE8B18001AA338 /* ZMUserSession+Registration.m in Sources */ = {isa = PBXBuildFile; fileRef = 54D1751F1ADE8B18001AA338 /* ZMUserSession+Registration.m */; };
		54D175241ADE9449001AA338 /* ZMUserSession+Authentication.h in Headers */ = {isa = PBXBuildFile; fileRef = 54D175221ADE9449001AA338 /* ZMUserSession+Authentication.h */; settings = {ATTRIBUTES = (Public, ); }; };
		54D175271ADE9EC9001AA338 /* ZMUserSession+Authentication.m in Sources */ = {isa = PBXBuildFile; fileRef = 54D175251ADE9EC9001AA338 /* ZMUserSession+Authentication.m */; };
		54D785011A37256C00F47798 /* ZMEncodedNSUUIDWithTimestampTests.m in Sources */ = {isa = PBXBuildFile; fileRef = 54D784FD1A37248000F47798 /* ZMEncodedNSUUIDWithTimestampTests.m */; };
		54D9331E1AE1643A00C0B91C /* ZMCredentials.h in Headers */ = {isa = PBXBuildFile; fileRef = 54D9331C1AE1643A00C0B91C /* ZMCredentials.h */; settings = {ATTRIBUTES = (Public, ); }; };
		54D933211AE1653000C0B91C /* ZMCredentials.m in Sources */ = {isa = PBXBuildFile; fileRef = 54D9331F1AE1653000C0B91C /* ZMCredentials.m */; };
		54DE26B31BC56E62002B5FBC /* ZMHotFixDirectory.h in Headers */ = {isa = PBXBuildFile; fileRef = 54DE26B11BC56E62002B5FBC /* ZMHotFixDirectory.h */; settings = {ATTRIBUTES = (Public, ); }; };
		54DE9BEB1DE74FFB00EFFB9C /* RandomHandleGenerator.swift in Sources */ = {isa = PBXBuildFile; fileRef = 54DE9BEA1DE74FFB00EFFB9C /* RandomHandleGenerator.swift */; };
		54DE9BEF1DE760A900EFFB9C /* RandomHandleGeneratorTests.swift in Sources */ = {isa = PBXBuildFile; fileRef = 54DE9BEC1DE75D4900EFFB9C /* RandomHandleGeneratorTests.swift */; };
		54DFB8F01B30649000F1C736 /* GiphyTests.m in Sources */ = {isa = PBXBuildFile; fileRef = 54DFB8EE1B30649000F1C736 /* GiphyTests.m */; };
		54E4DD0F1DE4A9C500FEF192 /* UserHandleTests.swift in Sources */ = {isa = PBXBuildFile; fileRef = 54E4DD0D1DE4A9A200FEF192 /* UserHandleTests.swift */; };
		54EFF35D1D6D6CE9005DED56 /* ZMSearchResult+AddressBook.swift in Sources */ = {isa = PBXBuildFile; fileRef = 54EFF35C1D6D6CE9005DED56 /* ZMSearchResult+AddressBook.swift */; };
		54EFF35F1D6D9B3D005DED56 /* InvitationTests.swift in Sources */ = {isa = PBXBuildFile; fileRef = 54EFF35E1D6D9B3D005DED56 /* InvitationTests.swift */; };
		54F0A0951B3018D7003386BC /* ProxiedRequestsStatus.swift in Sources */ = {isa = PBXBuildFile; fileRef = 54F0A0931B3018D7003386BC /* ProxiedRequestsStatus.swift */; };
		54F428CE19A5154700036D6D /* ZMSyncStateMachineTests.m in Sources */ = {isa = PBXBuildFile; fileRef = 54F428CC19A5154700036D6D /* ZMSyncStateMachineTests.m */; };
		54F4DC5A1A4438B300FDB6EA /* zmessaging.framework in Frameworks */ = {isa = PBXBuildFile; fileRef = 549815931A43232400A7CE2E /* zmessaging.framework */; };
		54F7216B19A5E7BA009A8AF5 /* ZMUpdateEventsCatchUpPhaseOneStateTests.m in Sources */ = {isa = PBXBuildFile; fileRef = 54F7216919A5E7BA009A8AF5 /* ZMUpdateEventsCatchUpPhaseOneStateTests.m */; };
		54F7217219A5E7E1009A8AF5 /* ZMUpdateEventsCatchUpPhaseTwoStateTests.m in Sources */ = {isa = PBXBuildFile; fileRef = 54F7217019A5E7E1009A8AF5 /* ZMUpdateEventsCatchUpPhaseTwoStateTests.m */; };
		54F7217E19A62225009A8AF5 /* ZMUpdateEventsBufferTests.m in Sources */ = {isa = PBXBuildFile; fileRef = 54F7217C19A62225009A8AF5 /* ZMUpdateEventsBufferTests.m */; };
		54FC8A11192CD55000D3C016 /* LoginFlowTests.m in Sources */ = {isa = PBXBuildFile; fileRef = 54FC8A0F192CD55000D3C016 /* LoginFlowTests.m */; };
		54FEAAA91BC7BB9C002DE521 /* ZMBlacklistDownloader+Testing.h in Headers */ = {isa = PBXBuildFile; fileRef = 54FEAAA81BC7BB9C002DE521 /* ZMBlacklistDownloader+Testing.h */; };
		85D8522CF8DE246DDD5BD12C /* MockEntity.m in Sources */ = {isa = PBXBuildFile; fileRef = 85D85AAE7FA09852AB9B0D6A /* MockEntity.m */; };
		85D85B0D7E5F7D9A55B5E07B /* IntegrationTestBase.m in Sources */ = {isa = PBXBuildFile; fileRef = 85D85FD47DF54EE1F532B5BE /* IntegrationTestBase.m */; };
		85D85EAFA1CB6E457D14E3B7 /* MockEntity2.m in Sources */ = {isa = PBXBuildFile; fileRef = 85D85C9E7A2AAAE14D4BC2CC /* MockEntity2.m */; };
		85D85EEDD5DD19FB747ED4A5 /* MockModelObjectContextFactory.m in Sources */ = {isa = PBXBuildFile; fileRef = 85D852DA0CD2C94CADB3B6FE /* MockModelObjectContextFactory.m */; };
		871667FA1BB2AE9C009C6EEA /* APSSignalingKeysStore.swift in Sources */ = {isa = PBXBuildFile; fileRef = 871667F91BB2AE9C009C6EEA /* APSSignalingKeysStore.swift */; };
		872C99531DB525A1006A3BDE /* ZMCallKitDelegateTests.swift in Sources */ = {isa = PBXBuildFile; fileRef = 872C99511DB5256E006A3BDE /* ZMCallKitDelegateTests.swift */; };
		872C99591DB659E6006A3BDE /* ringing_from_them_long.caf in Resources */ = {isa = PBXBuildFile; fileRef = 872C99571DB659E6006A3BDE /* ringing_from_them_long.caf */; };
		872C995B1DB65D0D006A3BDE /* harp.m4a in Resources */ = {isa = PBXBuildFile; fileRef = 872C995A1DB65D0D006A3BDE /* harp.m4a */; };
		872C99601DB6722C006A3BDE /* ZMCallKitDelegateTests+Mocking.m in Sources */ = {isa = PBXBuildFile; fileRef = 872C995F1DB6722C006A3BDE /* ZMCallKitDelegateTests+Mocking.m */; };
		874F142D1C16FD9700C15118 /* Device.swift in Sources */ = {isa = PBXBuildFile; fileRef = 874F142C1C16FD9700C15118 /* Device.swift */; };
		87508EA01D08264000162483 /* ZMSound.swift in Sources */ = {isa = PBXBuildFile; fileRef = 87508E9F1D08264000162483 /* ZMSound.swift */; };
		8795A3D51B2EDE030047A067 /* ZMAVSBridge.h in Headers */ = {isa = PBXBuildFile; fileRef = 8795A3D21B2EDE030047A067 /* ZMAVSBridge.h */; settings = {ATTRIBUTES = (Public, ); }; };
		8795A3D71B2EDE030047A067 /* ZMAVSBridge.m in Sources */ = {isa = PBXBuildFile; fileRef = 8795A3D31B2EDE030047A067 /* ZMAVSBridge.m */; };
		8798607B1C3D48A400218A3E /* DeleteAccountRequestStrategy.swift in Sources */ = {isa = PBXBuildFile; fileRef = 8798607A1C3D48A400218A3E /* DeleteAccountRequestStrategy.swift */; };
		879861C81DA7E11E00152584 /* VoiceChannelV2+VideoCalling.m in Sources */ = {isa = PBXBuildFile; fileRef = 879861C71DA7E11E00152584 /* VoiceChannelV2+VideoCalling.m */; };
		87ADCE3B1DA6539F00CC06DC /* ZMCallKitDelegate.h in Headers */ = {isa = PBXBuildFile; fileRef = 87ADCE391DA6539F00CC06DC /* ZMCallKitDelegate.h */; settings = {ATTRIBUTES = (Public, ); }; };
		87ADCE3C1DA6539F00CC06DC /* ZMCallKitDelegate.m in Sources */ = {isa = PBXBuildFile; fileRef = 87ADCE3A1DA6539F00CC06DC /* ZMCallKitDelegate.m */; };
		87D003FF1BB5810D00472E06 /* APSSignalingKeyStoreTests.swift in Sources */ = {isa = PBXBuildFile; fileRef = 87D003FE1BB5810D00472E06 /* APSSignalingKeyStoreTests.swift */; };
		87D4625D1C3D526D00433469 /* DeleteAccountRequestStrategyTests.swift in Sources */ = {isa = PBXBuildFile; fileRef = 87D4625C1C3D526D00433469 /* DeleteAccountRequestStrategyTests.swift */; };
		87DC8A0F1C57979B00B7B4F2 /* ZMOnDemandFlowManager.h in Headers */ = {isa = PBXBuildFile; fileRef = 87DC8A0D1C57979B00B7B4F2 /* ZMOnDemandFlowManager.h */; settings = {ATTRIBUTES = (Public, ); }; };
		87DC8A101C57979B00B7B4F2 /* ZMOnDemandFlowManager.m in Sources */ = {isa = PBXBuildFile; fileRef = 87DC8A0E1C57979B00B7B4F2 /* ZMOnDemandFlowManager.m */; };
		87DC8A151C57B3D600B7B4F2 /* VoiceChannelV2Tests+VideoCalling.m in Sources */ = {isa = PBXBuildFile; fileRef = 87DC8A121C57A8B300B7B4F2 /* VoiceChannelV2Tests+VideoCalling.m */; };
		A907771A192E33A500141F13 /* SlowSyncTests.m in Sources */ = {isa = PBXBuildFile; fileRef = 85D85D997334755E841D13EA /* SlowSyncTests.m */; };
		A9692F8A1986476900849241 /* NSString_NormalizationTests.m in Sources */ = {isa = PBXBuildFile; fileRef = A9692F881986476900849241 /* NSString_NormalizationTests.m */; };
		A9A3CA10198A9967007F7BDB /* SearchTests.m in Sources */ = {isa = PBXBuildFile; fileRef = A9A3CA0E198A9967007F7BDB /* SearchTests.m */; };
		A9E522BF195DD8FA00CFB8E8 /* ConversationsTests.m in Sources */ = {isa = PBXBuildFile; fileRef = 3E6CD176194F435F00BAE83E /* ConversationsTests.m */; };
		A9FD58B419B4B69900DB7A50 /* ZMCallStateTranscoderTests.m in Sources */ = {isa = PBXBuildFile; fileRef = A9FD58B219B4B69900DB7A50 /* ZMCallStateTranscoderTests.m */; };
		AF6415A41C9C17FF00A535F5 /* EncryptedBase64EncondedExternalMessageTestFixture.txt in Resources */ = {isa = PBXBuildFile; fileRef = AF6415A01C9C151700A535F5 /* EncryptedBase64EncondedExternalMessageTestFixture.txt */; };
		AF6415A51C9C180200A535F5 /* ExternalMessageTextFixture.txt in Resources */ = {isa = PBXBuildFile; fileRef = AF6415A11C9C151700A535F5 /* ExternalMessageTextFixture.txt */; };
		BF00441B1C737CE9007A6EA4 /* BackgroundAPNSPingBackStatus.swift in Sources */ = {isa = PBXBuildFile; fileRef = BF00441A1C737CE9007A6EA4 /* BackgroundAPNSPingBackStatus.swift */; };
		BF158D2F1CE087D8007C6F8A /* video.mp4 in Resources */ = {isa = PBXBuildFile; fileRef = BF158D2E1CE087D8007C6F8A /* video.mp4 */; };
		BF2A9D511D6B536E00FA7DBC /* EventDecoder.swift in Sources */ = {isa = PBXBuildFile; fileRef = BF2A9D501D6B536E00FA7DBC /* EventDecoder.swift */; };
		BF2A9D551D6B5B9700FA7DBC /* EventDecoderTests.swift in Sources */ = {isa = PBXBuildFile; fileRef = BF2A9D541D6B5B9700FA7DBC /* EventDecoderTests.swift */; };
		BF2A9D581D6B5BDB00FA7DBC /* StoreUpdateEventTests.swift in Sources */ = {isa = PBXBuildFile; fileRef = BF2A9D571D6B5BDB00FA7DBC /* StoreUpdateEventTests.swift */; };
		BF2A9D5D1D6B63DB00FA7DBC /* StoreUpdateEvent.swift in Sources */ = {isa = PBXBuildFile; fileRef = BF2A9D5A1D6B63DB00FA7DBC /* StoreUpdateEvent.swift */; };
		BF2A9D611D6C70EA00FA7DBC /* ZMEventModel.xcdatamodeld in Sources */ = {isa = PBXBuildFile; fileRef = BF2A9D5F1D6C70EA00FA7DBC /* ZMEventModel.xcdatamodeld */; };
		BF44A3511C71D5FC00C6928E /* store127.wiredatabase in Resources */ = {isa = PBXBuildFile; fileRef = BF44A3501C71D5FC00C6928E /* store127.wiredatabase */; };
		BF4D9D081C85C65A008B9076 /* ZMLocalNotificationDispatcher.h in Headers */ = {isa = PBXBuildFile; fileRef = F9B53ED019F7F59F00C82A43 /* ZMLocalNotificationDispatcher.h */; settings = {ATTRIBUTES = (Public, ); }; };
		BF6D5D031C4948830049F712 /* zmessaging124.momd in Resources */ = {isa = PBXBuildFile; fileRef = BF6D5D021C4948830049F712 /* zmessaging124.momd */; };
		BF6D5D051C494D730049F712 /* zmessaging125.momd in Resources */ = {isa = PBXBuildFile; fileRef = BF6D5D041C494D730049F712 /* zmessaging125.momd */; };
		BF7ED2E21DF6BD16003A4397 /* Analytics+HandleSuggestions.swift in Sources */ = {isa = PBXBuildFile; fileRef = BF7ED2E11DF6BD16003A4397 /* Analytics+HandleSuggestions.swift */; };
		BF8367311C52651900364B37 /* store125.wiredatabase in Resources */ = {isa = PBXBuildFile; fileRef = BF8367301C52651900364B37 /* store125.wiredatabase */; };
		BF838F051C6A4885001C5BF7 /* ZMCookie.h in Headers */ = {isa = PBXBuildFile; fileRef = BF838F031C6A4885001C5BF7 /* ZMCookie.h */; settings = {ATTRIBUTES = (Public, ); }; };
		BF838F061C6A4885001C5BF7 /* ZMCookie.m in Sources */ = {isa = PBXBuildFile; fileRef = BF838F041C6A4885001C5BF7 /* ZMCookie.m */; };
		BF8899931DC7AD9F00187CBD /* ZMTransport.framework in Frameworks */ = {isa = PBXBuildFile; fileRef = 09CC4AB91B7CCA0F00201C63 /* ZMTransport.framework */; };
		BF889DC61D0ADE110031F3E6 /* AnalyticsTests.swift in Sources */ = {isa = PBXBuildFile; fileRef = BF40AC711D096A0E00287E29 /* AnalyticsTests.swift */; };
		BF889DC71D0ADE150031F3E6 /* ClusterizerTests.swift in Sources */ = {isa = PBXBuildFile; fileRef = BF40AC7D1D0990A900287E29 /* ClusterizerTests.swift */; };
		BFB524CE1C7722EC006BCE23 /* BackgroundAPNSPingBackStatusTests.swift in Sources */ = {isa = PBXBuildFile; fileRef = BFB524CD1C7722EC006BCE23 /* BackgroundAPNSPingBackStatusTests.swift */; };
		BFC747BA1CE0975D00F74333 /* zimages.framework in Frameworks */ = {isa = PBXBuildFile; fileRef = BFC747B91CE0975D00F74333 /* zimages.framework */; };
		BFCE9A5B1C4E4C4D00951B3D /* store124.wiredatabase in Resources */ = {isa = PBXBuildFile; fileRef = BFCE9A581C4E4C4D00951B3D /* store124.wiredatabase */; };
		BFE53F551D5A2F7000398378 /* DeleteMessagesTests.swift in Sources */ = {isa = PBXBuildFile; fileRef = BFE53F541D5A2F7000398378 /* DeleteMessagesTests.swift */; };
		CE35B7F71D353CC4007CF3F8 /* LinkPreviewTests.m in Sources */ = {isa = PBXBuildFile; fileRef = CE35B7F61D353CC4007CF3F8 /* LinkPreviewTests.m */; };
		CE5DC1A11DDA09F000D24DBA /* avs.framework in Frameworks */ = {isa = PBXBuildFile; fileRef = CE5DC1A01DDA09F000D24DBA /* avs.framework */; };
		CE99C4A01D378C5D0001D297 /* MockLinkPreviewDetector.m in Sources */ = {isa = PBXBuildFile; fileRef = CE99C49F1D378C5D0001D297 /* MockLinkPreviewDetector.m */; };
		CEE02E461DDA0F4D00BA2BE2 /* avs.framework in Frameworks */ = {isa = PBXBuildFile; fileRef = CE5DC1A01DDA09F000D24DBA /* avs.framework */; };
		CEF2DE7F1DB778F300451642 /* RequestLoopAnalyticsTracker.swift in Sources */ = {isa = PBXBuildFile; fileRef = CEF2DE7E1DB778F300451642 /* RequestLoopAnalyticsTracker.swift */; };
		F920F4D61DA3DCF8002B860B /* ConversationTests+Ephemeral.swift in Sources */ = {isa = PBXBuildFile; fileRef = F920F4D51DA3DCF8002B860B /* ConversationTests+Ephemeral.swift */; };
		F9245BED1CBF95A8009D1E85 /* ZMHotFixDirectory+Swift.swift in Sources */ = {isa = PBXBuildFile; fileRef = F9245BEC1CBF95A8009D1E85 /* ZMHotFixDirectory+Swift.swift */; };
		F925468B1C62882500CE2D7C /* ZMCallStateTranscoderTests+VideoCalling.m in Sources */ = {isa = PBXBuildFile; fileRef = F925468A1C62882500CE2D7C /* ZMCallStateTranscoderTests+VideoCalling.m */; };
		F925468E1C63B61000CE2D7C /* MessagingTest+EventFactory.m in Sources */ = {isa = PBXBuildFile; fileRef = F925468D1C63B61000CE2D7C /* MessagingTest+EventFactory.m */; };
		F9331C8A1CB41C6000139ECC /* ZMUserTests+UserSession.m in Sources */ = {isa = PBXBuildFile; fileRef = F9331C891CB41C6000139ECC /* ZMUserTests+UserSession.m */; };
		F93667061D79724200E15420 /* ZMLocalNotificationForEventTests+Reactions.swift in Sources */ = {isa = PBXBuildFile; fileRef = F93667041D79723100E15420 /* ZMLocalNotificationForEventTests+Reactions.swift */; };
		F936DB2A1C11DF40005E93AE /* ZMClientUpdateNotification.h in Headers */ = {isa = PBXBuildFile; fileRef = F936DB281C11DF40005E93AE /* ZMClientUpdateNotification.h */; settings = {ATTRIBUTES = (Public, ); }; };
		F936DB2B1C11DF40005E93AE /* ZMClientUpdateNotification.m in Sources */ = {isa = PBXBuildFile; fileRef = F936DB291C11DF40005E93AE /* ZMClientUpdateNotification.m */; };
		F936DB2D1C11E52B005E93AE /* ZMClientUpdateNotification+Internal.h in Headers */ = {isa = PBXBuildFile; fileRef = F936DB2C1C11E4CB005E93AE /* ZMClientUpdateNotification+Internal.h */; settings = {ATTRIBUTES = (Public, ); }; };
		F93A75F21C1F219800252586 /* ConversationStatusStrategy.swift in Sources */ = {isa = PBXBuildFile; fileRef = F93A75F11C1F219800252586 /* ConversationStatusStrategy.swift */; };
		F9410F631DE44C2E007451FF /* TypingStrategyTests.swift in Sources */ = {isa = PBXBuildFile; fileRef = F9410F621DE44C2E007451FF /* TypingStrategyTests.swift */; };
		F9410F651DE49C13007451FF /* PushTokenStrategy.swift in Sources */ = {isa = PBXBuildFile; fileRef = F9410F641DE49C13007451FF /* PushTokenStrategy.swift */; };
		F9410F661DE4A01F007451FF /* ZMPushToken.h in Headers */ = {isa = PBXBuildFile; fileRef = 3EA1EC6519BDE3F400AA1384 /* ZMPushToken.h */; settings = {ATTRIBUTES = (Public, ); }; };
		F9410F681DE4BE42007451FF /* PushTokenStrategyTests.swift in Sources */ = {isa = PBXBuildFile; fileRef = F9410F671DE4BE42007451FF /* PushTokenStrategyTests.swift */; };
		F95373F41C7C70D000BE6427 /* ZMLocalNotificationForEventTest+CallEvents.m in Sources */ = {isa = PBXBuildFile; fileRef = F95373F31C7C70D000BE6427 /* ZMLocalNotificationForEventTest+CallEvents.m */; };
		F95557021A1CAECD0035F0C8 /* ZMSearchRequestCodecTests.m in Sources */ = {isa = PBXBuildFile; fileRef = F95556FE1A1CA1580035F0C8 /* ZMSearchRequestCodecTests.m */; };
		F95706541DE5D1CC0087442C /* SearchUserImageStrategy.swift in Sources */ = {isa = PBXBuildFile; fileRef = F95706531DE5D1CC0087442C /* SearchUserImageStrategy.swift */; };
		F95706551DE5D6D50087442C /* ZMUserIDsForSearchDirectoryTable.h in Headers */ = {isa = PBXBuildFile; fileRef = 549127DD19E7FAFF005871F5 /* ZMUserIDsForSearchDirectoryTable.h */; settings = {ATTRIBUTES = (Public, ); }; };
		F95706561DE5D7EA0087442C /* ZMSearchDirectory+Internal.h in Headers */ = {isa = PBXBuildFile; fileRef = A9BABE6119BA1F2300E9E5A3 /* ZMSearchDirectory+Internal.h */; settings = {ATTRIBUTES = (Public, ); }; };
		F95706591DE5F6D40087442C /* SearchUserImageStrategyTests.swift in Sources */ = {isa = PBXBuildFile; fileRef = F95706581DE5F6D40087442C /* SearchUserImageStrategyTests.swift */; };
		F959F3121C5B6B9E00820A21 /* ZMBackgroundTaskState.h in Headers */ = {isa = PBXBuildFile; fileRef = F959F3101C5B6B9E00820A21 /* ZMBackgroundTaskState.h */; };
		F959F3131C5B6B9E00820A21 /* ZMBackgroundTaskState.m in Sources */ = {isa = PBXBuildFile; fileRef = F959F3111C5B6B9E00820A21 /* ZMBackgroundTaskState.m */; };
		F95ECF4E1B94A553009F91BA /* ZMHotFix.h in Headers */ = {isa = PBXBuildFile; fileRef = F95ECF4C1B94A553009F91BA /* ZMHotFix.h */; };
		F95ECF511B94BD05009F91BA /* ZMHotFixTests.m in Sources */ = {isa = PBXBuildFile; fileRef = F95ECF501B94BD05009F91BA /* ZMHotFixTests.m */; };
		F964700C1D5C720D00A81A92 /* ConversationTests+MessageEditing.m in Sources */ = {isa = PBXBuildFile; fileRef = F964700B1D5C720D00A81A92 /* ConversationTests+MessageEditing.m */; };
		F96C8E7A1D7DCCE8004B6D87 /* ZMLocalNotificationDispatcher+Messages.swift in Sources */ = {isa = PBXBuildFile; fileRef = F96C8E791D7DCCE8004B6D87 /* ZMLocalNotificationDispatcher+Messages.swift */; };
		F96C8E821D7ECECF004B6D87 /* ZMLocalNotificationForMessageTests.swift in Sources */ = {isa = PBXBuildFile; fileRef = F96C8E811D7ECECF004B6D87 /* ZMLocalNotificationForMessageTests.swift */; };
		F96C8E8A1D7F6F8C004B6D87 /* ZMLocalNotificationForSystemMessageTests.swift in Sources */ = {isa = PBXBuildFile; fileRef = F96C8E891D7F6F8C004B6D87 /* ZMLocalNotificationForSystemMessageTests.swift */; };
		F97180531A9E18B5002CEAF8 /* ZMFlowSync.h in Headers */ = {isa = PBXBuildFile; fileRef = 3EAD6A09199BB79200D519DB /* ZMFlowSync.h */; };
		F97678FA1D76D11400CC075D /* BackgroundAPNSConfirmationStatus.swift in Sources */ = {isa = PBXBuildFile; fileRef = F97678F91D76D11400CC075D /* BackgroundAPNSConfirmationStatus.swift */; };
		F976790A1D771B3900CC075D /* BackgroundAPNSConfirmationStatusTests.swift in Sources */ = {isa = PBXBuildFile; fileRef = F97679081D771B2700CC075D /* BackgroundAPNSConfirmationStatusTests.swift */; };
		F9771ACA1B664D1A00BB04EC /* ZMGSMCallHandler.h in Headers */ = {isa = PBXBuildFile; fileRef = F9771AC71B664D1A00BB04EC /* ZMGSMCallHandler.h */; };
		F9771ACC1B664D1A00BB04EC /* ZMGSMCallHandler.m in Sources */ = {isa = PBXBuildFile; fileRef = F9771AC81B664D1A00BB04EC /* ZMGSMCallHandler.m */; };
		F9771AD11B664D3D00BB04EC /* ZMGSMCallHandlerTest.m in Sources */ = {isa = PBXBuildFile; fileRef = F9771AD01B664D3D00BB04EC /* ZMGSMCallHandlerTest.m */; };
		F9771AD71B6661B400BB04EC /* ZMCallStateLogger.m in Sources */ = {isa = PBXBuildFile; fileRef = F9771AD31B6661B400BB04EC /* ZMCallStateLogger.m */; };
		F9771ADC1B677BAF00BB04EC /* ZMCallStateLoggerTests.m in Sources */ = {isa = PBXBuildFile; fileRef = F9771ADA1B677BAF00BB04EC /* ZMCallStateLoggerTests.m */; };
		F98DD6D31ABB2F7C001D58CF /* ZMUserSession+UserNotificationCategories.h in Headers */ = {isa = PBXBuildFile; fileRef = F98DD6D01ABB2F7C001D58CF /* ZMUserSession+UserNotificationCategories.h */; settings = {ATTRIBUTES = (Public, ); }; };
		F98DD6D51ABB2F7C001D58CF /* ZMUserSession+UserNotificationCategories.m in Sources */ = {isa = PBXBuildFile; fileRef = F98DD6D11ABB2F7C001D58CF /* ZMUserSession+UserNotificationCategories.m */; };
		F98EDCD31D82B913001E65CB /* ZMLocalNotificationForCallEvent.swift in Sources */ = {isa = PBXBuildFile; fileRef = F98EDCC81D82B913001E65CB /* ZMLocalNotificationForCallEvent.swift */; };
		F98EDCD41D82B913001E65CB /* ZMLocalNotificationForConnectionEvent.swift in Sources */ = {isa = PBXBuildFile; fileRef = F98EDCC91D82B913001E65CB /* ZMLocalNotificationForConnectionEvent.swift */; };
		F98EDCD51D82B913001E65CB /* ZMLocalNotificationForEvent.swift in Sources */ = {isa = PBXBuildFile; fileRef = F98EDCCA1D82B913001E65CB /* ZMLocalNotificationForEvent.swift */; };
		F98EDCD61D82B913001E65CB /* ZMLocalNotificationForReactions.swift in Sources */ = {isa = PBXBuildFile; fileRef = F98EDCCB1D82B913001E65CB /* ZMLocalNotificationForReactions.swift */; };
		F98EDCD71D82B913001E65CB /* ZMLocalNotificationContentType.swift in Sources */ = {isa = PBXBuildFile; fileRef = F98EDCCD1D82B913001E65CB /* ZMLocalNotificationContentType.swift */; };
		F98EDCD81D82B913001E65CB /* ZMLocalNotificationForMessage.swift in Sources */ = {isa = PBXBuildFile; fileRef = F98EDCCE1D82B913001E65CB /* ZMLocalNotificationForMessage.swift */; };
		F98EDCD91D82B913001E65CB /* ZMLocalNotificationForSystemMessage.swift in Sources */ = {isa = PBXBuildFile; fileRef = F98EDCCF1D82B913001E65CB /* ZMLocalNotificationForSystemMessage.swift */; };
		F98EDCDA1D82B913001E65CB /* ZMLocalNotification+Internal.h in Headers */ = {isa = PBXBuildFile; fileRef = F98EDCD01D82B913001E65CB /* ZMLocalNotification+Internal.h */; };
		F98EDCDB1D82B913001E65CB /* ZMLocalNotification.h in Headers */ = {isa = PBXBuildFile; fileRef = F98EDCD11D82B913001E65CB /* ZMLocalNotification.h */; settings = {ATTRIBUTES = (Public, ); }; };
		F98EDCDC1D82B913001E65CB /* ZMLocalNotification.m in Sources */ = {isa = PBXBuildFile; fileRef = F98EDCD21D82B913001E65CB /* ZMLocalNotification.m */; };
		F98EDCEA1D82B924001E65CB /* SessionTracker.swift in Sources */ = {isa = PBXBuildFile; fileRef = F98EDCDE1D82B924001E65CB /* SessionTracker.swift */; };
		F98EDCEB1D82B924001E65CB /* NotificationSounds.swift in Sources */ = {isa = PBXBuildFile; fileRef = F98EDCDF1D82B924001E65CB /* NotificationSounds.swift */; };
		F98EDCEC1D82B924001E65CB /* UILocalNotification+StringProcessing.h in Headers */ = {isa = PBXBuildFile; fileRef = F98EDCE01D82B924001E65CB /* UILocalNotification+StringProcessing.h */; settings = {ATTRIBUTES = (Public, ); }; };
		F98EDCED1D82B924001E65CB /* UILocalNotification+StringProcessing.m in Sources */ = {isa = PBXBuildFile; fileRef = F98EDCE11D82B924001E65CB /* UILocalNotification+StringProcessing.m */; };
		F98EDCEE1D82B924001E65CB /* UILocalNotification+UserInfo.h in Headers */ = {isa = PBXBuildFile; fileRef = F98EDCE21D82B924001E65CB /* UILocalNotification+UserInfo.h */; settings = {ATTRIBUTES = (Public, ); }; };
		F98EDCEF1D82B924001E65CB /* UILocalNotification+UserInfo.m in Sources */ = {isa = PBXBuildFile; fileRef = F98EDCE31D82B924001E65CB /* UILocalNotification+UserInfo.m */; };
		F98EDCF01D82B924001E65CB /* ZMLocalNotificationLocalization+Components.swift in Sources */ = {isa = PBXBuildFile; fileRef = F98EDCE41D82B924001E65CB /* ZMLocalNotificationLocalization+Components.swift */; };
		F98EDCF11D82B924001E65CB /* ZMLocalNotificationLocalization.h in Headers */ = {isa = PBXBuildFile; fileRef = F98EDCE51D82B924001E65CB /* ZMLocalNotificationLocalization.h */; settings = {ATTRIBUTES = (Public, ); }; };
		F98EDCF21D82B924001E65CB /* ZMLocalNotificationLocalization.m in Sources */ = {isa = PBXBuildFile; fileRef = F98EDCE61D82B924001E65CB /* ZMLocalNotificationLocalization.m */; };
		F98EDCF31D82B924001E65CB /* ZMLocalNotificationSet.swift in Sources */ = {isa = PBXBuildFile; fileRef = F98EDCE71D82B924001E65CB /* ZMLocalNotificationSet.swift */; };
		F98EDCF41D82B924001E65CB /* ZMSpellOutSmallNumbersFormatter.h in Headers */ = {isa = PBXBuildFile; fileRef = F98EDCE81D82B924001E65CB /* ZMSpellOutSmallNumbersFormatter.h */; };
		F98EDCF51D82B924001E65CB /* ZMSpellOutSmallNumbersFormatter.m in Sources */ = {isa = PBXBuildFile; fileRef = F98EDCE91D82B924001E65CB /* ZMSpellOutSmallNumbersFormatter.m */; };
		F98EDCF81D82EB1D001E65CB /* SessionTrackerTest.swift in Sources */ = {isa = PBXBuildFile; fileRef = F98EDCF61D82EAFD001E65CB /* SessionTrackerTest.swift */; };
		F991C0A91CB5391C004D8465 /* ZMCallTimer.swift in Sources */ = {isa = PBXBuildFile; fileRef = F991C0A81CB5391C004D8465 /* ZMCallTimer.swift */; };
		F991C0AC1CB53A80004D8465 /* ZMCallTimerTests.swift in Sources */ = {isa = PBXBuildFile; fileRef = F991C0AA1CB53A7B004D8465 /* ZMCallTimerTests.swift */; };
		F991C0AE1CB548A3004D8465 /* VoiceChannelV2+CallTimer.swift in Sources */ = {isa = PBXBuildFile; fileRef = F991C0AD1CB548A3004D8465 /* VoiceChannelV2+CallTimer.swift */; };
		F991CE151CB55512004D8465 /* ZMConversation+Testing.m in Sources */ = {isa = PBXBuildFile; fileRef = F991CE121CB55512004D8465 /* ZMConversation+Testing.m */; };
		F991CE161CB55512004D8465 /* ZMUser+Testing.m in Sources */ = {isa = PBXBuildFile; fileRef = F991CE141CB55512004D8465 /* ZMUser+Testing.m */; };
		F991CE1E1CB65F08004D8465 /* ZMTypingUsers.h in Headers */ = {isa = PBXBuildFile; fileRef = 3E26BEE01A408DBE0071B4C9 /* ZMTypingUsers.h */; settings = {ATTRIBUTES = (Public, ); }; };
		F99298591BE110490058D42F /* ZMClientRegistrationStatusTests.m in Sources */ = {isa = PBXBuildFile; fileRef = F99298581BE110490058D42F /* ZMClientRegistrationStatusTests.m */; };
		F992985B1BE143570058D42F /* ZMClientRegistrationStatus+Internal.h in Headers */ = {isa = PBXBuildFile; fileRef = F992985A1BE1404D0058D42F /* ZMClientRegistrationStatus+Internal.h */; settings = {ATTRIBUTES = (Public, ); }; };
		F9A754121DA3D44900094937 /* ZMProtos.framework in Frameworks */ = {isa = PBXBuildFile; fileRef = 0960829F1B8F0581001176DB /* ZMProtos.framework */; };
		F9A754161DA3D48800094937 /* ZMProtos.framework in Frameworks */ = {isa = PBXBuildFile; fileRef = 0960829F1B8F0581001176DB /* ZMProtos.framework */; };
		F9ABDF411CECBD8A008461B2 /* ZMAccountStatus.swift in Sources */ = {isa = PBXBuildFile; fileRef = F9ABDF401CECBD8A008461B2 /* ZMAccountStatus.swift */; };
		F9ABDF441CECC6C0008461B2 /* ZMAccountStatusTests.swift in Sources */ = {isa = PBXBuildFile; fileRef = F9ABDF421CECC69C008461B2 /* ZMAccountStatusTests.swift */; };
		F9B171F61C0EF21100E6EEC6 /* ClientUpdateStatus.swift in Sources */ = {isa = PBXBuildFile; fileRef = F9B171F51C0EF21100E6EEC6 /* ClientUpdateStatus.swift */; };
		F9B171F81C0F00E700E6EEC6 /* ClientUpdateStatusTests.swift in Sources */ = {isa = PBXBuildFile; fileRef = F9B171F71C0F00E700E6EEC6 /* ClientUpdateStatusTests.swift */; };
		F9B171FA1C0F320200E6EEC6 /* ClientManagementTests.m in Sources */ = {isa = PBXBuildFile; fileRef = F9B171F91C0F320200E6EEC6 /* ClientManagementTests.m */; };
		F9B20D581C58C8C800F2CDEC /* CallingTests+VideoCalling.m in Sources */ = {isa = PBXBuildFile; fileRef = F9B20D571C58C8C800F2CDEC /* CallingTests+VideoCalling.m */; };
		F9B71F401CB28449001DB03F /* ZMNotifications+UserSession.m in Sources */ = {isa = PBXBuildFile; fileRef = F9B71F3E1CB28449001DB03F /* ZMNotifications+UserSession.m */; };
		F9B71F411CB28449001DB03F /* ZMNotifications+UserSessionInternal.h in Headers */ = {isa = PBXBuildFile; fileRef = F9B71F3F1CB28449001DB03F /* ZMNotifications+UserSessionInternal.h */; settings = {ATTRIBUTES = (Public, ); }; };
		F9B71F431CB284CC001DB03F /* ZMNotifications+UserSession.h in Headers */ = {isa = PBXBuildFile; fileRef = F9B71F421CB284CC001DB03F /* ZMNotifications+UserSession.h */; settings = {ATTRIBUTES = (Public, ); }; };
		F9B71F471CB29600001DB03F /* ZMBareUser+UserSession.h in Headers */ = {isa = PBXBuildFile; fileRef = F9B71F461CB29600001DB03F /* ZMBareUser+UserSession.h */; settings = {ATTRIBUTES = (Public, ); }; };
		F9B71F491CB297ED001DB03F /* ZMUser+UserSession.m in Sources */ = {isa = PBXBuildFile; fileRef = F9B71F481CB297ED001DB03F /* ZMUser+UserSession.m */; };
		F9B71F4C1CB2B841001DB03F /* NSManagedObjectContext+TestHelpers.m in Sources */ = {isa = PBXBuildFile; fileRef = F9B71F4B1CB2B841001DB03F /* NSManagedObjectContext+TestHelpers.m */; };
		F9B71FAB1CB2C0FA001DB03F /* ZMCallStateTests+VideoCalling.swift in Sources */ = {isa = PBXBuildFile; fileRef = F9B71FAA1CB2C0FA001DB03F /* ZMCallStateTests+VideoCalling.swift */; };
		F9B71FAE1CB2C20D001DB03F /* VoiceChannelV2Tests.m in Sources */ = {isa = PBXBuildFile; fileRef = F9B71FAD1CB2C20D001DB03F /* VoiceChannelV2Tests.m */; };
		F9B8305D1DEC6A2500FF6FE7 /* UserImageStrategy.swift in Sources */ = {isa = PBXBuildFile; fileRef = F9B8305C1DEC6A2500FF6FE7 /* UserImageStrategy.swift */; };
		F9B8305F1DEC86E700FF6FE7 /* UserImageStrategyTests.swift in Sources */ = {isa = PBXBuildFile; fileRef = F9B8305E1DEC86E700FF6FE7 /* UserImageStrategyTests.swift */; };
		F9C598AD1A0947B300B1F760 /* ZMBlacklistDownloaderTest.m in Sources */ = {isa = PBXBuildFile; fileRef = F9FD798919EE962F00D70FCD /* ZMBlacklistDownloaderTest.m */; };
		F9C9A4F01CAD29190039E10C /* store128.wiredatabase in Resources */ = {isa = PBXBuildFile; fileRef = F9C9A4ED1CAD290B0039E10C /* store128.wiredatabase */; };
		F9CA51B71B345F39003AA83A /* ZMStoredLocalNotification.h in Headers */ = {isa = PBXBuildFile; fileRef = F9CA51B41B345F39003AA83A /* ZMStoredLocalNotification.h */; };
		F9CA51B91B345F39003AA83A /* ZMStoredLocalNotification.m in Sources */ = {isa = PBXBuildFile; fileRef = F9CA51B51B345F39003AA83A /* ZMStoredLocalNotification.m */; };
		F9CA51BE1B3460B2003AA83A /* ZMStoredLocalNotificationTests.m in Sources */ = {isa = PBXBuildFile; fileRef = F9CA51BD1B3460B2003AA83A /* ZMStoredLocalNotificationTests.m */; };
		F9D25DB11C5BB991002D18B3 /* ZMBackgroundTaskStateTests.m in Sources */ = {isa = PBXBuildFile; fileRef = F9D25DB01C5BB991002D18B3 /* ZMBackgroundTaskStateTests.m */; };
		F9D32EA91C6D071F0049136A /* CallingTests+PushNotifications.m in Sources */ = {isa = PBXBuildFile; fileRef = F9D32EA81C6D071F0049136A /* CallingTests+PushNotifications.m */; };
		F9DAC54F1C2035660001F11E /* ConversationStatusStrategyTests.swift in Sources */ = {isa = PBXBuildFile; fileRef = F9DAC54D1C2034E70001F11E /* ConversationStatusStrategyTests.swift */; };
		F9E462DA1D7043C60036CFA7 /* ConversationTests+Confirmation.swift in Sources */ = {isa = PBXBuildFile; fileRef = F9E462D91D7043C60036CFA7 /* ConversationTests+Confirmation.swift */; };
		F9E4779F1D216467003A99AC /* ZMLocalNotificationSetTests.swift in Sources */ = {isa = PBXBuildFile; fileRef = F9E4779D1D21640E003A99AC /* ZMLocalNotificationSetTests.swift */; };
		F9F631421DE3524100416938 /* TypingStrategy.swift in Sources */ = {isa = PBXBuildFile; fileRef = F9F631411DE3524100416938 /* TypingStrategy.swift */; };
		F9F631431DE3534F00416938 /* ZMTyping.h in Headers */ = {isa = PBXBuildFile; fileRef = 3E3C00C91A2358BA00D02D21 /* ZMTyping.h */; settings = {ATTRIBUTES = (Public, ); }; };
		F9F9F5621D75D62100AE6499 /* RequestStrategyTestBase.swift in Sources */ = {isa = PBXBuildFile; fileRef = F9F9F5611D75D62100AE6499 /* RequestStrategyTestBase.swift */; };
		F9FD167B1BDFCDAD00725F5C /* ZMClientRegistrationStatus.h in Headers */ = {isa = PBXBuildFile; fileRef = F9FD16791BDFCDAD00725F5C /* ZMClientRegistrationStatus.h */; settings = {ATTRIBUTES = (Public, ); }; };
		F9FD167C1BDFCDAD00725F5C /* ZMClientRegistrationStatus.m in Sources */ = {isa = PBXBuildFile; fileRef = F9FD167A1BDFCDAD00725F5C /* ZMClientRegistrationStatus.m */; };
/* End PBXBuildFile section */

/* Begin PBXContainerItemProxy section */
		3E1860D0191A649D000FE027 /* PBXContainerItemProxy */ = {
			isa = PBXContainerItemProxy;
			containerPortal = 540029AB1918CA8500578793 /* Project object */;
			proxyType = 1;
			remoteGlobalIDString = 3E186087191A56F6000FE027;
			remoteInfo = "zmessaging Test Host";
		};
		54F4DC571A4438AC00FDB6EA /* PBXContainerItemProxy */ = {
			isa = PBXContainerItemProxy;
			containerPortal = 540029AB1918CA8500578793 /* Project object */;
			proxyType = 1;
			remoteGlobalIDString = 549815921A43232400A7CE2E;
			remoteInfo = "zmessaging-ios.framework";
		};
		A9FF8088195B17B3002CD44B /* PBXContainerItemProxy */ = {
			isa = PBXContainerItemProxy;
			containerPortal = 540029AB1918CA8500578793 /* Project object */;
			proxyType = 1;
			remoteGlobalIDString = 3E186087191A56F6000FE027;
			remoteInfo = "zmessaging Test Host";
		};
/* End PBXContainerItemProxy section */

/* Begin PBXCopyFilesBuildPhase section */
		5405FF3B1A6005A100CB012B /* Embed Framework */ = {
			isa = PBXCopyFilesBuildPhase;
			buildActionMask = 2147483647;
			dstPath = "";
			dstSubfolderSpec = 10;
			files = (
				3E08B5631A67EDF800F23B9E /* zmessaging.framework in Embed Framework */,
			);
			name = "Embed Framework";
			runOnlyForDeploymentPostprocessing = 0;
		};
/* End PBXCopyFilesBuildPhase section */

/* Begin PBXFileReference section */
		0920833C1BA84F3100F82B29 /* UserClientRequestStrategyTests.swift */ = {isa = PBXFileReference; fileEncoding = 4; lastKnownFileType = sourcecode.swift; path = UserClientRequestStrategyTests.swift; sourceTree = "<group>"; };
		0920833F1BA95EE100F82B29 /* UserClientRequestFactory.swift */ = {isa = PBXFileReference; fileEncoding = 4; lastKnownFileType = sourcecode.swift; path = UserClientRequestFactory.swift; sourceTree = "<group>"; };
		0920C4D81B305FF500C55728 /* UserSessionGiphyRequestStateTests.swift */ = {isa = PBXFileReference; fileEncoding = 4; lastKnownFileType = sourcecode.swift; path = UserSessionGiphyRequestStateTests.swift; sourceTree = "<group>"; };
		09284B6A1B8272C300EEE10E /* zmessaging Test Host.entitlements */ = {isa = PBXFileReference; lastKnownFileType = text.xml; path = "zmessaging Test Host.entitlements"; sourceTree = "<group>"; };
		0928E2631BA07EE80057232E /* Cryptobox.framework */ = {isa = PBXFileReference; lastKnownFileType = wrapper.framework; name = Cryptobox.framework; path = Carthage/Build/iOS/Cryptobox.framework; sourceTree = "<group>"; };
		0932EA431AE5514100D1BFD1 /* ZMPhoneNumberVerificationTranscoder.h */ = {isa = PBXFileReference; fileEncoding = 4; lastKnownFileType = sourcecode.c.h; path = ZMPhoneNumberVerificationTranscoder.h; sourceTree = "<group>"; };
		0932EA441AE5514100D1BFD1 /* ZMPhoneNumberVerificationTranscoder.m */ = {isa = PBXFileReference; fileEncoding = 4; lastKnownFileType = sourcecode.c.objc; path = ZMPhoneNumberVerificationTranscoder.m; sourceTree = "<group>"; };
		093694441BA9633300F36B3A /* UserClientRequestFactoryTests.swift */ = {isa = PBXFileReference; fileEncoding = 4; lastKnownFileType = sourcecode.swift; path = UserClientRequestFactoryTests.swift; sourceTree = "<group>"; };
		094CDBEB1B84CFC8004AD7BF /* zmessaging-ios-test-target.xcconfig */ = {isa = PBXFileReference; lastKnownFileType = text.xcconfig; path = "zmessaging-ios-test-target.xcconfig"; sourceTree = "<group>"; };
		094CDBEC1B84CFDB004AD7BF /* libs.xcconfig */ = {isa = PBXFileReference; lastKnownFileType = text.xcconfig; path = libs.xcconfig; sourceTree = "<group>"; };
		09531F131AE960E300B8556A /* ZMLoginCodeRequestTranscoder.h */ = {isa = PBXFileReference; fileEncoding = 4; lastKnownFileType = sourcecode.c.h; path = ZMLoginCodeRequestTranscoder.h; sourceTree = "<group>"; };
		09531F141AE960E300B8556A /* ZMLoginCodeRequestTranscoder.m */ = {isa = PBXFileReference; fileEncoding = 4; lastKnownFileType = sourcecode.c.objc; path = ZMLoginCodeRequestTranscoder.m; sourceTree = "<group>"; };
		09531F1A1AE9644800B8556A /* ZMLoginCodeRequestTranscoderTests.m */ = {isa = PBXFileReference; fileEncoding = 4; lastKnownFileType = sourcecode.c.objc; path = ZMLoginCodeRequestTranscoderTests.m; sourceTree = "<group>"; };
		0960829F1B8F0581001176DB /* ZMProtos.framework */ = {isa = PBXFileReference; lastKnownFileType = wrapper.framework; name = ZMProtos.framework; path = Carthage/Build/iOS/ZMProtos.framework; sourceTree = "<group>"; };
		097E36A91B7A58280039CC4C /* ZMCSystem.framework */ = {isa = PBXFileReference; lastKnownFileType = wrapper.framework; name = ZMCSystem.framework; path = Carthage/Build/iOS/ZMCSystem.framework; sourceTree = "<group>"; };
		098CFBB71B7B9B3F000B02B1 /* ZMTesting.framework */ = {isa = PBXFileReference; lastKnownFileType = wrapper.framework; name = ZMTesting.framework; path = Carthage/Build/iOS/ZMTesting.framework; sourceTree = "<group>"; };
		098CFBBA1B7B9C94000B02B1 /* BaseTestSwiftHelpers.swift */ = {isa = PBXFileReference; fileEncoding = 4; lastKnownFileType = sourcecode.swift; path = BaseTestSwiftHelpers.swift; sourceTree = "<group>"; };
		09914E501BD6613600C10BF8 /* ConversationTests+OTR.m */ = {isa = PBXFileReference; fileEncoding = 4; lastKnownFileType = sourcecode.c.objc; name = "ConversationTests+OTR.m"; path = "../E2EE/ConversationTests+OTR.m"; sourceTree = "<group>"; };
		09914E521BD6613D00C10BF8 /* ZMDecodedAPSMessageTest.m */ = {isa = PBXFileReference; fileEncoding = 4; lastKnownFileType = sourcecode.c.objc; path = ZMDecodedAPSMessageTest.m; sourceTree = "<group>"; };
		0994E1DD1B835C4900A51721 /* ios-test-host.xcconfig */ = {isa = PBXFileReference; lastKnownFileType = text.xcconfig; path = "ios-test-host.xcconfig"; sourceTree = "<group>"; };
		0994E1DE1B835C4900A51721 /* ios-test-target.xcconfig */ = {isa = PBXFileReference; lastKnownFileType = text.xcconfig; path = "ios-test-target.xcconfig"; sourceTree = "<group>"; };
		0994E1DF1B835C4900A51721 /* ios.xcconfig */ = {isa = PBXFileReference; lastKnownFileType = text.xcconfig; path = ios.xcconfig; sourceTree = "<group>"; };
		0994E1E01B835C4900A51721 /* osx-test-target.xcconfig */ = {isa = PBXFileReference; lastKnownFileType = text.xcconfig; path = "osx-test-target.xcconfig"; sourceTree = "<group>"; };
		0994E1E11B835C4900A51721 /* osx.xcconfig */ = {isa = PBXFileReference; lastKnownFileType = text.xcconfig; path = osx.xcconfig; sourceTree = "<group>"; };
		0994E1E21B835C4900A51721 /* project-common.xcconfig */ = {isa = PBXFileReference; lastKnownFileType = text.xcconfig; path = "project-common.xcconfig"; sourceTree = "<group>"; };
		0994E1E31B835C4900A51721 /* project-debug.xcconfig */ = {isa = PBXFileReference; lastKnownFileType = text.xcconfig; path = "project-debug.xcconfig"; sourceTree = "<group>"; };
		0994E1E41B835C4900A51721 /* project.xcconfig */ = {isa = PBXFileReference; lastKnownFileType = text.xcconfig; path = project.xcconfig; sourceTree = "<group>"; };
		0994E1E61B835C4900A51721 /* simulator.xcconfig */ = {isa = PBXFileReference; lastKnownFileType = text.xcconfig; path = simulator.xcconfig; sourceTree = "<group>"; };
		0994E1E71B835C4900A51721 /* swift.xcconfig */ = {isa = PBXFileReference; lastKnownFileType = text.xcconfig; path = swift.xcconfig; sourceTree = "<group>"; };
		0994E1E81B835C4900A51721 /* tests.xcconfig */ = {isa = PBXFileReference; lastKnownFileType = text.xcconfig; path = tests.xcconfig; sourceTree = "<group>"; };
		0994E1E91B835C4900A51721 /* warnings-debug.xcconfig */ = {isa = PBXFileReference; lastKnownFileType = text.xcconfig; path = "warnings-debug.xcconfig"; sourceTree = "<group>"; };
		0994E1EA1B835C4900A51721 /* warnings.xcconfig */ = {isa = PBXFileReference; lastKnownFileType = text.xcconfig; path = warnings.xcconfig; sourceTree = "<group>"; };
		0994E1EE1B835C4900A51721 /* zmessaging-ios.xcconfig */ = {isa = PBXFileReference; lastKnownFileType = text.xcconfig; path = "zmessaging-ios.xcconfig"; sourceTree = "<group>"; };
		0994E1EF1B835C4900A51721 /* zmessaging-osx.xcconfig */ = {isa = PBXFileReference; lastKnownFileType = text.xcconfig; path = "zmessaging-osx.xcconfig"; sourceTree = "<group>"; };
		0994E1F01B835C4900A51721 /* zmessaging.xcconfig */ = {isa = PBXFileReference; lastKnownFileType = text.xcconfig; path = zmessaging.xcconfig; sourceTree = "<group>"; };
		0994E1F11B835D1100A51721 /* version.xcconfig */ = {isa = PBXFileReference; lastKnownFileType = text.xcconfig; path = version.xcconfig; sourceTree = "<group>"; };
		09B730891B301F0200A5CCC9 /* ZMUserSession+Proxy.m */ = {isa = PBXFileReference; fileEncoding = 4; lastKnownFileType = sourcecode.c.objc; path = "ZMUserSession+Proxy.m"; sourceTree = "<group>"; };
		09B730941B3045E400A5CCC9 /* ProxiedRequestStatusTests.swift */ = {isa = PBXFileReference; fileEncoding = 4; lastKnownFileType = sourcecode.swift; path = ProxiedRequestStatusTests.swift; sourceTree = "<group>"; };
		09B978F31B679B6200A30B38 /* OCMock.framework */ = {isa = PBXFileReference; lastKnownFileType = wrapper.framework; name = OCMock.framework; path = Carthage/Build/iOS/OCMock.framework; sourceTree = "<group>"; };
		09BCDB8C1BCE7F000020DCC7 /* ZMAPSMessageDecoder.h */ = {isa = PBXFileReference; fileEncoding = 4; lastKnownFileType = sourcecode.c.h; path = ZMAPSMessageDecoder.h; sourceTree = "<group>"; };
		09BCDB8D1BCE7F000020DCC7 /* ZMAPSMessageDecoder.m */ = {isa = PBXFileReference; fileEncoding = 4; lastKnownFileType = sourcecode.c.objc; path = ZMAPSMessageDecoder.m; sourceTree = "<group>"; };
		09C77C431BA2FB8E00E2163F /* libcryptobox.a */ = {isa = PBXFileReference; lastKnownFileType = archive.ar; name = libcryptobox.a; path = "Carthage/Checkouts/cryptobox-ios/build/lib/libcryptobox.a"; sourceTree = "<group>"; };
		09C77C441BA2FB8E00E2163F /* libsodium.a */ = {isa = PBXFileReference; lastKnownFileType = archive.ar; name = libsodium.a; path = "Carthage/Checkouts/cryptobox-ios/build/lib/libsodium.a"; sourceTree = "<group>"; };
		09C77C521BA6C77000E2163F /* UserClientRequestStrategy.swift */ = {isa = PBXFileReference; fileEncoding = 4; lastKnownFileType = sourcecode.swift; path = UserClientRequestStrategy.swift; sourceTree = "<group>"; };
		09CC4AA91B7C884900201C63 /* libz.dylib */ = {isa = PBXFileReference; lastKnownFileType = "compiled.mach-o.dylib"; name = libz.dylib; path = Platforms/iPhoneOS.platform/Developer/SDKs/iPhoneOS8.4.sdk/usr/lib/libz.dylib; sourceTree = DEVELOPER_DIR; };
		09CC4AAB1B7C885100201C63 /* libbz2.dylib */ = {isa = PBXFileReference; lastKnownFileType = "compiled.mach-o.dylib"; name = libbz2.dylib; path = Platforms/iPhoneOS.platform/Developer/SDKs/iPhoneOS8.4.sdk/usr/lib/libbz2.dylib; sourceTree = DEVELOPER_DIR; };
		09CC4AAD1B7C885800201C63 /* libc++.dylib */ = {isa = PBXFileReference; lastKnownFileType = "compiled.mach-o.dylib"; name = "libc++.dylib"; path = "Platforms/iPhoneOS.platform/Developer/SDKs/iPhoneOS8.4.sdk/usr/lib/libc++.dylib"; sourceTree = DEVELOPER_DIR; };
		09CC4AB71B7CB8B700201C63 /* Cartfile */ = {isa = PBXFileReference; lastKnownFileType = text; path = Cartfile; sourceTree = "<group>"; };
		09CC4AB81B7CB8BF00201C63 /* Cartfile.private */ = {isa = PBXFileReference; lastKnownFileType = text; path = Cartfile.private; sourceTree = "<group>"; };
		09CC4AB91B7CCA0F00201C63 /* ZMTransport.framework */ = {isa = PBXFileReference; lastKnownFileType = wrapper.framework; name = ZMTransport.framework; path = Carthage/Build/iOS/ZMTransport.framework; sourceTree = "<group>"; };
		09CC4ADC1B7D076700201C63 /* ZMEnvironmentsSetup.h */ = {isa = PBXFileReference; fileEncoding = 4; lastKnownFileType = sourcecode.c.h; path = ZMEnvironmentsSetup.h; sourceTree = "<group>"; };
		09CC4ADD1B7D076700201C63 /* ZMEnvironmentsSetup.m */ = {isa = PBXFileReference; fileEncoding = 4; lastKnownFileType = sourcecode.c.objc; path = ZMEnvironmentsSetup.m; sourceTree = "<group>"; };
		09D7A8881AE7E591008F190C /* ZMPhoneNumberVerificationTranscoderTests.m */ = {isa = PBXFileReference; fileEncoding = 4; lastKnownFileType = sourcecode.c.objc; path = ZMPhoneNumberVerificationTranscoderTests.m; sourceTree = "<group>"; };
		09D7CE621AE94D4200CC5F45 /* ZMCredentials+Internal.h */ = {isa = PBXFileReference; fileEncoding = 4; lastKnownFileType = sourcecode.c.h; path = "ZMCredentials+Internal.h"; sourceTree = "<group>"; };
		09E393B21BAAABCC00F3EA1B /* ZMAuthenticationStatus_Internal.h */ = {isa = PBXFileReference; fileEncoding = 4; lastKnownFileType = sourcecode.c.h; path = ZMAuthenticationStatus_Internal.h; sourceTree = "<group>"; };
		09E393B91BAB0BB500F3EA1B /* ZMUserSession+OTR.h */ = {isa = PBXFileReference; fileEncoding = 4; lastKnownFileType = sourcecode.c.h; path = "ZMUserSession+OTR.h"; sourceTree = "<group>"; };
		09E393BD1BAB0C2A00F3EA1B /* ZMUserSession+OTR.m */ = {isa = PBXFileReference; fileEncoding = 4; lastKnownFileType = sourcecode.c.objc; path = "ZMUserSession+OTR.m"; sourceTree = "<group>"; };
		160195601E30C9CF00ACBFAC /* ZMLocalNotificationDispatcherCallingTests.swift */ = {isa = PBXFileReference; fileEncoding = 4; lastKnownFileType = sourcecode.swift; path = ZMLocalNotificationDispatcherCallingTests.swift; sourceTree = "<group>"; };
		16063CEC1BD11F450097F62C /* ZMSearchRequest.h */ = {isa = PBXFileReference; lastKnownFileType = sourcecode.c.h; path = ZMSearchRequest.h; sourceTree = "<group>"; };
		16063CEE1BD120180097F62C /* ZMSearchRequest.m */ = {isa = PBXFileReference; fileEncoding = 4; lastKnownFileType = sourcecode.c.objc; path = ZMSearchRequest.m; sourceTree = "<group>"; };
		16063CF01BD4F46B0097F62C /* ZMSearchRequest+Internal.h */ = {isa = PBXFileReference; fileEncoding = 4; lastKnownFileType = sourcecode.c.h; path = "ZMSearchRequest+Internal.h"; sourceTree = "<group>"; };
		1618B40E1DE5F0A6003F015C /* VoiceChannelV2+CallActionsInternal.swift */ = {isa = PBXFileReference; fileEncoding = 4; lastKnownFileType = sourcecode.swift; path = "VoiceChannelV2+CallActionsInternal.swift"; sourceTree = "<group>"; };
		1621D26E1D77098B007108C2 /* WireRequestStrategy.framework */ = {isa = PBXFileReference; lastKnownFileType = wrapper.framework; name = WireRequestStrategy.framework; path = Carthage/Build/iOS/WireRequestStrategy.framework; sourceTree = "<group>"; };
		1621D2701D770FB1007108C2 /* ZMSyncStateDelegate.h */ = {isa = PBXFileReference; fileEncoding = 4; lastKnownFileType = sourcecode.c.h; path = ZMSyncStateDelegate.h; sourceTree = "<group>"; };
		1659114C1DEF1DA3007FA847 /* ZMLocalNotificationForCallState.swift */ = {isa = PBXFileReference; fileEncoding = 4; lastKnownFileType = sourcecode.swift; path = ZMLocalNotificationForCallState.swift; sourceTree = "<group>"; };
		1659114E1DEF1F6E007FA847 /* ZMLocalNotificationDispatcher+Calling.swift */ = {isa = PBXFileReference; fileEncoding = 4; lastKnownFileType = sourcecode.swift; path = "ZMLocalNotificationDispatcher+Calling.swift"; sourceTree = "<group>"; };
		165911521DEF38EC007FA847 /* CallStateObserver.swift */ = {isa = PBXFileReference; fileEncoding = 4; lastKnownFileType = sourcecode.swift; path = CallStateObserver.swift; sourceTree = "<group>"; };
		165911561DF18B37007FA847 /* ZMCallKitDelegate+WireCallCenter.swift */ = {isa = PBXFileReference; fileEncoding = 4; lastKnownFileType = sourcecode.swift; path = "ZMCallKitDelegate+WireCallCenter.swift"; sourceTree = "<group>"; };
		165911581DF18DBA007FA847 /* ZMCallKitDelegate+Internal.h */ = {isa = PBXFileReference; lastKnownFileType = sourcecode.c.h; path = "ZMCallKitDelegate+Internal.h"; sourceTree = "<group>"; };
		165D3A141E1D3EF30052E654 /* WireCallCenterV3.swift */ = {isa = PBXFileReference; fileEncoding = 4; lastKnownFileType = sourcecode.swift; path = WireCallCenterV3.swift; sourceTree = "<group>"; };
		165D3A171E1D43870052E654 /* VoiceChannelV3.swift */ = {isa = PBXFileReference; fileEncoding = 4; lastKnownFileType = sourcecode.swift; path = VoiceChannelV3.swift; sourceTree = "<group>"; };
		165D3A181E1D43870052E654 /* VoiceChannel.swift */ = {isa = PBXFileReference; fileEncoding = 4; lastKnownFileType = sourcecode.swift; path = VoiceChannel.swift; sourceTree = "<group>"; };
		165D3A191E1D43870052E654 /* VoiceChannelRouter.swift */ = {isa = PBXFileReference; fileEncoding = 4; lastKnownFileType = sourcecode.swift; path = VoiceChannelRouter.swift; sourceTree = "<group>"; };
		165D3A1A1E1D43870052E654 /* WireCallCenterV3Mock.swift */ = {isa = PBXFileReference; fileEncoding = 4; lastKnownFileType = sourcecode.swift; path = WireCallCenterV3Mock.swift; sourceTree = "<group>"; };
		165D3A1B1E1D43870052E654 /* VoiceChannelV2.m */ = {isa = PBXFileReference; fileEncoding = 4; lastKnownFileType = sourcecode.c.objc; path = VoiceChannelV2.m; sourceTree = "<group>"; };
		165D3A1C1E1D43870052E654 /* VoiceChannelV2+Internal.h */ = {isa = PBXFileReference; fileEncoding = 4; lastKnownFileType = sourcecode.c.h; path = "VoiceChannelV2+Internal.h"; sourceTree = "<group>"; };
		165D3A1E1E1D43870052E654 /* CallingInitialisationNotification.swift */ = {isa = PBXFileReference; fileEncoding = 4; lastKnownFileType = sourcecode.swift; path = CallingInitialisationNotification.swift; sourceTree = "<group>"; };
		165D3A1F1E1D43870052E654 /* VoiceChannelV2+Testing.h */ = {isa = PBXFileReference; fileEncoding = 4; lastKnownFileType = sourcecode.c.h; path = "VoiceChannelV2+Testing.h"; sourceTree = "<group>"; };
		165D3A3C1E1D60520052E654 /* ZMConversation+VoiceChannel.swift */ = {isa = PBXFileReference; fileEncoding = 4; lastKnownFileType = sourcecode.swift; path = "ZMConversation+VoiceChannel.swift"; sourceTree = "<group>"; };
		165D3A3E1E1E64580052E654 /* CallingInitalisationNotificationTests.swift */ = {isa = PBXFileReference; fileEncoding = 4; lastKnownFileType = sourcecode.swift; path = CallingInitalisationNotificationTests.swift; sourceTree = "<group>"; };
		165D3A3F1E1E64580052E654 /* VoiceChannelRouterTests.swift */ = {isa = PBXFileReference; fileEncoding = 4; lastKnownFileType = sourcecode.swift; path = VoiceChannelRouterTests.swift; sourceTree = "<group>"; };
		166A8BF21E015F3B00F5EEEA /* WireCallCenterV3Factory.swift */ = {isa = PBXFileReference; fileEncoding = 4; lastKnownFileType = sourcecode.swift; path = WireCallCenterV3Factory.swift; sourceTree = "<group>"; };
		166A8BF81E02C7D500F5EEEA /* ZMHotFix+PendingChanges.swift */ = {isa = PBXFileReference; fileEncoding = 4; lastKnownFileType = sourcecode.swift; path = "ZMHotFix+PendingChanges.swift"; sourceTree = "<group>"; };
		166A8BFF1E0941DB00F5EEEA /* WireCallCenterV2.swift */ = {isa = PBXFileReference; fileEncoding = 4; lastKnownFileType = sourcecode.swift; path = WireCallCenterV2.swift; sourceTree = "<group>"; };
		166A8C011E0D634700F5EEEA /* WireCallCenter.swift */ = {isa = PBXFileReference; fileEncoding = 4; lastKnownFileType = sourcecode.swift; path = WireCallCenter.swift; sourceTree = "<group>"; };
		1671F9FE1E2FAF50009F3150 /* ZMLocalNotificationForCallEventTests.swift */ = {isa = PBXFileReference; fileEncoding = 4; lastKnownFileType = sourcecode.swift; path = ZMLocalNotificationForCallEventTests.swift; sourceTree = "<group>"; };
		16D3FCDC1E323D180052A535 /* WireCallCenterV2Tests.swift */ = {isa = PBXFileReference; fileEncoding = 4; lastKnownFileType = sourcecode.swift; path = WireCallCenterV2Tests.swift; sourceTree = "<group>"; };
		16D3FCDE1E365ABC0052A535 /* CallStateObserverTests.swift */ = {isa = PBXFileReference; fileEncoding = 4; lastKnownFileType = sourcecode.swift; path = CallStateObserverTests.swift; sourceTree = "<group>"; };
		16D3FCE21E3757CA0052A535 /* CallingProtocolStrategy.h */ = {isa = PBXFileReference; lastKnownFileType = sourcecode.c.h; path = CallingProtocolStrategy.h; sourceTree = "<group>"; };
		16D3FCE41E37A8050052A535 /* NSManagedObjectContext+ServerTimeDelta.swift */ = {isa = PBXFileReference; fileEncoding = 4; lastKnownFileType = sourcecode.swift; path = "NSManagedObjectContext+ServerTimeDelta.swift"; sourceTree = "<group>"; };
		16D3FCFB1E3932FD0052A535 /* VoiceChannelV2.h */ = {isa = PBXFileReference; fileEncoding = 4; lastKnownFileType = sourcecode.c.h; path = VoiceChannelV2.h; sourceTree = "<group>"; };
		16D3FCFC1E3932FD0052A535 /* VoiceChannelV2+CallFlow.h */ = {isa = PBXFileReference; fileEncoding = 4; lastKnownFileType = sourcecode.c.h; path = "VoiceChannelV2+CallFlow.h"; sourceTree = "<group>"; };
		16D3FCFD1E3932FD0052A535 /* VoiceChannelV2+VideoCalling.h */ = {isa = PBXFileReference; fileEncoding = 4; lastKnownFileType = sourcecode.c.h; path = "VoiceChannelV2+VideoCalling.h"; sourceTree = "<group>"; };
		16D3FD011E3A5C0D0052A535 /* ZMConversationVoiceChannelRouterTests.swift */ = {isa = PBXFileReference; fileEncoding = 4; lastKnownFileType = sourcecode.swift; path = ZMConversationVoiceChannelRouterTests.swift; sourceTree = "<group>"; };
		16DABFAD1DCF98D3001973E3 /* CallingRequestStrategy.swift */ = {isa = PBXFileReference; fileEncoding = 4; lastKnownFileType = sourcecode.swift; path = CallingRequestStrategy.swift; sourceTree = "<group>"; };
		16DCAD641B0F9447008C1DD9 /* NSURL+LaunchOptions.h */ = {isa = PBXFileReference; fileEncoding = 4; lastKnownFileType = sourcecode.c.h; path = "NSURL+LaunchOptions.h"; sourceTree = "<group>"; };
		16DCAD651B0F9447008C1DD9 /* NSURL+LaunchOptions.m */ = {isa = PBXFileReference; fileEncoding = 4; lastKnownFileType = sourcecode.c.objc; path = "NSURL+LaunchOptions.m"; sourceTree = "<group>"; };
		16DCAD6D1B1476FE008C1DD9 /* NSURL+LaunchOptionsTests.m */ = {isa = PBXFileReference; fileEncoding = 4; lastKnownFileType = sourcecode.c.objc; path = "NSURL+LaunchOptionsTests.m"; sourceTree = "<group>"; };
		16F5F16B1E4092C00062F0AE /* NSManagedObjectContext+CTCallCenter.swift */ = {isa = PBXFileReference; fileEncoding = 4; lastKnownFileType = sourcecode.swift; path = "NSManagedObjectContext+CTCallCenter.swift"; sourceTree = "<group>"; };
		1E16CE781BF4979600336616 /* ZMCMockTransport.framework */ = {isa = PBXFileReference; lastKnownFileType = wrapper.framework; name = ZMCMockTransport.framework; path = Carthage/Build/iOS/ZMCMockTransport.framework; sourceTree = "<group>"; };
		1E16CE831BF4BC1800336616 /* ZMProtos.framework */ = {isa = PBXFileReference; lastKnownFileType = wrapper.framework; name = ZMProtos.framework; path = Carthage/Build/iOS/ZMProtos.framework; sourceTree = "<group>"; };
		1E16CE861BF4BC5F00336616 /* ProtocolBuffers.framework */ = {isa = PBXFileReference; lastKnownFileType = wrapper.framework; name = ProtocolBuffers.framework; path = Carthage/Build/iOS/ProtocolBuffers.framework; sourceTree = "<group>"; };
		3E05F247192A4F8900F22D80 /* NSError+ZMUserSession.h */ = {isa = PBXFileReference; fileEncoding = 4; lastKnownFileType = sourcecode.c.h; path = "NSError+ZMUserSession.h"; sourceTree = "<group>"; };
		3E05F250192A4FBD00F22D80 /* UserSessionErrorTests.m */ = {isa = PBXFileReference; fileEncoding = 4; lastKnownFileType = sourcecode.c.objc; path = UserSessionErrorTests.m; sourceTree = "<group>"; };
		3E05F253192A50CC00F22D80 /* NSError+ZMUserSession.m */ = {isa = PBXFileReference; fileEncoding = 4; lastKnownFileType = sourcecode.c.objc; path = "NSError+ZMUserSession.m"; sourceTree = "<group>"; };
		3E05F254192A50CC00F22D80 /* NSError+ZMUserSessionInternal.h */ = {isa = PBXFileReference; fileEncoding = 4; lastKnownFileType = sourcecode.c.h; path = "NSError+ZMUserSessionInternal.h"; sourceTree = "<group>"; };
		3E17FA611A66881900DFA12F /* ZMPushRegistrant.h */ = {isa = PBXFileReference; lastKnownFileType = sourcecode.c.h; path = ZMPushRegistrant.h; sourceTree = "<group>"; };
		3E1858B21951D69B005FE78F /* MemoryLeaksObserver.h */ = {isa = PBXFileReference; fileEncoding = 4; lastKnownFileType = sourcecode.c.h; path = MemoryLeaksObserver.h; sourceTree = "<group>"; };
		3E1858B31951D69B005FE78F /* MemoryLeaksObserver.m */ = {isa = PBXFileReference; fileEncoding = 4; lastKnownFileType = sourcecode.c.objc; path = MemoryLeaksObserver.m; sourceTree = "<group>"; };
		3E18605C191A4F3B000FE027 /* zmessaging-iOS.pch */ = {isa = PBXFileReference; lastKnownFileType = sourcecode.c.h; path = "zmessaging-iOS.pch"; sourceTree = "<group>"; };
		3E18605F191A4F6A000FE027 /* README.md */ = {isa = PBXFileReference; lastKnownFileType = text; path = README.md; sourceTree = "<group>"; };
		3E186088191A56F6000FE027 /* zmessaging Test Host.app */ = {isa = PBXFileReference; explicitFileType = wrapper.application; includeInIndex = 0; path = "zmessaging Test Host.app"; sourceTree = BUILT_PRODUCTS_DIR; };
		3E1860B4191A5D99000FE027 /* Test-Host-Info.plist */ = {isa = PBXFileReference; fileEncoding = 4; lastKnownFileType = text.plist.xml; path = "Test-Host-Info.plist"; sourceTree = "<group>"; };
		3E1860B5191A5D99000FE027 /* Test-Host-Prefix.pch */ = {isa = PBXFileReference; fileEncoding = 4; lastKnownFileType = sourcecode.c.h; path = "Test-Host-Prefix.pch"; sourceTree = "<group>"; };
		3E1860B6191A5D99000FE027 /* TestHost-main.m */ = {isa = PBXFileReference; fileEncoding = 4; lastKnownFileType = sourcecode.c.objc; path = "TestHost-main.m"; sourceTree = "<group>"; };
		3E1860B7191A5D99000FE027 /* TestHostAppDelegate.h */ = {isa = PBXFileReference; fileEncoding = 4; lastKnownFileType = sourcecode.c.h; path = TestHostAppDelegate.h; sourceTree = "<group>"; };
		3E1860B8191A5D99000FE027 /* TestHostAppDelegate.m */ = {isa = PBXFileReference; fileEncoding = 4; lastKnownFileType = sourcecode.c.objc; path = TestHostAppDelegate.m; sourceTree = "<group>"; };
		3E1860C3191A649D000FE027 /* zmessaging-iOS-Tests.xctest */ = {isa = PBXFileReference; explicitFileType = wrapper.cfbundle; includeInIndex = 0; path = "zmessaging-iOS-Tests.xctest"; sourceTree = BUILT_PRODUCTS_DIR; };
		3E26BED31A4037370071B4C9 /* IsTypingTests.m */ = {isa = PBXFileReference; fileEncoding = 4; lastKnownFileType = sourcecode.c.objc; path = IsTypingTests.m; sourceTree = "<group>"; };
		3E26BEE01A408DBE0071B4C9 /* ZMTypingUsers.h */ = {isa = PBXFileReference; fileEncoding = 4; lastKnownFileType = sourcecode.c.h; path = ZMTypingUsers.h; sourceTree = "<group>"; };
		3E26BEE11A408DBE0071B4C9 /* ZMTypingUsers.m */ = {isa = PBXFileReference; fileEncoding = 4; lastKnownFileType = sourcecode.c.objc; path = ZMTypingUsers.m; sourceTree = "<group>"; };
		3E26BEE71A408F590071B4C9 /* ZMTypingUsersTests.m */ = {isa = PBXFileReference; fileEncoding = 4; lastKnownFileType = sourcecode.c.objc; path = ZMTypingUsersTests.m; sourceTree = "<group>"; };
		3E2712FE1A891781008EE50F /* Tests-ios-Info.plist */ = {isa = PBXFileReference; lastKnownFileType = text.plist.xml; path = "Tests-ios-Info.plist"; sourceTree = "<group>"; };
		3E288A6919C859210031CFCE /* NotificationObservers.h */ = {isa = PBXFileReference; fileEncoding = 4; lastKnownFileType = sourcecode.c.h; path = NotificationObservers.h; sourceTree = "<group>"; };
		3E288A6A19C859210031CFCE /* NotificationObservers.m */ = {isa = PBXFileReference; fileEncoding = 4; lastKnownFileType = sourcecode.c.objc; path = NotificationObservers.m; sourceTree = "<group>"; };
		3E3C00C91A2358BA00D02D21 /* ZMTyping.h */ = {isa = PBXFileReference; fileEncoding = 4; lastKnownFileType = sourcecode.c.h; path = ZMTyping.h; sourceTree = "<group>"; };
		3E3C00CA1A2358BA00D02D21 /* ZMTyping.m */ = {isa = PBXFileReference; fileEncoding = 4; lastKnownFileType = sourcecode.c.objc; path = ZMTyping.m; sourceTree = "<group>"; };
		3E3C00D01A2358CF00D02D21 /* ZMTypingTests.m */ = {isa = PBXFileReference; fileEncoding = 4; lastKnownFileType = sourcecode.c.objc; path = ZMTypingTests.m; sourceTree = "<group>"; };
		3E3C00D31A235C5300D02D21 /* ZMTypingUsersTimeout.h */ = {isa = PBXFileReference; fileEncoding = 4; lastKnownFileType = sourcecode.c.h; path = ZMTypingUsersTimeout.h; sourceTree = "<group>"; };
		3E3C00D41A235C5300D02D21 /* ZMTypingUsersTimeout.m */ = {isa = PBXFileReference; fileEncoding = 4; lastKnownFileType = sourcecode.c.objc; path = ZMTypingUsersTimeout.m; sourceTree = "<group>"; };
		3E3C00D91A235F6000D02D21 /* ZMTypingUsersTimeoutTests.m */ = {isa = PBXFileReference; fileEncoding = 4; lastKnownFileType = sourcecode.c.objc; path = ZMTypingUsersTimeoutTests.m; sourceTree = "<group>"; };
		3E4844BD1A94D74E00EF1E27 /* ZMBackgroundFetch.h */ = {isa = PBXFileReference; fileEncoding = 4; lastKnownFileType = sourcecode.c.h; path = ZMBackgroundFetch.h; sourceTree = "<group>"; };
		3E4CE69219657F0100939CEF /* ZMLocalizable.strings */ = {isa = PBXFileReference; fileEncoding = 4; lastKnownFileType = text.plist.strings; path = ZMLocalizable.strings; sourceTree = "<group>"; };
		3E4F727C19EC0868002FE184 /* ZMUserSession+Background.h */ = {isa = PBXFileReference; fileEncoding = 4; lastKnownFileType = sourcecode.c.h; path = "ZMUserSession+Background.h"; sourceTree = "<group>"; };
		3E4F728219EC0D76002FE184 /* ZMUserSession+Background.m */ = {isa = PBXFileReference; fileEncoding = 4; lastKnownFileType = sourcecode.c.objc; path = "ZMUserSession+Background.m"; sourceTree = "<group>"; };
		3E5286BB1AD3DB8A00B1AB1C /* KeySetTests.swift */ = {isa = PBXFileReference; fileEncoding = 4; lastKnownFileType = sourcecode.swift; path = KeySetTests.swift; sourceTree = "<group>"; };
		3E6CD176194F435F00BAE83E /* ConversationsTests.m */ = {isa = PBXFileReference; fileEncoding = 4; lastKnownFileType = sourcecode.c.objc; path = ConversationsTests.m; sourceTree = "<group>"; };
		3E799CF2192140300020A438 /* zmessaging-Tests.pch */ = {isa = PBXFileReference; lastKnownFileType = sourcecode.c.h; path = "zmessaging-Tests.pch"; sourceTree = "<group>"; };
		3E887BA31ABC51880022797E /* ZMPushKitLogging.m */ = {isa = PBXFileReference; fileEncoding = 4; lastKnownFileType = sourcecode.c.objc; path = ZMPushKitLogging.m; sourceTree = "<group>"; };
		3E9848BC1A65253000F7B050 /* Hack.swift */ = {isa = PBXFileReference; fileEncoding = 4; lastKnownFileType = sourcecode.swift; path = Hack.swift; sourceTree = "<group>"; };
		3EA1EC6519BDE3F400AA1384 /* ZMPushToken.h */ = {isa = PBXFileReference; fileEncoding = 4; lastKnownFileType = sourcecode.c.h; path = ZMPushToken.h; sourceTree = "<group>"; };
		3EA1EC6619BDE3F400AA1384 /* ZMPushToken.m */ = {isa = PBXFileReference; fileEncoding = 4; lastKnownFileType = sourcecode.c.objc; path = ZMPushToken.m; sourceTree = "<group>"; };
		3EA1EC6B19BDE4C800AA1384 /* ZMPushTokenTests.m */ = {isa = PBXFileReference; fileEncoding = 4; lastKnownFileType = sourcecode.c.objc; path = ZMPushTokenTests.m; sourceTree = "<group>"; };
		3EAD6A09199BB79200D519DB /* ZMFlowSync.h */ = {isa = PBXFileReference; fileEncoding = 4; lastKnownFileType = sourcecode.c.h; path = ZMFlowSync.h; sourceTree = "<group>"; };
		3EAD6A0A199BB79200D519DB /* ZMFlowSync.m */ = {isa = PBXFileReference; fileEncoding = 4; lastKnownFileType = sourcecode.c.objc; path = ZMFlowSync.m; sourceTree = "<group>"; };
		3EAD6A10199BBEE200D519DB /* ZMFlowSyncTests.m */ = {isa = PBXFileReference; fileEncoding = 4; lastKnownFileType = sourcecode.c.objc; path = ZMFlowSyncTests.m; sourceTree = "<group>"; };
		3EC2357F192B617700B72C21 /* ZMUserSession+Internal.h */ = {isa = PBXFileReference; fileEncoding = 4; lastKnownFileType = sourcecode.c.h; path = "ZMUserSession+Internal.h"; sourceTree = "<group>"; };
		3EC4998F1A92463D003F9E32 /* ZMBackgroundFetchState.h */ = {isa = PBXFileReference; fileEncoding = 4; lastKnownFileType = sourcecode.c.h; path = ZMBackgroundFetchState.h; sourceTree = "<group>"; };
		3EC499901A92463D003F9E32 /* ZMBackgroundFetchState.m */ = {isa = PBXFileReference; fileEncoding = 4; lastKnownFileType = sourcecode.c.objc; path = ZMBackgroundFetchState.m; sourceTree = "<group>"; };
		3EC499951A9246DE003F9E32 /* ZMBackgroundFetchStateTests.m */ = {isa = PBXFileReference; fileEncoding = 4; lastKnownFileType = sourcecode.c.objc; path = ZMBackgroundFetchStateTests.m; sourceTree = "<group>"; };
		3ED03B75196C212D00B40DB0 /* VoiceChannelV2+CallFlow.m */ = {isa = PBXFileReference; fileEncoding = 4; lastKnownFileType = sourcecode.c.objc; path = "VoiceChannelV2+CallFlow.m"; sourceTree = "<group>"; };
		3EDBFD761A65200F0095E2DD /* ZMPushRegistrant.swift */ = {isa = PBXFileReference; fileEncoding = 4; lastKnownFileType = sourcecode.swift; path = ZMPushRegistrant.swift; sourceTree = "<group>"; };
		3EDDBB9B1A5ACEDE00A87E06 /* ZMUnauthenticatedBackgroundState.h */ = {isa = PBXFileReference; fileEncoding = 4; lastKnownFileType = sourcecode.c.h; path = ZMUnauthenticatedBackgroundState.h; sourceTree = "<group>"; };
		3EDDBB9C1A5ACEDE00A87E06 /* ZMUnauthenticatedBackgroundState.m */ = {isa = PBXFileReference; fileEncoding = 4; lastKnownFileType = sourcecode.c.objc; path = ZMUnauthenticatedBackgroundState.m; sourceTree = "<group>"; };
		3EDDBBA01A5ACEF400A87E06 /* ZMUnauthenticatedBackgroundStateTests.m */ = {isa = PBXFileReference; fileEncoding = 4; lastKnownFileType = sourcecode.c.objc; path = ZMUnauthenticatedBackgroundStateTests.m; sourceTree = "<group>"; };
		3EEA678A199D079600AF7665 /* UserTests.m */ = {isa = PBXFileReference; fileEncoding = 4; lastKnownFileType = sourcecode.c.objc; path = UserTests.m; sourceTree = "<group>"; };
		54034F371BB1A6D900F4ED62 /* ZMUserSession+Logs.swift */ = {isa = PBXFileReference; fileEncoding = 4; lastKnownFileType = sourcecode.swift; path = "ZMUserSession+Logs.swift"; sourceTree = "<group>"; };
		540818A51BCA647D00257CA7 /* ZMBlacklistVerificator+Testing.h */ = {isa = PBXFileReference; fileEncoding = 4; lastKnownFileType = sourcecode.c.h; path = "ZMBlacklistVerificator+Testing.h"; sourceTree = "<group>"; };
		541228431AEE422C00D9ED1C /* ZMAuthenticationStatusTests.m */ = {isa = PBXFileReference; fileEncoding = 4; lastKnownFileType = sourcecode.c.objc; path = ZMAuthenticationStatusTests.m; sourceTree = "<group>"; };
		54177D1F19A4CAE70037A220 /* ZMObjectStrategyDirectory.h */ = {isa = PBXFileReference; fileEncoding = 4; lastKnownFileType = sourcecode.c.h; path = ZMObjectStrategyDirectory.h; sourceTree = "<group>"; };
		54177D2919A4DDA60037A220 /* StateBaseTest.h */ = {isa = PBXFileReference; fileEncoding = 4; lastKnownFileType = sourcecode.c.h; path = StateBaseTest.h; sourceTree = "<group>"; };
		54177D2A19A4DDF00037A220 /* StateBaseTest.m */ = {isa = PBXFileReference; fileEncoding = 4; lastKnownFileType = sourcecode.c.objc; path = StateBaseTest.m; sourceTree = "<group>"; };
		54188DCA19D19DE200DA40E4 /* ZMLastUpdateEventIDTranscoderTests.m */ = {isa = PBXFileReference; fileEncoding = 4; lastKnownFileType = sourcecode.c.objc; path = ZMLastUpdateEventIDTranscoderTests.m; sourceTree = "<group>"; };
		541918EB195AD9D100A5023D /* SendAndReceiveMessagesTests.m */ = {isa = PBXFileReference; fileEncoding = 4; lastKnownFileType = sourcecode.c.objc; path = SendAndReceiveMessagesTests.m; sourceTree = "<group>"; };
		541DD5AC19EBBBFD00C02EC2 /* ZMSearchDirectoryTests.m */ = {isa = PBXFileReference; fileEncoding = 4; lastKnownFileType = sourcecode.c.objc; name = ZMSearchDirectoryTests.m; path = Search/ZMSearchDirectoryTests.m; sourceTree = "<group>"; };
		541DD5AF19EBBBFD00C02EC2 /* ZMUserIDsForSearchDirectoryTableTests.m */ = {isa = PBXFileReference; fileEncoding = 4; lastKnownFileType = sourcecode.c.objc; name = ZMUserIDsForSearchDirectoryTableTests.m; path = Search/ZMUserIDsForSearchDirectoryTableTests.m; sourceTree = "<group>"; };
		542049EF196AB84B000D8A94 /* zmessaging.h */ = {isa = PBXFileReference; lastKnownFileType = sourcecode.c.h; path = zmessaging.h; sourceTree = "<group>"; };
		54224B5F19B0795200666125 /* ZMCallStateTranscoder.h */ = {isa = PBXFileReference; fileEncoding = 4; lastKnownFileType = sourcecode.c.h; name = ZMCallStateTranscoder.h; path = ../ZMCallStateTranscoder.h; sourceTree = "<group>"; };
		54224B6019B0795200666125 /* ZMCallStateTranscoder.m */ = {isa = PBXFileReference; fileEncoding = 4; lastKnownFileType = sourcecode.c.objc; name = ZMCallStateTranscoder.m; path = ../ZMCallStateTranscoder.m; sourceTree = "<group>"; };
		5422E96E1BD5A4FD005A7C77 /* OTRTests.swift */ = {isa = PBXFileReference; fileEncoding = 4; lastKnownFileType = sourcecode.swift; path = OTRTests.swift; sourceTree = "<group>"; };
		5423B999191A4A1B0044347D /* en */ = {isa = PBXFileReference; lastKnownFileType = text.plist.strings; name = en; path = en.lproj/InfoPlist.strings; sourceTree = "<group>"; };
		54257C071DF1C94200107FE7 /* TopConversationsDirectory.swift */ = {isa = PBXFileReference; fileEncoding = 4; lastKnownFileType = sourcecode.swift; path = TopConversationsDirectory.swift; sourceTree = "<group>"; };
		5427B34619D17ACE00CC18DC /* ZMMissingUpdateEventsTranscoder+Internal.h */ = {isa = PBXFileReference; fileEncoding = 4; lastKnownFileType = sourcecode.c.h; path = "ZMMissingUpdateEventsTranscoder+Internal.h"; sourceTree = "<group>"; };
		5427B34D19D195A100CC18DC /* ZMLastUpdateEventIDTranscoder.h */ = {isa = PBXFileReference; fileEncoding = 4; lastKnownFileType = sourcecode.c.h; path = ZMLastUpdateEventIDTranscoder.h; sourceTree = "<group>"; };
		5427B34E19D195A100CC18DC /* ZMLastUpdateEventIDTranscoder.m */ = {isa = PBXFileReference; fileEncoding = 4; lastKnownFileType = sourcecode.c.objc; path = ZMLastUpdateEventIDTranscoder.m; sourceTree = "<group>"; };
		5427B35319D1965A00CC18DC /* ZMLastUpdateEventIDTranscoder+Internal.h */ = {isa = PBXFileReference; fileEncoding = 4; lastKnownFileType = sourcecode.c.h; path = "ZMLastUpdateEventIDTranscoder+Internal.h"; sourceTree = "<group>"; };
		54294A1F19472D4E007BE3CE /* ZMConversationTranscoder.h */ = {isa = PBXFileReference; fileEncoding = 4; lastKnownFileType = sourcecode.c.h; path = ZMConversationTranscoder.h; sourceTree = "<group>"; };
		54294A2019472D4E007BE3CE /* ZMConversationTranscoder.m */ = {isa = PBXFileReference; fileEncoding = 4; lastKnownFileType = sourcecode.c.objc; path = ZMConversationTranscoder.m; sourceTree = "<group>"; };
		542DFEE51DDCA452000F5B95 /* UserProfileUpdateStatusTests.swift */ = {isa = PBXFileReference; fileEncoding = 4; lastKnownFileType = sourcecode.swift; path = UserProfileUpdateStatusTests.swift; sourceTree = "<group>"; };
		542DFEE71DDCA4FD000F5B95 /* UserProfileUpdateRequestStrategyTests.swift */ = {isa = PBXFileReference; fileEncoding = 4; lastKnownFileType = sourcecode.swift; path = UserProfileUpdateRequestStrategyTests.swift; sourceTree = "<group>"; };
		543095921DE76B170065367F /* random1.txt */ = {isa = PBXFileReference; fileEncoding = 4; lastKnownFileType = text; path = random1.txt; sourceTree = "<group>"; };
		543095941DE76B270065367F /* random2.txt */ = {isa = PBXFileReference; fileEncoding = 4; lastKnownFileType = text; path = random2.txt; sourceTree = "<group>"; };
		5430E9231BAA0D9F00395E05 /* ZMessagingLogs.h */ = {isa = PBXFileReference; fileEncoding = 4; lastKnownFileType = sourcecode.c.h; path = ZMessagingLogs.h; sourceTree = "<group>"; };
		5430FF141CE4A359004ECFFE /* FileTransferTests.m */ = {isa = PBXFileReference; fileEncoding = 4; lastKnownFileType = sourcecode.c.objc; path = FileTransferTests.m; sourceTree = "<group>"; };
		5435C5541E13D9A0002D9766 /* NSManagedObjectContext+KeyValueStore.swift */ = {isa = PBXFileReference; fileEncoding = 4; lastKnownFileType = sourcecode.swift; path = "NSManagedObjectContext+KeyValueStore.swift"; sourceTree = "<group>"; };
		54386A5A1A248CE4001AD795 /* ZMPreBackgroundState.h */ = {isa = PBXFileReference; fileEncoding = 4; lastKnownFileType = sourcecode.c.h; path = ZMPreBackgroundState.h; sourceTree = "<group>"; };
		54386A5B1A248CE4001AD795 /* ZMPreBackgroundState.m */ = {isa = PBXFileReference; fileEncoding = 4; lastKnownFileType = sourcecode.c.objc; path = ZMPreBackgroundState.m; sourceTree = "<group>"; };
		54386A611A248E44001AD795 /* ZMPreBackgroundStateTest.m */ = {isa = PBXFileReference; fileEncoding = 4; lastKnownFileType = sourcecode.c.objc; path = ZMPreBackgroundStateTest.m; sourceTree = "<group>"; };
		543993E71A14C85E00B739E0 /* ZMUnauthenticatedState+Tests.h */ = {isa = PBXFileReference; fileEncoding = 4; lastKnownFileType = sourcecode.c.h; path = "ZMUnauthenticatedState+Tests.h"; sourceTree = "<group>"; };
		543BC3371DF57C8E00C5C353 /* TopConversationsRequestStrategy.swift */ = {isa = PBXFileReference; fileEncoding = 4; lastKnownFileType = sourcecode.swift; path = TopConversationsRequestStrategy.swift; sourceTree = "<group>"; };
		543BC3391DF59A7900C5C353 /* TopConversationsRequestStrategyTests.swift */ = {isa = PBXFileReference; fileEncoding = 4; lastKnownFileType = sourcecode.swift; path = TopConversationsRequestStrategyTests.swift; sourceTree = "<group>"; };
		543ED0001D79E0EE00A9CDF3 /* ApplicationMock.swift */ = {isa = PBXFileReference; fileEncoding = 4; lastKnownFileType = sourcecode.swift; path = ApplicationMock.swift; sourceTree = "<group>"; };
		5442A7311E42244C00415104 /* libPhoneNumberiOS.framework */ = {isa = PBXFileReference; lastKnownFileType = wrapper.framework; name = libPhoneNumberiOS.framework; path = Carthage/Build/iOS/libPhoneNumberiOS.framework; sourceTree = "<group>"; };
		5447E4611AECDC2E00411FCD /* ZMUserSessionRegistrationTests.m */ = {isa = PBXFileReference; fileEncoding = 4; lastKnownFileType = sourcecode.c.objc; path = ZMUserSessionRegistrationTests.m; sourceTree = "<group>"; };
		5447E4651AECDC5000411FCD /* ZMUserSessionTestsBase.h */ = {isa = PBXFileReference; fileEncoding = 4; lastKnownFileType = sourcecode.c.h; path = ZMUserSessionTestsBase.h; sourceTree = "<group>"; };
		5447E4661AECDE6500411FCD /* ZMUserSessionTestsBase.m */ = {isa = PBXFileReference; fileEncoding = 4; lastKnownFileType = sourcecode.c.objc; path = ZMUserSessionTestsBase.m; sourceTree = "<group>"; };
		544913B21B0247700044DE36 /* ZMCredentialsTests.m */ = {isa = PBXFileReference; fileEncoding = 4; lastKnownFileType = sourcecode.c.objc; path = ZMCredentialsTests.m; sourceTree = "<group>"; };
		544A08D31AED8A0500F65877 /* ZMAuthenticationStatus.m */ = {isa = PBXFileReference; fileEncoding = 4; lastKnownFileType = sourcecode.c.objc; path = ZMAuthenticationStatus.m; sourceTree = "<group>"; };
		544D1C271DF95224003B2FC8 /* AddressBookIOS8.swift */ = {isa = PBXFileReference; fileEncoding = 4; lastKnownFileType = sourcecode.swift; path = AddressBookIOS8.swift; sourceTree = "<group>"; };
		544F8FF21DDCD34600D1AB04 /* UserProfileUpdateNotifications.swift */ = {isa = PBXFileReference; fileEncoding = 4; lastKnownFileType = sourcecode.swift; path = UserProfileUpdateNotifications.swift; sourceTree = "<group>"; };
		5454A69B1AEFA01D0022AFA4 /* EmailRegistrationTests.m */ = {isa = PBXFileReference; fileEncoding = 4; lastKnownFileType = sourcecode.c.objc; path = EmailRegistrationTests.m; sourceTree = "<group>"; };
		5454A69F1AEFA0A70022AFA4 /* PhoneRegistrationTests.m */ = {isa = PBXFileReference; fileEncoding = 4; lastKnownFileType = sourcecode.c.objc; path = PhoneRegistrationTests.m; sourceTree = "<group>"; };
		545643D41C62C1A800A2129C /* ConversationTestsBase.h */ = {isa = PBXFileReference; fileEncoding = 4; lastKnownFileType = sourcecode.c.h; path = ConversationTestsBase.h; sourceTree = "<group>"; };
		545643D51C62C1A800A2129C /* ConversationTestsBase.m */ = {isa = PBXFileReference; fileEncoding = 4; lastKnownFileType = sourcecode.c.objc; path = ConversationTestsBase.m; sourceTree = "<group>"; };
		545F3DBA1AAF64FB00BF817B /* APNSTests.m */ = {isa = PBXFileReference; fileEncoding = 4; lastKnownFileType = sourcecode.c.objc; lineEnding = 0; path = APNSTests.m; sourceTree = "<group>"; xcLanguageSpecificationIdentifier = xcode.lang.objc; };
		545F3DBE1AAF68BB00BF817B /* ZMUserSession+Background+Testing.h */ = {isa = PBXFileReference; lastKnownFileType = sourcecode.c.h; path = "ZMUserSession+Background+Testing.h"; sourceTree = "<group>"; };
		545F601B1D6C336D00C2C55B /* AddressBookSearchTests.swift */ = {isa = PBXFileReference; fileEncoding = 4; lastKnownFileType = sourcecode.swift; path = AddressBookSearchTests.swift; sourceTree = "<group>"; };
		54610D32192C9D7200FE7201 /* ZMUserSessionTests.m */ = {isa = PBXFileReference; fileEncoding = 4; lastKnownFileType = sourcecode.c.objc; path = ZMUserSessionTests.m; sourceTree = "<group>"; };
		546392711D79D5210094EC66 /* Application.swift */ = {isa = PBXFileReference; fileEncoding = 4; lastKnownFileType = sourcecode.swift; path = Application.swift; sourceTree = "<group>"; };
		5463C88F193F38A6006799DE /* ZMTimingTests.h */ = {isa = PBXFileReference; fileEncoding = 4; lastKnownFileType = sourcecode.c.h; path = ZMTimingTests.h; sourceTree = "<group>"; };
		5463C890193F38A6006799DE /* ZMTimingTests.m */ = {isa = PBXFileReference; fileEncoding = 4; lastKnownFileType = sourcecode.c.objc; path = ZMTimingTests.m; sourceTree = "<group>"; };
		5467F1C31E0AE2EF008C1745 /* KeyValueStore.swift */ = {isa = PBXFileReference; fileEncoding = 4; lastKnownFileType = sourcecode.swift; path = KeyValueStore.swift; sourceTree = "<group>"; };
		5467F1C51E0AE421008C1745 /* KeyValueStore+AccessToken.swift */ = {isa = PBXFileReference; fileEncoding = 4; lastKnownFileType = sourcecode.swift; path = "KeyValueStore+AccessToken.swift"; sourceTree = "<group>"; };
		546BAD5F19F8149B007C4938 /* ZMSyncStrategy+Internal.h */ = {isa = PBXFileReference; fileEncoding = 4; lastKnownFileType = sourcecode.c.h; path = "ZMSyncStrategy+Internal.h"; sourceTree = "<group>"; };
		546D45FD19E29D92004C478D /* ZMNetworkState.h */ = {isa = PBXFileReference; fileEncoding = 4; lastKnownFileType = sourcecode.c.h; path = ZMNetworkState.h; sourceTree = "<group>"; };
		546D700419C70F71005883E9 /* CallingTests.m */ = {isa = PBXFileReference; fileEncoding = 4; lastKnownFileType = sourcecode.c.objc; lineEnding = 0; path = CallingTests.m; sourceTree = "<group>"; xcLanguageSpecificationIdentifier = xcode.lang.objc; };
		546E73E91ADFD9F200AFF9BE /* ZMUserSessionAuthenticationNotification.h */ = {isa = PBXFileReference; fileEncoding = 4; lastKnownFileType = sourcecode.c.h; path = ZMUserSessionAuthenticationNotification.h; sourceTree = "<group>"; };
		546E73EA1ADFD9F200AFF9BE /* ZMUserSessionAuthenticationNotification.m */ = {isa = PBXFileReference; fileEncoding = 4; lastKnownFileType = sourcecode.c.objc; path = ZMUserSessionAuthenticationNotification.m; sourceTree = "<group>"; };
		546E73EF1ADFDDFE00AFF9BE /* ZMUserSessionRegistrationNotification.h */ = {isa = PBXFileReference; fileEncoding = 4; lastKnownFileType = sourcecode.c.h; path = ZMUserSessionRegistrationNotification.h; sourceTree = "<group>"; };
		546E73F01ADFDDFE00AFF9BE /* ZMUserSessionRegistrationNotification.m */ = {isa = PBXFileReference; fileEncoding = 4; lastKnownFileType = sourcecode.c.objc; path = ZMUserSessionRegistrationNotification.m; sourceTree = "<group>"; };
		5474C8051921309400185A3A /* MessagingTest.h */ = {isa = PBXFileReference; fileEncoding = 4; lastKnownFileType = sourcecode.c.h; path = MessagingTest.h; sourceTree = "<group>"; };
		5474C8061921309400185A3A /* MessagingTest.m */ = {isa = PBXFileReference; fileEncoding = 4; lastKnownFileType = sourcecode.c.objc; path = MessagingTest.m; sourceTree = "<group>"; };
		5474C8081921309400185A3A /* MessagingTestTests.m */ = {isa = PBXFileReference; fileEncoding = 4; lastKnownFileType = sourcecode.c.objc; path = MessagingTestTests.m; sourceTree = "<group>"; };
		54764B971C9303D600BD25E3 /* medium.jpg */ = {isa = PBXFileReference; lastKnownFileType = image.jpeg; path = medium.jpg; sourceTree = "<group>"; };
		54764B981C9303D600BD25E3 /* tiny.jpg */ = {isa = PBXFileReference; lastKnownFileType = image.jpeg; path = tiny.jpg; sourceTree = "<group>"; };
		54764B9B1C930AEB00BD25E3 /* Lorem Ipsum.txt */ = {isa = PBXFileReference; fileEncoding = 4; lastKnownFileType = text; path = "Lorem Ipsum.txt"; sourceTree = "<group>"; };
		54764B9D1C931E9400BD25E3 /* animated.gif */ = {isa = PBXFileReference; lastKnownFileType = image.gif; path = animated.gif; sourceTree = "<group>"; };
		54764B9E1C931E9400BD25E3 /* not_animated.gif */ = {isa = PBXFileReference; lastKnownFileType = image.gif; path = not_animated.gif; sourceTree = "<group>"; };
		5476E3BB19A77C6900E68BAD /* PushChannelTests.m */ = {isa = PBXFileReference; fileEncoding = 4; lastKnownFileType = sourcecode.c.objc; path = PushChannelTests.m; sourceTree = "<group>"; };
		54773ABC1DF093AC00B484AF /* ZMSearchDirectoryAddressBookTests.swift */ = {isa = PBXFileReference; fileEncoding = 4; lastKnownFileType = sourcecode.swift; path = ZMSearchDirectoryAddressBookTests.swift; sourceTree = "<group>"; };
		5477CDF01BFE0D2700A36F7A /* Cartfile.resolved */ = {isa = PBXFileReference; fileEncoding = 4; lastKnownFileType = text; path = Cartfile.resolved; sourceTree = "<group>"; };
		5478A1401DEC4048006F7268 /* UserProfile.swift */ = {isa = PBXFileReference; fileEncoding = 4; lastKnownFileType = sourcecode.swift; path = UserProfile.swift; sourceTree = "<group>"; };
		547E5B571DDB4B800038D936 /* UserProfileUpdateStatus.swift */ = {isa = PBXFileReference; fileEncoding = 4; lastKnownFileType = sourcecode.swift; path = UserProfileUpdateStatus.swift; sourceTree = "<group>"; };
		547E5B591DDB67390038D936 /* UserProfileUpdateRequestStrategy.swift */ = {isa = PBXFileReference; fileEncoding = 4; lastKnownFileType = sourcecode.swift; path = UserProfileUpdateRequestStrategy.swift; sourceTree = "<group>"; };
		548213FE1A0253CC001AA4E0 /* ZMSimpleListRequestPaginator.h */ = {isa = PBXFileReference; fileEncoding = 4; lastKnownFileType = sourcecode.c.h; path = ZMSimpleListRequestPaginator.h; sourceTree = "<group>"; };
		548213FF1A0253CC001AA4E0 /* ZMSimpleListRequestPaginator.m */ = {isa = PBXFileReference; fileEncoding = 4; lastKnownFileType = sourcecode.c.objc; path = ZMSimpleListRequestPaginator.m; sourceTree = "<group>"; };
		548214051A025C54001AA4E0 /* ZMSimpleListRequestPaginatorTests.m */ = {isa = PBXFileReference; fileEncoding = 4; lastKnownFileType = sourcecode.c.objc; path = ZMSimpleListRequestPaginatorTests.m; sourceTree = "<group>"; };
		548214081A027B66001AA4E0 /* ZMSimpleListRequestPaginator+Internal.h */ = {isa = PBXFileReference; fileEncoding = 4; lastKnownFileType = sourcecode.c.h; path = "ZMSimpleListRequestPaginator+Internal.h"; sourceTree = "<group>"; };
		54839E0119F7E7A000762058 /* ZMBackgroundState.h */ = {isa = PBXFileReference; fileEncoding = 4; lastKnownFileType = sourcecode.c.h; path = ZMBackgroundState.h; sourceTree = "<group>"; };
		54839E0219F7E7A000762058 /* ZMBackgroundState.m */ = {isa = PBXFileReference; fileEncoding = 4; lastKnownFileType = sourcecode.c.objc; path = ZMBackgroundState.m; sourceTree = "<group>"; };
		54839E0819F7EC8300762058 /* ZMBackgroundStateTests.m */ = {isa = PBXFileReference; fileEncoding = 4; lastKnownFileType = sourcecode.c.objc; path = ZMBackgroundStateTests.m; sourceTree = "<group>"; };
		54877C9419922C0B0097FB58 /* UserProfileTests.m */ = {isa = PBXFileReference; fileEncoding = 4; lastKnownFileType = sourcecode.c.objc; path = UserProfileTests.m; sourceTree = "<group>"; };
		548FA98C1A1F48C20082DF32 /* ZMLocalNotificationDispatcher+Testing.h */ = {isa = PBXFileReference; fileEncoding = 4; lastKnownFileType = sourcecode.c.h; path = "ZMLocalNotificationDispatcher+Testing.h"; sourceTree = "<group>"; };
		5490F8EB1AEFD2B3004696F4 /* ZMUserSessionAuthenticationTests.m */ = {isa = PBXFileReference; fileEncoding = 4; lastKnownFileType = sourcecode.c.objc; path = ZMUserSessionAuthenticationTests.m; sourceTree = "<group>"; };
		5490F8EF1AF00B50004696F4 /* ZMAuthenticationStatus+Testing.h */ = {isa = PBXFileReference; fileEncoding = 4; lastKnownFileType = sourcecode.c.h; path = "ZMAuthenticationStatus+Testing.h"; sourceTree = "<group>"; };
		5490F8FF1AF021EB004696F4 /* ZMUserProfileUpdateStatus.m */ = {isa = PBXFileReference; fileEncoding = 4; lastKnownFileType = sourcecode.c.objc; path = ZMUserProfileUpdateStatus.m; sourceTree = "<group>"; };
		549127DD19E7FAFF005871F5 /* ZMUserIDsForSearchDirectoryTable.h */ = {isa = PBXFileReference; fileEncoding = 4; lastKnownFileType = sourcecode.c.h; path = ZMUserIDsForSearchDirectoryTable.h; sourceTree = "<group>"; };
		549127DE19E7FAFF005871F5 /* ZMUserIDsForSearchDirectoryTable.m */ = {isa = PBXFileReference; fileEncoding = 4; lastKnownFileType = sourcecode.c.objc; path = ZMUserIDsForSearchDirectoryTable.m; sourceTree = "<group>"; };
		5492C6C319ACCCA8008F41E2 /* ConnectionTests.m */ = {isa = PBXFileReference; fileEncoding = 4; lastKnownFileType = sourcecode.c.objc; lineEnding = 0; path = ConnectionTests.m; sourceTree = "<group>"; xcLanguageSpecificationIdentifier = xcode.lang.objc; };
		549552511D64567C004F21F6 /* AddressBookTests.swift */ = {isa = PBXFileReference; fileEncoding = 4; lastKnownFileType = sourcecode.swift; path = AddressBookTests.swift; sourceTree = "<group>"; };
		54973A351DD48CAB007F8702 /* NSManagedObject+EncryptionContext.swift */ = {isa = PBXFileReference; fileEncoding = 4; lastKnownFileType = sourcecode.swift; path = "NSManagedObject+EncryptionContext.swift"; sourceTree = "<group>"; };
		549815931A43232400A7CE2E /* zmessaging.framework */ = {isa = PBXFileReference; explicitFileType = wrapper.framework; includeInIndex = 0; path = zmessaging.framework; sourceTree = BUILT_PRODUCTS_DIR; };
		549815961A43232400A7CE2E /* zmessaging-ios-Info.plist */ = {isa = PBXFileReference; lastKnownFileType = text.plist.xml; path = "zmessaging-ios-Info.plist"; sourceTree = "<group>"; };
		54991D571DEDCF2B007E282F /* AddressBook.swift */ = {isa = PBXFileReference; fileEncoding = 4; lastKnownFileType = sourcecode.swift; path = AddressBook.swift; sourceTree = "<group>"; };
		54991D591DEDD07E007E282F /* AddressBookIOS9.swift */ = {isa = PBXFileReference; fileEncoding = 4; lastKnownFileType = sourcecode.swift; path = AddressBookIOS9.swift; sourceTree = "<group>"; };
		549AEA3A1D6340BC003C0BEC /* AddressBookUploadRequestStrategy.swift */ = {isa = PBXFileReference; fileEncoding = 4; lastKnownFileType = sourcecode.swift; path = AddressBookUploadRequestStrategy.swift; sourceTree = "<group>"; };
		549AEA3C1D6365C1003C0BEC /* ZMUserSession+AddressBook.swift */ = {isa = PBXFileReference; fileEncoding = 4; lastKnownFileType = sourcecode.swift; path = "ZMUserSession+AddressBook.swift"; sourceTree = "<group>"; };
		549AEA3E1D636EF3003C0BEC /* AddressBookUploadRequestStrategyTest.swift */ = {isa = PBXFileReference; fileEncoding = 4; lastKnownFileType = sourcecode.swift; path = AddressBookUploadRequestStrategyTest.swift; sourceTree = "<group>"; };
		549F61BC1E27F58A005E402F /* SelfContactCardUploadStrategy.swift */ = {isa = PBXFileReference; fileEncoding = 4; lastKnownFileType = sourcecode.swift; path = SelfContactCardUploadStrategy.swift; sourceTree = "<group>"; };
		549F61BE1E27FD90005E402F /* SelfContactCardUploadStrategyTests.swift */ = {isa = PBXFileReference; fileEncoding = 4; lastKnownFileType = sourcecode.swift; path = SelfContactCardUploadStrategyTests.swift; sourceTree = "<group>"; };
		54A170631B300696001B41A5 /* ProxiedRequestStrategy.swift */ = {isa = PBXFileReference; fileEncoding = 4; lastKnownFileType = sourcecode.swift; path = ProxiedRequestStrategy.swift; sourceTree = "<group>"; };
		54A170671B300717001B41A5 /* ProxiedRequestStrategyTests.swift */ = {isa = PBXFileReference; fileEncoding = 4; lastKnownFileType = sourcecode.swift; path = ProxiedRequestStrategyTests.swift; sourceTree = "<group>"; };
		54A1BE3919E69A3400B68A76 /* ZMCommonContactsSearch.h */ = {isa = PBXFileReference; fileEncoding = 4; lastKnownFileType = sourcecode.c.h; path = ZMCommonContactsSearch.h; sourceTree = "<group>"; };
		54A1BE3A19E69A3400B68A76 /* ZMCommonContactsSearch.m */ = {isa = PBXFileReference; fileEncoding = 4; lastKnownFileType = sourcecode.c.objc; path = ZMCommonContactsSearch.m; sourceTree = "<group>"; };
		54A1BE4319E6B79000B68A76 /* ZMCommonContactsSearchTests.m */ = {isa = PBXFileReference; fileEncoding = 4; lastKnownFileType = sourcecode.c.objc; path = ZMCommonContactsSearchTests.m; sourceTree = "<group>"; };
		54A227D51D6604A5009414C0 /* SynchronizationMocks.swift */ = {isa = PBXFileReference; fileEncoding = 4; lastKnownFileType = sourcecode.swift; path = SynchronizationMocks.swift; sourceTree = "<group>"; };
		54A2C9F21DAFBA3300FFD2A0 /* NSManagedObjectContext+EventDecoder.swift */ = {isa = PBXFileReference; fileEncoding = 4; lastKnownFileType = sourcecode.swift; path = "NSManagedObjectContext+EventDecoder.swift"; sourceTree = "<group>"; };
		54A343461D6B589A004B65EA /* AddressBookSearch.swift */ = {isa = PBXFileReference; fileEncoding = 4; lastKnownFileType = sourcecode.swift; path = AddressBookSearch.swift; sourceTree = "<group>"; };
		54A3ACC21A261603008AF8DF /* BackgroundTests.m */ = {isa = PBXFileReference; fileEncoding = 4; lastKnownFileType = sourcecode.c.objc; path = BackgroundTests.m; sourceTree = "<group>"; };
		54AB428D1DF5C5B400381F2C /* TopConversationsDirectoryTests.swift */ = {isa = PBXFileReference; fileEncoding = 4; lastKnownFileType = sourcecode.swift; path = TopConversationsDirectoryTests.swift; sourceTree = "<group>"; };
		54ADA7611E3B3CBE00B90C7D /* IntegrationTestBase+Encryption.swift */ = {isa = PBXFileReference; fileEncoding = 4; lastKnownFileType = sourcecode.swift; path = "IntegrationTestBase+Encryption.swift"; sourceTree = "<group>"; };
		54B2A0831DAE71F100BB40B1 /* AddressBookTracker.swift */ = {isa = PBXFileReference; fileEncoding = 4; lastKnownFileType = sourcecode.swift; path = AddressBookTracker.swift; sourceTree = "<group>"; };
		54B2A0841DAE71F100BB40B1 /* AnalyticsType.swift */ = {isa = PBXFileReference; fileEncoding = 4; lastKnownFileType = sourcecode.swift; path = AnalyticsType.swift; sourceTree = "<group>"; };
		54B2A0851DAE71F100BB40B1 /* APNSPerformanceTracker.swift */ = {isa = PBXFileReference; fileEncoding = 4; lastKnownFileType = sourcecode.swift; path = APNSPerformanceTracker.swift; sourceTree = "<group>"; };
		54B2A0861DAE71F100BB40B1 /* Clusterizer+VOIP.swift */ = {isa = PBXFileReference; fileEncoding = 4; lastKnownFileType = sourcecode.swift; path = "Clusterizer+VOIP.swift"; sourceTree = "<group>"; };
		54B2A0871DAE71F100BB40B1 /* Clusterizer.swift */ = {isa = PBXFileReference; fileEncoding = 4; lastKnownFileType = sourcecode.swift; path = Clusterizer.swift; sourceTree = "<group>"; };
		54B2A0881DAE71F100BB40B1 /* NSManagedObjectContext+Analytics.swift */ = {isa = PBXFileReference; fileEncoding = 4; lastKnownFileType = sourcecode.swift; path = "NSManagedObjectContext+Analytics.swift"; sourceTree = "<group>"; };
		54B717EE1940788E00B798FA /* ZMSyncState.h */ = {isa = PBXFileReference; fileEncoding = 4; lastKnownFileType = sourcecode.c.h; path = ZMSyncState.h; sourceTree = "<group>"; };
		54B717EF1940788E00B798FA /* ZMSyncState.m */ = {isa = PBXFileReference; fileEncoding = 4; lastKnownFileType = sourcecode.c.objc; path = ZMSyncState.m; sourceTree = "<group>"; };
		54B717F4194078CA00B798FA /* ZMSyncStateTests.m */ = {isa = PBXFileReference; fileEncoding = 4; lastKnownFileType = sourcecode.c.objc; path = ZMSyncStateTests.m; sourceTree = "<group>"; };
		54B717F7194079EA00B798FA /* ZMStateMachineDelegate.h */ = {isa = PBXFileReference; fileEncoding = 4; lastKnownFileType = sourcecode.c.h; path = ZMStateMachineDelegate.h; sourceTree = "<group>"; };
		54B717F919408B6900B798FA /* ZMUnauthenticatedState.h */ = {isa = PBXFileReference; fileEncoding = 4; lastKnownFileType = sourcecode.c.h; path = ZMUnauthenticatedState.h; sourceTree = "<group>"; };
		54B717FA19408B6900B798FA /* ZMUnauthenticatedState.m */ = {isa = PBXFileReference; fileEncoding = 4; lastKnownFileType = sourcecode.c.objc; path = ZMUnauthenticatedState.m; sourceTree = "<group>"; };
		54B717FE19408BAD00B798FA /* ZMUnauthenticatedStateTests.m */ = {isa = PBXFileReference; fileEncoding = 4; lastKnownFileType = sourcecode.c.objc; path = ZMUnauthenticatedStateTests.m; sourceTree = "<group>"; };
		54B7180619408CD600B798FA /* ZMEventProcessingState.h */ = {isa = PBXFileReference; fileEncoding = 4; lastKnownFileType = sourcecode.c.h; path = ZMEventProcessingState.h; sourceTree = "<group>"; };
		54B7180719408CD600B798FA /* ZMEventProcessingState.m */ = {isa = PBXFileReference; fileEncoding = 4; lastKnownFileType = sourcecode.c.objc; path = ZMEventProcessingState.m; sourceTree = "<group>"; };
		54B7180B19408CFE00B798FA /* ZMSlowSyncPhaseOneState.h */ = {isa = PBXFileReference; fileEncoding = 4; lastKnownFileType = sourcecode.c.h; path = ZMSlowSyncPhaseOneState.h; sourceTree = "<group>"; };
		54B7180C19408CFE00B798FA /* ZMSlowSyncPhaseOneState.m */ = {isa = PBXFileReference; fileEncoding = 4; lastKnownFileType = sourcecode.c.objc; path = ZMSlowSyncPhaseOneState.m; sourceTree = "<group>"; };
		54B7181019408D4E00B798FA /* ZMSlowSyncPhaseTwoState.h */ = {isa = PBXFileReference; fileEncoding = 4; lastKnownFileType = sourcecode.c.h; path = ZMSlowSyncPhaseTwoState.h; sourceTree = "<group>"; };
		54B7181119408D4E00B798FA /* ZMSlowSyncPhaseTwoState.m */ = {isa = PBXFileReference; fileEncoding = 4; lastKnownFileType = sourcecode.c.objc; path = ZMSlowSyncPhaseTwoState.m; sourceTree = "<group>"; };
		54B7181519409A4600B798FA /* ZMEventProcessingStateTests.m */ = {isa = PBXFileReference; fileEncoding = 4; lastKnownFileType = sourcecode.c.objc; path = ZMEventProcessingStateTests.m; sourceTree = "<group>"; };
		54B718181940A18000B798FA /* ZMSlowSyncPhaseOneStateTests.m */ = {isa = PBXFileReference; fileEncoding = 4; lastKnownFileType = sourcecode.c.objc; path = ZMSlowSyncPhaseOneStateTests.m; sourceTree = "<group>"; };
		54B7181B1940A86000B798FA /* ZMSlowSyncPhaseTwoStateTests.m */ = {isa = PBXFileReference; fileEncoding = 4; lastKnownFileType = sourcecode.c.objc; path = ZMSlowSyncPhaseTwoStateTests.m; sourceTree = "<group>"; };
		54BAF1B119212E51008042FB /* ZMUserSession.h */ = {isa = PBXFileReference; fileEncoding = 4; lastKnownFileType = sourcecode.c.h; path = ZMUserSession.h; sourceTree = "<group>"; };
		54BAF1BC19212EBA008042FB /* ZMUserSession.m */ = {isa = PBXFileReference; fileEncoding = 4; lastKnownFileType = sourcecode.c.objc; path = ZMUserSession.m; sourceTree = "<group>"; };
		54BD32D01A5ACCF9008EB1B0 /* Test-Bridging-Header.h */ = {isa = PBXFileReference; fileEncoding = 4; lastKnownFileType = sourcecode.c.h; path = "Test-Bridging-Header.h"; sourceTree = "<group>"; };
		54BDC60019C2FE4F00B22C03 /* ZMConnectionTranscoder+Internal.h */ = {isa = PBXFileReference; fileEncoding = 4; lastKnownFileType = sourcecode.c.h; path = "ZMConnectionTranscoder+Internal.h"; sourceTree = "<group>"; };
		54BDC60819C3246900B22C03 /* ZMDownloadLastUpdateEventIDState.h */ = {isa = PBXFileReference; fileEncoding = 4; lastKnownFileType = sourcecode.c.h; path = ZMDownloadLastUpdateEventIDState.h; sourceTree = "<group>"; };
		54BDC60919C3246900B22C03 /* ZMDownloadLastUpdateEventIDState.m */ = {isa = PBXFileReference; fileEncoding = 4; lastKnownFileType = sourcecode.c.objc; path = ZMDownloadLastUpdateEventIDState.m; sourceTree = "<group>"; };
		54BDC61219C32A5200B22C03 /* ZMDownloadLastUpdateEventIDStateTests.m */ = {isa = PBXFileReference; fileEncoding = 4; lastKnownFileType = sourcecode.c.objc; path = ZMDownloadLastUpdateEventIDStateTests.m; sourceTree = "<group>"; };
		54BE367A196C10CB00D15ECF /* ZMSearchDirectory.h */ = {isa = PBXFileReference; fileEncoding = 4; lastKnownFileType = sourcecode.c.h; path = ZMSearchDirectory.h; sourceTree = "<group>"; };
		54BFDF671BDA6F9A0034A3DB /* HistorySynchronizationStatus.swift */ = {isa = PBXFileReference; fileEncoding = 4; lastKnownFileType = sourcecode.swift; path = HistorySynchronizationStatus.swift; sourceTree = "<group>"; };
		54BFDF691BDA87D20034A3DB /* HistorySynchronizationStatusTests.swift */ = {isa = PBXFileReference; fileEncoding = 4; lastKnownFileType = sourcecode.swift; path = HistorySynchronizationStatusTests.swift; sourceTree = "<group>"; };
		54C11B9E19D1E4A100576A96 /* ZMLoginTranscoder.h */ = {isa = PBXFileReference; fileEncoding = 4; lastKnownFileType = sourcecode.c.h; path = ZMLoginTranscoder.h; sourceTree = "<group>"; };
		54C11B9F19D1E4A100576A96 /* ZMLoginTranscoder.m */ = {isa = PBXFileReference; fileEncoding = 4; lastKnownFileType = sourcecode.c.objc; path = ZMLoginTranscoder.m; sourceTree = "<group>"; };
		54C11BA819D1E70900576A96 /* ZMLoginTranscoder+Internal.h */ = {isa = PBXFileReference; fileEncoding = 4; lastKnownFileType = sourcecode.c.h; path = "ZMLoginTranscoder+Internal.h"; sourceTree = "<group>"; };
		54C11BAB19D1EB7500576A96 /* ZMLoginTranscoderTests.m */ = {isa = PBXFileReference; fileEncoding = 4; lastKnownFileType = sourcecode.c.objc; path = ZMLoginTranscoderTests.m; sourceTree = "<group>"; };
		54C2F6801A6FA988003D09D9 /* ZMLocalNotificationDispatcherTest.m */ = {isa = PBXFileReference; fileEncoding = 4; lastKnownFileType = sourcecode.c.objc; path = ZMLocalNotificationDispatcherTest.m; sourceTree = "<group>"; };
		54C2F6811A6FA988003D09D9 /* ZMLocalNotificationForEventTest.m */ = {isa = PBXFileReference; fileEncoding = 4; lastKnownFileType = sourcecode.c.objc; path = ZMLocalNotificationForEventTest.m; sourceTree = "<group>"; };
		54C2F6821A6FA988003D09D9 /* ZMLocalNotificationForExpiredMessageTest.m */ = {isa = PBXFileReference; fileEncoding = 4; lastKnownFileType = sourcecode.c.objc; path = ZMLocalNotificationForExpiredMessageTest.m; sourceTree = "<group>"; };
		54C2F6831A6FA988003D09D9 /* ZMPushRegistrantTests.m */ = {isa = PBXFileReference; fileEncoding = 4; lastKnownFileType = sourcecode.c.objc; path = ZMPushRegistrantTests.m; sourceTree = "<group>"; };
		54C2F6841A6FA988003D09D9 /* ZMSpellOutSmallNumbersFormatterTests.m */ = {isa = PBXFileReference; fileEncoding = 4; lastKnownFileType = sourcecode.c.objc; path = ZMSpellOutSmallNumbersFormatterTests.m; sourceTree = "<group>"; };
		54D175181ADE8AA2001AA338 /* ZMUserSession+Registration.h */ = {isa = PBXFileReference; fileEncoding = 4; lastKnownFileType = sourcecode.c.h; path = "ZMUserSession+Registration.h"; sourceTree = "<group>"; };
		54D1751F1ADE8B18001AA338 /* ZMUserSession+Registration.m */ = {isa = PBXFileReference; fileEncoding = 4; lastKnownFileType = sourcecode.c.objc; path = "ZMUserSession+Registration.m"; sourceTree = "<group>"; };
		54D175221ADE9449001AA338 /* ZMUserSession+Authentication.h */ = {isa = PBXFileReference; fileEncoding = 4; lastKnownFileType = sourcecode.c.h; path = "ZMUserSession+Authentication.h"; sourceTree = "<group>"; };
		54D175251ADE9EC9001AA338 /* ZMUserSession+Authentication.m */ = {isa = PBXFileReference; fileEncoding = 4; lastKnownFileType = sourcecode.c.objc; path = "ZMUserSession+Authentication.m"; sourceTree = "<group>"; };
		54D784FD1A37248000F47798 /* ZMEncodedNSUUIDWithTimestampTests.m */ = {isa = PBXFileReference; fileEncoding = 4; lastKnownFileType = sourcecode.c.objc; path = ZMEncodedNSUUIDWithTimestampTests.m; sourceTree = "<group>"; };
		54D9331C1AE1643A00C0B91C /* ZMCredentials.h */ = {isa = PBXFileReference; fileEncoding = 4; lastKnownFileType = sourcecode.c.h; path = ZMCredentials.h; sourceTree = "<group>"; };
		54D9331F1AE1653000C0B91C /* ZMCredentials.m */ = {isa = PBXFileReference; fileEncoding = 4; lastKnownFileType = sourcecode.c.objc; path = ZMCredentials.m; sourceTree = "<group>"; };
		54DB35A019A5E357001756C2 /* ZMUpdateEventsCatchUpPhaseOneState.h */ = {isa = PBXFileReference; fileEncoding = 4; lastKnownFileType = sourcecode.c.h; path = ZMUpdateEventsCatchUpPhaseOneState.h; sourceTree = "<group>"; };
		54DB35A119A5E357001756C2 /* ZMUpdateEventsCatchUpPhaseOneState.m */ = {isa = PBXFileReference; fileEncoding = 4; lastKnownFileType = sourcecode.c.objc; path = ZMUpdateEventsCatchUpPhaseOneState.m; sourceTree = "<group>"; };
		54DB35AA19A5E3AA001756C2 /* ZMUpdateEventsCatchUpPhaseTwoState.h */ = {isa = PBXFileReference; fileEncoding = 4; lastKnownFileType = sourcecode.c.h; path = ZMUpdateEventsCatchUpPhaseTwoState.h; sourceTree = "<group>"; };
		54DB35AB19A5E3AA001756C2 /* ZMUpdateEventsCatchUpPhaseTwoState.m */ = {isa = PBXFileReference; fileEncoding = 4; lastKnownFileType = sourcecode.c.objc; path = ZMUpdateEventsCatchUpPhaseTwoState.m; sourceTree = "<group>"; };
		54DE26B11BC56E62002B5FBC /* ZMHotFixDirectory.h */ = {isa = PBXFileReference; fileEncoding = 4; lastKnownFileType = sourcecode.c.h; path = ZMHotFixDirectory.h; sourceTree = "<group>"; };
		54DE26B21BC56E62002B5FBC /* ZMHotFixDirectory.m */ = {isa = PBXFileReference; fileEncoding = 4; lastKnownFileType = sourcecode.c.objc; path = ZMHotFixDirectory.m; sourceTree = "<group>"; };
		54DE9BEA1DE74FFB00EFFB9C /* RandomHandleGenerator.swift */ = {isa = PBXFileReference; fileEncoding = 4; lastKnownFileType = sourcecode.swift; path = RandomHandleGenerator.swift; sourceTree = "<group>"; };
		54DE9BEC1DE75D4900EFFB9C /* RandomHandleGeneratorTests.swift */ = {isa = PBXFileReference; fileEncoding = 4; lastKnownFileType = sourcecode.swift; path = RandomHandleGeneratorTests.swift; sourceTree = "<group>"; };
		54DFAE211C92D979004B1D15 /* 1900x1500.jpg */ = {isa = PBXFileReference; lastKnownFileType = image.jpeg; path = 1900x1500.jpg; sourceTree = "<group>"; };
		54DFB8EE1B30649000F1C736 /* GiphyTests.m */ = {isa = PBXFileReference; fileEncoding = 4; lastKnownFileType = sourcecode.c.objc; path = GiphyTests.m; sourceTree = "<group>"; };
		54E4DD0D1DE4A9A200FEF192 /* UserHandleTests.swift */ = {isa = PBXFileReference; fileEncoding = 4; lastKnownFileType = sourcecode.swift; path = UserHandleTests.swift; sourceTree = "<group>"; };
		54EBDDEA1966B2B000B23C36 /* ZMConversationTranscoder+Internal.h */ = {isa = PBXFileReference; lastKnownFileType = sourcecode.c.h; path = "ZMConversationTranscoder+Internal.h"; sourceTree = "<group>"; };
		54EFF35C1D6D6CE9005DED56 /* ZMSearchResult+AddressBook.swift */ = {isa = PBXFileReference; fileEncoding = 4; lastKnownFileType = sourcecode.swift; path = "ZMSearchResult+AddressBook.swift"; sourceTree = "<group>"; };
		54EFF35E1D6D9B3D005DED56 /* InvitationTests.swift */ = {isa = PBXFileReference; fileEncoding = 4; lastKnownFileType = sourcecode.swift; path = InvitationTests.swift; sourceTree = "<group>"; };
		54F0A0931B3018D7003386BC /* ProxiedRequestsStatus.swift */ = {isa = PBXFileReference; fileEncoding = 4; lastKnownFileType = sourcecode.swift; path = ProxiedRequestsStatus.swift; sourceTree = "<group>"; };
		54F428CC19A5154700036D6D /* ZMSyncStateMachineTests.m */ = {isa = PBXFileReference; fileEncoding = 4; lastKnownFileType = sourcecode.c.objc; path = ZMSyncStateMachineTests.m; sourceTree = "<group>"; };
		54F428D319A520FD00036D6D /* ZMSyncStateMachine+internal.h */ = {isa = PBXFileReference; fileEncoding = 4; lastKnownFileType = sourcecode.c.h; path = "ZMSyncStateMachine+internal.h"; sourceTree = "<group>"; };
		54F7216919A5E7BA009A8AF5 /* ZMUpdateEventsCatchUpPhaseOneStateTests.m */ = {isa = PBXFileReference; fileEncoding = 4; lastKnownFileType = sourcecode.c.objc; path = ZMUpdateEventsCatchUpPhaseOneStateTests.m; sourceTree = "<group>"; };
		54F7217019A5E7E1009A8AF5 /* ZMUpdateEventsCatchUpPhaseTwoStateTests.m */ = {isa = PBXFileReference; fileEncoding = 4; lastKnownFileType = sourcecode.c.objc; path = ZMUpdateEventsCatchUpPhaseTwoStateTests.m; sourceTree = "<group>"; };
		54F7217319A5F0C5009A8AF5 /* ZMAuthenticationStatus.h */ = {isa = PBXFileReference; fileEncoding = 4; lastKnownFileType = sourcecode.c.h; path = ZMAuthenticationStatus.h; sourceTree = "<group>"; };
		54F7217619A60E88009A8AF5 /* ZMUpdateEventsBuffer.h */ = {isa = PBXFileReference; fileEncoding = 4; lastKnownFileType = sourcecode.c.h; path = ZMUpdateEventsBuffer.h; sourceTree = "<group>"; };
		54F7217919A611DE009A8AF5 /* ZMUpdateEventsBuffer.m */ = {isa = PBXFileReference; fileEncoding = 4; lastKnownFileType = sourcecode.c.objc; path = ZMUpdateEventsBuffer.m; sourceTree = "<group>"; };
		54F7217C19A62225009A8AF5 /* ZMUpdateEventsBufferTests.m */ = {isa = PBXFileReference; fileEncoding = 4; lastKnownFileType = sourcecode.c.objc; path = ZMUpdateEventsBufferTests.m; sourceTree = "<group>"; };
		54F8D6DD19AB535700146664 /* ZMConnectionTranscoder.h */ = {isa = PBXFileReference; fileEncoding = 4; lastKnownFileType = sourcecode.c.h; path = ZMConnectionTranscoder.h; sourceTree = "<group>"; };
		54F8D6DE19AB535700146664 /* ZMConnectionTranscoder.m */ = {isa = PBXFileReference; fileEncoding = 4; lastKnownFileType = sourcecode.c.objc; path = ZMConnectionTranscoder.m; sourceTree = "<group>"; };
		54F8D6E419AB535700146664 /* ZMMissingUpdateEventsTranscoder.h */ = {isa = PBXFileReference; fileEncoding = 4; lastKnownFileType = sourcecode.c.h; path = ZMMissingUpdateEventsTranscoder.h; sourceTree = "<group>"; };
		54F8D6E519AB535700146664 /* ZMMissingUpdateEventsTranscoder.m */ = {isa = PBXFileReference; fileEncoding = 4; lastKnownFileType = sourcecode.c.objc; path = ZMMissingUpdateEventsTranscoder.m; sourceTree = "<group>"; };
		54F8D6E819AB535700146664 /* ZMSelfTranscoder.h */ = {isa = PBXFileReference; fileEncoding = 4; lastKnownFileType = sourcecode.c.h; path = ZMSelfTranscoder.h; sourceTree = "<group>"; };
		54F8D6E919AB535700146664 /* ZMSelfTranscoder.m */ = {isa = PBXFileReference; fileEncoding = 4; lastKnownFileType = sourcecode.c.objc; path = ZMSelfTranscoder.m; sourceTree = "<group>"; };
		54F8D6EC19AB535700146664 /* ZMUserTranscoder.h */ = {isa = PBXFileReference; fileEncoding = 4; lastKnownFileType = sourcecode.c.h; path = ZMUserTranscoder.h; sourceTree = "<group>"; };
		54F8D6ED19AB535700146664 /* ZMUserTranscoder.m */ = {isa = PBXFileReference; fileEncoding = 4; lastKnownFileType = sourcecode.c.objc; path = ZMUserTranscoder.m; sourceTree = "<group>"; };
		54F8D6EE19AB535700146664 /* ZMUserTranscoder+Internal.h */ = {isa = PBXFileReference; fileEncoding = 4; lastKnownFileType = sourcecode.c.h; path = "ZMUserTranscoder+Internal.h"; sourceTree = "<group>"; };
		54F8D71919AB541400146664 /* ZMRegistrationTranscoder.h */ = {isa = PBXFileReference; fileEncoding = 4; lastKnownFileType = sourcecode.c.h; path = ZMRegistrationTranscoder.h; sourceTree = "<group>"; };
		54F8D71A19AB541400146664 /* ZMRegistrationTranscoder.m */ = {isa = PBXFileReference; fileEncoding = 4; lastKnownFileType = sourcecode.c.objc; path = ZMRegistrationTranscoder.m; sourceTree = "<group>"; };
		54F8D72B19AB677300146664 /* ZMConnectionTranscoderTest.m */ = {isa = PBXFileReference; fileEncoding = 4; lastKnownFileType = sourcecode.c.objc; path = ZMConnectionTranscoderTest.m; sourceTree = "<group>"; };
		54F8D72D19AB677300146664 /* ZMConversationTranscoderTests.m */ = {isa = PBXFileReference; fileEncoding = 4; lastKnownFileType = sourcecode.c.objc; path = ZMConversationTranscoderTests.m; sourceTree = "<group>"; };
		54F8D72F19AB677300146664 /* ZMMissingUpdateEventsTranscoderTests.m */ = {isa = PBXFileReference; fileEncoding = 4; lastKnownFileType = sourcecode.c.objc; path = ZMMissingUpdateEventsTranscoderTests.m; sourceTree = "<group>"; };
		54F8D73019AB677400146664 /* ZMRegistrationTranscoderTests.m */ = {isa = PBXFileReference; fileEncoding = 4; lastKnownFileType = sourcecode.c.objc; path = ZMRegistrationTranscoderTests.m; sourceTree = "<group>"; };
		54F8D73119AB677400146664 /* ZMSelfTranscoderTests.m */ = {isa = PBXFileReference; fileEncoding = 4; lastKnownFileType = sourcecode.c.objc; path = ZMSelfTranscoderTests.m; sourceTree = "<group>"; };
		54F8D73319AB677400146664 /* ZMUserTranscoderTests.m */ = {isa = PBXFileReference; fileEncoding = 4; lastKnownFileType = sourcecode.c.objc; path = ZMUserTranscoderTests.m; sourceTree = "<group>"; };
		54F8D74819AB67B300146664 /* ObjectTranscoderTests.h */ = {isa = PBXFileReference; fileEncoding = 4; lastKnownFileType = sourcecode.c.h; path = ObjectTranscoderTests.h; sourceTree = "<group>"; };
		54F8D74919AB67B300146664 /* ObjectTranscoderTests.m */ = {isa = PBXFileReference; fileEncoding = 4; lastKnownFileType = sourcecode.c.objc; path = ObjectTranscoderTests.m; sourceTree = "<group>"; };
		54FB94B719A4C5CD00BA9965 /* ZMSyncStateMachine.h */ = {isa = PBXFileReference; fileEncoding = 4; lastKnownFileType = sourcecode.c.h; path = ZMSyncStateMachine.h; sourceTree = "<group>"; };
		54FB94B819A4C5CD00BA9965 /* ZMSyncStateMachine.m */ = {isa = PBXFileReference; fileEncoding = 4; lastKnownFileType = sourcecode.c.objc; path = ZMSyncStateMachine.m; sourceTree = "<group>"; };
		54FC8A0F192CD55000D3C016 /* LoginFlowTests.m */ = {isa = PBXFileReference; fileEncoding = 4; lastKnownFileType = sourcecode.c.objc; path = LoginFlowTests.m; sourceTree = "<group>"; };
		54FEAAA81BC7BB9C002DE521 /* ZMBlacklistDownloader+Testing.h */ = {isa = PBXFileReference; fileEncoding = 4; lastKnownFileType = sourcecode.c.h; path = "ZMBlacklistDownloader+Testing.h"; sourceTree = "<group>"; };
		85D8502FFC4412F91D0CC1A4 /* ZMOperationLoop.m */ = {isa = PBXFileReference; fileEncoding = 4; lastKnownFileType = sourcecode.c.objc; path = ZMOperationLoop.m; sourceTree = "<group>"; };
		85D85104C6D06FA902E3253C /* ZMSyncStrategyTests.m */ = {isa = PBXFileReference; fileEncoding = 4; lastKnownFileType = sourcecode.c.objc; path = ZMSyncStrategyTests.m; sourceTree = "<group>"; };
		85D85110893896EBA6E879CE /* MockEntity2.h */ = {isa = PBXFileReference; fileEncoding = 4; lastKnownFileType = sourcecode.c.h; path = MockEntity2.h; sourceTree = "<group>"; };
		85D852DA0CD2C94CADB3B6FE /* MockModelObjectContextFactory.m */ = {isa = PBXFileReference; fileEncoding = 4; lastKnownFileType = sourcecode.c.objc; path = MockModelObjectContextFactory.m; sourceTree = "<group>"; };
		85D853338EC38D9B021D71BF /* ZMSyncStrategy.h */ = {isa = PBXFileReference; fileEncoding = 4; lastKnownFileType = sourcecode.c.h; path = ZMSyncStrategy.h; sourceTree = "<group>"; };
		85D858D72B109C5D9A85645B /* ZMOperationLoopTests.m */ = {isa = PBXFileReference; fileEncoding = 4; lastKnownFileType = sourcecode.c.objc; path = ZMOperationLoopTests.m; sourceTree = "<group>"; };
		85D859D47B6EBF09E4137658 /* ZMSyncStrategy.m */ = {isa = PBXFileReference; fileEncoding = 4; lastKnownFileType = sourcecode.c.objc; path = ZMSyncStrategy.m; sourceTree = "<group>"; };
		85D85A150524EE3BE658A112 /* IntegrationTestBase.h */ = {isa = PBXFileReference; fileEncoding = 4; lastKnownFileType = sourcecode.c.h; path = IntegrationTestBase.h; sourceTree = "<group>"; };
		85D85A3CF8F1D3B0D2532954 /* MockModelObjectContextFactory.h */ = {isa = PBXFileReference; fileEncoding = 4; lastKnownFileType = sourcecode.c.h; path = MockModelObjectContextFactory.h; sourceTree = "<group>"; };
		85D85AAE7FA09852AB9B0D6A /* MockEntity.m */ = {isa = PBXFileReference; fileEncoding = 4; lastKnownFileType = sourcecode.c.objc; path = MockEntity.m; sourceTree = "<group>"; };
		85D85BDE1EC2D916896D3132 /* MockEntity.h */ = {isa = PBXFileReference; fileEncoding = 4; lastKnownFileType = sourcecode.c.h; path = MockEntity.h; sourceTree = "<group>"; };
		85D85C9E7A2AAAE14D4BC2CC /* MockEntity2.m */ = {isa = PBXFileReference; fileEncoding = 4; lastKnownFileType = sourcecode.c.objc; path = MockEntity2.m; sourceTree = "<group>"; };
		85D85D997334755E841D13EA /* SlowSyncTests.m */ = {isa = PBXFileReference; fileEncoding = 4; lastKnownFileType = sourcecode.c.objc; path = SlowSyncTests.m; sourceTree = "<group>"; };
		85D85F3EC8565FD102AC0E5B /* ZMOperationLoop.h */ = {isa = PBXFileReference; fileEncoding = 4; lastKnownFileType = sourcecode.c.h; path = ZMOperationLoop.h; sourceTree = "<group>"; };
		85D85FD47DF54EE1F532B5BE /* IntegrationTestBase.m */ = {isa = PBXFileReference; fileEncoding = 4; lastKnownFileType = sourcecode.c.objc; path = IntegrationTestBase.m; sourceTree = "<group>"; };
		871667F91BB2AE9C009C6EEA /* APSSignalingKeysStore.swift */ = {isa = PBXFileReference; fileEncoding = 4; lastKnownFileType = sourcecode.swift; path = APSSignalingKeysStore.swift; sourceTree = "<group>"; };
		87210C1B1DCA08F500A3FA5F /* ZMCallKitDelegate+TypeConformance.h */ = {isa = PBXFileReference; lastKnownFileType = sourcecode.c.h; path = "ZMCallKitDelegate+TypeConformance.h"; sourceTree = "<group>"; };
		872C99511DB5256E006A3BDE /* ZMCallKitDelegateTests.swift */ = {isa = PBXFileReference; fileEncoding = 4; lastKnownFileType = sourcecode.swift; path = ZMCallKitDelegateTests.swift; sourceTree = "<group>"; };
		872C99571DB659E6006A3BDE /* ringing_from_them_long.caf */ = {isa = PBXFileReference; lastKnownFileType = file; path = ringing_from_them_long.caf; sourceTree = "<group>"; };
		872C995A1DB65D0D006A3BDE /* harp.m4a */ = {isa = PBXFileReference; lastKnownFileType = file; path = harp.m4a; sourceTree = "<group>"; };
		872C995E1DB6722C006A3BDE /* ZMCallKitDelegateTests+Mocking.h */ = {isa = PBXFileReference; fileEncoding = 4; lastKnownFileType = sourcecode.c.h; path = "ZMCallKitDelegateTests+Mocking.h"; sourceTree = "<group>"; };
		872C995F1DB6722C006A3BDE /* ZMCallKitDelegateTests+Mocking.m */ = {isa = PBXFileReference; fileEncoding = 4; lastKnownFileType = sourcecode.c.objc; path = "ZMCallKitDelegateTests+Mocking.m"; sourceTree = "<group>"; };
		874F142C1C16FD9700C15118 /* Device.swift */ = {isa = PBXFileReference; fileEncoding = 4; lastKnownFileType = sourcecode.swift; path = Device.swift; sourceTree = "<group>"; };
		87508E9F1D08264000162483 /* ZMSound.swift */ = {isa = PBXFileReference; fileEncoding = 4; lastKnownFileType = sourcecode.swift; path = ZMSound.swift; sourceTree = "<group>"; };
		8795A3D21B2EDE030047A067 /* ZMAVSBridge.h */ = {isa = PBXFileReference; fileEncoding = 4; lastKnownFileType = sourcecode.c.h; path = ZMAVSBridge.h; sourceTree = "<group>"; };
		8795A3D31B2EDE030047A067 /* ZMAVSBridge.m */ = {isa = PBXFileReference; fileEncoding = 4; lastKnownFileType = sourcecode.c.objc; path = ZMAVSBridge.m; sourceTree = "<group>"; };
		8798607A1C3D48A400218A3E /* DeleteAccountRequestStrategy.swift */ = {isa = PBXFileReference; fileEncoding = 4; lastKnownFileType = sourcecode.swift; path = DeleteAccountRequestStrategy.swift; sourceTree = "<group>"; };
		879861C71DA7E11E00152584 /* VoiceChannelV2+VideoCalling.m */ = {isa = PBXFileReference; fileEncoding = 4; lastKnownFileType = sourcecode.c.objc; path = "VoiceChannelV2+VideoCalling.m"; sourceTree = "<group>"; };
		87ADCE391DA6539F00CC06DC /* ZMCallKitDelegate.h */ = {isa = PBXFileReference; fileEncoding = 4; lastKnownFileType = sourcecode.c.h; path = ZMCallKitDelegate.h; sourceTree = "<group>"; };
		87ADCE3A1DA6539F00CC06DC /* ZMCallKitDelegate.m */ = {isa = PBXFileReference; fileEncoding = 4; lastKnownFileType = sourcecode.c.objc; path = ZMCallKitDelegate.m; sourceTree = "<group>"; };
		87D003FE1BB5810D00472E06 /* APSSignalingKeyStoreTests.swift */ = {isa = PBXFileReference; fileEncoding = 4; lastKnownFileType = sourcecode.swift; path = APSSignalingKeyStoreTests.swift; sourceTree = "<group>"; };
		87D4625C1C3D526D00433469 /* DeleteAccountRequestStrategyTests.swift */ = {isa = PBXFileReference; fileEncoding = 4; lastKnownFileType = sourcecode.swift; path = DeleteAccountRequestStrategyTests.swift; sourceTree = "<group>"; };
		87DC8A0D1C57979B00B7B4F2 /* ZMOnDemandFlowManager.h */ = {isa = PBXFileReference; fileEncoding = 4; lastKnownFileType = sourcecode.c.h; path = ZMOnDemandFlowManager.h; sourceTree = "<group>"; };
		87DC8A0E1C57979B00B7B4F2 /* ZMOnDemandFlowManager.m */ = {isa = PBXFileReference; fileEncoding = 4; lastKnownFileType = sourcecode.c.objc; path = ZMOnDemandFlowManager.m; sourceTree = "<group>"; };
		87DC8A121C57A8B300B7B4F2 /* VoiceChannelV2Tests+VideoCalling.m */ = {isa = PBXFileReference; fileEncoding = 4; lastKnownFileType = sourcecode.c.objc; path = "VoiceChannelV2Tests+VideoCalling.m"; sourceTree = "<group>"; };
		A9692F881986476900849241 /* NSString_NormalizationTests.m */ = {isa = PBXFileReference; fileEncoding = 4; lastKnownFileType = sourcecode.c.objc; path = NSString_NormalizationTests.m; sourceTree = "<group>"; };
		A9A3CA0E198A9967007F7BDB /* SearchTests.m */ = {isa = PBXFileReference; fileEncoding = 4; lastKnownFileType = sourcecode.c.objc; path = SearchTests.m; sourceTree = "<group>"; };
		A9BABE6019BA1F2300E9E5A3 /* ZMSearchDirectory.m */ = {isa = PBXFileReference; fileEncoding = 4; lastKnownFileType = sourcecode.c.objc; path = ZMSearchDirectory.m; sourceTree = "<group>"; };
		A9BABE6119BA1F2300E9E5A3 /* ZMSearchDirectory+Internal.h */ = {isa = PBXFileReference; fileEncoding = 4; lastKnownFileType = sourcecode.c.h; path = "ZMSearchDirectory+Internal.h"; sourceTree = "<group>"; };
		A9BABE6219BA1F2300E9E5A3 /* ZMSearchUser+UserSession.m */ = {isa = PBXFileReference; fileEncoding = 4; lastKnownFileType = sourcecode.c.objc; path = "ZMSearchUser+UserSession.m"; sourceTree = "<group>"; };
		A9BABE6C19BA1F2A00E9E5A3 /* ZMSearchResult.m */ = {isa = PBXFileReference; fileEncoding = 4; lastKnownFileType = sourcecode.c.objc; path = ZMSearchResult.m; sourceTree = "<group>"; };
		A9BABE6D19BA1F2A00E9E5A3 /* ZMSearchResult+Internal.h */ = {isa = PBXFileReference; fileEncoding = 4; lastKnownFileType = sourcecode.c.h; path = "ZMSearchResult+Internal.h"; sourceTree = "<group>"; };
		A9BABE6E19BA1F2A00E9E5A3 /* ZMSearchState.h */ = {isa = PBXFileReference; fileEncoding = 4; lastKnownFileType = sourcecode.c.h; path = ZMSearchState.h; sourceTree = "<group>"; };
		A9BABE7519BA1F5900E9E5A3 /* ZMSearchRequestCodec.h */ = {isa = PBXFileReference; fileEncoding = 4; lastKnownFileType = sourcecode.c.h; path = ZMSearchRequestCodec.h; sourceTree = "<group>"; };
		A9BABE7619BA1F5900E9E5A3 /* ZMSearchRequestCodec.m */ = {isa = PBXFileReference; fileEncoding = 4; lastKnownFileType = sourcecode.c.objc; path = ZMSearchRequestCodec.m; sourceTree = "<group>"; };
		A9BABE7B19BA1FE500E9E5A3 /* ZMSearch.h */ = {isa = PBXFileReference; fileEncoding = 4; lastKnownFileType = sourcecode.c.h; path = ZMSearch.h; sourceTree = "<group>"; };
		A9BABE7C19BA1FE500E9E5A3 /* ZMSearch.m */ = {isa = PBXFileReference; fileEncoding = 4; lastKnownFileType = sourcecode.c.objc; path = ZMSearch.m; sourceTree = "<group>"; };
		A9D24788198151E300EDFE79 /* ZMTestNotifications.h */ = {isa = PBXFileReference; lastKnownFileType = sourcecode.c.h; path = ZMTestNotifications.h; sourceTree = "<group>"; };
		A9D2478D1981522100EDFE79 /* ZMTestNotifications.m */ = {isa = PBXFileReference; fileEncoding = 4; lastKnownFileType = sourcecode.c.objc; path = ZMTestNotifications.m; sourceTree = "<group>"; };
		A9FD58B219B4B69900DB7A50 /* ZMCallStateTranscoderTests.m */ = {isa = PBXFileReference; fileEncoding = 4; lastKnownFileType = sourcecode.c.objc; path = ZMCallStateTranscoderTests.m; sourceTree = "<group>"; };
		AF6415A01C9C151700A535F5 /* EncryptedBase64EncondedExternalMessageTestFixture.txt */ = {isa = PBXFileReference; fileEncoding = 4; lastKnownFileType = text; path = EncryptedBase64EncondedExternalMessageTestFixture.txt; sourceTree = "<group>"; };
		AF6415A11C9C151700A535F5 /* ExternalMessageTextFixture.txt */ = {isa = PBXFileReference; fileEncoding = 4; lastKnownFileType = text; path = ExternalMessageTextFixture.txt; sourceTree = "<group>"; };
		B40964971DAD3D110098667A /* ja */ = {isa = PBXFileReference; lastKnownFileType = text.plist.strings; name = ja; path = ja.lproj/Push.strings; sourceTree = "<group>"; };
		B40964981DAD3D110098667A /* ja */ = {isa = PBXFileReference; lastKnownFileType = text.plist.stringsdict; name = ja; path = ja.lproj/Push.stringsdict; sourceTree = "<group>"; };
		B40964991DAD3D170098667A /* it */ = {isa = PBXFileReference; lastKnownFileType = text.plist.strings; name = it; path = it.lproj/Push.strings; sourceTree = "<group>"; };
		B409649A1DAD3D170098667A /* it */ = {isa = PBXFileReference; lastKnownFileType = text.plist.stringsdict; name = it; path = it.lproj/Push.stringsdict; sourceTree = "<group>"; };
		B409649B1DAD3D1E0098667A /* nl */ = {isa = PBXFileReference; lastKnownFileType = text.plist.strings; name = nl; path = nl.lproj/Push.strings; sourceTree = "<group>"; };
		B409649C1DAD3D1E0098667A /* nl */ = {isa = PBXFileReference; lastKnownFileType = text.plist.stringsdict; name = nl; path = nl.lproj/Push.stringsdict; sourceTree = "<group>"; };
		B409649D1DAD3D260098667A /* tr */ = {isa = PBXFileReference; lastKnownFileType = text.plist.strings; name = tr; path = tr.lproj/Push.strings; sourceTree = "<group>"; };
		B409649E1DAD3D260098667A /* tr */ = {isa = PBXFileReference; lastKnownFileType = text.plist.stringsdict; name = tr; path = tr.lproj/Push.stringsdict; sourceTree = "<group>"; };
		B40CD09F1DB7997E0008DA45 /* fr */ = {isa = PBXFileReference; lastKnownFileType = text.plist.strings; name = fr; path = fr.lproj/Push.strings; sourceTree = "<group>"; };
		B40CD0A01DB7997E0008DA45 /* fr */ = {isa = PBXFileReference; lastKnownFileType = text.plist.stringsdict; name = fr; path = fr.lproj/Push.stringsdict; sourceTree = "<group>"; };
		B40CD0A11DB799850008DA45 /* da */ = {isa = PBXFileReference; lastKnownFileType = text.plist.strings; name = da; path = da.lproj/Push.strings; sourceTree = "<group>"; };
		B40CD0A21DB799850008DA45 /* da */ = {isa = PBXFileReference; lastKnownFileType = text.plist.stringsdict; name = da; path = da.lproj/Push.stringsdict; sourceTree = "<group>"; };
		B40DC79C1D01A61600CEF65C /* pt-BR */ = {isa = PBXFileReference; lastKnownFileType = text.plist.strings; name = "pt-BR"; path = "pt-BR.lproj/Push.strings"; sourceTree = "<group>"; };
		B40DC79D1D01A61600CEF65C /* pt-BR */ = {isa = PBXFileReference; lastKnownFileType = text.plist.stringsdict; name = "pt-BR"; path = "pt-BR.lproj/Push.stringsdict"; sourceTree = "<group>"; };
		B422BB981DCCC3F60076EAD5 /* ar */ = {isa = PBXFileReference; lastKnownFileType = text.plist.strings; name = ar; path = ar.lproj/Push.strings; sourceTree = "<group>"; };
		B422BB991DCCC3F60076EAD5 /* ar */ = {isa = PBXFileReference; lastKnownFileType = text.plist.stringsdict; name = ar; path = ar.lproj/Push.stringsdict; sourceTree = "<group>"; };
		B42783671E363D3A00747363 /* fi */ = {isa = PBXFileReference; lastKnownFileType = text.plist.strings; name = fi; path = fi.lproj/Push.strings; sourceTree = "<group>"; };
		B42783681E363D3A00747363 /* fi */ = {isa = PBXFileReference; lastKnownFileType = text.plist.stringsdict; name = fi; path = fi.lproj/Push.stringsdict; sourceTree = "<group>"; };
		B432ADBF1E02DE9500147768 /* et */ = {isa = PBXFileReference; lastKnownFileType = text.plist.strings; name = et; path = et.lproj/Push.strings; sourceTree = "<group>"; };
		B432ADC01E02DE9500147768 /* et */ = {isa = PBXFileReference; lastKnownFileType = text.plist.stringsdict; name = et; path = et.lproj/Push.stringsdict; sourceTree = "<group>"; };
		B49AFC271DCCCB3D006B753B /* zh-Hans */ = {isa = PBXFileReference; lastKnownFileType = text.plist.strings; name = "zh-Hans"; path = "zh-Hans.lproj/Push.strings"; sourceTree = "<group>"; };
		B49AFC281DCCCB3D006B753B /* zh-Hans */ = {isa = PBXFileReference; lastKnownFileType = text.plist.stringsdict; name = "zh-Hans"; path = "zh-Hans.lproj/Push.stringsdict"; sourceTree = "<group>"; };
		B4A124851DDCB58900FD9D66 /* sl */ = {isa = PBXFileReference; lastKnownFileType = text.plist.strings; name = sl; path = sl.lproj/Push.strings; sourceTree = "<group>"; };
		B4A124861DDCB58A00FD9D66 /* sl */ = {isa = PBXFileReference; lastKnownFileType = text.plist.stringsdict; name = sl; path = sl.lproj/Push.stringsdict; sourceTree = "<group>"; };
		B4D37F921D7EEA3F00D0C1BC /* es */ = {isa = PBXFileReference; lastKnownFileType = text.plist.strings; name = es; path = es.lproj/Push.strings; sourceTree = "<group>"; };
		B4D37F931D7EEA3F00D0C1BC /* es */ = {isa = PBXFileReference; lastKnownFileType = text.plist.stringsdict; name = es; path = es.lproj/Push.stringsdict; sourceTree = "<group>"; };
		B4D37F941D7EEA5100D0C1BC /* uk */ = {isa = PBXFileReference; lastKnownFileType = text.plist.strings; name = uk; path = uk.lproj/Push.strings; sourceTree = "<group>"; };
		B4D37F951D7EEA5100D0C1BC /* uk */ = {isa = PBXFileReference; lastKnownFileType = text.plist.stringsdict; name = uk; path = uk.lproj/Push.stringsdict; sourceTree = "<group>"; };
		B4D37F961D7EEA5B00D0C1BC /* ru */ = {isa = PBXFileReference; lastKnownFileType = text.plist.strings; name = ru; path = ru.lproj/Push.strings; sourceTree = "<group>"; };
		B4D37F971D7EEA5B00D0C1BC /* ru */ = {isa = PBXFileReference; lastKnownFileType = text.plist.stringsdict; name = ru; path = ru.lproj/Push.stringsdict; sourceTree = "<group>"; };
		BF00441A1C737CE9007A6EA4 /* BackgroundAPNSPingBackStatus.swift */ = {isa = PBXFileReference; fileEncoding = 4; lastKnownFileType = sourcecode.swift; path = BackgroundAPNSPingBackStatus.swift; sourceTree = "<group>"; };
		BF158D2E1CE087D8007C6F8A /* video.mp4 */ = {isa = PBXFileReference; lastKnownFileType = file; path = video.mp4; sourceTree = "<group>"; };
		BF2A9D501D6B536E00FA7DBC /* EventDecoder.swift */ = {isa = PBXFileReference; fileEncoding = 4; lastKnownFileType = sourcecode.swift; name = EventDecoder.swift; path = Decoding/EventDecoder.swift; sourceTree = "<group>"; };
		BF2A9D541D6B5B9700FA7DBC /* EventDecoderTests.swift */ = {isa = PBXFileReference; fileEncoding = 4; lastKnownFileType = sourcecode.swift; path = EventDecoderTests.swift; sourceTree = "<group>"; };
		BF2A9D571D6B5BDB00FA7DBC /* StoreUpdateEventTests.swift */ = {isa = PBXFileReference; fileEncoding = 4; lastKnownFileType = sourcecode.swift; path = StoreUpdateEventTests.swift; sourceTree = "<group>"; };
		BF2A9D5A1D6B63DB00FA7DBC /* StoreUpdateEvent.swift */ = {isa = PBXFileReference; fileEncoding = 4; lastKnownFileType = sourcecode.swift; name = StoreUpdateEvent.swift; path = Decoding/StoreUpdateEvent.swift; sourceTree = "<group>"; };
		BF2A9D601D6C70EA00FA7DBC /* ZMEventModel.xcdatamodel */ = {isa = PBXFileReference; lastKnownFileType = wrapper.xcdatamodel; path = ZMEventModel.xcdatamodel; sourceTree = "<group>"; };
		BF40AC711D096A0E00287E29 /* AnalyticsTests.swift */ = {isa = PBXFileReference; fileEncoding = 4; lastKnownFileType = sourcecode.swift; path = AnalyticsTests.swift; sourceTree = "<group>"; };
		BF40AC7D1D0990A900287E29 /* ClusterizerTests.swift */ = {isa = PBXFileReference; fileEncoding = 4; lastKnownFileType = sourcecode.swift; path = ClusterizerTests.swift; sourceTree = "<group>"; };
		BF44A3501C71D5FC00C6928E /* store127.wiredatabase */ = {isa = PBXFileReference; lastKnownFileType = file; path = store127.wiredatabase; sourceTree = "<group>"; };
		BF6D5D021C4948830049F712 /* zmessaging124.momd */ = {isa = PBXFileReference; lastKnownFileType = folder; path = zmessaging124.momd; sourceTree = "<group>"; };
		BF6D5D041C494D730049F712 /* zmessaging125.momd */ = {isa = PBXFileReference; lastKnownFileType = folder; path = zmessaging125.momd; sourceTree = "<group>"; };
		BF7ED2E11DF6BD16003A4397 /* Analytics+HandleSuggestions.swift */ = {isa = PBXFileReference; fileEncoding = 4; lastKnownFileType = sourcecode.swift; path = "Analytics+HandleSuggestions.swift"; sourceTree = "<group>"; };
		BF8367301C52651900364B37 /* store125.wiredatabase */ = {isa = PBXFileReference; lastKnownFileType = file; path = store125.wiredatabase; sourceTree = "<group>"; };
		BF838F031C6A4885001C5BF7 /* ZMCookie.h */ = {isa = PBXFileReference; fileEncoding = 4; lastKnownFileType = sourcecode.c.h; path = ZMCookie.h; sourceTree = "<group>"; };
		BF838F041C6A4885001C5BF7 /* ZMCookie.m */ = {isa = PBXFileReference; fileEncoding = 4; lastKnownFileType = sourcecode.c.objc; path = ZMCookie.m; sourceTree = "<group>"; };
		BF8899911DC7882F00187CBD /* ZMTransport.framework */ = {isa = PBXFileReference; lastKnownFileType = wrapper.framework; name = ZMTransport.framework; path = "../wire-ios-transport/build/Debug-iphoneos/ZMTransport.framework"; sourceTree = "<group>"; };
		BFB524CD1C7722EC006BCE23 /* BackgroundAPNSPingBackStatusTests.swift */ = {isa = PBXFileReference; fileEncoding = 4; lastKnownFileType = sourcecode.swift; path = BackgroundAPNSPingBackStatusTests.swift; sourceTree = "<group>"; };
		BFC747B91CE0975D00F74333 /* zimages.framework */ = {isa = PBXFileReference; lastKnownFileType = wrapper.framework; name = zimages.framework; path = "../zmc-images/build/Debug-iphoneos/zimages.framework"; sourceTree = "<group>"; };
		BFCE9A581C4E4C4D00951B3D /* store124.wiredatabase */ = {isa = PBXFileReference; lastKnownFileType = file; path = store124.wiredatabase; sourceTree = "<group>"; };
		BFE53F541D5A2F7000398378 /* DeleteMessagesTests.swift */ = {isa = PBXFileReference; fileEncoding = 4; lastKnownFileType = sourcecode.swift; path = DeleteMessagesTests.swift; sourceTree = "<group>"; };
		CE35B7F61D353CC4007CF3F8 /* LinkPreviewTests.m */ = {isa = PBXFileReference; fileEncoding = 4; lastKnownFileType = sourcecode.c.objc; path = LinkPreviewTests.m; sourceTree = "<group>"; };
		CE59DD7B1CFC7D6C0009F8FD /* ZMCDataModel.framework */ = {isa = PBXFileReference; lastKnownFileType = wrapper.framework; name = ZMCDataModel.framework; path = "../../../../Library/Developer/Xcode/DerivedData/ZClient-iOS-dkzruzvfpikqstehiyrcjhyckwcj/Build/Products/Debug-iphonesimulator/ZMCDataModel.framework"; sourceTree = "<group>"; };
		CE5DC1A01DDA09F000D24DBA /* avs.framework */ = {isa = PBXFileReference; lastKnownFileType = wrapper.framework; name = avs.framework; path = Carthage/Build/iOS/avs.framework; sourceTree = "<group>"; };
		CE99C49E1D378C5D0001D297 /* MockLinkPreviewDetector.h */ = {isa = PBXFileReference; fileEncoding = 4; lastKnownFileType = sourcecode.c.h; path = MockLinkPreviewDetector.h; sourceTree = "<group>"; };
		CE99C49F1D378C5D0001D297 /* MockLinkPreviewDetector.m */ = {isa = PBXFileReference; fileEncoding = 4; lastKnownFileType = sourcecode.c.objc; path = MockLinkPreviewDetector.m; sourceTree = "<group>"; };
		CE99C4A11D37ACC60001D297 /* Ono.framework */ = {isa = PBXFileReference; lastKnownFileType = wrapper.framework; name = Ono.framework; path = Carthage/Build/iOS/Ono.framework; sourceTree = "<group>"; };
		CEE02EA71DDDC49300BA2BE2 /* WireMessageStrategy.framework */ = {isa = PBXFileReference; lastKnownFileType = wrapper.framework; name = WireMessageStrategy.framework; path = "../wire-ios-message-strategy/build/Debug-iphoneos/WireMessageStrategy.framework"; sourceTree = "<group>"; };
		CEE02EA91DDDC49600BA2BE2 /* ZMCDataModel.framework */ = {isa = PBXFileReference; lastKnownFileType = wrapper.framework; name = ZMCDataModel.framework; path = "../wire-ios-data-model/build/Debug-iphoneos/ZMCDataModel.framework"; sourceTree = "<group>"; };
		CEF2DE7E1DB778F300451642 /* RequestLoopAnalyticsTracker.swift */ = {isa = PBXFileReference; fileEncoding = 4; lastKnownFileType = sourcecode.swift; path = RequestLoopAnalyticsTracker.swift; sourceTree = "<group>"; };
		F91CA6AC1BECBD3F000EE5C2 /* Base */ = {isa = PBXFileReference; lastKnownFileType = text.plist.strings; name = Base; path = Base.lproj/Push.strings; sourceTree = "<group>"; };
		F91CA6AD1BECBD46000EE5C2 /* Base */ = {isa = PBXFileReference; lastKnownFileType = text.plist.stringsdict; name = Base; path = Base.lproj/Push.stringsdict; sourceTree = "<group>"; };
		F91CA6AE1BECBD51000EE5C2 /* de */ = {isa = PBXFileReference; lastKnownFileType = text.plist.strings; name = de; path = de.lproj/Push.strings; sourceTree = "<group>"; };
		F91CA6AF1BECBD51000EE5C2 /* de */ = {isa = PBXFileReference; lastKnownFileType = text.plist.stringsdict; name = de; path = de.lproj/Push.stringsdict; sourceTree = "<group>"; };
		F920F4D51DA3DCF8002B860B /* ConversationTests+Ephemeral.swift */ = {isa = PBXFileReference; fileEncoding = 4; lastKnownFileType = sourcecode.swift; path = "ConversationTests+Ephemeral.swift"; sourceTree = "<group>"; };
		F9245BEC1CBF95A8009D1E85 /* ZMHotFixDirectory+Swift.swift */ = {isa = PBXFileReference; fileEncoding = 4; lastKnownFileType = sourcecode.swift; path = "ZMHotFixDirectory+Swift.swift"; sourceTree = "<group>"; };
		F92546891C6287AB00CE2D7C /* ZMCallStateTranscoderTests.h */ = {isa = PBXFileReference; fileEncoding = 4; lastKnownFileType = sourcecode.c.h; path = ZMCallStateTranscoderTests.h; sourceTree = "<group>"; };
		F925468A1C62882500CE2D7C /* ZMCallStateTranscoderTests+VideoCalling.m */ = {isa = PBXFileReference; fileEncoding = 4; lastKnownFileType = sourcecode.c.objc; path = "ZMCallStateTranscoderTests+VideoCalling.m"; sourceTree = "<group>"; };
		F925468C1C63B61000CE2D7C /* MessagingTest+EventFactory.h */ = {isa = PBXFileReference; fileEncoding = 4; lastKnownFileType = sourcecode.c.h; path = "MessagingTest+EventFactory.h"; sourceTree = "<group>"; };
		F925468D1C63B61000CE2D7C /* MessagingTest+EventFactory.m */ = {isa = PBXFileReference; fileEncoding = 4; lastKnownFileType = sourcecode.c.objc; path = "MessagingTest+EventFactory.m"; sourceTree = "<group>"; };
		F9331C891CB41C6000139ECC /* ZMUserTests+UserSession.m */ = {isa = PBXFileReference; fileEncoding = 4; lastKnownFileType = sourcecode.c.objc; path = "ZMUserTests+UserSession.m"; sourceTree = "<group>"; };
		F93667041D79723100E15420 /* ZMLocalNotificationForEventTests+Reactions.swift */ = {isa = PBXFileReference; fileEncoding = 4; lastKnownFileType = sourcecode.swift; path = "ZMLocalNotificationForEventTests+Reactions.swift"; sourceTree = "<group>"; };
		F936DB281C11DF40005E93AE /* ZMClientUpdateNotification.h */ = {isa = PBXFileReference; fileEncoding = 4; lastKnownFileType = sourcecode.c.h; path = ZMClientUpdateNotification.h; sourceTree = "<group>"; };
		F936DB291C11DF40005E93AE /* ZMClientUpdateNotification.m */ = {isa = PBXFileReference; fileEncoding = 4; lastKnownFileType = sourcecode.c.objc; path = ZMClientUpdateNotification.m; sourceTree = "<group>"; };
		F936DB2C1C11E4CB005E93AE /* ZMClientUpdateNotification+Internal.h */ = {isa = PBXFileReference; lastKnownFileType = sourcecode.c.h; path = "ZMClientUpdateNotification+Internal.h"; sourceTree = "<group>"; };
		F93A75F11C1F219800252586 /* ConversationStatusStrategy.swift */ = {isa = PBXFileReference; fileEncoding = 4; lastKnownFileType = sourcecode.swift; path = ConversationStatusStrategy.swift; sourceTree = "<group>"; };
		F9410F621DE44C2E007451FF /* TypingStrategyTests.swift */ = {isa = PBXFileReference; fileEncoding = 4; lastKnownFileType = sourcecode.swift; path = TypingStrategyTests.swift; sourceTree = "<group>"; };
		F9410F641DE49C13007451FF /* PushTokenStrategy.swift */ = {isa = PBXFileReference; fileEncoding = 4; lastKnownFileType = sourcecode.swift; name = PushTokenStrategy.swift; path = Source/Synchronization/Strategies/PushTokenStrategy.swift; sourceTree = SOURCE_ROOT; };
		F9410F671DE4BE42007451FF /* PushTokenStrategyTests.swift */ = {isa = PBXFileReference; fileEncoding = 4; lastKnownFileType = sourcecode.swift; path = PushTokenStrategyTests.swift; sourceTree = "<group>"; };
		F95373F01C7C6FF500BE6427 /* ZMLocalNotificationForEventTest.h */ = {isa = PBXFileReference; lastKnownFileType = sourcecode.c.h; path = ZMLocalNotificationForEventTest.h; sourceTree = "<group>"; };
		F95373F31C7C70D000BE6427 /* ZMLocalNotificationForEventTest+CallEvents.m */ = {isa = PBXFileReference; fileEncoding = 4; lastKnownFileType = sourcecode.c.objc; path = "ZMLocalNotificationForEventTest+CallEvents.m"; sourceTree = "<group>"; };
		F95556FE1A1CA1580035F0C8 /* ZMSearchRequestCodecTests.m */ = {isa = PBXFileReference; fileEncoding = 4; lastKnownFileType = sourcecode.c.objc; name = ZMSearchRequestCodecTests.m; path = Search/ZMSearchRequestCodecTests.m; sourceTree = "<group>"; };
		F95706531DE5D1CC0087442C /* SearchUserImageStrategy.swift */ = {isa = PBXFileReference; fileEncoding = 4; lastKnownFileType = sourcecode.swift; path = SearchUserImageStrategy.swift; sourceTree = "<group>"; };
		F95706581DE5F6D40087442C /* SearchUserImageStrategyTests.swift */ = {isa = PBXFileReference; fileEncoding = 4; lastKnownFileType = sourcecode.swift; path = SearchUserImageStrategyTests.swift; sourceTree = "<group>"; };
		F959F3101C5B6B9E00820A21 /* ZMBackgroundTaskState.h */ = {isa = PBXFileReference; fileEncoding = 4; lastKnownFileType = sourcecode.c.h; path = ZMBackgroundTaskState.h; sourceTree = "<group>"; };
		F959F3111C5B6B9E00820A21 /* ZMBackgroundTaskState.m */ = {isa = PBXFileReference; fileEncoding = 4; lastKnownFileType = sourcecode.c.objc; path = ZMBackgroundTaskState.m; sourceTree = "<group>"; };
		F95ECF4C1B94A553009F91BA /* ZMHotFix.h */ = {isa = PBXFileReference; fileEncoding = 4; lastKnownFileType = sourcecode.c.h; path = ZMHotFix.h; sourceTree = "<group>"; };
		F95ECF4D1B94A553009F91BA /* ZMHotFix.m */ = {isa = PBXFileReference; fileEncoding = 4; lastKnownFileType = sourcecode.c.objc; path = ZMHotFix.m; sourceTree = "<group>"; };
		F95ECF501B94BD05009F91BA /* ZMHotFixTests.m */ = {isa = PBXFileReference; fileEncoding = 4; lastKnownFileType = sourcecode.c.objc; path = ZMHotFixTests.m; sourceTree = "<group>"; };
		F962A8E819FFC06E00FD0F80 /* ZMOperationLoop+Background.h */ = {isa = PBXFileReference; fileEncoding = 4; lastKnownFileType = sourcecode.c.h; path = "ZMOperationLoop+Background.h"; sourceTree = "<group>"; };
		F962A8E919FFC06E00FD0F80 /* ZMOperationLoop+Background.m */ = {isa = PBXFileReference; fileEncoding = 4; lastKnownFileType = sourcecode.c.objc; path = "ZMOperationLoop+Background.m"; sourceTree = "<group>"; };
		F962A8EF19FFD4DC00FD0F80 /* ZMOperationLoop+Private.h */ = {isa = PBXFileReference; lastKnownFileType = sourcecode.c.h; path = "ZMOperationLoop+Private.h"; sourceTree = "<group>"; };
		F964700B1D5C720D00A81A92 /* ConversationTests+MessageEditing.m */ = {isa = PBXFileReference; fileEncoding = 4; lastKnownFileType = sourcecode.c.objc; path = "ConversationTests+MessageEditing.m"; sourceTree = "<group>"; };
		F96C8E791D7DCCE8004B6D87 /* ZMLocalNotificationDispatcher+Messages.swift */ = {isa = PBXFileReference; fileEncoding = 4; lastKnownFileType = sourcecode.swift; path = "ZMLocalNotificationDispatcher+Messages.swift"; sourceTree = "<group>"; };
		F96C8E811D7ECECF004B6D87 /* ZMLocalNotificationForMessageTests.swift */ = {isa = PBXFileReference; fileEncoding = 4; lastKnownFileType = sourcecode.swift; path = ZMLocalNotificationForMessageTests.swift; sourceTree = "<group>"; };
		F96C8E891D7F6F8C004B6D87 /* ZMLocalNotificationForSystemMessageTests.swift */ = {isa = PBXFileReference; fileEncoding = 4; lastKnownFileType = sourcecode.swift; path = ZMLocalNotificationForSystemMessageTests.swift; sourceTree = "<group>"; };
		F97678F91D76D11400CC075D /* BackgroundAPNSConfirmationStatus.swift */ = {isa = PBXFileReference; fileEncoding = 4; lastKnownFileType = sourcecode.swift; path = BackgroundAPNSConfirmationStatus.swift; sourceTree = "<group>"; };
		F97679081D771B2700CC075D /* BackgroundAPNSConfirmationStatusTests.swift */ = {isa = PBXFileReference; fileEncoding = 4; lastKnownFileType = sourcecode.swift; path = BackgroundAPNSConfirmationStatusTests.swift; sourceTree = "<group>"; };
		F9771AC71B664D1A00BB04EC /* ZMGSMCallHandler.h */ = {isa = PBXFileReference; fileEncoding = 4; lastKnownFileType = sourcecode.c.h; path = ZMGSMCallHandler.h; sourceTree = "<group>"; };
		F9771AC81B664D1A00BB04EC /* ZMGSMCallHandler.m */ = {isa = PBXFileReference; fileEncoding = 4; lastKnownFileType = sourcecode.c.objc; path = ZMGSMCallHandler.m; sourceTree = "<group>"; };
		F9771AD01B664D3D00BB04EC /* ZMGSMCallHandlerTest.m */ = {isa = PBXFileReference; fileEncoding = 4; lastKnownFileType = sourcecode.c.objc; path = ZMGSMCallHandlerTest.m; sourceTree = "<group>"; };
		F9771AD21B6661B400BB04EC /* ZMCallStateLogger.h */ = {isa = PBXFileReference; fileEncoding = 4; lastKnownFileType = sourcecode.c.h; path = ZMCallStateLogger.h; sourceTree = "<group>"; };
		F9771AD31B6661B400BB04EC /* ZMCallStateLogger.m */ = {isa = PBXFileReference; fileEncoding = 4; lastKnownFileType = sourcecode.c.objc; path = ZMCallStateLogger.m; sourceTree = "<group>"; };
		F9771ADA1B677BAF00BB04EC /* ZMCallStateLoggerTests.m */ = {isa = PBXFileReference; fileEncoding = 4; lastKnownFileType = sourcecode.c.objc; path = ZMCallStateLoggerTests.m; sourceTree = "<group>"; };
		F98DD6D01ABB2F7C001D58CF /* ZMUserSession+UserNotificationCategories.h */ = {isa = PBXFileReference; fileEncoding = 4; lastKnownFileType = sourcecode.c.h; path = "ZMUserSession+UserNotificationCategories.h"; sourceTree = "<group>"; };
		F98DD6D11ABB2F7C001D58CF /* ZMUserSession+UserNotificationCategories.m */ = {isa = PBXFileReference; fileEncoding = 4; lastKnownFileType = sourcecode.c.objc; path = "ZMUserSession+UserNotificationCategories.m"; sourceTree = "<group>"; };
		F98EDCC81D82B913001E65CB /* ZMLocalNotificationForCallEvent.swift */ = {isa = PBXFileReference; fileEncoding = 4; lastKnownFileType = sourcecode.swift; path = ZMLocalNotificationForCallEvent.swift; sourceTree = "<group>"; };
		F98EDCC91D82B913001E65CB /* ZMLocalNotificationForConnectionEvent.swift */ = {isa = PBXFileReference; fileEncoding = 4; lastKnownFileType = sourcecode.swift; path = ZMLocalNotificationForConnectionEvent.swift; sourceTree = "<group>"; };
		F98EDCCA1D82B913001E65CB /* ZMLocalNotificationForEvent.swift */ = {isa = PBXFileReference; fileEncoding = 4; lastKnownFileType = sourcecode.swift; path = ZMLocalNotificationForEvent.swift; sourceTree = "<group>"; };
		F98EDCCB1D82B913001E65CB /* ZMLocalNotificationForReactions.swift */ = {isa = PBXFileReference; fileEncoding = 4; lastKnownFileType = sourcecode.swift; path = ZMLocalNotificationForReactions.swift; sourceTree = "<group>"; };
		F98EDCCD1D82B913001E65CB /* ZMLocalNotificationContentType.swift */ = {isa = PBXFileReference; fileEncoding = 4; lastKnownFileType = sourcecode.swift; path = ZMLocalNotificationContentType.swift; sourceTree = "<group>"; };
		F98EDCCE1D82B913001E65CB /* ZMLocalNotificationForMessage.swift */ = {isa = PBXFileReference; fileEncoding = 4; lastKnownFileType = sourcecode.swift; path = ZMLocalNotificationForMessage.swift; sourceTree = "<group>"; };
		F98EDCCF1D82B913001E65CB /* ZMLocalNotificationForSystemMessage.swift */ = {isa = PBXFileReference; fileEncoding = 4; lastKnownFileType = sourcecode.swift; path = ZMLocalNotificationForSystemMessage.swift; sourceTree = "<group>"; };
		F98EDCD01D82B913001E65CB /* ZMLocalNotification+Internal.h */ = {isa = PBXFileReference; fileEncoding = 4; lastKnownFileType = sourcecode.c.h; path = "ZMLocalNotification+Internal.h"; sourceTree = "<group>"; };
		F98EDCD11D82B913001E65CB /* ZMLocalNotification.h */ = {isa = PBXFileReference; fileEncoding = 4; lastKnownFileType = sourcecode.c.h; path = ZMLocalNotification.h; sourceTree = "<group>"; };
		F98EDCD21D82B913001E65CB /* ZMLocalNotification.m */ = {isa = PBXFileReference; fileEncoding = 4; lastKnownFileType = sourcecode.c.objc; path = ZMLocalNotification.m; sourceTree = "<group>"; };
		F98EDCDE1D82B924001E65CB /* SessionTracker.swift */ = {isa = PBXFileReference; fileEncoding = 4; lastKnownFileType = sourcecode.swift; path = SessionTracker.swift; sourceTree = "<group>"; };
		F98EDCDF1D82B924001E65CB /* NotificationSounds.swift */ = {isa = PBXFileReference; fileEncoding = 4; lastKnownFileType = sourcecode.swift; path = NotificationSounds.swift; sourceTree = "<group>"; };
		F98EDCE01D82B924001E65CB /* UILocalNotification+StringProcessing.h */ = {isa = PBXFileReference; fileEncoding = 4; lastKnownFileType = sourcecode.c.h; path = "UILocalNotification+StringProcessing.h"; sourceTree = "<group>"; };
		F98EDCE11D82B924001E65CB /* UILocalNotification+StringProcessing.m */ = {isa = PBXFileReference; fileEncoding = 4; lastKnownFileType = sourcecode.c.objc; path = "UILocalNotification+StringProcessing.m"; sourceTree = "<group>"; };
		F98EDCE21D82B924001E65CB /* UILocalNotification+UserInfo.h */ = {isa = PBXFileReference; fileEncoding = 4; lastKnownFileType = sourcecode.c.h; path = "UILocalNotification+UserInfo.h"; sourceTree = "<group>"; };
		F98EDCE31D82B924001E65CB /* UILocalNotification+UserInfo.m */ = {isa = PBXFileReference; fileEncoding = 4; lastKnownFileType = sourcecode.c.objc; path = "UILocalNotification+UserInfo.m"; sourceTree = "<group>"; };
		F98EDCE41D82B924001E65CB /* ZMLocalNotificationLocalization+Components.swift */ = {isa = PBXFileReference; fileEncoding = 4; lastKnownFileType = sourcecode.swift; path = "ZMLocalNotificationLocalization+Components.swift"; sourceTree = "<group>"; };
		F98EDCE51D82B924001E65CB /* ZMLocalNotificationLocalization.h */ = {isa = PBXFileReference; fileEncoding = 4; lastKnownFileType = sourcecode.c.h; path = ZMLocalNotificationLocalization.h; sourceTree = "<group>"; };
		F98EDCE61D82B924001E65CB /* ZMLocalNotificationLocalization.m */ = {isa = PBXFileReference; fileEncoding = 4; lastKnownFileType = sourcecode.c.objc; path = ZMLocalNotificationLocalization.m; sourceTree = "<group>"; };
		F98EDCE71D82B924001E65CB /* ZMLocalNotificationSet.swift */ = {isa = PBXFileReference; fileEncoding = 4; lastKnownFileType = sourcecode.swift; path = ZMLocalNotificationSet.swift; sourceTree = "<group>"; };
		F98EDCE81D82B924001E65CB /* ZMSpellOutSmallNumbersFormatter.h */ = {isa = PBXFileReference; fileEncoding = 4; lastKnownFileType = sourcecode.c.h; path = ZMSpellOutSmallNumbersFormatter.h; sourceTree = "<group>"; };
		F98EDCE91D82B924001E65CB /* ZMSpellOutSmallNumbersFormatter.m */ = {isa = PBXFileReference; fileEncoding = 4; lastKnownFileType = sourcecode.c.objc; path = ZMSpellOutSmallNumbersFormatter.m; sourceTree = "<group>"; };
		F98EDCF61D82EAFD001E65CB /* SessionTrackerTest.swift */ = {isa = PBXFileReference; fileEncoding = 4; lastKnownFileType = sourcecode.swift; path = SessionTrackerTest.swift; sourceTree = "<group>"; };
		F991C0A81CB5391C004D8465 /* ZMCallTimer.swift */ = {isa = PBXFileReference; fileEncoding = 4; lastKnownFileType = sourcecode.swift; path = ZMCallTimer.swift; sourceTree = "<group>"; };
		F991C0AA1CB53A7B004D8465 /* ZMCallTimerTests.swift */ = {isa = PBXFileReference; fileEncoding = 4; lastKnownFileType = sourcecode.swift; path = ZMCallTimerTests.swift; sourceTree = "<group>"; };
		F991C0AD1CB548A3004D8465 /* VoiceChannelV2+CallTimer.swift */ = {isa = PBXFileReference; fileEncoding = 4; lastKnownFileType = sourcecode.swift; path = "VoiceChannelV2+CallTimer.swift"; sourceTree = "<group>"; };
		F991CE111CB55512004D8465 /* ZMConversation+Testing.h */ = {isa = PBXFileReference; fileEncoding = 4; lastKnownFileType = sourcecode.c.h; path = "ZMConversation+Testing.h"; sourceTree = "<group>"; };
		F991CE121CB55512004D8465 /* ZMConversation+Testing.m */ = {isa = PBXFileReference; fileEncoding = 4; lastKnownFileType = sourcecode.c.objc; path = "ZMConversation+Testing.m"; sourceTree = "<group>"; };
		F991CE131CB55512004D8465 /* ZMUser+Testing.h */ = {isa = PBXFileReference; fileEncoding = 4; lastKnownFileType = sourcecode.c.h; path = "ZMUser+Testing.h"; sourceTree = "<group>"; };
		F991CE141CB55512004D8465 /* ZMUser+Testing.m */ = {isa = PBXFileReference; fileEncoding = 4; lastKnownFileType = sourcecode.c.objc; path = "ZMUser+Testing.m"; sourceTree = "<group>"; };
		F99298581BE110490058D42F /* ZMClientRegistrationStatusTests.m */ = {isa = PBXFileReference; fileEncoding = 4; lastKnownFileType = sourcecode.c.objc; path = ZMClientRegistrationStatusTests.m; sourceTree = "<group>"; };
		F992985A1BE1404D0058D42F /* ZMClientRegistrationStatus+Internal.h */ = {isa = PBXFileReference; lastKnownFileType = sourcecode.c.h; path = "ZMClientRegistrationStatus+Internal.h"; sourceTree = "<group>"; };
		F9ABDF401CECBD8A008461B2 /* ZMAccountStatus.swift */ = {isa = PBXFileReference; fileEncoding = 4; lastKnownFileType = sourcecode.swift; path = ZMAccountStatus.swift; sourceTree = "<group>"; };
		F9ABDF421CECC69C008461B2 /* ZMAccountStatusTests.swift */ = {isa = PBXFileReference; fileEncoding = 4; lastKnownFileType = sourcecode.swift; path = ZMAccountStatusTests.swift; sourceTree = "<group>"; };
		F9B171F51C0EF21100E6EEC6 /* ClientUpdateStatus.swift */ = {isa = PBXFileReference; fileEncoding = 4; lastKnownFileType = sourcecode.swift; path = ClientUpdateStatus.swift; sourceTree = "<group>"; };
		F9B171F71C0F00E700E6EEC6 /* ClientUpdateStatusTests.swift */ = {isa = PBXFileReference; fileEncoding = 4; lastKnownFileType = sourcecode.swift; path = ClientUpdateStatusTests.swift; sourceTree = "<group>"; };
		F9B171F91C0F320200E6EEC6 /* ClientManagementTests.m */ = {isa = PBXFileReference; fileEncoding = 4; lastKnownFileType = sourcecode.c.objc; path = ClientManagementTests.m; sourceTree = "<group>"; };
		F9B20D561C58C7B900F2CDEC /* CallingTests.h */ = {isa = PBXFileReference; lastKnownFileType = sourcecode.c.h; path = CallingTests.h; sourceTree = "<group>"; };
		F9B20D571C58C8C800F2CDEC /* CallingTests+VideoCalling.m */ = {isa = PBXFileReference; fileEncoding = 4; lastKnownFileType = sourcecode.c.objc; path = "CallingTests+VideoCalling.m"; sourceTree = "<group>"; };
		F9B53ED019F7F59F00C82A43 /* ZMLocalNotificationDispatcher.h */ = {isa = PBXFileReference; fileEncoding = 4; lastKnownFileType = sourcecode.c.h; path = ZMLocalNotificationDispatcher.h; sourceTree = "<group>"; };
		F9B53ED119F7F59F00C82A43 /* ZMLocalNotificationDispatcher.m */ = {isa = PBXFileReference; fileEncoding = 4; lastKnownFileType = sourcecode.c.objc; path = ZMLocalNotificationDispatcher.m; sourceTree = "<group>"; };
		F9B71F361CB26FB2001DB03F /* ZMUtilities.framework */ = {isa = PBXFileReference; lastKnownFileType = wrapper.framework; name = ZMUtilities.framework; path = Carthage/Build/iOS/ZMUtilities.framework; sourceTree = "<group>"; };
		F9B71F3E1CB28449001DB03F /* ZMNotifications+UserSession.m */ = {isa = PBXFileReference; fileEncoding = 4; lastKnownFileType = sourcecode.c.objc; path = "ZMNotifications+UserSession.m"; sourceTree = "<group>"; };
		F9B71F3F1CB28449001DB03F /* ZMNotifications+UserSessionInternal.h */ = {isa = PBXFileReference; fileEncoding = 4; lastKnownFileType = sourcecode.c.h; path = "ZMNotifications+UserSessionInternal.h"; sourceTree = "<group>"; };
		F9B71F421CB284CC001DB03F /* ZMNotifications+UserSession.h */ = {isa = PBXFileReference; fileEncoding = 4; lastKnownFileType = sourcecode.c.h; path = "ZMNotifications+UserSession.h"; sourceTree = "<group>"; };
		F9B71F461CB29600001DB03F /* ZMBareUser+UserSession.h */ = {isa = PBXFileReference; fileEncoding = 4; lastKnownFileType = sourcecode.c.h; path = "ZMBareUser+UserSession.h"; sourceTree = "<group>"; };
		F9B71F481CB297ED001DB03F /* ZMUser+UserSession.m */ = {isa = PBXFileReference; fileEncoding = 4; lastKnownFileType = sourcecode.c.objc; name = "ZMUser+UserSession.m"; path = "Source/Data Model/ZMUser+UserSession.m"; sourceTree = SOURCE_ROOT; };
		F9B71F4A1CB2B841001DB03F /* NSManagedObjectContext+TestHelpers.h */ = {isa = PBXFileReference; fileEncoding = 4; lastKnownFileType = sourcecode.c.h; path = "NSManagedObjectContext+TestHelpers.h"; sourceTree = "<group>"; };
		F9B71F4B1CB2B841001DB03F /* NSManagedObjectContext+TestHelpers.m */ = {isa = PBXFileReference; fileEncoding = 4; lastKnownFileType = sourcecode.c.objc; path = "NSManagedObjectContext+TestHelpers.m"; sourceTree = "<group>"; };
		F9B71FAA1CB2C0FA001DB03F /* ZMCallStateTests+VideoCalling.swift */ = {isa = PBXFileReference; fileEncoding = 4; lastKnownFileType = sourcecode.swift; path = "ZMCallStateTests+VideoCalling.swift"; sourceTree = "<group>"; };
		F9B71FAC1CB2C20D001DB03F /* VoiceChannelV2Tests.h */ = {isa = PBXFileReference; fileEncoding = 4; lastKnownFileType = sourcecode.c.h; path = VoiceChannelV2Tests.h; sourceTree = "<group>"; };
		F9B71FAD1CB2C20D001DB03F /* VoiceChannelV2Tests.m */ = {isa = PBXFileReference; fileEncoding = 4; lastKnownFileType = sourcecode.c.objc; path = VoiceChannelV2Tests.m; sourceTree = "<group>"; };
		F9B8305C1DEC6A2500FF6FE7 /* UserImageStrategy.swift */ = {isa = PBXFileReference; fileEncoding = 4; lastKnownFileType = sourcecode.swift; path = UserImageStrategy.swift; sourceTree = "<group>"; };
		F9B8305E1DEC86E700FF6FE7 /* UserImageStrategyTests.swift */ = {isa = PBXFileReference; fileEncoding = 4; lastKnownFileType = sourcecode.swift; path = UserImageStrategyTests.swift; sourceTree = "<group>"; };
		F9C9A4ED1CAD290B0039E10C /* store128.wiredatabase */ = {isa = PBXFileReference; lastKnownFileType = file; path = store128.wiredatabase; sourceTree = "<group>"; };
		F9CA51B41B345F39003AA83A /* ZMStoredLocalNotification.h */ = {isa = PBXFileReference; fileEncoding = 4; lastKnownFileType = sourcecode.c.h; path = ZMStoredLocalNotification.h; sourceTree = "<group>"; };
		F9CA51B51B345F39003AA83A /* ZMStoredLocalNotification.m */ = {isa = PBXFileReference; fileEncoding = 4; lastKnownFileType = sourcecode.c.objc; path = ZMStoredLocalNotification.m; sourceTree = "<group>"; };
		F9CA51BD1B3460B2003AA83A /* ZMStoredLocalNotificationTests.m */ = {isa = PBXFileReference; fileEncoding = 4; lastKnownFileType = sourcecode.c.objc; path = ZMStoredLocalNotificationTests.m; sourceTree = "<group>"; };
		F9D25DB01C5BB991002D18B3 /* ZMBackgroundTaskStateTests.m */ = {isa = PBXFileReference; fileEncoding = 4; lastKnownFileType = sourcecode.c.objc; path = ZMBackgroundTaskStateTests.m; sourceTree = "<group>"; };
		F9D32EA81C6D071F0049136A /* CallingTests+PushNotifications.m */ = {isa = PBXFileReference; fileEncoding = 4; lastKnownFileType = sourcecode.c.objc; path = "CallingTests+PushNotifications.m"; sourceTree = "<group>"; };
		F9DAC54D1C2034E70001F11E /* ConversationStatusStrategyTests.swift */ = {isa = PBXFileReference; fileEncoding = 4; lastKnownFileType = sourcecode.swift; path = ConversationStatusStrategyTests.swift; sourceTree = "<group>"; };
		F9E3AB511BEA017300C1A6AA /* ZMSelfTranscoder+Internal.h */ = {isa = PBXFileReference; fileEncoding = 4; lastKnownFileType = sourcecode.c.h; path = "ZMSelfTranscoder+Internal.h"; sourceTree = "<group>"; };
		F9E462D91D7043C60036CFA7 /* ConversationTests+Confirmation.swift */ = {isa = PBXFileReference; fileEncoding = 4; lastKnownFileType = sourcecode.swift; path = "ConversationTests+Confirmation.swift"; sourceTree = "<group>"; };
		F9E4779D1D21640E003A99AC /* ZMLocalNotificationSetTests.swift */ = {isa = PBXFileReference; fileEncoding = 4; lastKnownFileType = sourcecode.swift; path = ZMLocalNotificationSetTests.swift; sourceTree = "<group>"; };
		F9F11A061A0A630900F1DCEE /* ZMBlacklistVerificatorTest.m */ = {isa = PBXFileReference; fileEncoding = 4; lastKnownFileType = sourcecode.c.objc; path = ZMBlacklistVerificatorTest.m; sourceTree = "<group>"; };
		F9F631411DE3524100416938 /* TypingStrategy.swift */ = {isa = PBXFileReference; fileEncoding = 4; lastKnownFileType = sourcecode.swift; path = TypingStrategy.swift; sourceTree = "<group>"; };
		F9F9F5611D75D62100AE6499 /* RequestStrategyTestBase.swift */ = {isa = PBXFileReference; fileEncoding = 4; lastKnownFileType = sourcecode.swift; path = RequestStrategyTestBase.swift; sourceTree = "<group>"; };
		F9FD16791BDFCDAD00725F5C /* ZMClientRegistrationStatus.h */ = {isa = PBXFileReference; fileEncoding = 4; lastKnownFileType = sourcecode.c.h; path = ZMClientRegistrationStatus.h; sourceTree = "<group>"; };
		F9FD167A1BDFCDAD00725F5C /* ZMClientRegistrationStatus.m */ = {isa = PBXFileReference; fileEncoding = 4; lastKnownFileType = sourcecode.c.objc; path = ZMClientRegistrationStatus.m; sourceTree = "<group>"; };
		F9FD798519EE742600D70FCD /* ZMBlacklistDownloader.h */ = {isa = PBXFileReference; fileEncoding = 4; lastKnownFileType = sourcecode.c.h; path = ZMBlacklistDownloader.h; sourceTree = "<group>"; };
		F9FD798619EE742600D70FCD /* ZMBlacklistDownloader.m */ = {isa = PBXFileReference; fileEncoding = 4; lastKnownFileType = sourcecode.c.objc; path = ZMBlacklistDownloader.m; sourceTree = "<group>"; };
		F9FD798919EE962F00D70FCD /* ZMBlacklistDownloaderTest.m */ = {isa = PBXFileReference; fileEncoding = 4; lastKnownFileType = sourcecode.c.objc; path = ZMBlacklistDownloaderTest.m; sourceTree = "<group>"; };
		F9FD798B19EE9B9A00D70FCD /* ZMBlacklistVerificator.h */ = {isa = PBXFileReference; fileEncoding = 4; lastKnownFileType = sourcecode.c.h; path = ZMBlacklistVerificator.h; sourceTree = "<group>"; };
		F9FD798C19EE9B9A00D70FCD /* ZMBlacklistVerificator.m */ = {isa = PBXFileReference; fileEncoding = 4; lastKnownFileType = sourcecode.c.objc; path = ZMBlacklistVerificator.m; sourceTree = "<group>"; };
/* End PBXFileReference section */

/* Begin PBXFrameworksBuildPhase section */
		3E186085191A56F6000FE027 /* Frameworks */ = {
			isa = PBXFrameworksBuildPhase;
			buildActionMask = 2147483647;
			files = (
				F9A754161DA3D48800094937 /* ZMProtos.framework in Frameworks */,
				09B978FE1B679F4B00A30B38 /* OCMock.framework in Frameworks */,
				544BA1571A43424F00D3B852 /* zmessaging.framework in Frameworks */,
				098CFBB91B7B9B61000B02B1 /* ZMTesting.framework in Frameworks */,
				1E16CE881BF4BC5F00336616 /* ProtocolBuffers.framework in Frameworks */,
			);
			runOnlyForDeploymentPostprocessing = 0;
		};
		3E1860C0191A649D000FE027 /* Frameworks */ = {
			isa = PBXFrameworksBuildPhase;
			buildActionMask = 2147483647;
			files = (
				1E16CE841BF4BC1800336616 /* ZMProtos.framework in Frameworks */,
				09B978FF1B679F5D00A30B38 /* OCMock.framework in Frameworks */,
				098CFBB81B7B9B47000B02B1 /* ZMTesting.framework in Frameworks */,
				1E16CE871BF4BC5F00336616 /* ProtocolBuffers.framework in Frameworks */,
				54F4DC5A1A4438B300FDB6EA /* zmessaging.framework in Frameworks */,
				CEE02E461DDA0F4D00BA2BE2 /* avs.framework in Frameworks */,
			);
			runOnlyForDeploymentPostprocessing = 0;
		};
		5498158F1A43232400A7CE2E /* Frameworks */ = {
			isa = PBXFrameworksBuildPhase;
			buildActionMask = 2147483647;
			files = (
				CE5DC1A11DDA09F000D24DBA /* avs.framework in Frameworks */,
				BF8899931DC7AD9F00187CBD /* ZMTransport.framework in Frameworks */,
				09CC4AAE1B7C885800201C63 /* libc++.dylib in Frameworks */,
				09CC4AAC1B7C885100201C63 /* libbz2.dylib in Frameworks */,
				09CC4AAA1B7C884900201C63 /* libz.dylib in Frameworks */,
				5442A7321E42244C00415104 /* libPhoneNumberiOS.framework in Frameworks */,
				BFC747BA1CE0975D00F74333 /* zimages.framework in Frameworks */,
				F9A754121DA3D44900094937 /* ZMProtos.framework in Frameworks */,
				097E36AA1B7A58570039CC4C /* ZMCSystem.framework in Frameworks */,
			);
			runOnlyForDeploymentPostprocessing = 0;
		};
/* End PBXFrameworksBuildPhase section */

/* Begin PBXGroup section */
		0928E38F1BA2CFF60057232E /* E2EE */ = {
			isa = PBXGroup;
			children = (
				09E393BD1BAB0C2A00F3EA1B /* ZMUserSession+OTR.m */,
				871667F91BB2AE9C009C6EEA /* APSSignalingKeysStore.swift */,
				09BCDB8C1BCE7F000020DCC7 /* ZMAPSMessageDecoder.h */,
				09BCDB8D1BCE7F000020DCC7 /* ZMAPSMessageDecoder.m */,
			);
			path = E2EE;
			sourceTree = "<group>";
		};
		0994E1DB1B835C4900A51721 /* zmc-config */ = {
			isa = PBXGroup;
			children = (
				0994E1DD1B835C4900A51721 /* ios-test-host.xcconfig */,
				0994E1DE1B835C4900A51721 /* ios-test-target.xcconfig */,
				0994E1DF1B835C4900A51721 /* ios.xcconfig */,
				0994E1E01B835C4900A51721 /* osx-test-target.xcconfig */,
				0994E1E11B835C4900A51721 /* osx.xcconfig */,
				0994E1E21B835C4900A51721 /* project-common.xcconfig */,
				0994E1E31B835C4900A51721 /* project-debug.xcconfig */,
				0994E1E41B835C4900A51721 /* project.xcconfig */,
				0994E1E61B835C4900A51721 /* simulator.xcconfig */,
				0994E1E71B835C4900A51721 /* swift.xcconfig */,
				0994E1E81B835C4900A51721 /* tests.xcconfig */,
				0994E1E91B835C4900A51721 /* warnings-debug.xcconfig */,
				0994E1EA1B835C4900A51721 /* warnings.xcconfig */,
			);
			path = "zmc-config";
			sourceTree = "<group>";
		};
		09C77C3C1BA2E38D00E2163F /* E2EE */ = {
			isa = PBXGroup;
			children = (
				F9F9F5611D75D62100AE6499 /* RequestStrategyTestBase.swift */,
				0920833C1BA84F3100F82B29 /* UserClientRequestStrategyTests.swift */,
				093694441BA9633300F36B3A /* UserClientRequestFactoryTests.swift */,
				87D003FE1BB5810D00472E06 /* APSSignalingKeyStoreTests.swift */,
				09914E521BD6613D00C10BF8 /* ZMDecodedAPSMessageTest.m */,
			);
			path = E2EE;
			sourceTree = "<group>";
		};
		3E18605A191A4EF8000FE027 /* Resources */ = {
			isa = PBXGroup;
			children = (
				54764B9D1C931E9400BD25E3 /* animated.gif */,
				54764B9E1C931E9400BD25E3 /* not_animated.gif */,
				54764B971C9303D600BD25E3 /* medium.jpg */,
				54764B981C9303D600BD25E3 /* tiny.jpg */,
				AF6415A01C9C151700A535F5 /* EncryptedBase64EncondedExternalMessageTestFixture.txt */,
				AF6415A11C9C151700A535F5 /* ExternalMessageTextFixture.txt */,
				BF158D2E1CE087D8007C6F8A /* video.mp4 */,
				54DFAE211C92D979004B1D15 /* 1900x1500.jpg */,
				F9C9A4F11CAD2A200039E10C /* DB Ficture 1.28 */,
				BF44A3521C71D60100C6928E /* DB Fixture 1.27 */,
				BF72DF111C4D257C002B324F /* DB Fixture 1.24 */,
				BF72DF101C4D256B002B324F /* DB Fixture 1.25 / 1.26 */,
				5423B998191A4A1B0044347D /* InfoPlist.strings */,
				3E2712FE1A891781008EE50F /* Tests-ios-Info.plist */,
				54764B9B1C930AEB00BD25E3 /* Lorem Ipsum.txt */,
			);
			path = Resources;
			sourceTree = "<group>";
		};
		3E18605B191A4F28000FE027 /* Public */ = {
			isa = PBXGroup;
			children = (
				16D3FCE21E3757CA0052A535 /* CallingProtocolStrategy.h */,
				F9B71F461CB29600001DB03F /* ZMBareUser+UserSession.h */,
				F9B71F421CB284CC001DB03F /* ZMNotifications+UserSession.h */,
				542049EF196AB84B000D8A94 /* zmessaging.h */,
				54BAF1B119212E51008042FB /* ZMUserSession.h */,
				3E4F727C19EC0868002FE184 /* ZMUserSession+Background.h */,
				54D175181ADE8AA2001AA338 /* ZMUserSession+Registration.h */,
				54D175221ADE9449001AA338 /* ZMUserSession+Authentication.h */,
				09E393B91BAB0BB500F3EA1B /* ZMUserSession+OTR.h */,
				3E05F247192A4F8900F22D80 /* NSError+ZMUserSession.h */,
				54BE367A196C10CB00D15ECF /* ZMSearchDirectory.h */,
				54D9331C1AE1643A00C0B91C /* ZMCredentials.h */,
				546D45FD19E29D92004C478D /* ZMNetworkState.h */,
				16063CEC1BD11F450097F62C /* ZMSearchRequest.h */,
			);
			path = Public;
			sourceTree = "<group>";
		};
		3E18605E191A4F4F000FE027 /* Resources */ = {
			isa = PBXGroup;
			children = (
				3E799CC9192134900020A438 /* Configurations */,
				3E27131A1A8A68BF008EE50F /* Push.strings */,
				3E27131C1A8A68BF008EE50F /* Push.stringsdict */,
				549815961A43232400A7CE2E /* zmessaging-ios-Info.plist */,
				3E4CE69219657F0100939CEF /* ZMLocalizable.strings */,
				543095921DE76B170065367F /* random1.txt */,
				543095941DE76B270065367F /* random2.txt */,
			);
			path = Resources;
			sourceTree = "<group>";
		};
		3E1860B3191A5D1D000FE027 /* iOS Test Host */ = {
			isa = PBXGroup;
			children = (
				3E1860B4191A5D99000FE027 /* Test-Host-Info.plist */,
				3E1860B5191A5D99000FE027 /* Test-Host-Prefix.pch */,
				3E1860B6191A5D99000FE027 /* TestHost-main.m */,
				3E1860B7191A5D99000FE027 /* TestHostAppDelegate.h */,
				3E1860B8191A5D99000FE027 /* TestHostAppDelegate.m */,
				3E9848BC1A65253000F7B050 /* Hack.swift */,
				872C995A1DB65D0D006A3BDE /* harp.m4a */,
				872C99571DB659E6006A3BDE /* ringing_from_them_long.caf */,
			);
			path = "iOS Test Host";
			sourceTree = "<group>";
		};
		3E799CC9192134900020A438 /* Configurations */ = {
			isa = PBXGroup;
			children = (
				0994E1DB1B835C4900A51721 /* zmc-config */,
				0994E1EE1B835C4900A51721 /* zmessaging-ios.xcconfig */,
				0994E1EF1B835C4900A51721 /* zmessaging-osx.xcconfig */,
				0994E1F01B835C4900A51721 /* zmessaging.xcconfig */,
				0994E1F11B835D1100A51721 /* version.xcconfig */,
				094CDBEB1B84CFC8004AD7BF /* zmessaging-ios-test-target.xcconfig */,
				094CDBEC1B84CFDB004AD7BF /* libs.xcconfig */,
			);
			path = Configurations;
			sourceTree = "<group>";
		};
		3E89FFA3191B6E15002D3A3E /* Data Model */ = {
			isa = PBXGroup;
			children = (
				F9B71F481CB297ED001DB03F /* ZMUser+UserSession.m */,
				3E3C00C91A2358BA00D02D21 /* ZMTyping.h */,
				3E3C00CA1A2358BA00D02D21 /* ZMTyping.m */,
				3E3C00D31A235C5300D02D21 /* ZMTypingUsersTimeout.h */,
				3E3C00D41A235C5300D02D21 /* ZMTypingUsersTimeout.m */,
				3E26BEE01A408DBE0071B4C9 /* ZMTypingUsers.h */,
				3E26BEE11A408DBE0071B4C9 /* ZMTypingUsers.m */,
				5435C5541E13D9A0002D9766 /* NSManagedObjectContext+KeyValueStore.swift */,
				16D3FCE41E37A8050052A535 /* NSManagedObjectContext+ServerTimeDelta.swift */,
				16F5F16B1E4092C00062F0AE /* NSManagedObjectContext+CTCallCenter.swift */,
				3EFFDE481A13B01B00E80E22 /* Push Token */,
			);
			path = "Data Model";
			sourceTree = "<group>";
		};
		3EAD6A08199BB6C800D519DB /* Calling */ = {
			isa = PBXGroup;
			children = (
				165D3A181E1D43870052E654 /* VoiceChannel.swift */,
				165D3A171E1D43870052E654 /* VoiceChannelV3.swift */,
				16D3FCFB1E3932FD0052A535 /* VoiceChannelV2.h */,
				165D3A1B1E1D43870052E654 /* VoiceChannelV2.m */,
				165D3A1C1E1D43870052E654 /* VoiceChannelV2+Internal.h */,
				165D3A1F1E1D43870052E654 /* VoiceChannelV2+Testing.h */,
				F991C0AD1CB548A3004D8465 /* VoiceChannelV2+CallTimer.swift */,
				16D3FCFC1E3932FD0052A535 /* VoiceChannelV2+CallFlow.h */,
				3ED03B75196C212D00B40DB0 /* VoiceChannelV2+CallFlow.m */,
				16D3FCFD1E3932FD0052A535 /* VoiceChannelV2+VideoCalling.h */,
				879861C71DA7E11E00152584 /* VoiceChannelV2+VideoCalling.m */,
				1618B40E1DE5F0A6003F015C /* VoiceChannelV2+CallActionsInternal.swift */,
				165D3A191E1D43870052E654 /* VoiceChannelRouter.swift */,
				165D3A1E1E1D43870052E654 /* CallingInitialisationNotification.swift */,
				F991C0A81CB5391C004D8465 /* ZMCallTimer.swift */,
				3EAD6A09199BB79200D519DB /* ZMFlowSync.h */,
				3EAD6A0A199BB79200D519DB /* ZMFlowSync.m */,
				F9771AC71B664D1A00BB04EC /* ZMGSMCallHandler.h */,
				F9771AC81B664D1A00BB04EC /* ZMGSMCallHandler.m */,
				87DC8A0D1C57979B00B7B4F2 /* ZMOnDemandFlowManager.h */,
				87DC8A0E1C57979B00B7B4F2 /* ZMOnDemandFlowManager.m */,
				87ADCE391DA6539F00CC06DC /* ZMCallKitDelegate.h */,
				165911581DF18DBA007FA847 /* ZMCallKitDelegate+Internal.h */,
				87ADCE3A1DA6539F00CC06DC /* ZMCallKitDelegate.m */,
				165911561DF18B37007FA847 /* ZMCallKitDelegate+WireCallCenter.swift */,
				87210C1B1DCA08F500A3FA5F /* ZMCallKitDelegate+TypeConformance.h */,
				166A8C011E0D634700F5EEEA /* WireCallCenter.swift */,
				166A8BFF1E0941DB00F5EEEA /* WireCallCenterV2.swift */,
				165D3A141E1D3EF30052E654 /* WireCallCenterV3.swift */,
				166A8BF21E015F3B00F5EEEA /* WireCallCenterV3Factory.swift */,
				165D3A3C1E1D60520052E654 /* ZMConversation+VoiceChannel.swift */,
			);
			path = Calling;
			sourceTree = "<group>";
		};
		3EAD6A0F199BBE5D00D519DB /* Calling */ = {
			isa = PBXGroup;
			children = (
				165D3A3E1E1E64580052E654 /* CallingInitalisationNotificationTests.swift */,
				165D3A3F1E1E64580052E654 /* VoiceChannelRouterTests.swift */,
				16D3FCDE1E365ABC0052A535 /* CallStateObserverTests.swift */,
				F991C0AA1CB53A7B004D8465 /* ZMCallTimerTests.swift */,
				F9B71FAC1CB2C20D001DB03F /* VoiceChannelV2Tests.h */,
				F9B71FAD1CB2C20D001DB03F /* VoiceChannelV2Tests.m */,
				87DC8A121C57A8B300B7B4F2 /* VoiceChannelV2Tests+VideoCalling.m */,
				3EAD6A10199BBEE200D519DB /* ZMFlowSyncTests.m */,
				F9771AD01B664D3D00BB04EC /* ZMGSMCallHandlerTest.m */,
				F9B71FAA1CB2C0FA001DB03F /* ZMCallStateTests+VideoCalling.swift */,
				872C99511DB5256E006A3BDE /* ZMCallKitDelegateTests.swift */,
				872C995E1DB6722C006A3BDE /* ZMCallKitDelegateTests+Mocking.h */,
				872C995F1DB6722C006A3BDE /* ZMCallKitDelegateTests+Mocking.m */,
				165D3A1A1E1D43870052E654 /* WireCallCenterV3Mock.swift */,
				16D3FCDC1E323D180052A535 /* WireCallCenterV2Tests.swift */,
			);
			path = Calling;
			sourceTree = "<group>";
		};
		3EFFDE481A13B01B00E80E22 /* Push Token */ = {
			isa = PBXGroup;
			children = (
				3EA1EC6519BDE3F400AA1384 /* ZMPushToken.h */,
				3EA1EC6619BDE3F400AA1384 /* ZMPushToken.m */,
			);
			path = "Push Token";
			sourceTree = "<group>";
		};
		540029AA1918CA8500578793 = {
			isa = PBXGroup;
			children = (
				09284B6A1B8272C300EEE10E /* zmessaging Test Host.entitlements */,
				09CC4AB71B7CB8B700201C63 /* Cartfile */,
				5477CDF01BFE0D2700A36F7A /* Cartfile.resolved */,
				09CC4AB81B7CB8BF00201C63 /* Cartfile.private */,
				3E18605F191A4F6A000FE027 /* README.md */,
				5423B98C191A49CD0044347D /* Source */,
				3E18605E191A4F4F000FE027 /* Resources */,
				5423B997191A4A1B0044347D /* Tests */,
				540029B61918CA8500578793 /* Frameworks */,
				540029B51918CA8500578793 /* Products */,
			);
			sourceTree = "<group>";
		};
		540029B51918CA8500578793 /* Products */ = {
			isa = PBXGroup;
			children = (
				3E186088191A56F6000FE027 /* zmessaging Test Host.app */,
				3E1860C3191A649D000FE027 /* zmessaging-iOS-Tests.xctest */,
				549815931A43232400A7CE2E /* zmessaging.framework */,
			);
			name = Products;
			sourceTree = "<group>";
		};
		540029B61918CA8500578793 /* Frameworks */ = {
			isa = PBXGroup;
			children = (
<<<<<<< HEAD
				CEE02EA91DDDC49600BA2BE2 /* ZMCDataModel.framework */,
				CEE02EA71DDDC49300BA2BE2 /* WireMessageStrategy.framework */,
				CE5DC1A01DDA09F000D24DBA /* avs.framework */,
=======
				5442A7311E42244C00415104 /* libPhoneNumberiOS.framework */,
>>>>>>> d3ee763a
				BF8899911DC7882F00187CBD /* ZMTransport.framework */,
				1621D26E1D77098B007108C2 /* WireRequestStrategy.framework */,
				CE99C4A11D37ACC60001D297 /* Ono.framework */,
				CE59DD7B1CFC7D6C0009F8FD /* ZMCDataModel.framework */,
				F9B71F361CB26FB2001DB03F /* ZMUtilities.framework */,
<<<<<<< HEAD
				BF0D67A31C901DEC007CE00F /* libPhoneNumber.framework */,
=======
				169AED691C8F09A700E5F17E /* AVS */,
>>>>>>> d3ee763a
				09C77C431BA2FB8E00E2163F /* libcryptobox.a */,
				09C77C441BA2FB8E00E2163F /* libsodium.a */,
				09CC4AAD1B7C885800201C63 /* libc++.dylib */,
				09CC4AAB1B7C885100201C63 /* libbz2.dylib */,
				09CC4AA91B7C884900201C63 /* libz.dylib */,
				0928E2631BA07EE80057232E /* Cryptobox.framework */,
				0960829F1B8F0581001176DB /* ZMProtos.framework */,
				1E16CE861BF4BC5F00336616 /* ProtocolBuffers.framework */,
				1E16CE781BF4979600336616 /* ZMCMockTransport.framework */,
				09CC4AB91B7CCA0F00201C63 /* ZMTransport.framework */,
				098CFBB71B7B9B3F000B02B1 /* ZMTesting.framework */,
				097E36A91B7A58280039CC4C /* ZMCSystem.framework */,
				09B978F31B679B6200A30B38 /* OCMock.framework */,
			);
			name = Frameworks;
			sourceTree = "<group>";
		};
		5423B98C191A49CD0044347D /* Source */ = {
			isa = PBXGroup;
			children = (
				54B2A0821DAE71F100BB40B1 /* Analytics */,
				0928E38F1BA2CFF60057232E /* E2EE */,
				A9EADFFF19DBF20A00FD386C /* Utility */,
				A926F1E0196C12ED0045BB47 /* Registration */,
				A957B4B91962FB610060EE03 /* Notifications */,
				54BAF1BB19212EBA008042FB /* UserSession */,
				3E89FFA3191B6E15002D3A3E /* Data Model */,
				85D85DBFC1F3A95767DEEA45 /* Synchronization */,
				3EAD6A08199BB6C800D519DB /* Calling */,
				3E18605B191A4F28000FE027 /* Public */,
				3E18605C191A4F3B000FE027 /* zmessaging-iOS.pch */,
			);
			path = Source;
			sourceTree = "<group>";
		};
		5423B997191A4A1B0044347D /* Tests */ = {
			isa = PBXGroup;
			children = (
				5474C7DC1921303400185A3A /* Source */,
				3E1860B3191A5D1D000FE027 /* iOS Test Host */,
				3E18605A191A4EF8000FE027 /* Resources */,
			);
			path = Tests;
			sourceTree = "<group>";
		};
		5474C7DC1921303400185A3A /* Source */ = {
			isa = PBXGroup;
			children = (
				09C77C3C1BA2E38D00E2163F /* E2EE */,
				54C2F6751A6FA988003D09D9 /* Notifications */,
				A9EAE00A19DBF24100FD386C /* Utility */,
				54CEC9BB19AB34CE006817BB /* Registration */,
				5474C7EB1921303400185A3A /* UserSession */,
				5474C7DD1921303400185A3A /* Data Model */,
				85D850FC5E45F9F688A64419 /* Synchronization */,
				54FC8A0E192CD52800D3C016 /* Integration */,
				3EAD6A0F199BBE5D00D519DB /* Calling */,
				3E799CF2192140300020A438 /* zmessaging-Tests.pch */,
				098CFBBA1B7B9C94000B02B1 /* BaseTestSwiftHelpers.swift */,
				5474C8051921309400185A3A /* MessagingTest.h */,
				5474C8061921309400185A3A /* MessagingTest.m */,
				5474C8081921309400185A3A /* MessagingTestTests.m */,
				3E1858B21951D69B005FE78F /* MemoryLeaksObserver.h */,
				3E1858B31951D69B005FE78F /* MemoryLeaksObserver.m */,
				5463C88F193F38A6006799DE /* ZMTimingTests.h */,
				5463C890193F38A6006799DE /* ZMTimingTests.m */,
				54BD32D01A5ACCF9008EB1B0 /* Test-Bridging-Header.h */,
				CE99C49E1D378C5D0001D297 /* MockLinkPreviewDetector.h */,
				CE99C49F1D378C5D0001D297 /* MockLinkPreviewDetector.m */,
			);
			path = Source;
			sourceTree = "<group>";
		};
		5474C7DD1921303400185A3A /* Data Model */ = {
			isa = PBXGroup;
			children = (
				F991CE111CB55512004D8465 /* ZMConversation+Testing.h */,
				F991CE121CB55512004D8465 /* ZMConversation+Testing.m */,
				F991CE131CB55512004D8465 /* ZMUser+Testing.h */,
				F991CE141CB55512004D8465 /* ZMUser+Testing.m */,
				F9B71F4A1CB2B841001DB03F /* NSManagedObjectContext+TestHelpers.h */,
				F9B71F4B1CB2B841001DB03F /* NSManagedObjectContext+TestHelpers.m */,
				85D856D10F3CD0262DCB5730 /* MockDataModel */,
				3EA1EC6B19BDE4C800AA1384 /* ZMPushTokenTests.m */,
				3E3C00D01A2358CF00D02D21 /* ZMTypingTests.m */,
				3E3C00D91A235F6000D02D21 /* ZMTypingUsersTimeoutTests.m */,
				3E26BEE71A408F590071B4C9 /* ZMTypingUsersTests.m */,
				F9331C891CB41C6000139ECC /* ZMUserTests+UserSession.m */,
				16D3FD011E3A5C0D0052A535 /* ZMConversationVoiceChannelRouterTests.swift */,
			);
			path = "Data Model";
			sourceTree = "<group>";
		};
		5474C7EB1921303400185A3A /* UserSession */ = {
			isa = PBXGroup;
			children = (
				549127E819E7FDAB005871F5 /* Search */,
				5447E4651AECDC5000411FCD /* ZMUserSessionTestsBase.h */,
				5447E4661AECDE6500411FCD /* ZMUserSessionTestsBase.m */,
				54610D32192C9D7200FE7201 /* ZMUserSessionTests.m */,
				F9CA51BD1B3460B2003AA83A /* ZMStoredLocalNotificationTests.m */,
				5447E4611AECDC2E00411FCD /* ZMUserSessionRegistrationTests.m */,
				5490F8EB1AEFD2B3004696F4 /* ZMUserSessionAuthenticationTests.m */,
				0920C4D81B305FF500C55728 /* UserSessionGiphyRequestStateTests.swift */,
				541228431AEE422C00D9ED1C /* ZMAuthenticationStatusTests.m */,
				F9ABDF421CECC69C008461B2 /* ZMAccountStatusTests.swift */,
				F99298581BE110490058D42F /* ZMClientRegistrationStatusTests.m */,
				F9B171F71C0F00E700E6EEC6 /* ClientUpdateStatusTests.swift */,
				54BFDF691BDA87D20034A3DB /* HistorySynchronizationStatusTests.swift */,
				09B730941B3045E400A5CCC9 /* ProxiedRequestStatusTests.swift */,
				BFB524CD1C7722EC006BCE23 /* BackgroundAPNSPingBackStatusTests.swift */,
				F97679081D771B2700CC075D /* BackgroundAPNSConfirmationStatusTests.swift */,
				544913B21B0247700044DE36 /* ZMCredentialsTests.m */,
				542DFEE51DDCA452000F5B95 /* UserProfileUpdateStatusTests.swift */,
				3E05F250192A4FBD00F22D80 /* UserSessionErrorTests.m */,
				A9692F881986476900849241 /* NSString_NormalizationTests.m */,
				54A1BE4319E6B79000B68A76 /* ZMCommonContactsSearchTests.m */,
				F9FD798919EE962F00D70FCD /* ZMBlacklistDownloaderTest.m */,
				F9F11A061A0A630900F1DCEE /* ZMBlacklistVerificatorTest.m */,
				54D784FD1A37248000F47798 /* ZMEncodedNSUUIDWithTimestampTests.m */,
				16DCAD6D1B1476FE008C1DD9 /* NSURL+LaunchOptionsTests.m */,
			);
			path = UserSession;
			sourceTree = "<group>";
		};
		549127E819E7FDAB005871F5 /* Search */ = {
			isa = PBXGroup;
			children = (
				F95556FE1A1CA1580035F0C8 /* ZMSearchRequestCodecTests.m */,
				541DD5AC19EBBBFD00C02EC2 /* ZMSearchDirectoryTests.m */,
				54773ABC1DF093AC00B484AF /* ZMSearchDirectoryAddressBookTests.swift */,
				541DD5AF19EBBBFD00C02EC2 /* ZMUserIDsForSearchDirectoryTableTests.m */,
				545F601B1D6C336D00C2C55B /* AddressBookSearchTests.swift */,
				54AB428D1DF5C5B400381F2C /* TopConversationsDirectoryTests.swift */,
			);
			name = Search;
			sourceTree = "<group>";
		};
		54A170621B30068B001B41A5 /* Strategies */ = {
			isa = PBXGroup;
			children = (
				F9B8305C1DEC6A2500FF6FE7 /* UserImageStrategy.swift */,
				F9410F641DE49C13007451FF /* PushTokenStrategy.swift */,
				F9F631411DE3524100416938 /* TypingStrategy.swift */,
				F95706531DE5D1CC0087442C /* SearchUserImageStrategy.swift */,
				54A170631B300696001B41A5 /* ProxiedRequestStrategy.swift */,
				09C77C521BA6C77000E2163F /* UserClientRequestStrategy.swift */,
				0920833F1BA95EE100F82B29 /* UserClientRequestFactory.swift */,
				8798607A1C3D48A400218A3E /* DeleteAccountRequestStrategy.swift */,
				549AEA3A1D6340BC003C0BEC /* AddressBookUploadRequestStrategy.swift */,
				16DABFAD1DCF98D3001973E3 /* CallingRequestStrategy.swift */,
				549F61BC1E27F58A005E402F /* SelfContactCardUploadStrategy.swift */,
				547E5B591DDB67390038D936 /* UserProfileUpdateRequestStrategy.swift */,
				543BC3371DF57C8E00C5C353 /* TopConversationsRequestStrategy.swift */,
			);
			path = Strategies;
			sourceTree = "<group>";
		};
		54A170661B300700001B41A5 /* Strategies */ = {
			isa = PBXGroup;
			children = (
				F9B8305E1DEC86E700FF6FE7 /* UserImageStrategyTests.swift */,
				F9410F671DE4BE42007451FF /* PushTokenStrategyTests.swift */,
				F9410F621DE44C2E007451FF /* TypingStrategyTests.swift */,
				F95706581DE5F6D40087442C /* SearchUserImageStrategyTests.swift */,
				54A170671B300717001B41A5 /* ProxiedRequestStrategyTests.swift */,
				87D4625C1C3D526D00433469 /* DeleteAccountRequestStrategyTests.swift */,
				549AEA3E1D636EF3003C0BEC /* AddressBookUploadRequestStrategyTest.swift */,
				549F61BE1E27FD90005E402F /* SelfContactCardUploadStrategyTests.swift */,
				543BC3391DF59A7900C5C353 /* TopConversationsRequestStrategyTests.swift */,
			);
			path = Strategies;
			sourceTree = "<group>";
		};
		54B2A0821DAE71F100BB40B1 /* Analytics */ = {
			isa = PBXGroup;
			children = (
				54B2A0831DAE71F100BB40B1 /* AddressBookTracker.swift */,
				54B2A0841DAE71F100BB40B1 /* AnalyticsType.swift */,
				BF7ED2E11DF6BD16003A4397 /* Analytics+HandleSuggestions.swift */,
				54B2A0851DAE71F100BB40B1 /* APNSPerformanceTracker.swift */,
				54B2A0861DAE71F100BB40B1 /* Clusterizer+VOIP.swift */,
				54B2A0871DAE71F100BB40B1 /* Clusterizer.swift */,
				54B2A0881DAE71F100BB40B1 /* NSManagedObjectContext+Analytics.swift */,
				CEF2DE7E1DB778F300451642 /* RequestLoopAnalyticsTracker.swift */,
			);
			path = Analytics;
			sourceTree = "<group>";
		};
		54B717ED19406CBD00B798FA /* Sync States */ = {
			isa = PBXGroup;
			children = (
				54B717EE1940788E00B798FA /* ZMSyncState.h */,
				54B717EF1940788E00B798FA /* ZMSyncState.m */,
				54B717F7194079EA00B798FA /* ZMStateMachineDelegate.h */,
				54B717F919408B6900B798FA /* ZMUnauthenticatedState.h */,
				54B717FA19408B6900B798FA /* ZMUnauthenticatedState.m */,
				543993E71A14C85E00B739E0 /* ZMUnauthenticatedState+Tests.h */,
				3EDDBB9B1A5ACEDE00A87E06 /* ZMUnauthenticatedBackgroundState.h */,
				3EDDBB9C1A5ACEDE00A87E06 /* ZMUnauthenticatedBackgroundState.m */,
				54B7180619408CD600B798FA /* ZMEventProcessingState.h */,
				54B7180719408CD600B798FA /* ZMEventProcessingState.m */,
				54B7180B19408CFE00B798FA /* ZMSlowSyncPhaseOneState.h */,
				54B7180C19408CFE00B798FA /* ZMSlowSyncPhaseOneState.m */,
				54B7181019408D4E00B798FA /* ZMSlowSyncPhaseTwoState.h */,
				54B7181119408D4E00B798FA /* ZMSlowSyncPhaseTwoState.m */,
				54FB94B719A4C5CD00BA9965 /* ZMSyncStateMachine.h */,
				54F428D319A520FD00036D6D /* ZMSyncStateMachine+internal.h */,
				54FB94B819A4C5CD00BA9965 /* ZMSyncStateMachine.m */,
				54DB35A019A5E357001756C2 /* ZMUpdateEventsCatchUpPhaseOneState.h */,
				54DB35A119A5E357001756C2 /* ZMUpdateEventsCatchUpPhaseOneState.m */,
				54DB35AA19A5E3AA001756C2 /* ZMUpdateEventsCatchUpPhaseTwoState.h */,
				54DB35AB19A5E3AA001756C2 /* ZMUpdateEventsCatchUpPhaseTwoState.m */,
				54BDC60819C3246900B22C03 /* ZMDownloadLastUpdateEventIDState.h */,
				54BDC60919C3246900B22C03 /* ZMDownloadLastUpdateEventIDState.m */,
				54839E0119F7E7A000762058 /* ZMBackgroundState.h */,
				54839E0219F7E7A000762058 /* ZMBackgroundState.m */,
				54386A5A1A248CE4001AD795 /* ZMPreBackgroundState.h */,
				54386A5B1A248CE4001AD795 /* ZMPreBackgroundState.m */,
				3EC4998F1A92463D003F9E32 /* ZMBackgroundFetchState.h */,
				3EC499901A92463D003F9E32 /* ZMBackgroundFetchState.m */,
				F959F3101C5B6B9E00820A21 /* ZMBackgroundTaskState.h */,
				F959F3111C5B6B9E00820A21 /* ZMBackgroundTaskState.m */,
			);
			path = "Sync States";
			sourceTree = "<group>";
		};
		54B717F3194078B100B798FA /* Sync States */ = {
			isa = PBXGroup;
			children = (
				54177D2919A4DDA60037A220 /* StateBaseTest.h */,
				54177D2A19A4DDF00037A220 /* StateBaseTest.m */,
				54B717F4194078CA00B798FA /* ZMSyncStateTests.m */,
				54B717FE19408BAD00B798FA /* ZMUnauthenticatedStateTests.m */,
				3EDDBBA01A5ACEF400A87E06 /* ZMUnauthenticatedBackgroundStateTests.m */,
				54B7181519409A4600B798FA /* ZMEventProcessingStateTests.m */,
				54B718181940A18000B798FA /* ZMSlowSyncPhaseOneStateTests.m */,
				54B7181B1940A86000B798FA /* ZMSlowSyncPhaseTwoStateTests.m */,
				54F428CC19A5154700036D6D /* ZMSyncStateMachineTests.m */,
				54F7216919A5E7BA009A8AF5 /* ZMUpdateEventsCatchUpPhaseOneStateTests.m */,
				54F7217019A5E7E1009A8AF5 /* ZMUpdateEventsCatchUpPhaseTwoStateTests.m */,
				54BDC61219C32A5200B22C03 /* ZMDownloadLastUpdateEventIDStateTests.m */,
				54839E0819F7EC8300762058 /* ZMBackgroundStateTests.m */,
				3EC499951A9246DE003F9E32 /* ZMBackgroundFetchStateTests.m */,
				F9D25DB01C5BB991002D18B3 /* ZMBackgroundTaskStateTests.m */,
				54386A611A248E44001AD795 /* ZMPreBackgroundStateTest.m */,
			);
			path = "Sync States";
			sourceTree = "<group>";
		};
		54BAF1BB19212EBA008042FB /* UserSession */ = {
			isa = PBXGroup;
			children = (
				F9FD798019EE73C500D70FCD /* VersionBlacklist */,
				A9BABE5E19BA1EF300E9E5A3 /* Search */,
				3EC2357F192B617700B72C21 /* ZMUserSession+Internal.h */,
				54BAF1BC19212EBA008042FB /* ZMUserSession.m */,
				549AEA3C1D6365C1003C0BEC /* ZMUserSession+AddressBook.swift */,
				3E4F728219EC0D76002FE184 /* ZMUserSession+Background.m */,
				545F3DBE1AAF68BB00BF817B /* ZMUserSession+Background+Testing.h */,
				54D175251ADE9EC9001AA338 /* ZMUserSession+Authentication.m */,
				09B730891B301F0200A5CCC9 /* ZMUserSession+Proxy.m */,
				F98DD6D01ABB2F7C001D58CF /* ZMUserSession+UserNotificationCategories.h */,
				F98DD6D11ABB2F7C001D58CF /* ZMUserSession+UserNotificationCategories.m */,
				54034F371BB1A6D900F4ED62 /* ZMUserSession+Logs.swift */,
				F9CA51B41B345F39003AA83A /* ZMStoredLocalNotification.h */,
				F9CA51B51B345F39003AA83A /* ZMStoredLocalNotification.m */,
				3E4844BD1A94D74E00EF1E27 /* ZMBackgroundFetch.h */,
				3E05F253192A50CC00F22D80 /* NSError+ZMUserSession.m */,
				3E05F254192A50CC00F22D80 /* NSError+ZMUserSessionInternal.h */,
				16DCAD641B0F9447008C1DD9 /* NSURL+LaunchOptions.h */,
				16DCAD651B0F9447008C1DD9 /* NSURL+LaunchOptions.m */,
				54F7217319A5F0C5009A8AF5 /* ZMAuthenticationStatus.h */,
				165911521DEF38EC007FA847 /* CallStateObserver.swift */,
				54F0A0931B3018D7003386BC /* ProxiedRequestsStatus.swift */,
				5490F8EF1AF00B50004696F4 /* ZMAuthenticationStatus+Testing.h */,
				09E393B21BAAABCC00F3EA1B /* ZMAuthenticationStatus_Internal.h */,
				544A08D31AED8A0500F65877 /* ZMAuthenticationStatus.m */,
				F9ABDF401CECBD8A008461B2 /* ZMAccountStatus.swift */,
				54BFDF671BDA6F9A0034A3DB /* HistorySynchronizationStatus.swift */,
				F9FD16791BDFCDAD00725F5C /* ZMClientRegistrationStatus.h */,
				BF838F031C6A4885001C5BF7 /* ZMCookie.h */,
				BF838F041C6A4885001C5BF7 /* ZMCookie.m */,
				F992985A1BE1404D0058D42F /* ZMClientRegistrationStatus+Internal.h */,
				F9FD167A1BDFCDAD00725F5C /* ZMClientRegistrationStatus.m */,
				54973A351DD48CAB007F8702 /* NSManagedObject+EncryptionContext.swift */,
				F9B171F51C0EF21100E6EEC6 /* ClientUpdateStatus.swift */,
				BF00441A1C737CE9007A6EA4 /* BackgroundAPNSPingBackStatus.swift */,
				F97678F91D76D11400CC075D /* BackgroundAPNSConfirmationStatus.swift */,
				F936DB281C11DF40005E93AE /* ZMClientUpdateNotification.h */,
				F936DB291C11DF40005E93AE /* ZMClientUpdateNotification.m */,
				F936DB2C1C11E4CB005E93AE /* ZMClientUpdateNotification+Internal.h */,
				547E5B571DDB4B800038D936 /* UserProfileUpdateStatus.swift */,
				5478A1401DEC4048006F7268 /* UserProfile.swift */,
				5467F1C31E0AE2EF008C1745 /* KeyValueStore.swift */,
				5467F1C51E0AE421008C1745 /* KeyValueStore+AccessToken.swift */,
				544F8FF21DDCD34600D1AB04 /* UserProfileUpdateNotifications.swift */,
				5490F8FF1AF021EB004696F4 /* ZMUserProfileUpdateStatus.m */,
				54D1751F1ADE8B18001AA338 /* ZMUserSession+Registration.m */,
				546E73E91ADFD9F200AFF9BE /* ZMUserSessionAuthenticationNotification.h */,
				546E73EA1ADFD9F200AFF9BE /* ZMUserSessionAuthenticationNotification.m */,
				546E73EF1ADFDDFE00AFF9BE /* ZMUserSessionRegistrationNotification.h */,
				546E73F01ADFDDFE00AFF9BE /* ZMUserSessionRegistrationNotification.m */,
				54D9331F1AE1653000C0B91C /* ZMCredentials.m */,
				09D7CE621AE94D4200CC5F45 /* ZMCredentials+Internal.h */,
				8795A3D21B2EDE030047A067 /* ZMAVSBridge.h */,
				8795A3D31B2EDE030047A067 /* ZMAVSBridge.m */,
				09CC4ADC1B7D076700201C63 /* ZMEnvironmentsSetup.h */,
				09CC4ADD1B7D076700201C63 /* ZMEnvironmentsSetup.m */,
			);
			path = UserSession;
			sourceTree = "<group>";
		};
		54C2F6751A6FA988003D09D9 /* Notifications */ = {
			isa = PBXGroup;
			children = (
				54C2F67C1A6FA988003D09D9 /* PushNotifications */,
			);
			path = Notifications;
			sourceTree = "<group>";
		};
		54C2F67C1A6FA988003D09D9 /* PushNotifications */ = {
			isa = PBXGroup;
			children = (
				54C2F6801A6FA988003D09D9 /* ZMLocalNotificationDispatcherTest.m */,
				160195601E30C9CF00ACBFAC /* ZMLocalNotificationDispatcherCallingTests.swift */,
				F9E4779D1D21640E003A99AC /* ZMLocalNotificationSetTests.swift */,
				F95373F01C7C6FF500BE6427 /* ZMLocalNotificationForEventTest.h */,
				54C2F6811A6FA988003D09D9 /* ZMLocalNotificationForEventTest.m */,
				F98EDCF61D82EAFD001E65CB /* SessionTrackerTest.swift */,
				F96C8E811D7ECECF004B6D87 /* ZMLocalNotificationForMessageTests.swift */,
				1671F9FE1E2FAF50009F3150 /* ZMLocalNotificationForCallEventTests.swift */,
				F96C8E891D7F6F8C004B6D87 /* ZMLocalNotificationForSystemMessageTests.swift */,
				F93667041D79723100E15420 /* ZMLocalNotificationForEventTests+Reactions.swift */,
				F95373F31C7C70D000BE6427 /* ZMLocalNotificationForEventTest+CallEvents.m */,
				54C2F6821A6FA988003D09D9 /* ZMLocalNotificationForExpiredMessageTest.m */,
				54C2F6831A6FA988003D09D9 /* ZMPushRegistrantTests.m */,
				54C2F6841A6FA988003D09D9 /* ZMSpellOutSmallNumbersFormatterTests.m */,
			);
			path = PushNotifications;
			sourceTree = "<group>";
		};
		54CEC9BB19AB34CE006817BB /* Registration */ = {
			isa = PBXGroup;
			children = (
				549552511D64567C004F21F6 /* AddressBookTests.swift */,
				54DE9BEC1DE75D4900EFFB9C /* RandomHandleGeneratorTests.swift */,
			);
			path = Registration;
			sourceTree = "<group>";
		};
		54F8D6D619AB525400146664 /* Transcoders */ = {
			isa = PBXGroup;
			children = (
				A9AC349319C2F316003C1A5C /* Helper */,
				54224B5F19B0795200666125 /* ZMCallStateTranscoder.h */,
				54224B6019B0795200666125 /* ZMCallStateTranscoder.m */,
				F9771AD21B6661B400BB04EC /* ZMCallStateLogger.h */,
				F9771AD31B6661B400BB04EC /* ZMCallStateLogger.m */,
				54F8D6DD19AB535700146664 /* ZMConnectionTranscoder.h */,
				54F8D6DE19AB535700146664 /* ZMConnectionTranscoder.m */,
				54BDC60019C2FE4F00B22C03 /* ZMConnectionTranscoder+Internal.h */,
				54294A1F19472D4E007BE3CE /* ZMConversationTranscoder.h */,
				54EBDDEA1966B2B000B23C36 /* ZMConversationTranscoder+Internal.h */,
				54294A2019472D4E007BE3CE /* ZMConversationTranscoder.m */,
				F93A75F11C1F219800252586 /* ConversationStatusStrategy.swift */,
				54F8D6E419AB535700146664 /* ZMMissingUpdateEventsTranscoder.h */,
				5427B34619D17ACE00CC18DC /* ZMMissingUpdateEventsTranscoder+Internal.h */,
				54F8D6E519AB535700146664 /* ZMMissingUpdateEventsTranscoder.m */,
				5427B34D19D195A100CC18DC /* ZMLastUpdateEventIDTranscoder.h */,
				5427B35319D1965A00CC18DC /* ZMLastUpdateEventIDTranscoder+Internal.h */,
				5427B34E19D195A100CC18DC /* ZMLastUpdateEventIDTranscoder.m */,
				54F8D71919AB541400146664 /* ZMRegistrationTranscoder.h */,
				54F8D71A19AB541400146664 /* ZMRegistrationTranscoder.m */,
				0932EA431AE5514100D1BFD1 /* ZMPhoneNumberVerificationTranscoder.h */,
				0932EA441AE5514100D1BFD1 /* ZMPhoneNumberVerificationTranscoder.m */,
				54F8D6E819AB535700146664 /* ZMSelfTranscoder.h */,
				F9E3AB511BEA017300C1A6AA /* ZMSelfTranscoder+Internal.h */,
				54F8D6E919AB535700146664 /* ZMSelfTranscoder.m */,
				54F8D6EC19AB535700146664 /* ZMUserTranscoder.h */,
				54F8D6ED19AB535700146664 /* ZMUserTranscoder.m */,
				54F8D6EE19AB535700146664 /* ZMUserTranscoder+Internal.h */,
				54C11B9E19D1E4A100576A96 /* ZMLoginTranscoder.h */,
				54C11BA819D1E70900576A96 /* ZMLoginTranscoder+Internal.h */,
				54C11B9F19D1E4A100576A96 /* ZMLoginTranscoder.m */,
				09531F131AE960E300B8556A /* ZMLoginCodeRequestTranscoder.h */,
				09531F141AE960E300B8556A /* ZMLoginCodeRequestTranscoder.m */,
			);
			path = Transcoders;
			sourceTree = "<group>";
		};
		54F8D72919AB66CB00146664 /* Transcoders */ = {
			isa = PBXGroup;
			children = (
				A97042E019E2BEC700FE746B /* Helper */,
				54F8D74819AB67B300146664 /* ObjectTranscoderTests.h */,
				54F8D74919AB67B300146664 /* ObjectTranscoderTests.m */,
				F92546891C6287AB00CE2D7C /* ZMCallStateTranscoderTests.h */,
				A9FD58B219B4B69900DB7A50 /* ZMCallStateTranscoderTests.m */,
				F925468A1C62882500CE2D7C /* ZMCallStateTranscoderTests+VideoCalling.m */,
				F9771ADA1B677BAF00BB04EC /* ZMCallStateLoggerTests.m */,
				54F8D72B19AB677300146664 /* ZMConnectionTranscoderTest.m */,
				54F8D72D19AB677300146664 /* ZMConversationTranscoderTests.m */,
				F9DAC54D1C2034E70001F11E /* ConversationStatusStrategyTests.swift */,
				54F8D72F19AB677300146664 /* ZMMissingUpdateEventsTranscoderTests.m */,
				54188DCA19D19DE200DA40E4 /* ZMLastUpdateEventIDTranscoderTests.m */,
				54F8D73019AB677400146664 /* ZMRegistrationTranscoderTests.m */,
				54F8D73119AB677400146664 /* ZMSelfTranscoderTests.m */,
				542DFEE71DDCA4FD000F5B95 /* UserProfileUpdateRequestStrategyTests.swift */,
				54F8D73319AB677400146664 /* ZMUserTranscoderTests.m */,
				54C11BAB19D1EB7500576A96 /* ZMLoginTranscoderTests.m */,
				09531F1A1AE9644800B8556A /* ZMLoginCodeRequestTranscoderTests.m */,
				09D7A8881AE7E591008F190C /* ZMPhoneNumberVerificationTranscoderTests.m */,
			);
			path = Transcoders;
			sourceTree = "<group>";
		};
		54FC8A0E192CD52800D3C016 /* Integration */ = {
			isa = PBXGroup;
			children = (
				54EFF35E1D6D9B3D005DED56 /* InvitationTests.swift */,
				85D85A150524EE3BE658A112 /* IntegrationTestBase.h */,
				85D85FD47DF54EE1F532B5BE /* IntegrationTestBase.m */,
				54ADA7611E3B3CBE00B90C7D /* IntegrationTestBase+Encryption.swift */,
				3E288A6919C859210031CFCE /* NotificationObservers.h */,
				3E288A6A19C859210031CFCE /* NotificationObservers.m */,
				54FC8A0F192CD55000D3C016 /* LoginFlowTests.m */,
				85D85D997334755E841D13EA /* SlowSyncTests.m */,
				545643D41C62C1A800A2129C /* ConversationTestsBase.h */,
				545643D51C62C1A800A2129C /* ConversationTestsBase.m */,
				3E6CD176194F435F00BAE83E /* ConversationsTests.m */,
				BFE53F541D5A2F7000398378 /* DeleteMessagesTests.swift */,
				F964700B1D5C720D00A81A92 /* ConversationTests+MessageEditing.m */,
				F9E462D91D7043C60036CFA7 /* ConversationTests+Confirmation.swift */,
				F920F4D51DA3DCF8002B860B /* ConversationTests+Ephemeral.swift */,
				09914E501BD6613600C10BF8 /* ConversationTests+OTR.m */,
				5430FF141CE4A359004ECFFE /* FileTransferTests.m */,
				541918EB195AD9D100A5023D /* SendAndReceiveMessagesTests.m */,
				A9A3CA0E198A9967007F7BDB /* SearchTests.m */,
				54877C9419922C0B0097FB58 /* UserProfileTests.m */,
				5454A69B1AEFA01D0022AFA4 /* EmailRegistrationTests.m */,
				5454A69F1AEFA0A70022AFA4 /* PhoneRegistrationTests.m */,
				3EEA678A199D079600AF7665 /* UserTests.m */,
				54E4DD0D1DE4A9A200FEF192 /* UserHandleTests.swift */,
				5476E3BB19A77C6900E68BAD /* PushChannelTests.m */,
				545F3DBA1AAF64FB00BF817B /* APNSTests.m */,
				5492C6C319ACCCA8008F41E2 /* ConnectionTests.m */,
				F9B20D561C58C7B900F2CDEC /* CallingTests.h */,
				546D700419C70F71005883E9 /* CallingTests.m */,
				F9D32EA81C6D071F0049136A /* CallingTests+PushNotifications.m */,
				F9B20D571C58C8C800F2CDEC /* CallingTests+VideoCalling.m */,
				54A3ACC21A261603008AF8DF /* BackgroundTests.m */,
				3E26BED31A4037370071B4C9 /* IsTypingTests.m */,
				54DFB8EE1B30649000F1C736 /* GiphyTests.m */,
				5422E96E1BD5A4FD005A7C77 /* OTRTests.swift */,
				F9B171F91C0F320200E6EEC6 /* ClientManagementTests.m */,
				CE35B7F61D353CC4007CF3F8 /* LinkPreviewTests.m */,
			);
			path = Integration;
			sourceTree = "<group>";
		};
		85D850FC5E45F9F688A64419 /* Synchronization */ = {
			isa = PBXGroup;
			children = (
				54F8D72919AB66CB00146664 /* Transcoders */,
				54B717F3194078B100B798FA /* Sync States */,
				BF2A9D561D6B5BB000FA7DBC /* Decoding */,
				54A170661B300700001B41A5 /* Strategies */,
				85D85104C6D06FA902E3253C /* ZMSyncStrategyTests.m */,
				85D858D72B109C5D9A85645B /* ZMOperationLoopTests.m */,
				54F7217C19A62225009A8AF5 /* ZMUpdateEventsBufferTests.m */,
				F95ECF501B94BD05009F91BA /* ZMHotFixTests.m */,
				54A227D51D6604A5009414C0 /* SynchronizationMocks.swift */,
			);
			path = Synchronization;
			sourceTree = "<group>";
		};
		85D856D10F3CD0262DCB5730 /* MockDataModel */ = {
			isa = PBXGroup;
			children = (
				85D85BDE1EC2D916896D3132 /* MockEntity.h */,
				85D85AAE7FA09852AB9B0D6A /* MockEntity.m */,
				85D85110893896EBA6E879CE /* MockEntity2.h */,
				85D85C9E7A2AAAE14D4BC2CC /* MockEntity2.m */,
				85D85A3CF8F1D3B0D2532954 /* MockModelObjectContextFactory.h */,
				85D852DA0CD2C94CADB3B6FE /* MockModelObjectContextFactory.m */,
			);
			path = MockDataModel;
			sourceTree = "<group>";
		};
		85D85DBFC1F3A95767DEEA45 /* Synchronization */ = {
			isa = PBXGroup;
			children = (
				54F8D6D619AB525400146664 /* Transcoders */,
				54B717ED19406CBD00B798FA /* Sync States */,
				54A170621B30068B001B41A5 /* Strategies */,
				BF2A9D591D6B639C00FA7DBC /* Decoding */,
				85D85F3EC8565FD102AC0E5B /* ZMOperationLoop.h */,
				F962A8EF19FFD4DC00FD0F80 /* ZMOperationLoop+Private.h */,
				85D8502FFC4412F91D0CC1A4 /* ZMOperationLoop.m */,
				F962A8E819FFC06E00FD0F80 /* ZMOperationLoop+Background.h */,
				F962A8E919FFC06E00FD0F80 /* ZMOperationLoop+Background.m */,
				85D853338EC38D9B021D71BF /* ZMSyncStrategy.h */,
				546BAD5F19F8149B007C4938 /* ZMSyncStrategy+Internal.h */,
				85D859D47B6EBF09E4137658 /* ZMSyncStrategy.m */,
				1621D2701D770FB1007108C2 /* ZMSyncStateDelegate.h */,
				A9D24788198151E300EDFE79 /* ZMTestNotifications.h */,
				A9D2478D1981522100EDFE79 /* ZMTestNotifications.m */,
				54177D1F19A4CAE70037A220 /* ZMObjectStrategyDirectory.h */,
				54F7217619A60E88009A8AF5 /* ZMUpdateEventsBuffer.h */,
				54F7217919A611DE009A8AF5 /* ZMUpdateEventsBuffer.m */,
				F95ECF4C1B94A553009F91BA /* ZMHotFix.h */,
				F95ECF4D1B94A553009F91BA /* ZMHotFix.m */,
				54DE26B11BC56E62002B5FBC /* ZMHotFixDirectory.h */,
				54DE26B21BC56E62002B5FBC /* ZMHotFixDirectory.m */,
				F9245BEC1CBF95A8009D1E85 /* ZMHotFixDirectory+Swift.swift */,
				166A8BF81E02C7D500F5EEEA /* ZMHotFix+PendingChanges.swift */,
			);
			path = Synchronization;
			sourceTree = "<group>";
		};
		A926F1E0196C12ED0045BB47 /* Registration */ = {
			isa = PBXGroup;
			children = (
				544D1C271DF95224003B2FC8 /* AddressBookIOS8.swift */,
				54991D591DEDD07E007E282F /* AddressBookIOS9.swift */,
				54991D571DEDCF2B007E282F /* AddressBook.swift */,
				54DE9BEA1DE74FFB00EFFB9C /* RandomHandleGenerator.swift */,
			);
			path = Registration;
			sourceTree = "<group>";
		};
		A957B4B91962FB610060EE03 /* Notifications */ = {
			isa = PBXGroup;
			children = (
				F9B71F3E1CB28449001DB03F /* ZMNotifications+UserSession.m */,
				F9B71F3F1CB28449001DB03F /* ZMNotifications+UserSessionInternal.h */,
				F928651C19F7A3D30097539C /* Push Notifications */,
			);
			path = Notifications;
			sourceTree = "<group>";
		};
		A97042E019E2BEC700FE746B /* Helper */ = {
			isa = PBXGroup;
			children = (
				548214051A025C54001AA4E0 /* ZMSimpleListRequestPaginatorTests.m */,
				F925468C1C63B61000CE2D7C /* MessagingTest+EventFactory.h */,
				F925468D1C63B61000CE2D7C /* MessagingTest+EventFactory.m */,
			);
			path = Helper;
			sourceTree = "<group>";
		};
		A9AC349319C2F316003C1A5C /* Helper */ = {
			isa = PBXGroup;
			children = (
				548213FE1A0253CC001AA4E0 /* ZMSimpleListRequestPaginator.h */,
				548214081A027B66001AA4E0 /* ZMSimpleListRequestPaginator+Internal.h */,
				548213FF1A0253CC001AA4E0 /* ZMSimpleListRequestPaginator.m */,
			);
			path = Helper;
			sourceTree = "<group>";
		};
		A9BABE5E19BA1EF300E9E5A3 /* Search */ = {
			isa = PBXGroup;
			children = (
				A9BABE5F19BA1EF300E9E5A3 /* Internal */,
				A9BABE6019BA1F2300E9E5A3 /* ZMSearchDirectory.m */,
				54EFF35C1D6D6CE9005DED56 /* ZMSearchResult+AddressBook.swift */,
				A9BABE6119BA1F2300E9E5A3 /* ZMSearchDirectory+Internal.h */,
				A9BABE6219BA1F2300E9E5A3 /* ZMSearchUser+UserSession.m */,
				54A1BE3919E69A3400B68A76 /* ZMCommonContactsSearch.h */,
				54A1BE3A19E69A3400B68A76 /* ZMCommonContactsSearch.m */,
				549127DD19E7FAFF005871F5 /* ZMUserIDsForSearchDirectoryTable.h */,
				549127DE19E7FAFF005871F5 /* ZMUserIDsForSearchDirectoryTable.m */,
				16063CEE1BD120180097F62C /* ZMSearchRequest.m */,
				16063CF01BD4F46B0097F62C /* ZMSearchRequest+Internal.h */,
				54257C071DF1C94200107FE7 /* TopConversationsDirectory.swift */,
			);
			path = Search;
			sourceTree = "<group>";
		};
		A9BABE5F19BA1EF300E9E5A3 /* Internal */ = {
			isa = PBXGroup;
			children = (
				A9BABE6C19BA1F2A00E9E5A3 /* ZMSearchResult.m */,
				A9BABE6D19BA1F2A00E9E5A3 /* ZMSearchResult+Internal.h */,
				A9BABE6E19BA1F2A00E9E5A3 /* ZMSearchState.h */,
				54A343461D6B589A004B65EA /* AddressBookSearch.swift */,
				A9BABE7519BA1F5900E9E5A3 /* ZMSearchRequestCodec.h */,
				A9BABE7619BA1F5900E9E5A3 /* ZMSearchRequestCodec.m */,
				A9BABE7B19BA1FE500E9E5A3 /* ZMSearch.h */,
				A9BABE7C19BA1FE500E9E5A3 /* ZMSearch.m */,
			);
			path = Internal;
			sourceTree = "<group>";
		};
		A9EADFFF19DBF20A00FD386C /* Utility */ = {
			isa = PBXGroup;
			children = (
				5430E9231BAA0D9F00395E05 /* ZMessagingLogs.h */,
				874F142C1C16FD9700C15118 /* Device.swift */,
				87508E9F1D08264000162483 /* ZMSound.swift */,
				546392711D79D5210094EC66 /* Application.swift */,
			);
			path = Utility;
			sourceTree = "<group>";
		};
		A9EAE00A19DBF24100FD386C /* Utility */ = {
			isa = PBXGroup;
			children = (
				3E5286BB1AD3DB8A00B1AB1C /* KeySetTests.swift */,
				BF40AC711D096A0E00287E29 /* AnalyticsTests.swift */,
				BF40AC7D1D0990A900287E29 /* ClusterizerTests.swift */,
				543ED0001D79E0EE00A9CDF3 /* ApplicationMock.swift */,
			);
			path = Utility;
			sourceTree = "<group>";
		};
		BF2A9D561D6B5BB000FA7DBC /* Decoding */ = {
			isa = PBXGroup;
			children = (
				BF2A9D541D6B5B9700FA7DBC /* EventDecoderTests.swift */,
				BF2A9D571D6B5BDB00FA7DBC /* StoreUpdateEventTests.swift */,
			);
			name = Decoding;
			sourceTree = "<group>";
		};
		BF2A9D591D6B639C00FA7DBC /* Decoding */ = {
			isa = PBXGroup;
			children = (
				BF2A9D501D6B536E00FA7DBC /* EventDecoder.swift */,
				BF2A9D5A1D6B63DB00FA7DBC /* StoreUpdateEvent.swift */,
				BF2A9D5F1D6C70EA00FA7DBC /* ZMEventModel.xcdatamodeld */,
				54A2C9F21DAFBA3300FFD2A0 /* NSManagedObjectContext+EventDecoder.swift */,
			);
			name = Decoding;
			sourceTree = "<group>";
		};
		BF44A3521C71D60100C6928E /* DB Fixture 1.27 */ = {
			isa = PBXGroup;
			children = (
				BF44A3501C71D5FC00C6928E /* store127.wiredatabase */,
			);
			name = "DB Fixture 1.27";
			sourceTree = "<group>";
		};
		BF72DF101C4D256B002B324F /* DB Fixture 1.25 / 1.26 */ = {
			isa = PBXGroup;
			children = (
				BF8367301C52651900364B37 /* store125.wiredatabase */,
				BF6D5D041C494D730049F712 /* zmessaging125.momd */,
			);
			name = "DB Fixture 1.25 / 1.26";
			sourceTree = "<group>";
		};
		BF72DF111C4D257C002B324F /* DB Fixture 1.24 */ = {
			isa = PBXGroup;
			children = (
				BFCE9A581C4E4C4D00951B3D /* store124.wiredatabase */,
				BF6D5D021C4948830049F712 /* zmessaging124.momd */,
			);
			name = "DB Fixture 1.24";
			sourceTree = "<group>";
		};
		F928651C19F7A3D30097539C /* Push Notifications */ = {
			isa = PBXGroup;
			children = (
				F98EDCDD1D82B924001E65CB /* Helpers */,
				F98EDCC61D82B913001E65CB /* Notification Types */,
				F9B53ED019F7F59F00C82A43 /* ZMLocalNotificationDispatcher.h */,
				548FA98C1A1F48C20082DF32 /* ZMLocalNotificationDispatcher+Testing.h */,
				F9B53ED119F7F59F00C82A43 /* ZMLocalNotificationDispatcher.m */,
				F96C8E791D7DCCE8004B6D87 /* ZMLocalNotificationDispatcher+Messages.swift */,
				1659114E1DEF1F6E007FA847 /* ZMLocalNotificationDispatcher+Calling.swift */,
				3E17FA611A66881900DFA12F /* ZMPushRegistrant.h */,
				3E887BA31ABC51880022797E /* ZMPushKitLogging.m */,
				3EDBFD761A65200F0095E2DD /* ZMPushRegistrant.swift */,
			);
			name = "Push Notifications";
			path = "Push notifications";
			sourceTree = "<group>";
		};
		F98EDCC61D82B913001E65CB /* Notification Types */ = {
			isa = PBXGroup;
			children = (
				F98EDCC71D82B913001E65CB /* EventNotifications */,
				F98EDCCC1D82B913001E65CB /* MessageNotifications */,
				F98EDCD01D82B913001E65CB /* ZMLocalNotification+Internal.h */,
				1659114C1DEF1DA3007FA847 /* ZMLocalNotificationForCallState.swift */,
				F98EDCD11D82B913001E65CB /* ZMLocalNotification.h */,
				F98EDCD21D82B913001E65CB /* ZMLocalNotification.m */,
			);
			path = "Notification Types";
			sourceTree = "<group>";
		};
		F98EDCC71D82B913001E65CB /* EventNotifications */ = {
			isa = PBXGroup;
			children = (
				F98EDCC81D82B913001E65CB /* ZMLocalNotificationForCallEvent.swift */,
				F98EDCC91D82B913001E65CB /* ZMLocalNotificationForConnectionEvent.swift */,
				F98EDCCA1D82B913001E65CB /* ZMLocalNotificationForEvent.swift */,
				F98EDCCB1D82B913001E65CB /* ZMLocalNotificationForReactions.swift */,
			);
			path = EventNotifications;
			sourceTree = "<group>";
		};
		F98EDCCC1D82B913001E65CB /* MessageNotifications */ = {
			isa = PBXGroup;
			children = (
				F98EDCCD1D82B913001E65CB /* ZMLocalNotificationContentType.swift */,
				F98EDCCE1D82B913001E65CB /* ZMLocalNotificationForMessage.swift */,
				F98EDCCF1D82B913001E65CB /* ZMLocalNotificationForSystemMessage.swift */,
			);
			path = MessageNotifications;
			sourceTree = "<group>";
		};
		F98EDCDD1D82B924001E65CB /* Helpers */ = {
			isa = PBXGroup;
			children = (
				F98EDCDE1D82B924001E65CB /* SessionTracker.swift */,
				F98EDCDF1D82B924001E65CB /* NotificationSounds.swift */,
				F98EDCE01D82B924001E65CB /* UILocalNotification+StringProcessing.h */,
				F98EDCE11D82B924001E65CB /* UILocalNotification+StringProcessing.m */,
				F98EDCE21D82B924001E65CB /* UILocalNotification+UserInfo.h */,
				F98EDCE31D82B924001E65CB /* UILocalNotification+UserInfo.m */,
				F98EDCE41D82B924001E65CB /* ZMLocalNotificationLocalization+Components.swift */,
				F98EDCE51D82B924001E65CB /* ZMLocalNotificationLocalization.h */,
				F98EDCE61D82B924001E65CB /* ZMLocalNotificationLocalization.m */,
				F98EDCE71D82B924001E65CB /* ZMLocalNotificationSet.swift */,
				F98EDCE81D82B924001E65CB /* ZMSpellOutSmallNumbersFormatter.h */,
				F98EDCE91D82B924001E65CB /* ZMSpellOutSmallNumbersFormatter.m */,
			);
			path = Helpers;
			sourceTree = "<group>";
		};
		F9C9A4F11CAD2A200039E10C /* DB Ficture 1.28 */ = {
			isa = PBXGroup;
			children = (
				F9C9A4ED1CAD290B0039E10C /* store128.wiredatabase */,
			);
			name = "DB Ficture 1.28";
			sourceTree = "<group>";
		};
		F9FD798019EE73C500D70FCD /* VersionBlacklist */ = {
			isa = PBXGroup;
			children = (
				F9FD798519EE742600D70FCD /* ZMBlacklistDownloader.h */,
				54FEAAA81BC7BB9C002DE521 /* ZMBlacklistDownloader+Testing.h */,
				F9FD798619EE742600D70FCD /* ZMBlacklistDownloader.m */,
				F9FD798B19EE9B9A00D70FCD /* ZMBlacklistVerificator.h */,
				540818A51BCA647D00257CA7 /* ZMBlacklistVerificator+Testing.h */,
				F9FD798C19EE9B9A00D70FCD /* ZMBlacklistVerificator.m */,
			);
			name = VersionBlacklist;
			sourceTree = "<group>";
		};
/* End PBXGroup section */

/* Begin PBXHeadersBuildPhase section */
		549815901A43232400A7CE2E /* Headers */ = {
			isa = PBXHeadersBuildPhase;
			buildActionMask = 2147483647;
			files = (
				09E393BB1BAB0BB500F3EA1B /* ZMUserSession+OTR.h in Headers */,
				16C22BA41BF4D5D7007099D9 /* NSError+ZMUserSessionInternal.h in Headers */,
				F9FD167B1BDFCDAD00725F5C /* ZMClientRegistrationStatus.h in Headers */,
				F95706561DE5D7EA0087442C /* ZMSearchDirectory+Internal.h in Headers */,
				F9B71F411CB28449001DB03F /* ZMNotifications+UserSessionInternal.h in Headers */,
				544BA11A1A433DE400D3B852 /* zmessaging.h in Headers */,
				F991CE1E1CB65F08004D8465 /* ZMTypingUsers.h in Headers */,
				16D3FCFE1E3932FD0052A535 /* VoiceChannelV2.h in Headers */,
				1621D2711D770FB1007108C2 /* ZMSyncStateDelegate.h in Headers */,
				F936DB2D1C11E52B005E93AE /* ZMClientUpdateNotification+Internal.h in Headers */,
				F95ECF4E1B94A553009F91BA /* ZMHotFix.h in Headers */,
				16063CED1BD11FC90097F62C /* ZMSearchRequest.h in Headers */,
				8795A3D51B2EDE030047A067 /* ZMAVSBridge.h in Headers */,
				165D3A291E1D43870052E654 /* VoiceChannelV2+Testing.h in Headers */,
				F98EDCF41D82B924001E65CB /* ZMSpellOutSmallNumbersFormatter.h in Headers */,
				F95706551DE5D6D50087442C /* ZMUserIDsForSearchDirectoryTable.h in Headers */,
				094CDBEE1B84D0A1004AD7BF /* ZMBackgroundFetch.h in Headers */,
				F98EDCDA1D82B913001E65CB /* ZMLocalNotification+Internal.h in Headers */,
				54D1751A1ADE8AA2001AA338 /* ZMUserSession+Registration.h in Headers */,
				54D9331E1AE1643A00C0B91C /* ZMCredentials.h in Headers */,
				F9410F661DE4A01F007451FF /* ZMPushToken.h in Headers */,
				165D3A261E1D43870052E654 /* VoiceChannelV2+Internal.h in Headers */,
				16D3FD001E3932FD0052A535 /* VoiceChannelV2+VideoCalling.h in Headers */,
				54D175241ADE9449001AA338 /* ZMUserSession+Authentication.h in Headers */,
				F936DB2A1C11DF40005E93AE /* ZMClientUpdateNotification.h in Headers */,
				F98DD6D31ABB2F7C001D58CF /* ZMUserSession+UserNotificationCategories.h in Headers */,
				5490F8F11AF00B50004696F4 /* ZMAuthenticationStatus+Testing.h in Headers */,
				094CDBED1B84D0A1004AD7BF /* ZMUnauthenticatedBackgroundState.h in Headers */,
				09D7CE641AE94D4200CC5F45 /* ZMCredentials+Internal.h in Headers */,
				F98EDCEC1D82B924001E65CB /* UILocalNotification+StringProcessing.h in Headers */,
				0932EA461AE5514100D1BFD1 /* ZMPhoneNumberVerificationTranscoder.h in Headers */,
				BF838F051C6A4885001C5BF7 /* ZMCookie.h in Headers */,
				16D3FCFF1E3932FD0052A535 /* VoiceChannelV2+CallFlow.h in Headers */,
				F9B71F471CB29600001DB03F /* ZMBareUser+UserSession.h in Headers */,
				3E17FA671A6690AA00DFA12F /* ZMPushRegistrant.h in Headers */,
				54DE26B31BC56E62002B5FBC /* ZMHotFixDirectory.h in Headers */,
				16D3FCE31E37582E0052A535 /* CallingProtocolStrategy.h in Headers */,
				0932EA4D1AE6952A00D1BFD1 /* ZMAuthenticationStatus.h in Headers */,
				09CC4ADE1B7D076700201C63 /* ZMEnvironmentsSetup.h in Headers */,
				5430E9251BAA0D9F00395E05 /* ZMessagingLogs.h in Headers */,
				BF4D9D081C85C65A008B9076 /* ZMLocalNotificationDispatcher.h in Headers */,
				54CB7B861C3BA7890090EB05 /* ZMCallStateLogger.h in Headers */,
				1618B4101DE5FAD4003F015C /* ZMUserSession+Internal.h in Headers */,
				1EB871501BF502A000AF5CE1 /* ZMUserTranscoder.h in Headers */,
				F9F631431DE3534F00416938 /* ZMTyping.h in Headers */,
				F9771ACA1B664D1A00BB04EC /* ZMGSMCallHandler.h in Headers */,
				544BA1231A433DE400D3B852 /* ZMUserSession.h in Headers */,
				16063CF21BD4F46B0097F62C /* ZMSearchRequest+Internal.h in Headers */,
				F959F3121C5B6B9E00820A21 /* ZMBackgroundTaskState.h in Headers */,
				87ADCE3B1DA6539F00CC06DC /* ZMCallKitDelegate.h in Headers */,
				546E73EC1ADFD9F200AFF9BE /* ZMUserSessionAuthenticationNotification.h in Headers */,
				546E73F21ADFDDFE00AFF9BE /* ZMUserSessionRegistrationNotification.h in Headers */,
				16DCAD671B0F9447008C1DD9 /* NSURL+LaunchOptions.h in Headers */,
				544BA1241A433DE400D3B852 /* ZMUserSession+Background.h in Headers */,
				09531F161AE960E300B8556A /* ZMLoginCodeRequestTranscoder.h in Headers */,
				F97180531A9E18B5002CEAF8 /* ZMFlowSync.h in Headers */,
				F992985B1BE143570058D42F /* ZMClientRegistrationStatus+Internal.h in Headers */,
				F98EDCDB1D82B913001E65CB /* ZMLocalNotification.h in Headers */,
				87DC8A0F1C57979B00B7B4F2 /* ZMOnDemandFlowManager.h in Headers */,
				165911591DF18E9A007FA847 /* ZMCallKitDelegate+Internal.h in Headers */,
				544BA1271A433DE400D3B852 /* NSError+ZMUserSession.h in Headers */,
				09BCDB8E1BCE7F000020DCC7 /* ZMAPSMessageDecoder.h in Headers */,
				F9B71F431CB284CC001DB03F /* ZMNotifications+UserSession.h in Headers */,
				F98EDCEE1D82B924001E65CB /* UILocalNotification+UserInfo.h in Headers */,
				540818A61BCA647D00257CA7 /* ZMBlacklistVerificator+Testing.h in Headers */,
				54A3F24F1C08523500FE3A6B /* ZMOperationLoop.h in Headers */,
				544BA12B1A433DE400D3B852 /* ZMSearchDirectory.h in Headers */,
				54FEAAA91BC7BB9C002DE521 /* ZMBlacklistDownloader+Testing.h in Headers */,
				09E393B31BAAABCC00F3EA1B /* ZMAuthenticationStatus_Internal.h in Headers */,
				F9CA51B71B345F39003AA83A /* ZMStoredLocalNotification.h in Headers */,
				544BA1311A433DE400D3B852 /* ZMNetworkState.h in Headers */,
				F98EDCF11D82B924001E65CB /* ZMLocalNotificationLocalization.h in Headers */,
			);
			runOnlyForDeploymentPostprocessing = 0;
		};
/* End PBXHeadersBuildPhase section */

/* Begin PBXNativeTarget section */
		3E186087191A56F6000FE027 /* zmessaging Test Host */ = {
			isa = PBXNativeTarget;
			buildConfigurationList = 3E1860AD191A56F7000FE027 /* Build configuration list for PBXNativeTarget "zmessaging Test Host" */;
			buildPhases = (
				3E186084191A56F6000FE027 /* Sources */,
				3E186085191A56F6000FE027 /* Frameworks */,
				3E186086191A56F6000FE027 /* Resources */,
				5405FF3B1A6005A100CB012B /* Embed Framework */,
				096960A81B6670E5006DF53B /* Copy Carthage Frameworks */,
			);
			buildRules = (
			);
			dependencies = (
			);
			name = "zmessaging Test Host";
			productName = "zmessaging Test Host";
			productReference = 3E186088191A56F6000FE027 /* zmessaging Test Host.app */;
			productType = "com.apple.product-type.application";
		};
		3E1860C2191A649D000FE027 /* zmessaging-iOS-Tests */ = {
			isa = PBXNativeTarget;
			buildConfigurationList = 3E1860D2191A649D000FE027 /* Build configuration list for PBXNativeTarget "zmessaging-iOS-Tests" */;
			buildPhases = (
				3E1860BF191A649D000FE027 /* Sources */,
				3E1860C0191A649D000FE027 /* Frameworks */,
				3E1860C1191A649D000FE027 /* Resources */,
			);
			buildRules = (
			);
			dependencies = (
				54F4DC581A4438AC00FDB6EA /* PBXTargetDependency */,
				3E1860D1191A649D000FE027 /* PBXTargetDependency */,
				A9FF8089195B17B3002CD44B /* PBXTargetDependency */,
			);
			name = "zmessaging-iOS-Tests";
			productName = "zmessaging-iOS-Tests";
			productReference = 3E1860C3191A649D000FE027 /* zmessaging-iOS-Tests.xctest */;
			productType = "com.apple.product-type.bundle.unit-test";
		};
		549815921A43232400A7CE2E /* zmessaging-ios */ = {
			isa = PBXNativeTarget;
			buildConfigurationList = 549815A61A43232500A7CE2E /* Build configuration list for PBXNativeTarget "zmessaging-ios" */;
			buildPhases = (
				5498158E1A43232400A7CE2E /* Sources */,
				5498158F1A43232400A7CE2E /* Frameworks */,
				549815901A43232400A7CE2E /* Headers */,
				549815911A43232400A7CE2E /* Resources */,
			);
			buildRules = (
			);
			dependencies = (
			);
			name = "zmessaging-ios";
			productName = "zmessaging-ios";
			productReference = 549815931A43232400A7CE2E /* zmessaging.framework */;
			productType = "com.apple.product-type.framework";
		};
/* End PBXNativeTarget section */

/* Begin PBXProject section */
		540029AB1918CA8500578793 /* Project object */ = {
			isa = PBXProject;
			attributes = {
				LastSwiftMigration = 0710;
				LastSwiftUpdateCheck = 0700;
				LastUpgradeCheck = 0820;
				ORGANIZATIONNAME = "Zeta Project Gmbh";
				TargetAttributes = {
					3E186087191A56F6000FE027 = {
						LastSwiftMigration = 0800;
						ProvisioningStyle = Manual;
						SystemCapabilities = {
							com.apple.ApplicationGroups.iOS = {
								enabled = 1;
							};
							com.apple.Keychain = {
								enabled = 1;
							};
						};
					};
					3E1860C2191A649D000FE027 = {
						LastSwiftMigration = 0800;
						ProvisioningStyle = Manual;
						TestTargetID = 3E186087191A56F6000FE027;
					};
					549815921A43232400A7CE2E = {
						CreatedOnToolsVersion = 6.2;
						LastSwiftMigration = 0800;
						ProvisioningStyle = Manual;
					};
				};
			};
			buildConfigurationList = 540029AE1918CA8500578793 /* Build configuration list for PBXProject "zmessaging-cocoa" */;
			compatibilityVersion = "Xcode 3.2";
			developmentRegion = English;
			hasScannedForEncodings = 0;
			knownRegions = (
				en,
				Base,
				de,
				"pt-BR",
				es,
				uk,
				ru,
				ja,
				it,
				nl,
				tr,
				fr,
				da,
				ar,
				"zh-Hans",
				sl,
				et,
				fi,
			);
			mainGroup = 540029AA1918CA8500578793;
			productRefGroup = 540029B51918CA8500578793 /* Products */;
			projectDirPath = "";
			projectRoot = "";
			targets = (
				549815921A43232400A7CE2E /* zmessaging-ios */,
				3E1860C2191A649D000FE027 /* zmessaging-iOS-Tests */,
				3E186087191A56F6000FE027 /* zmessaging Test Host */,
			);
		};
/* End PBXProject section */

/* Begin PBXResourcesBuildPhase section */
		3E186086191A56F6000FE027 /* Resources */ = {
			isa = PBXResourcesBuildPhase;
			buildActionMask = 2147483647;
			files = (
				872C995B1DB65D0D006A3BDE /* harp.m4a in Resources */,
				872C99591DB659E6006A3BDE /* ringing_from_them_long.caf in Resources */,
			);
			runOnlyForDeploymentPostprocessing = 0;
		};
		3E1860C1191A649D000FE027 /* Resources */ = {
			isa = PBXResourcesBuildPhase;
			buildActionMask = 2147483647;
			files = (
				54764B961C92FDC100BD25E3 /* 1900x1500.jpg in Resources */,
				BF158D2F1CE087D8007C6F8A /* video.mp4 in Resources */,
				54764B9A1C9303D600BD25E3 /* tiny.jpg in Resources */,
				BF6D5D031C4948830049F712 /* zmessaging124.momd in Resources */,
				BF6D5D051C494D730049F712 /* zmessaging125.momd in Resources */,
				AF6415A51C9C180200A535F5 /* ExternalMessageTextFixture.txt in Resources */,
				BF44A3511C71D5FC00C6928E /* store127.wiredatabase in Resources */,
				AF6415A41C9C17FF00A535F5 /* EncryptedBase64EncondedExternalMessageTestFixture.txt in Resources */,
				54764B991C9303D600BD25E3 /* medium.jpg in Resources */,
				BF8367311C52651900364B37 /* store125.wiredatabase in Resources */,
				F9C9A4F01CAD29190039E10C /* store128.wiredatabase in Resources */,
				54764B9C1C930AEB00BD25E3 /* Lorem Ipsum.txt in Resources */,
				BFCE9A5B1C4E4C4D00951B3D /* store124.wiredatabase in Resources */,
				54764BA01C931E9400BD25E3 /* not_animated.gif in Resources */,
				54764B9F1C931E9400BD25E3 /* animated.gif in Resources */,
			);
			runOnlyForDeploymentPostprocessing = 0;
		};
		549815911A43232400A7CE2E /* Resources */ = {
			isa = PBXResourcesBuildPhase;
			buildActionMask = 2147483647;
			files = (
				3E2713211A8A68BF008EE50F /* Push.stringsdict in Resources */,
				543095951DE76B270065367F /* random2.txt in Resources */,
				3E27131F1A8A68BF008EE50F /* Push.strings in Resources */,
				0994E1D61B8354E400A51721 /* ZMLocalizable.strings in Resources */,
				543095931DE76B170065367F /* random1.txt in Resources */,
			);
			runOnlyForDeploymentPostprocessing = 0;
		};
/* End PBXResourcesBuildPhase section */

/* Begin PBXShellScriptBuildPhase section */
		096960A81B6670E5006DF53B /* Copy Carthage Frameworks */ = {
			isa = PBXShellScriptBuildPhase;
			buildActionMask = 2147483647;
			files = (
			);
			inputPaths = (
				"$(SRCROOT)/Carthage/Build/iOS/zimages.framework",
				"$(SRCROOT)/Carthage/Build/iOS/OCMock.framework",
				"$(SRCROOT)/Carthage/Build/iOS/ZMCSystem.framework",
				"$(SRCROOT)/Carthage/Build/iOS/ZMTesting.framework",
				"$(SRCROOT)/Carthage/Build/iOS/ZMTransport.framework",
				"$(SRCROOT)/Carthage/Build/iOS/ZMCMockTransport.framework",
				"$(SRCROOT)/Carthage/Build/iOS/ZMProtos.framework",
				"$(SRCROOT)/Carthage/Build/iOS/ProtocolBuffers.framework",
				"$(SRCROOT)/Carthage/Build/iOS/Cryptobox.framework",
				"$(SRCROOT)/Carthage/Build/iOS/ZMUtilities.framework",
				"$(SRCROOT)/Carthage/Build/iOS/libPhoneNumberiOS.framework",
				"$(SRCROOT)/Carthage/Build/iOS/PINCache.framework",
				"$(SRCROOT)/Carthage/Build/iOS/ZMCDataModel.framework",
				"$(SRCROOT)/Carthage/Build/iOS/Ono.framework",
				"$(SRCROOT)/Carthage/Build/iOS/ZMCLinkPreview.framework",
				"$(SRCROOT)/Carthage/Build/iOS/WireRequestStrategy.framework",
				"$(SRCROOT)/Carthage/Build/iOS/WireMessageStrategy.framework",
				"$(SRCROOT)/Carthage/Build/iOS/avs.framework",
			);
			name = "Copy Carthage Frameworks";
			outputPaths = (
			);
			runOnlyForDeploymentPostprocessing = 0;
			shellPath = /bin/sh;
			shellScript = "# to run locally, replace with $(BUILT_PRODUCTS_DIR)/zmessaging.framework\n/usr/local/bin/carthage copy-frameworks";
		};
/* End PBXShellScriptBuildPhase section */

/* Begin PBXSourcesBuildPhase section */
		3E186084191A56F6000FE027 /* Sources */ = {
			isa = PBXSourcesBuildPhase;
			buildActionMask = 2147483647;
			files = (
				3E9848BD1A65253000F7B050 /* Hack.swift in Sources */,
				3E1860BB191A5D99000FE027 /* TestHostAppDelegate.m in Sources */,
				3E1860BA191A5D99000FE027 /* TestHost-main.m in Sources */,
			);
			runOnlyForDeploymentPostprocessing = 0;
		};
		3E1860BF191A649D000FE027 /* Sources */ = {
			isa = PBXSourcesBuildPhase;
			buildActionMask = 2147483647;
			files = (
				544BA1361A43401400D3B852 /* ZMFlowSyncTests.m in Sources */,
				54ADA7631E3B3D8E00B90C7D /* IntegrationTestBase+Encryption.swift in Sources */,
				F991CE161CB55512004D8465 /* ZMUser+Testing.m in Sources */,
				3EEA678C199D079600AF7665 /* UserTests.m in Sources */,
				A9E522BF195DD8FA00CFB8E8 /* ConversationsTests.m in Sources */,
				54F7216B19A5E7BA009A8AF5 /* ZMUpdateEventsCatchUpPhaseOneStateTests.m in Sources */,
				54BABB1E19B7541700E65E74 /* StateBaseTest.m in Sources */,
				546D700619C70F71005883E9 /* CallingTests.m in Sources */,
				09531F1C1AE9644800B8556A /* ZMLoginCodeRequestTranscoderTests.m in Sources */,
				87D003FF1BB5810D00472E06 /* APSSignalingKeyStoreTests.swift in Sources */,
				F9B71FAB1CB2C0FA001DB03F /* ZMCallStateTests+VideoCalling.swift in Sources */,
				542DFEE61DDCA452000F5B95 /* UserProfileUpdateStatusTests.swift in Sources */,
				545434AB19AB6ADA003892D9 /* ZMMissingUpdateEventsTranscoderTests.m in Sources */,
				548BBA1C195071E30041945E /* ZMUserSessionTests.m in Sources */,
				A907771A192E33A500141F13 /* SlowSyncTests.m in Sources */,
				54BFDF6A1BDA87D20034A3DB /* HistorySynchronizationStatusTests.swift in Sources */,
				54A1BE4519E6B79000B68A76 /* ZMCommonContactsSearchTests.m in Sources */,
				F9331C8A1CB41C6000139ECC /* ZMUserTests+UserSession.m in Sources */,
				545434AC19AB6ADA003892D9 /* ZMSelfTranscoderTests.m in Sources */,
				548214071A025C54001AA4E0 /* ZMSimpleListRequestPaginatorTests.m in Sources */,
				3E5286BD1AD3DB8A00B1AB1C /* KeySetTests.swift in Sources */,
				F9771AD11B664D3D00BB04EC /* ZMGSMCallHandlerTest.m in Sources */,
				54A227D61D6604A5009414C0 /* SynchronizationMocks.swift in Sources */,
				54386A631A248E44001AD795 /* ZMPreBackgroundStateTest.m in Sources */,
				54A170691B300717001B41A5 /* ProxiedRequestStrategyTests.swift in Sources */,
				F95706591DE5F6D40087442C /* SearchUserImageStrategyTests.swift in Sources */,
				098CFBBB1B7B9C94000B02B1 /* BaseTestSwiftHelpers.swift in Sources */,
				F9D25DB11C5BB991002D18B3 /* ZMBackgroundTaskStateTests.m in Sources */,
				5447E4631AECDC2E00411FCD /* ZMUserSessionRegistrationTests.m in Sources */,
				543ED0011D79E0EE00A9CDF3 /* ApplicationMock.swift in Sources */,
				F925468B1C62882500CE2D7C /* ZMCallStateTranscoderTests+VideoCalling.m in Sources */,
				F976790A1D771B3900CC075D /* BackgroundAPNSConfirmationStatusTests.swift in Sources */,
				F920F4D61DA3DCF8002B860B /* ConversationTests+Ephemeral.swift in Sources */,
				54839E0A19F7EC8300762058 /* ZMBackgroundStateTests.m in Sources */,
				3E05F252192A4FBD00F22D80 /* UserSessionErrorTests.m in Sources */,
				545643D31C62C12E00A2129C /* ConversationTests+OTR.m in Sources */,
				F9B71FAE1CB2C20D001DB03F /* VoiceChannelV2Tests.m in Sources */,
				F9771ADC1B677BAF00BB04EC /* ZMCallStateLoggerTests.m in Sources */,
				545434A719AB6ADA003892D9 /* ZMConnectionTranscoderTest.m in Sources */,
				3E26BEE91A408F590071B4C9 /* ZMTypingUsersTests.m in Sources */,
				54AB428E1DF5C5B400381F2C /* TopConversationsDirectoryTests.swift in Sources */,
				CE99C4A01D378C5D0001D297 /* MockLinkPreviewDetector.m in Sources */,
				F96C8E821D7ECECF004B6D87 /* ZMLocalNotificationForMessageTests.swift in Sources */,
				F9E462DA1D7043C60036CFA7 /* ConversationTests+Confirmation.swift in Sources */,
				CE35B7F71D353CC4007CF3F8 /* LinkPreviewTests.m in Sources */,
				549F61C01E27FDF9005E402F /* SelfContactCardUploadStrategyTests.swift in Sources */,
				549552541D645683004F21F6 /* AddressBookTests.swift in Sources */,
				87DC8A151C57B3D600B7B4F2 /* VoiceChannelV2Tests+VideoCalling.m in Sources */,
				549AEA3F1D636EF3003C0BEC /* AddressBookUploadRequestStrategyTest.swift in Sources */,
				F96C8E8A1D7F6F8C004B6D87 /* ZMLocalNotificationForSystemMessageTests.swift in Sources */,
				F925468E1C63B61000CE2D7C /* MessagingTest+EventFactory.m in Sources */,
				09D7A88A1AE7E591008F190C /* ZMPhoneNumberVerificationTranscoderTests.m in Sources */,
				542DFEE81DDCA4FD000F5B95 /* UserProfileUpdateRequestStrategyTests.swift in Sources */,
				548241F01AB09C1500E0ED07 /* APNSTests.m in Sources */,
				54FC8A11192CD55000D3C016 /* LoginFlowTests.m in Sources */,
				09BA924C1BD55FA5000DC962 /* UserClientRequestStrategyTests.swift in Sources */,
				A9692F8A1986476900849241 /* NSString_NormalizationTests.m in Sources */,
				54880E3D194B5845007271AA /* ZMOperationLoopTests.m in Sources */,
				F9410F631DE44C2E007451FF /* TypingStrategyTests.swift in Sources */,
				F98EDCF81D82EB1D001E65CB /* SessionTrackerTest.swift in Sources */,
				54B717F6194078CA00B798FA /* ZMSyncStateTests.m in Sources */,
				F9B20D581C58C8C800F2CDEC /* CallingTests+VideoCalling.m in Sources */,
				16DCAD6F1B147706008C1DD9 /* NSURL+LaunchOptionsTests.m in Sources */,
				541228451AEE422C00D9ED1C /* ZMAuthenticationStatusTests.m in Sources */,
				BF2A9D551D6B5B9700FA7DBC /* EventDecoderTests.swift in Sources */,
				1671F9FF1E2FAF50009F3150 /* ZMLocalNotificationForCallEventTests.swift in Sources */,
				F9B171FA1C0F320200E6EEC6 /* ClientManagementTests.m in Sources */,
				545F601C1D6C336D00C2C55B /* AddressBookSearchTests.swift in Sources */,
				5476E3BD19A77C6900E68BAD /* PushChannelTests.m in Sources */,
				5474C80C1921309400185A3A /* MessagingTestTests.m in Sources */,
				F99298591BE110490058D42F /* ZMClientRegistrationStatusTests.m in Sources */,
				165D3A431E1E94890052E654 /* CallingInitalisationNotificationTests.swift in Sources */,
				540A0BA51954859E00FB7D61 /* ZMSyncStrategyTests.m in Sources */,
				F9E4779F1D216467003A99AC /* ZMLocalNotificationSetTests.swift in Sources */,
				F9B71F4C1CB2B841001DB03F /* NSManagedObjectContext+TestHelpers.m in Sources */,
				F991CE151CB55512004D8465 /* ZMConversation+Testing.m in Sources */,
				545434A919AB6ADA003892D9 /* ZMConversationTranscoderTests.m in Sources */,
				5454A69D1AEFA01D0022AFA4 /* EmailRegistrationTests.m in Sources */,
				54D785011A37256C00F47798 /* ZMEncodedNSUUIDWithTimestampTests.m in Sources */,
				54C2F6991A6FA988003D09D9 /* ZMLocalNotificationForEventTest.m in Sources */,
				F9ABDF441CECC6C0008461B2 /* ZMAccountStatusTests.swift in Sources */,
				F9D32EA91C6D071F0049136A /* CallingTests+PushNotifications.m in Sources */,
				5447E4681AECDE6500411FCD /* ZMUserSessionTestsBase.m in Sources */,
				54B9D9791AF9202A00F6DDF1 /* ZMUnauthenticatedStateTests.m in Sources */,
				16D3FD021E3A5C0D0052A535 /* ZMConversationVoiceChannelRouterTests.swift in Sources */,
				5492C6C519ACCCA8008F41E2 /* ConnectionTests.m in Sources */,
				3E1858BC1951D6DA005FE78F /* MemoryLeaksObserver.m in Sources */,
				542DA04719B71C86008BDB92 /* ZMSlowSyncPhaseOneStateTests.m in Sources */,
				3EDDBBA21A5ACEF400A87E06 /* ZMUnauthenticatedBackgroundStateTests.m in Sources */,
				5422E9701BD5A5D0005A7C77 /* OTRTests.swift in Sources */,
				872C99601DB6722C006A3BDE /* ZMCallKitDelegateTests+Mocking.m in Sources */,
				F93667061D79724200E15420 /* ZMLocalNotificationForEventTests+Reactions.swift in Sources */,
				3E3C00DB1A235F6000D02D21 /* ZMTypingUsersTimeoutTests.m in Sources */,
				54C2F69F1A6FA988003D09D9 /* ZMSpellOutSmallNumbersFormatterTests.m in Sources */,
				543BC33B1DF59A7C00C5C353 /* TopConversationsRequestStrategyTests.swift in Sources */,
				541DD5BB19EBBC0600C02EC2 /* ZMUserIDsForSearchDirectoryTableTests.m in Sources */,
				87D4625D1C3D526D00433469 /* DeleteAccountRequestStrategyTests.swift in Sources */,
				3E3C00D21A2358CF00D02D21 /* ZMTypingTests.m in Sources */,
				540B0DF719D1B81300E1573D /* ZMLastUpdateEventIDTranscoderTests.m in Sources */,
				BFB524CE1C7722EC006BCE23 /* BackgroundAPNSPingBackStatusTests.swift in Sources */,
				54EFF35F1D6D9B3D005DED56 /* InvitationTests.swift in Sources */,
				3EC499971A9246DE003F9E32 /* ZMBackgroundFetchStateTests.m in Sources */,
				F991C0AC1CB53A80004D8465 /* ZMCallTimerTests.swift in Sources */,
				5430FF151CE4A359004ECFFE /* FileTransferTests.m in Sources */,
				545434AE19AB6ADA003892D9 /* ZMUserTranscoderTests.m in Sources */,
				BF2A9D581D6B5BDB00FA7DBC /* StoreUpdateEventTests.swift in Sources */,
				54B7181D1940A86000B798FA /* ZMSlowSyncPhaseTwoStateTests.m in Sources */,
				0920C4DA1B305FF500C55728 /* UserSessionGiphyRequestStateTests.swift in Sources */,
				541918ED195AD9D100A5023D /* SendAndReceiveMessagesTests.m in Sources */,
				3EA1EC6D19BDE4C800AA1384 /* ZMPushTokenTests.m in Sources */,
				54773ABD1DF093AC00B484AF /* ZMSearchDirectoryAddressBookTests.swift in Sources */,
				54DE9BEF1DE760A900EFFB9C /* RandomHandleGeneratorTests.swift in Sources */,
				F9C598AD1A0947B300B1F760 /* ZMBlacklistDownloaderTest.m in Sources */,
				BFE53F551D5A2F7000398378 /* DeleteMessagesTests.swift in Sources */,
				5490F8ED1AEFD2B3004696F4 /* ZMUserSessionAuthenticationTests.m in Sources */,
				093694451BA9633300F36B3A /* UserClientRequestFactoryTests.swift in Sources */,
				54BDC61419C32A5200B22C03 /* ZMDownloadLastUpdateEventIDStateTests.m in Sources */,
				5454A6A11AEFA0A70022AFA4 /* PhoneRegistrationTests.m in Sources */,
				545643D61C62C1A800A2129C /* ConversationTestsBase.m in Sources */,
				3E26BED51A4037370071B4C9 /* IsTypingTests.m in Sources */,
				54E4DD0F1DE4A9C500FEF192 /* UserHandleTests.swift in Sources */,
				F9DAC54F1C2035660001F11E /* ConversationStatusStrategyTests.swift in Sources */,
				54F7217E19A62225009A8AF5 /* ZMUpdateEventsBufferTests.m in Sources */,
				541DD5B819EBBC0600C02EC2 /* ZMSearchDirectoryTests.m in Sources */,
				5474C80A1921309400185A3A /* MessagingTest.m in Sources */,
				872C99531DB525A1006A3BDE /* ZMCallKitDelegateTests.swift in Sources */,
				BF889DC71D0ADE150031F3E6 /* ClusterizerTests.swift in Sources */,
				160195611E30C9CF00ACBFAC /* ZMLocalNotificationDispatcherCallingTests.swift in Sources */,
				A9FD58B419B4B69900DB7A50 /* ZMCallStateTranscoderTests.m in Sources */,
				F9B8305F1DEC86E700FF6FE7 /* UserImageStrategyTests.swift in Sources */,
				09B730961B3045E400A5CCC9 /* ProxiedRequestStatusTests.swift in Sources */,
				544913B41B0247700044DE36 /* ZMCredentialsTests.m in Sources */,
				F9B171F81C0F00E700E6EEC6 /* ClientUpdateStatusTests.swift in Sources */,
				3ED972FB1A0A65D800BAFC61 /* ZMBlacklistVerificatorTest.m in Sources */,
				54F428CE19A5154700036D6D /* ZMSyncStateMachineTests.m in Sources */,
				5463C897193F3C74006799DE /* ZMTimingTests.m in Sources */,
				54A3ACC31A261603008AF8DF /* BackgroundTests.m in Sources */,
				F9CA51BE1B3460B2003AA83A /* ZMStoredLocalNotificationTests.m in Sources */,
				BF889DC61D0ADE110031F3E6 /* AnalyticsTests.swift in Sources */,
				54877C9619922C0B0097FB58 /* UserProfileTests.m in Sources */,
				54DFB8F01B30649000F1C736 /* GiphyTests.m in Sources */,
<<<<<<< HEAD
				164B8C211E254AD00060AB26 /* WireCallCenterV3Mock.swift in Sources */,
				09C77C501BA313CB00E2163F /* OtrBaseTest.swift in Sources */,
=======
>>>>>>> d3ee763a
				54C2F69B1A6FA988003D09D9 /* ZMLocalNotificationForExpiredMessageTest.m in Sources */,
				54F7217219A5E7E1009A8AF5 /* ZMUpdateEventsCatchUpPhaseTwoStateTests.m in Sources */,
				54B7181719409A4600B798FA /* ZMEventProcessingStateTests.m in Sources */,
				F95ECF511B94BD05009F91BA /* ZMHotFixTests.m in Sources */,
				54C2F6971A6FA988003D09D9 /* ZMLocalNotificationDispatcherTest.m in Sources */,
				F95557021A1CAECD0035F0C8 /* ZMSearchRequestCodecTests.m in Sources */,
				F9410F681DE4BE42007451FF /* PushTokenStrategyTests.swift in Sources */,
				85D85EAFA1CB6E457D14E3B7 /* MockEntity2.m in Sources */,
				09914E531BD6613D00C10BF8 /* ZMDecodedAPSMessageTest.m in Sources */,
				F9F9F5621D75D62100AE6499 /* RequestStrategyTestBase.swift in Sources */,
				16D3FCDD1E323D180052A535 /* WireCallCenterV2Tests.swift in Sources */,
				A9A3CA10198A9967007F7BDB /* SearchTests.m in Sources */,
				F964700C1D5C720D00A81A92 /* ConversationTests+MessageEditing.m in Sources */,
				F95373F41C7C70D000BE6427 /* ZMLocalNotificationForEventTest+CallEvents.m in Sources */,
				85D8522CF8DE246DDD5BD12C /* MockEntity.m in Sources */,
				165D3A421E1E94490052E654 /* VoiceChannelRouterTests.swift in Sources */,
				3E288A6C19C859210031CFCE /* NotificationObservers.m in Sources */,
				54C11BAD19D1EB7500576A96 /* ZMLoginTranscoderTests.m in Sources */,
				16D3FCDF1E365ABC0052A535 /* CallStateObserverTests.swift in Sources */,
				85D85EEDD5DD19FB747ED4A5 /* MockModelObjectContextFactory.m in Sources */,
				545434A219AB6975003892D9 /* ZMRegistrationTranscoderTests.m in Sources */,
				85D85B0D7E5F7D9A55B5E07B /* IntegrationTestBase.m in Sources */,
				545FC3341A5B003A005EEA26 /* ObjectTranscoderTests.m in Sources */,
			);
			runOnlyForDeploymentPostprocessing = 0;
		};
		5498158E1A43232400A7CE2E /* Sources */ = {
			isa = PBXSourcesBuildPhase;
			buildActionMask = 2147483647;
			files = (
				F98EDCD81D82B913001E65CB /* ZMLocalNotificationForMessage.swift in Sources */,
				3EC499941A92463D003F9E32 /* ZMBackgroundFetchState.m in Sources */,
				166A8BF91E02C7D500F5EEEA /* ZMHotFix+PendingChanges.swift in Sources */,
				092083401BA95EE100F82B29 /* UserClientRequestFactory.swift in Sources */,
				F936DB2B1C11DF40005E93AE /* ZMClientUpdateNotification.m in Sources */,
				F9FD167C1BDFCDAD00725F5C /* ZMClientRegistrationStatus.m in Sources */,
				BF2A9D611D6C70EA00FA7DBC /* ZMEventModel.xcdatamodeld in Sources */,
				549815DC1A432BC700A7CE2E /* NSError+ZMUserSession.m in Sources */,
				546E73F41ADFDDFE00AFF9BE /* ZMUserSessionRegistrationNotification.m in Sources */,
				87508EA01D08264000162483 /* ZMSound.swift in Sources */,
				16063CEF1BD120180097F62C /* ZMSearchRequest.m in Sources */,
				544A08D51AED8A0500F65877 /* ZMAuthenticationStatus.m in Sources */,
				F95706541DE5D1CC0087442C /* SearchUserImageStrategy.swift in Sources */,
				BF2A9D5D1D6B63DB00FA7DBC /* StoreUpdateEvent.swift in Sources */,
				09C77C531BA6C77000E2163F /* UserClientRequestStrategy.swift in Sources */,
				549816431A432BC800A7CE2E /* ZMBackgroundState.m in Sources */,
				3EDDBBA41A5ACF0400A87E06 /* ZMUnauthenticatedBackgroundState.m in Sources */,
				165D3A251E1D43870052E654 /* VoiceChannelV2.m in Sources */,
				549815CD1A432BC700A7CE2E /* ZMBlacklistDownloader.m in Sources */,
				F96C8E7A1D7DCCE8004B6D87 /* ZMLocalNotificationDispatcher+Messages.swift in Sources */,
				549815CE1A432BC700A7CE2E /* ZMBlacklistVerificator.m in Sources */,
				166A8C001E0941DB00F5EEEA /* WireCallCenterV2.swift in Sources */,
				549816271A432BC800A7CE2E /* ZMCallStateTranscoder.m in Sources */,
				F98EDCF51D82B924001E65CB /* ZMSpellOutSmallNumbersFormatter.m in Sources */,
				1618B40F1DE5F0A6003F015C /* VoiceChannelV2+CallActionsInternal.swift in Sources */,
				54B2A08C1DAE71F100BB40B1 /* Clusterizer+VOIP.swift in Sources */,
				54A0A6311BCE9864001A3A4C /* ZMHotFix.m in Sources */,
				F9410F651DE49C13007451FF /* PushTokenStrategy.swift in Sources */,
				54A2C9F31DAFBA3300FFD2A0 /* NSManagedObjectContext+EventDecoder.swift in Sources */,
				54A0A6321BCE9867001A3A4C /* ZMHotFixDirectory.m in Sources */,
				54F0A0951B3018D7003386BC /* ProxiedRequestsStatus.swift in Sources */,
				549815D71A432BC700A7CE2E /* ZMCommonContactsSearch.m in Sources */,
				549F61BD1E27F58A005E402F /* SelfContactCardUploadStrategy.swift in Sources */,
				16DCAD691B0F9447008C1DD9 /* NSURL+LaunchOptions.m in Sources */,
				F9F631421DE3524100416938 /* TypingStrategy.swift in Sources */,
				F98EDCEB1D82B924001E65CB /* NotificationSounds.swift in Sources */,
				16D3FCE51E37A8050052A535 /* NSManagedObjectContext+ServerTimeDelta.swift in Sources */,
				54D175211ADE8B18001AA338 /* ZMUserSession+Registration.m in Sources */,
				549816291A432BC800A7CE2E /* ZMConnectionTranscoder.m in Sources */,
				165911531DEF38EC007FA847 /* CallStateObserver.swift in Sources */,
				F9B71F401CB28449001DB03F /* ZMNotifications+UserSession.m in Sources */,
				5498162B1A432BC800A7CE2E /* ZMConversationTranscoder.m in Sources */,
				F98EDCED1D82B924001E65CB /* UILocalNotification+StringProcessing.m in Sources */,
				F93A75F21C1F219800252586 /* ConversationStatusStrategy.swift in Sources */,
				544F8FF31DDCD34600D1AB04 /* UserProfileUpdateNotifications.swift in Sources */,
				F98EDCD41D82B913001E65CB /* ZMLocalNotificationForConnectionEvent.swift in Sources */,
				165D3A231E1D43870052E654 /* VoiceChannelRouter.swift in Sources */,
				54A170651B300696001B41A5 /* ProxiedRequestStrategy.swift in Sources */,
				1659114D1DEF1DA3007FA847 /* ZMLocalNotificationForCallState.swift in Sources */,
				5478A1411DEC4048006F7268 /* UserProfile.swift in Sources */,
				F98EDCD71D82B913001E65CB /* ZMLocalNotificationContentType.swift in Sources */,
				87DC8A101C57979B00B7B4F2 /* ZMOnDemandFlowManager.m in Sources */,
				16F5F16C1E4092C00062F0AE /* NSManagedObjectContext+CTCallCenter.swift in Sources */,
				549816421A432BC800A7CE2E /* ZMDownloadLastUpdateEventIDState.m in Sources */,
				BF00441B1C737CE9007A6EA4 /* BackgroundAPNSPingBackStatus.swift in Sources */,
				54B2A08D1DAE71F100BB40B1 /* Clusterizer.swift in Sources */,
				09531F181AE960E300B8556A /* ZMLoginCodeRequestTranscoder.m in Sources */,
				F98DD6D51ABB2F7C001D58CF /* ZMUserSession+UserNotificationCategories.m in Sources */,
				09BCDB8F1BCE7F000020DCC7 /* ZMAPSMessageDecoder.m in Sources */,
				5498163B1A432BC800A7CE2E /* ZMEventProcessingState.m in Sources */,
				549816601A432BC800A7CE2E /* ZMFlowSync.m in Sources */,
				546392721D79D5210094EC66 /* Application.swift in Sources */,
				546E73EE1ADFD9F200AFF9BE /* ZMUserSessionAuthenticationNotification.m in Sources */,
				09CC4ADF1B7D076700201C63 /* ZMEnvironmentsSetup.m in Sources */,
				5498162E1A432BC800A7CE2E /* ZMLastUpdateEventIDTranscoder.m in Sources */,
				549815BE1A432BC700A7CE2E /* ZMLocalNotificationDispatcher.m in Sources */,
				F9CA51B91B345F39003AA83A /* ZMStoredLocalNotification.m in Sources */,
				F9B171F61C0EF21100E6EEC6 /* ClientUpdateStatus.swift in Sources */,
				54D175271ADE9EC9001AA338 /* ZMUserSession+Authentication.m in Sources */,
				549816351A432BC800A7CE2E /* ZMLoginTranscoder.m in Sources */,
				874F142D1C16FD9700C15118 /* Device.swift in Sources */,
				CEF2DE7F1DB778F300451642 /* RequestLoopAnalyticsTracker.swift in Sources */,
				549AEA3D1D6365C1003C0BEC /* ZMUserSession+AddressBook.swift in Sources */,
				F9B71F491CB297ED001DB03F /* ZMUser+UserSession.m in Sources */,
				547E5B5A1DDB67390038D936 /* UserProfileUpdateRequestStrategy.swift in Sources */,
				165D3A211E1D43870052E654 /* VoiceChannelV3.swift in Sources */,
				F9B8305D1DEC6A2500FF6FE7 /* UserImageStrategy.swift in Sources */,
				5498162D1A432BC800A7CE2E /* ZMMissingUpdateEventsTranscoder.m in Sources */,
				549816461A432BC800A7CE2E /* ZMOperationLoop+Background.m in Sources */,
				549816451A432BC800A7CE2E /* ZMOperationLoop.m in Sources */,
				549816441A432BC800A7CE2E /* ZMPreBackgroundState.m in Sources */,
				549AEA3B1D6340BC003C0BEC /* AddressBookUploadRequestStrategy.swift in Sources */,
				BF7ED2E21DF6BD16003A4397 /* Analytics+HandleSuggestions.swift in Sources */,
				166A8BF31E015F3B00F5EEEA /* WireCallCenterV3Factory.swift in Sources */,
				5498161E1A432BC800A7CE2E /* ZMPushToken.m in Sources */,
				5467F1C41E0AE2EF008C1745 /* KeyValueStore.swift in Sources */,
				F959F3131C5B6B9E00820A21 /* ZMBackgroundTaskState.m in Sources */,
				0932EA481AE5514100D1BFD1 /* ZMPhoneNumberVerificationTranscoder.m in Sources */,
				5467F1C61E0AE421008C1745 /* KeyValueStore+AccessToken.swift in Sources */,
				F98EDCF21D82B924001E65CB /* ZMLocalNotificationLocalization.m in Sources */,
				5498162F1A432BC800A7CE2E /* ZMRegistrationTranscoder.m in Sources */,
				547E5B581DDB4B800038D936 /* UserProfileUpdateStatus.swift in Sources */,
				09B7308D1B301F0200A5CCC9 /* ZMUserSession+Proxy.m in Sources */,
				09E393BE1BAB0C2A00F3EA1B /* ZMUserSession+OTR.m in Sources */,
				879861C81DA7E11E00152584 /* VoiceChannelV2+VideoCalling.m in Sources */,
				5435C5551E13D9A0002D9766 /* NSManagedObjectContext+KeyValueStore.swift in Sources */,
				BF2A9D511D6B536E00FA7DBC /* EventDecoder.swift in Sources */,
				5490F9031AF021EB004696F4 /* ZMUserProfileUpdateStatus.m in Sources */,
				549815D11A432BC700A7CE2E /* ZMSearch.m in Sources */,
				549815D31A432BC700A7CE2E /* ZMSearchDirectory.m in Sources */,
				F97678FA1D76D11400CC075D /* BackgroundAPNSConfirmationStatus.swift in Sources */,
				549815D01A432BC700A7CE2E /* ZMSearchRequestCodec.m in Sources */,
				1659114F1DEF1F6E007FA847 /* ZMLocalNotificationDispatcher+Calling.swift in Sources */,
				549815CF1A432BC700A7CE2E /* ZMSearchResult.m in Sources */,
				16DABFAE1DCF98D3001973E3 /* CallingRequestStrategy.swift in Sources */,
				54B2A08E1DAE71F100BB40B1 /* NSManagedObjectContext+Analytics.swift in Sources */,
				54DE9BEB1DE74FFB00EFFB9C /* RandomHandleGenerator.swift in Sources */,
				549815D41A432BC700A7CE2E /* ZMSearchUser+UserSession.m in Sources */,
				165911571DF18B37007FA847 /* ZMCallKitDelegate+WireCallCenter.swift in Sources */,
				549816301A432BC800A7CE2E /* ZMSelfTranscoder.m in Sources */,
				F9771ACC1B664D1A00BB04EC /* ZMGSMCallHandler.m in Sources */,
				54D933211AE1653000C0B91C /* ZMCredentials.m in Sources */,
				543236431AF90735003A54CE /* ZMUnauthenticatedState.m in Sources */,
				F98EDCD51D82B913001E65CB /* ZMLocalNotificationForEvent.swift in Sources */,
				F991C0A91CB5391C004D8465 /* ZMCallTimer.swift in Sources */,
				549816251A432BC800A7CE2E /* ZMSimpleListRequestPaginator.m in Sources */,
				F9771AD71B6661B400BB04EC /* ZMCallStateLogger.m in Sources */,
				8798607B1C3D48A400218A3E /* DeleteAccountRequestStrategy.swift in Sources */,
<<<<<<< HEAD
				165D3A281E1D43870052E654 /* CallingInitialisationNotification.swift in Sources */,
=======
				54973A361DD48CAB007F8702 /* NSManagedObject+EncryptionContext.swift in Sources */,
>>>>>>> d3ee763a
				BF838F061C6A4885001C5BF7 /* ZMCookie.m in Sources */,
				F9ABDF411CECBD8A008461B2 /* ZMAccountStatus.swift in Sources */,
				165D3A3D1E1D60520052E654 /* ZMConversation+VoiceChannel.swift in Sources */,
				5498163D1A432BC800A7CE2E /* ZMSlowSyncPhaseOneState.m in Sources */,
				54B2A08A1DAE71F100BB40B1 /* AnalyticsType.swift in Sources */,
				54EFF35D1D6D6CE9005DED56 /* ZMSearchResult+AddressBook.swift in Sources */,
				5498163E1A432BC800A7CE2E /* ZMSlowSyncPhaseTwoState.m in Sources */,
				165D3A221E1D43870052E654 /* VoiceChannel.swift in Sources */,
				F98EDCD61D82B913001E65CB /* ZMLocalNotificationForReactions.swift in Sources */,
				54991D581DEDCF2B007E282F /* AddressBook.swift in Sources */,
				166A8C021E0D634700F5EEEA /* WireCallCenter.swift in Sources */,
				3EDBFD781A65200F0095E2DD /* ZMPushRegistrant.swift in Sources */,
				F98EDCEF1D82B924001E65CB /* UILocalNotification+UserInfo.m in Sources */,
				F98EDCF01D82B924001E65CB /* ZMLocalNotificationLocalization+Components.swift in Sources */,
				F9245BED1CBF95A8009D1E85 /* ZMHotFixDirectory+Swift.swift in Sources */,
				54991D5A1DEDD07E007E282F /* AddressBookIOS9.swift in Sources */,
				549816391A432BC800A7CE2E /* ZMSyncState.m in Sources */,
				165D3A151E1D3EF30052E654 /* WireCallCenterV3.swift in Sources */,
				54034F381BB1A6D900F4ED62 /* ZMUserSession+Logs.swift in Sources */,
				5498163F1A432BC800A7CE2E /* ZMSyncStateMachine.m in Sources */,
				543BC3381DF57C8E00C5C353 /* TopConversationsRequestStrategy.swift in Sources */,
				54B2A0891DAE71F100BB40B1 /* AddressBookTracker.swift in Sources */,
				549816471A432BC800A7CE2E /* ZMSyncStrategy.m in Sources */,
				549816591A432BC800A7CE2E /* ZMTestNotifications.m in Sources */,
				F98EDCD31D82B913001E65CB /* ZMLocalNotificationForCallEvent.swift in Sources */,
				54B2A08B1DAE71F100BB40B1 /* APNSPerformanceTracker.swift in Sources */,
				5498161B1A432BC800A7CE2E /* ZMTyping.m in Sources */,
				54BFDF681BDA6F9A0034A3DB /* HistorySynchronizationStatus.swift in Sources */,
				5498161D1A432BC800A7CE2E /* ZMTypingUsers.m in Sources */,
				F98EDCF31D82B924001E65CB /* ZMLocalNotificationSet.swift in Sources */,
				5498161C1A432BC800A7CE2E /* ZMTypingUsersTimeout.m in Sources */,
				5498165A1A432BC800A7CE2E /* ZMUpdateEventsBuffer.m in Sources */,
				F991C0AE1CB548A3004D8465 /* VoiceChannelV2+CallTimer.swift in Sources */,
				549816401A432BC800A7CE2E /* ZMUpdateEventsCatchUpPhaseOneState.m in Sources */,
				549816411A432BC800A7CE2E /* ZMUpdateEventsCatchUpPhaseTwoState.m in Sources */,
				8795A3D71B2EDE030047A067 /* ZMAVSBridge.m in Sources */,
				871667FA1BB2AE9C009C6EEA /* APSSignalingKeysStore.swift in Sources */,
				54A343471D6B589A004B65EA /* AddressBookSearch.swift in Sources */,
				549815D81A432BC700A7CE2E /* ZMUserIDsForSearchDirectoryTable.m in Sources */,
				544D1C281DF95224003B2FC8 /* AddressBookIOS8.swift in Sources */,
				F98EDCD91D82B913001E65CB /* ZMLocalNotificationForSystemMessage.swift in Sources */,
				F98EDCEA1D82B924001E65CB /* SessionTracker.swift in Sources */,
				549815DA1A432BC700A7CE2E /* ZMUserSession+Background.m in Sources */,
				3E887BA51ABC51880022797E /* ZMPushKitLogging.m in Sources */,
				549815D91A432BC700A7CE2E /* ZMUserSession.m in Sources */,
				549816321A432BC800A7CE2E /* ZMUserTranscoder.m in Sources */,
				549816611A432BC800A7CE2E /* VoiceChannelV2+CallFlow.m in Sources */,
				87ADCE3C1DA6539F00CC06DC /* ZMCallKitDelegate.m in Sources */,
				54257C081DF1C94200107FE7 /* TopConversationsDirectory.swift in Sources */,
				F98EDCDC1D82B913001E65CB /* ZMLocalNotification.m in Sources */,
			);
			runOnlyForDeploymentPostprocessing = 0;
		};
/* End PBXSourcesBuildPhase section */

/* Begin PBXTargetDependency section */
		3E1860D1191A649D000FE027 /* PBXTargetDependency */ = {
			isa = PBXTargetDependency;
			target = 3E186087191A56F6000FE027 /* zmessaging Test Host */;
			targetProxy = 3E1860D0191A649D000FE027 /* PBXContainerItemProxy */;
		};
		54F4DC581A4438AC00FDB6EA /* PBXTargetDependency */ = {
			isa = PBXTargetDependency;
			target = 549815921A43232400A7CE2E /* zmessaging-ios */;
			targetProxy = 54F4DC571A4438AC00FDB6EA /* PBXContainerItemProxy */;
		};
		A9FF8089195B17B3002CD44B /* PBXTargetDependency */ = {
			isa = PBXTargetDependency;
			target = 3E186087191A56F6000FE027 /* zmessaging Test Host */;
			targetProxy = A9FF8088195B17B3002CD44B /* PBXContainerItemProxy */;
		};
/* End PBXTargetDependency section */

/* Begin PBXVariantGroup section */
		3E27131A1A8A68BF008EE50F /* Push.strings */ = {
			isa = PBXVariantGroup;
			children = (
				F91CA6AC1BECBD3F000EE5C2 /* Base */,
				F91CA6AE1BECBD51000EE5C2 /* de */,
				B40DC79C1D01A61600CEF65C /* pt-BR */,
				B4D37F921D7EEA3F00D0C1BC /* es */,
				B4D37F941D7EEA5100D0C1BC /* uk */,
				B4D37F961D7EEA5B00D0C1BC /* ru */,
				B40964971DAD3D110098667A /* ja */,
				B40964991DAD3D170098667A /* it */,
				B409649B1DAD3D1E0098667A /* nl */,
				B409649D1DAD3D260098667A /* tr */,
				B40CD09F1DB7997E0008DA45 /* fr */,
				B40CD0A11DB799850008DA45 /* da */,
				B422BB981DCCC3F60076EAD5 /* ar */,
				B49AFC271DCCCB3D006B753B /* zh-Hans */,
				B4A124851DDCB58900FD9D66 /* sl */,
				B432ADBF1E02DE9500147768 /* et */,
				B42783671E363D3A00747363 /* fi */,
			);
			name = Push.strings;
			sourceTree = "<group>";
		};
		3E27131C1A8A68BF008EE50F /* Push.stringsdict */ = {
			isa = PBXVariantGroup;
			children = (
				F91CA6AD1BECBD46000EE5C2 /* Base */,
				F91CA6AF1BECBD51000EE5C2 /* de */,
				B40DC79D1D01A61600CEF65C /* pt-BR */,
				B4D37F931D7EEA3F00D0C1BC /* es */,
				B4D37F951D7EEA5100D0C1BC /* uk */,
				B4D37F971D7EEA5B00D0C1BC /* ru */,
				B40964981DAD3D110098667A /* ja */,
				B409649A1DAD3D170098667A /* it */,
				B409649C1DAD3D1E0098667A /* nl */,
				B409649E1DAD3D260098667A /* tr */,
				B40CD0A01DB7997E0008DA45 /* fr */,
				B40CD0A21DB799850008DA45 /* da */,
				B422BB991DCCC3F60076EAD5 /* ar */,
				B49AFC281DCCCB3D006B753B /* zh-Hans */,
				B4A124861DDCB58A00FD9D66 /* sl */,
				B432ADC01E02DE9500147768 /* et */,
				B42783681E363D3A00747363 /* fi */,
			);
			name = Push.stringsdict;
			sourceTree = "<group>";
		};
		5423B998191A4A1B0044347D /* InfoPlist.strings */ = {
			isa = PBXVariantGroup;
			children = (
				5423B999191A4A1B0044347D /* en */,
			);
			name = InfoPlist.strings;
			sourceTree = "<group>";
		};
/* End PBXVariantGroup section */

/* Begin XCBuildConfiguration section */
		3E1860AE191A56F7000FE027 /* Debug */ = {
			isa = XCBuildConfiguration;
			baseConfigurationReference = 0994E1DD1B835C4900A51721 /* ios-test-host.xcconfig */;
			buildSettings = {
				ALWAYS_EMBED_SWIFT_STANDARD_LIBRARIES = YES;
				ASSETCATALOG_COMPILER_APPICON_NAME = AppIcon;
				ASSETCATALOG_COMPILER_LAUNCHIMAGE_NAME = LaunchImage;
				CODE_SIGN_ENTITLEMENTS = "zmessaging Test Host.entitlements";
				CODE_SIGN_IDENTITY = "iPhone Developer";
				"CODE_SIGN_IDENTITY[sdk=iphoneos*]" = "iPhone Developer";
				DEVELOPMENT_TEAM = "";
				ENABLE_BITCODE = NO;
				FRAMEWORK_SEARCH_PATHS = (
					"$(inherited)",
					"$(PROJECT_DIR)",
					"$(PROJECT_DIR)/Carthage/Build/iOS",
				);
				GCC_PRECOMPILE_PREFIX_HEADER = YES;
				GCC_PREFIX_HEADER = "Tests/iOS Test Host/Test-Host-Prefix.pch";
				HEADER_SEARCH_PATHS = "$(SDKROOT)/usr/include/libxml2";
				INFOPLIST_FILE = "Tests/iOS Test Host/Test-Host-Info.plist";
				LD_RUNPATH_SEARCH_PATHS = "$(inherited) @executable_path/Frameworks";
				MOMC_NO_INVERSE_RELATIONSHIP_WARNINGS = YES;
				PRODUCT_BUNDLE_IDENTIFIER = "com.wire.${PRODUCT_NAME:rfc1034identifier}";
				PRODUCT_NAME = "$(TARGET_NAME)";
				PROVISIONING_PROFILE = "";
				PROVISIONING_PROFILE_SPECIFIER = "";
				SWIFT_VERSION = 3.0;
				TARGETED_DEVICE_FAMILY = "1,2";
				WRAPPER_EXTENSION = app;
			};
			name = Debug;
		};
		3E1860AF191A56F7000FE027 /* Release */ = {
			isa = XCBuildConfiguration;
			baseConfigurationReference = 0994E1DD1B835C4900A51721 /* ios-test-host.xcconfig */;
			buildSettings = {
				ALWAYS_EMBED_SWIFT_STANDARD_LIBRARIES = YES;
				ASSETCATALOG_COMPILER_APPICON_NAME = AppIcon;
				ASSETCATALOG_COMPILER_LAUNCHIMAGE_NAME = LaunchImage;
				CODE_SIGN_ENTITLEMENTS = "zmessaging Test Host.entitlements";
				CODE_SIGN_IDENTITY = "iPhone Developer";
				"CODE_SIGN_IDENTITY[sdk=iphoneos*]" = "iPhone Developer";
				DEVELOPMENT_TEAM = "";
				ENABLE_BITCODE = NO;
				FRAMEWORK_SEARCH_PATHS = (
					"$(inherited)",
					"$(PROJECT_DIR)",
					"$(PROJECT_DIR)/Carthage/Build/iOS",
				);
				GCC_PRECOMPILE_PREFIX_HEADER = YES;
				GCC_PREFIX_HEADER = "Tests/iOS Test Host/Test-Host-Prefix.pch";
				HEADER_SEARCH_PATHS = "$(SDKROOT)/usr/include/libxml2";
				INFOPLIST_FILE = "Tests/iOS Test Host/Test-Host-Info.plist";
				LD_RUNPATH_SEARCH_PATHS = "$(inherited) @executable_path/Frameworks";
				MOMC_NO_INVERSE_RELATIONSHIP_WARNINGS = YES;
				PRODUCT_BUNDLE_IDENTIFIER = "com.wire.${PRODUCT_NAME:rfc1034identifier}";
				PRODUCT_NAME = "$(TARGET_NAME)";
				PROVISIONING_PROFILE = "";
				SWIFT_VERSION = 3.0;
				TARGETED_DEVICE_FAMILY = "1,2";
				VALIDATE_PRODUCT = YES;
				WRAPPER_EXTENSION = app;
			};
			name = Release;
		};
		3E1860D3191A649D000FE027 /* Debug */ = {
			isa = XCBuildConfiguration;
			baseConfigurationReference = 094CDBEB1B84CFC8004AD7BF /* zmessaging-ios-test-target.xcconfig */;
			buildSettings = {
				ALWAYS_EMBED_SWIFT_STANDARD_LIBRARIES = YES;
				BUNDLE_LOADER = "$(BUILT_PRODUCTS_DIR)/zmessaging Test Host.app/zmessaging Test Host";
				CODE_SIGN_IDENTITY = "iPhone Developer";
				"CODE_SIGN_IDENTITY[sdk=iphoneos*]" = "iPhone Developer";
				DEVELOPMENT_TEAM = "";
				FRAMEWORK_SEARCH_PATHS = (
					"$(inherited)",
					"$(PROJECT_DIR)/Carthage/Build/iOS",
				);
				GCC_PRECOMPILE_PREFIX_HEADER = YES;
				GCC_WARN_ABOUT_MISSING_NEWLINE = NO;
				HEADER_SEARCH_PATHS = (
					"$(inherited)",
					"$(CRYPTO_INCLUDE)",
					"$(SDKROOT)/usr/include/libxml2",
				);
				INFOPLIST_FILE = "$(SRCROOT)/Tests/Resources/Tests-ios-Info.plist";
				MOMC_NO_INVERSE_RELATIONSHIP_WARNINGS = YES;
				OTHER_LDFLAGS = (
					"$(inherited)",
					"-framework",
					XCTest,
				);
				PRODUCT_BUNDLE_IDENTIFIER = "com.wire.zmessaging-Test-Host";
				PRODUCT_NAME = "$(TARGET_NAME)";
				PROVISIONING_PROFILE = "";
				SWIFT_OBJC_BRIDGING_HEADER = "$(SRCROOT)/Tests/Source/Test-Bridging-Header.h";
				SWIFT_VERSION = 3.0;
				TEST_HOST = "$(BUNDLE_LOADER)";
				WRAPPER_EXTENSION = xctest;
			};
			name = Debug;
		};
		3E1860D4191A649D000FE027 /* Release */ = {
			isa = XCBuildConfiguration;
			baseConfigurationReference = 094CDBEB1B84CFC8004AD7BF /* zmessaging-ios-test-target.xcconfig */;
			buildSettings = {
				ALWAYS_EMBED_SWIFT_STANDARD_LIBRARIES = YES;
				BUNDLE_LOADER = "$(BUILT_PRODUCTS_DIR)/zmessaging Test Host.app/zmessaging Test Host";
				CODE_SIGN_IDENTITY = "iPhone Developer";
				"CODE_SIGN_IDENTITY[sdk=iphoneos*]" = "iPhone Developer";
				DEVELOPMENT_TEAM = "";
				FRAMEWORK_SEARCH_PATHS = (
					"$(inherited)",
					"$(PROJECT_DIR)/Carthage/Build/iOS",
				);
				GCC_PRECOMPILE_PREFIX_HEADER = YES;
				GCC_WARN_ABOUT_MISSING_NEWLINE = NO;
				HEADER_SEARCH_PATHS = (
					"$(inherited)",
					"$(CRYPTO_INCLUDE)",
					"$(SDKROOT)/usr/include/libxml2",
				);
				INFOPLIST_FILE = "$(SRCROOT)/Tests/Resources/Tests-ios-Info.plist";
				MOMC_NO_INVERSE_RELATIONSHIP_WARNINGS = YES;
				OTHER_LDFLAGS = (
					"$(inherited)",
					"-framework",
					XCTest,
				);
				PRODUCT_BUNDLE_IDENTIFIER = "com.wire.zmessaging-Test-Host";
				PRODUCT_NAME = "$(TARGET_NAME)";
				PROVISIONING_PROFILE = "";
				SWIFT_OBJC_BRIDGING_HEADER = "$(SRCROOT)/Tests/Source/Test-Bridging-Header.h";
				SWIFT_VERSION = 3.0;
				TEST_HOST = "$(BUNDLE_LOADER)";
				WRAPPER_EXTENSION = xctest;
			};
			name = Release;
		};
		540029DA1918CA8500578793 /* Debug */ = {
			isa = XCBuildConfiguration;
			baseConfigurationReference = 0994E1E31B835C4900A51721 /* project-debug.xcconfig */;
			buildSettings = {
				CLANG_ANALYZER_LOCALIZABILITY_NONLOCALIZED = YES;
				CLANG_WARN_INFINITE_RECURSION = YES;
				CLANG_WARN_SUSPICIOUS_MOVE = YES;
				ENABLE_TESTABILITY = YES;
				GCC_NO_COMMON_BLOCKS = YES;
				GCC_SYMBOLS_PRIVATE_EXTERN = NO;
				ONLY_ACTIVE_ARCH = YES;
			};
			name = Debug;
		};
		540029DB1918CA8500578793 /* Release */ = {
			isa = XCBuildConfiguration;
			baseConfigurationReference = 0994E1E41B835C4900A51721 /* project.xcconfig */;
			buildSettings = {
				CLANG_ANALYZER_LOCALIZABILITY_NONLOCALIZED = YES;
				CLANG_WARN_INFINITE_RECURSION = YES;
				CLANG_WARN_SUSPICIOUS_MOVE = YES;
				GCC_NO_COMMON_BLOCKS = YES;
				SWIFT_OPTIMIZATION_LEVEL = "-Owholemodule";
			};
			name = Release;
		};
		549815A71A43232500A7CE2E /* Debug */ = {
			isa = XCBuildConfiguration;
			baseConfigurationReference = 0994E1EE1B835C4900A51721 /* zmessaging-ios.xcconfig */;
			buildSettings = {
				CODE_SIGN_IDENTITY = "iPhone Developer";
				"CODE_SIGN_IDENTITY[sdk=iphoneos*]" = "iPhone Developer";
				DEVELOPMENT_TEAM = "";
				ENABLE_BITCODE = NO;
				FRAMEWORK_SEARCH_PATHS = (
					"$(inherited)",
					"$(PROJECT_DIR)/Carthage/Build/iOS",
				);
				GCC_PREFIX_HEADER = "$(SRCROOT)/Source/zmessaging-iOS.pch";
				GCC_WARN_ABOUT_MISSING_NEWLINE = NO;
				HEADER_SEARCH_PATHS = (
					"$(inherited)",
					"$(CRYPTO_INCLUDE)",
					"$(SDKROOT)/usr/include/libxml2",
				);
				INFOPLIST_FILE = "$(SRCROOT)/Resources/zmessaging-ios-Info.plist";
				MOMC_NO_INVERSE_RELATIONSHIP_WARNINGS = YES;
				OTHER_LDFLAGS = "$(inherited)";
				PRODUCT_BUNDLE_IDENTIFIER = "com.wire.$(PRODUCT_NAME:rfc1034identifier)";
				SWIFT_INCLUDE_PATHS = "$(SRCROOT)/Source/AVS";
				SWIFT_VERSION = 3.0;
			};
			name = Debug;
		};
		549815A91A43232500A7CE2E /* Release */ = {
			isa = XCBuildConfiguration;
			baseConfigurationReference = 0994E1EE1B835C4900A51721 /* zmessaging-ios.xcconfig */;
			buildSettings = {
				CODE_SIGN_IDENTITY = "iPhone Developer";
				"CODE_SIGN_IDENTITY[sdk=iphoneos*]" = "iPhone Developer";
				DEVELOPMENT_TEAM = "";
				ENABLE_BITCODE = NO;
				FRAMEWORK_SEARCH_PATHS = (
					"$(inherited)",
					"$(PROJECT_DIR)/Carthage/Build/iOS",
				);
				GCC_PREFIX_HEADER = "$(SRCROOT)/Source/zmessaging-iOS.pch";
				GCC_WARN_ABOUT_MISSING_NEWLINE = NO;
				HEADER_SEARCH_PATHS = (
					"$(inherited)",
					"$(CRYPTO_INCLUDE)",
					"$(SDKROOT)/usr/include/libxml2",
				);
				INFOPLIST_FILE = "$(SRCROOT)/Resources/zmessaging-ios-Info.plist";
				MOMC_NO_INVERSE_RELATIONSHIP_WARNINGS = YES;
				OTHER_LDFLAGS = "$(inherited)";
				PRODUCT_BUNDLE_IDENTIFIER = "com.wire.$(PRODUCT_NAME:rfc1034identifier)";
				SWIFT_INCLUDE_PATHS = "$(SRCROOT)/Source/AVS";
				SWIFT_VERSION = 3.0;
			};
			name = Release;
		};
/* End XCBuildConfiguration section */

/* Begin XCConfigurationList section */
		3E1860AD191A56F7000FE027 /* Build configuration list for PBXNativeTarget "zmessaging Test Host" */ = {
			isa = XCConfigurationList;
			buildConfigurations = (
				3E1860AE191A56F7000FE027 /* Debug */,
				3E1860AF191A56F7000FE027 /* Release */,
			);
			defaultConfigurationIsVisible = 0;
			defaultConfigurationName = Release;
		};
		3E1860D2191A649D000FE027 /* Build configuration list for PBXNativeTarget "zmessaging-iOS-Tests" */ = {
			isa = XCConfigurationList;
			buildConfigurations = (
				3E1860D3191A649D000FE027 /* Debug */,
				3E1860D4191A649D000FE027 /* Release */,
			);
			defaultConfigurationIsVisible = 0;
			defaultConfigurationName = Release;
		};
		540029AE1918CA8500578793 /* Build configuration list for PBXProject "zmessaging-cocoa" */ = {
			isa = XCConfigurationList;
			buildConfigurations = (
				540029DA1918CA8500578793 /* Debug */,
				540029DB1918CA8500578793 /* Release */,
			);
			defaultConfigurationIsVisible = 0;
			defaultConfigurationName = Release;
		};
		549815A61A43232500A7CE2E /* Build configuration list for PBXNativeTarget "zmessaging-ios" */ = {
			isa = XCConfigurationList;
			buildConfigurations = (
				549815A71A43232500A7CE2E /* Debug */,
				549815A91A43232500A7CE2E /* Release */,
			);
			defaultConfigurationIsVisible = 0;
			defaultConfigurationName = Release;
		};
/* End XCConfigurationList section */

/* Begin XCVersionGroup section */
		BF2A9D5F1D6C70EA00FA7DBC /* ZMEventModel.xcdatamodeld */ = {
			isa = XCVersionGroup;
			children = (
				BF2A9D601D6C70EA00FA7DBC /* ZMEventModel.xcdatamodel */,
			);
			currentVersion = BF2A9D601D6C70EA00FA7DBC /* ZMEventModel.xcdatamodel */;
			name = ZMEventModel.xcdatamodeld;
			path = Decoding/ZMEventModel.xcdatamodeld;
			sourceTree = "<group>";
			versionGroupType = wrapper.xcdatamodel;
		};
/* End XCVersionGroup section */
	};
	rootObject = 540029AB1918CA8500578793 /* Project object */;
}<|MERGE_RESOLUTION|>--- conflicted
+++ resolved
@@ -1390,23 +1390,14 @@
 		540029B61918CA8500578793 /* Frameworks */ = {
 			isa = PBXGroup;
 			children = (
-<<<<<<< HEAD
-				CEE02EA91DDDC49600BA2BE2 /* ZMCDataModel.framework */,
 				CEE02EA71DDDC49300BA2BE2 /* WireMessageStrategy.framework */,
 				CE5DC1A01DDA09F000D24DBA /* avs.framework */,
-=======
 				5442A7311E42244C00415104 /* libPhoneNumberiOS.framework */,
->>>>>>> d3ee763a
 				BF8899911DC7882F00187CBD /* ZMTransport.framework */,
 				1621D26E1D77098B007108C2 /* WireRequestStrategy.framework */,
 				CE99C4A11D37ACC60001D297 /* Ono.framework */,
 				CE59DD7B1CFC7D6C0009F8FD /* ZMCDataModel.framework */,
 				F9B71F361CB26FB2001DB03F /* ZMUtilities.framework */,
-<<<<<<< HEAD
-				BF0D67A31C901DEC007CE00F /* libPhoneNumber.framework */,
-=======
-				169AED691C8F09A700E5F17E /* AVS */,
->>>>>>> d3ee763a
 				09C77C431BA2FB8E00E2163F /* libcryptobox.a */,
 				09C77C441BA2FB8E00E2163F /* libsodium.a */,
 				09CC4AAD1B7C885800201C63 /* libc++.dylib */,
@@ -2613,11 +2604,7 @@
 				BF889DC61D0ADE110031F3E6 /* AnalyticsTests.swift in Sources */,
 				54877C9619922C0B0097FB58 /* UserProfileTests.m in Sources */,
 				54DFB8F01B30649000F1C736 /* GiphyTests.m in Sources */,
-<<<<<<< HEAD
 				164B8C211E254AD00060AB26 /* WireCallCenterV3Mock.swift in Sources */,
-				09C77C501BA313CB00E2163F /* OtrBaseTest.swift in Sources */,
-=======
->>>>>>> d3ee763a
 				54C2F69B1A6FA988003D09D9 /* ZMLocalNotificationForExpiredMessageTest.m in Sources */,
 				54F7217219A5E7E1009A8AF5 /* ZMUpdateEventsCatchUpPhaseTwoStateTests.m in Sources */,
 				54B7181719409A4600B798FA /* ZMEventProcessingStateTests.m in Sources */,
@@ -2766,11 +2753,8 @@
 				549816251A432BC800A7CE2E /* ZMSimpleListRequestPaginator.m in Sources */,
 				F9771AD71B6661B400BB04EC /* ZMCallStateLogger.m in Sources */,
 				8798607B1C3D48A400218A3E /* DeleteAccountRequestStrategy.swift in Sources */,
-<<<<<<< HEAD
 				165D3A281E1D43870052E654 /* CallingInitialisationNotification.swift in Sources */,
-=======
 				54973A361DD48CAB007F8702 /* NSManagedObject+EncryptionContext.swift in Sources */,
->>>>>>> d3ee763a
 				BF838F061C6A4885001C5BF7 /* ZMCookie.m in Sources */,
 				F9ABDF411CECBD8A008461B2 /* ZMAccountStatus.swift in Sources */,
 				165D3A3D1E1D60520052E654 /* ZMConversation+VoiceChannel.swift in Sources */,
