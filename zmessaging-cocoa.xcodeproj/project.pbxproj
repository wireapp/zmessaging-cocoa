--- conflicted
+++ resolved
@@ -77,12 +77,7 @@
 		16DCAD6F1B147706008C1DD9 /* NSURL+LaunchOptionsTests.m in Sources */ = {isa = PBXBuildFile; fileRef = 16DCAD6D1B1476FE008C1DD9 /* NSURL+LaunchOptionsTests.m */; };
 		16F1D5A01D2BC8B400916BD5 /* AssetRequestFactory.swift in Sources */ = {isa = PBXBuildFile; fileRef = 16F1D59F1D2BC8B400916BD5 /* AssetRequestFactory.swift */; };
 		16F1D5A31D2BF52900916BD5 /* LinkPreviewAssetUploadRequestStrategyTests.swift in Sources */ = {isa = PBXBuildFile; fileRef = 16F1D5A11D2BF46300916BD5 /* LinkPreviewAssetUploadRequestStrategyTests.swift */; };
-<<<<<<< HEAD
 		1E16CE7A1BF4979600336616 /* ZMCMockTransport.framework in Frameworks */ = {isa = PBXBuildFile; fileRef = 1E16CE781BF4979600336616 /* ZMCMockTransport.framework */; };
-=======
-		16F9EB381BCD62390021EF39 /* ZMAddressBookMatcher.h in Headers */ = {isa = PBXBuildFile; fileRef = 16F9EB361BCD62390021EF39 /* ZMAddressBookMatcher.h */; };
-		16F9EB391BCD62390021EF39 /* ZMAddressBookMatcher.m in Sources */ = {isa = PBXBuildFile; fileRef = 16F9EB371BCD62390021EF39 /* ZMAddressBookMatcher.m */; };
->>>>>>> 989c652d
 		1E16CE841BF4BC1800336616 /* ZMProtos.framework in Frameworks */ = {isa = PBXBuildFile; fileRef = 1E16CE831BF4BC1800336616 /* ZMProtos.framework */; };
 		1E16CE851BF4BC1800336616 /* ZMProtos.framework in Frameworks */ = {isa = PBXBuildFile; fileRef = 1E16CE831BF4BC1800336616 /* ZMProtos.framework */; };
 		1E16CE871BF4BC5F00336616 /* ProtocolBuffers.framework in Frameworks */ = {isa = PBXBuildFile; fileRef = 1E16CE861BF4BC5F00336616 /* ProtocolBuffers.framework */; };
