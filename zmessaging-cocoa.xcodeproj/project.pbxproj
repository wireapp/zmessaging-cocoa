// !$*UTF8*$!
{
	archiveVersion = 1;
	classes = {
	};
	objectVersion = 46;
	objects = {

/* Begin PBXBuildFile section */
		092083401BA95EE100F82B29 /* UserClientRequestFactory.swift in Sources */ = {isa = PBXBuildFile; fileRef = 0920833F1BA95EE100F82B29 /* UserClientRequestFactory.swift */; };
		0920C4DA1B305FF500C55728 /* UserSessionGiphyRequestStateTests.swift in Sources */ = {isa = PBXBuildFile; fileRef = 0920C4D81B305FF500C55728 /* UserSessionGiphyRequestStateTests.swift */; };
		0932EA461AE5514100D1BFD1 /* ZMPhoneNumberVerificationTranscoder.h in Headers */ = {isa = PBXBuildFile; fileRef = 0932EA431AE5514100D1BFD1 /* ZMPhoneNumberVerificationTranscoder.h */; };
		0932EA481AE5514100D1BFD1 /* ZMPhoneNumberVerificationTranscoder.m in Sources */ = {isa = PBXBuildFile; fileRef = 0932EA441AE5514100D1BFD1 /* ZMPhoneNumberVerificationTranscoder.m */; };
		0932EA4D1AE6952A00D1BFD1 /* ZMAuthenticationStatus.h in Headers */ = {isa = PBXBuildFile; fileRef = 54F7217319A5F0C5009A8AF5 /* ZMAuthenticationStatus.h */; settings = {ATTRIBUTES = (Public, ); }; };
		093694451BA9633300F36B3A /* UserClientRequestFactoryTests.swift in Sources */ = {isa = PBXBuildFile; fileRef = 093694441BA9633300F36B3A /* UserClientRequestFactoryTests.swift */; };
		094CDBED1B84D0A1004AD7BF /* ZMUnauthenticatedBackgroundState.h in Headers */ = {isa = PBXBuildFile; fileRef = 3EDDBB9B1A5ACEDE00A87E06 /* ZMUnauthenticatedBackgroundState.h */; };
		094CDBEE1B84D0A1004AD7BF /* ZMBackgroundFetch.h in Headers */ = {isa = PBXBuildFile; fileRef = 3E4844BD1A94D74E00EF1E27 /* ZMBackgroundFetch.h */; };
		09531F161AE960E300B8556A /* ZMLoginCodeRequestTranscoder.h in Headers */ = {isa = PBXBuildFile; fileRef = 09531F131AE960E300B8556A /* ZMLoginCodeRequestTranscoder.h */; };
		09531F181AE960E300B8556A /* ZMLoginCodeRequestTranscoder.m in Sources */ = {isa = PBXBuildFile; fileRef = 09531F141AE960E300B8556A /* ZMLoginCodeRequestTranscoder.m */; };
		09531F1C1AE9644800B8556A /* ZMLoginCodeRequestTranscoderTests.m in Sources */ = {isa = PBXBuildFile; fileRef = 09531F1A1AE9644800B8556A /* ZMLoginCodeRequestTranscoderTests.m */; };
		097E36AA1B7A58570039CC4C /* ZMCSystem.framework in Frameworks */ = {isa = PBXBuildFile; fileRef = 097E36A91B7A58280039CC4C /* ZMCSystem.framework */; };
		098CFBB81B7B9B47000B02B1 /* ZMTesting.framework in Frameworks */ = {isa = PBXBuildFile; fileRef = 098CFBB71B7B9B3F000B02B1 /* ZMTesting.framework */; };
		098CFBB91B7B9B61000B02B1 /* ZMTesting.framework in Frameworks */ = {isa = PBXBuildFile; fileRef = 098CFBB71B7B9B3F000B02B1 /* ZMTesting.framework */; };
		098CFBBB1B7B9C94000B02B1 /* BaseTestSwiftHelpers.swift in Sources */ = {isa = PBXBuildFile; fileRef = 098CFBBA1B7B9C94000B02B1 /* BaseTestSwiftHelpers.swift */; };
		09914E531BD6613D00C10BF8 /* ZMDecodedAPSMessageTest.m in Sources */ = {isa = PBXBuildFile; fileRef = 09914E521BD6613D00C10BF8 /* ZMDecodedAPSMessageTest.m */; };
		0994E1D61B8354E400A51721 /* ZMLocalizable.strings in Resources */ = {isa = PBXBuildFile; fileRef = 3E4CE69219657F0100939CEF /* ZMLocalizable.strings */; };
		09B7308D1B301F0200A5CCC9 /* ZMUserSession+Proxy.m in Sources */ = {isa = PBXBuildFile; fileRef = 09B730891B301F0200A5CCC9 /* ZMUserSession+Proxy.m */; };
		09B730961B3045E400A5CCC9 /* ProxiedRequestStatusTests.swift in Sources */ = {isa = PBXBuildFile; fileRef = 09B730941B3045E400A5CCC9 /* ProxiedRequestStatusTests.swift */; };
		09B978FD1B679F0A00A30B38 /* OCMock.framework in Embed Framework */ = {isa = PBXBuildFile; fileRef = 09B978F31B679B6200A30B38 /* OCMock.framework */; settings = {ATTRIBUTES = (CodeSignOnCopy, RemoveHeadersOnCopy, ); }; };
		09B978FE1B679F4B00A30B38 /* OCMock.framework in Frameworks */ = {isa = PBXBuildFile; fileRef = 09B978F31B679B6200A30B38 /* OCMock.framework */; };
		09B978FF1B679F5D00A30B38 /* OCMock.framework in Frameworks */ = {isa = PBXBuildFile; fileRef = 09B978F31B679B6200A30B38 /* OCMock.framework */; };
		09BA924C1BD55FA5000DC962 /* UserClientRequestStrategyTests.swift in Sources */ = {isa = PBXBuildFile; fileRef = 0920833C1BA84F3100F82B29 /* UserClientRequestStrategyTests.swift */; };
		09BCDB8E1BCE7F000020DCC7 /* ZMAPSMessageDecoder.h in Headers */ = {isa = PBXBuildFile; fileRef = 09BCDB8C1BCE7F000020DCC7 /* ZMAPSMessageDecoder.h */; settings = {ATTRIBUTES = (Public, ); }; };
		09BCDB8F1BCE7F000020DCC7 /* ZMAPSMessageDecoder.m in Sources */ = {isa = PBXBuildFile; fileRef = 09BCDB8D1BCE7F000020DCC7 /* ZMAPSMessageDecoder.m */; };
		09C77C501BA313CB00E2163F /* OtrBaseTest.swift in Sources */ = {isa = PBXBuildFile; fileRef = 09C77C4F1BA313CB00E2163F /* OtrBaseTest.swift */; };
		09C77C531BA6C77000E2163F /* UserClientRequestStrategy.swift in Sources */ = {isa = PBXBuildFile; fileRef = 09C77C521BA6C77000E2163F /* UserClientRequestStrategy.swift */; };
		09CC4AAA1B7C884900201C63 /* libz.dylib in Frameworks */ = {isa = PBXBuildFile; fileRef = 09CC4AA91B7C884900201C63 /* libz.dylib */; };
		09CC4AAC1B7C885100201C63 /* libbz2.dylib in Frameworks */ = {isa = PBXBuildFile; fileRef = 09CC4AAB1B7C885100201C63 /* libbz2.dylib */; };
		09CC4AAE1B7C885800201C63 /* libc++.dylib in Frameworks */ = {isa = PBXBuildFile; fileRef = 09CC4AAD1B7C885800201C63 /* libc++.dylib */; };
		09CC4ABB1B7CCA3200201C63 /* ZMTesting.framework in Embed Framework */ = {isa = PBXBuildFile; fileRef = 098CFBB71B7B9B3F000B02B1 /* ZMTesting.framework */; settings = {ATTRIBUTES = (CodeSignOnCopy, RemoveHeadersOnCopy, ); }; };
		09CC4ADE1B7D076700201C63 /* ZMEnvironmentsSetup.h in Headers */ = {isa = PBXBuildFile; fileRef = 09CC4ADC1B7D076700201C63 /* ZMEnvironmentsSetup.h */; };
		09CC4ADF1B7D076700201C63 /* ZMEnvironmentsSetup.m in Sources */ = {isa = PBXBuildFile; fileRef = 09CC4ADD1B7D076700201C63 /* ZMEnvironmentsSetup.m */; };
		09D7A88A1AE7E591008F190C /* ZMPhoneNumberVerificationTranscoderTests.m in Sources */ = {isa = PBXBuildFile; fileRef = 09D7A8881AE7E591008F190C /* ZMPhoneNumberVerificationTranscoderTests.m */; };
		09D7CE641AE94D4200CC5F45 /* ZMCredentials+Internal.h in Headers */ = {isa = PBXBuildFile; fileRef = 09D7CE621AE94D4200CC5F45 /* ZMCredentials+Internal.h */; };
		09E393B31BAAABCC00F3EA1B /* ZMAuthenticationStatus_Internal.h in Headers */ = {isa = PBXBuildFile; fileRef = 09E393B21BAAABCC00F3EA1B /* ZMAuthenticationStatus_Internal.h */; };
		09E393BB1BAB0BB500F3EA1B /* ZMUserSession+OTR.h in Headers */ = {isa = PBXBuildFile; fileRef = 09E393B91BAB0BB500F3EA1B /* ZMUserSession+OTR.h */; settings = {ATTRIBUTES = (Public, ); }; };
		09E393BE1BAB0C2A00F3EA1B /* ZMUserSession+OTR.m in Sources */ = {isa = PBXBuildFile; fileRef = 09E393BD1BAB0C2A00F3EA1B /* ZMUserSession+OTR.m */; };
		16063CED1BD11FC90097F62C /* ZMSearchRequest.h in Headers */ = {isa = PBXBuildFile; fileRef = 16063CEC1BD11F450097F62C /* ZMSearchRequest.h */; settings = {ATTRIBUTES = (Public, ); }; };
		16063CEF1BD120180097F62C /* ZMSearchRequest.m in Sources */ = {isa = PBXBuildFile; fileRef = 16063CEE1BD120180097F62C /* ZMSearchRequest.m */; };
		16063CF21BD4F46B0097F62C /* ZMSearchRequest+Internal.h in Headers */ = {isa = PBXBuildFile; fileRef = 16063CF01BD4F46B0097F62C /* ZMSearchRequest+Internal.h */; };
		1618B40F1DE5F0A6003F015C /* VoiceChanneRouter+CallFlow.swift in Sources */ = {isa = PBXBuildFile; fileRef = 1618B40E1DE5F0A6003F015C /* VoiceChanneRouter+CallFlow.swift */; };
		1618B4101DE5FAD4003F015C /* ZMUserSession+Internal.h in Headers */ = {isa = PBXBuildFile; fileRef = 3EC2357F192B617700B72C21 /* ZMUserSession+Internal.h */; };
		1618B4121DE5FD56003F015C /* VoiceChannelRouter+CallFlow.h in Headers */ = {isa = PBXBuildFile; fileRef = 1618B4111DE5FD56003F015C /* VoiceChannelRouter+CallFlow.h */; };
		1621D2711D770FB1007108C2 /* ZMSyncStateDelegate.h in Headers */ = {isa = PBXBuildFile; fileRef = 1621D2701D770FB1007108C2 /* ZMSyncStateDelegate.h */; };
<<<<<<< HEAD
		1635C6B71BA9CB4A006857A8 /* ZMSuggestionResult.h in Headers */ = {isa = PBXBuildFile; fileRef = 1635C6B51BA9CB4A006857A8 /* ZMSuggestionResult.h */; };
		1635C6B81BA9CB4A006857A8 /* ZMSuggestionResult.m in Sources */ = {isa = PBXBuildFile; fileRef = 1635C6B61BA9CB4A006857A8 /* ZMSuggestionResult.m */; };
		1659114D1DEF1DA3007FA847 /* ZMLocalNotificationForCallState.swift in Sources */ = {isa = PBXBuildFile; fileRef = 1659114C1DEF1DA3007FA847 /* ZMLocalNotificationForCallState.swift */; };
		1659114F1DEF1F6E007FA847 /* ZMLocalNotificationDispatcher+Calling.swift in Sources */ = {isa = PBXBuildFile; fileRef = 1659114E1DEF1F6E007FA847 /* ZMLocalNotificationDispatcher+Calling.swift */; };
		165911531DEF38EC007FA847 /* CallStateObserver.swift in Sources */ = {isa = PBXBuildFile; fileRef = 165911521DEF38EC007FA847 /* CallStateObserver.swift */; };
		165911571DF18B37007FA847 /* ZMCallKitDelegate+WireCallCenter.swift in Sources */ = {isa = PBXBuildFile; fileRef = 165911561DF18B37007FA847 /* ZMCallKitDelegate+WireCallCenter.swift */; };
		165911591DF18E9A007FA847 /* ZMCallKitDelegate+Internal.h in Headers */ = {isa = PBXBuildFile; fileRef = 165911581DF18DBA007FA847 /* ZMCallKitDelegate+Internal.h */; settings = {ATTRIBUTES = (Public, ); }; };
=======
		169AED7E1C8F1C2000E5F17E /* libavsobjcstub.a in Frameworks */ = {isa = PBXBuildFile; fileRef = 169AED721C8F09A700E5F17E /* libavsobjcstub.a */; };
>>>>>>> a0cac4f8
		16C22BA41BF4D5D7007099D9 /* NSError+ZMUserSessionInternal.h in Headers */ = {isa = PBXBuildFile; fileRef = 3E05F254192A50CC00F22D80 /* NSError+ZMUserSessionInternal.h */; settings = {ATTRIBUTES = (Public, ); }; };
		16DABFAE1DCF98D3001973E3 /* CallingRequestStrategy.swift in Sources */ = {isa = PBXBuildFile; fileRef = 16DABFAD1DCF98D3001973E3 /* CallingRequestStrategy.swift */; };
		16DCAD671B0F9447008C1DD9 /* NSURL+LaunchOptions.h in Headers */ = {isa = PBXBuildFile; fileRef = 16DCAD641B0F9447008C1DD9 /* NSURL+LaunchOptions.h */; };
		16DCAD691B0F9447008C1DD9 /* NSURL+LaunchOptions.m in Sources */ = {isa = PBXBuildFile; fileRef = 16DCAD651B0F9447008C1DD9 /* NSURL+LaunchOptions.m */; };
		16DCAD6F1B147706008C1DD9 /* NSURL+LaunchOptionsTests.m in Sources */ = {isa = PBXBuildFile; fileRef = 16DCAD6D1B1476FE008C1DD9 /* NSURL+LaunchOptionsTests.m */; };
		1E16CE841BF4BC1800336616 /* ZMProtos.framework in Frameworks */ = {isa = PBXBuildFile; fileRef = 1E16CE831BF4BC1800336616 /* ZMProtos.framework */; };
		1E16CE871BF4BC5F00336616 /* ProtocolBuffers.framework in Frameworks */ = {isa = PBXBuildFile; fileRef = 1E16CE861BF4BC5F00336616 /* ProtocolBuffers.framework */; };
		1E16CE881BF4BC5F00336616 /* ProtocolBuffers.framework in Frameworks */ = {isa = PBXBuildFile; fileRef = 1E16CE861BF4BC5F00336616 /* ProtocolBuffers.framework */; };
		1EB871501BF502A000AF5CE1 /* ZMUserTranscoder.h in Headers */ = {isa = PBXBuildFile; fileRef = 54F8D6EC19AB535700146664 /* ZMUserTranscoder.h */; settings = {ATTRIBUTES = (Public, ); }; };
		3E05F252192A4FBD00F22D80 /* UserSessionErrorTests.m in Sources */ = {isa = PBXBuildFile; fileRef = 3E05F250192A4FBD00F22D80 /* UserSessionErrorTests.m */; };
		3E08B5631A67EDF800F23B9E /* zmessaging.framework in Embed Framework */ = {isa = PBXBuildFile; fileRef = 549815931A43232400A7CE2E /* zmessaging.framework */; settings = {ATTRIBUTES = (CodeSignOnCopy, RemoveHeadersOnCopy, ); }; };
		3E17FA671A6690AA00DFA12F /* ZMPushRegistrant.h in Headers */ = {isa = PBXBuildFile; fileRef = 3E17FA611A66881900DFA12F /* ZMPushRegistrant.h */; settings = {ATTRIBUTES = (Public, ); }; };
		3E1858BC1951D6DA005FE78F /* MemoryLeaksObserver.m in Sources */ = {isa = PBXBuildFile; fileRef = 3E1858B31951D69B005FE78F /* MemoryLeaksObserver.m */; };
		3E1860BA191A5D99000FE027 /* TestHost-main.m in Sources */ = {isa = PBXBuildFile; fileRef = 3E1860B6191A5D99000FE027 /* TestHost-main.m */; };
		3E1860BB191A5D99000FE027 /* TestHostAppDelegate.m in Sources */ = {isa = PBXBuildFile; fileRef = 3E1860B8191A5D99000FE027 /* TestHostAppDelegate.m */; };
		3E26BED51A4037370071B4C9 /* IsTypingTests.m in Sources */ = {isa = PBXBuildFile; fileRef = 3E26BED31A4037370071B4C9 /* IsTypingTests.m */; };
		3E26BEE91A408F590071B4C9 /* ZMTypingUsersTests.m in Sources */ = {isa = PBXBuildFile; fileRef = 3E26BEE71A408F590071B4C9 /* ZMTypingUsersTests.m */; };
		3E27131F1A8A68BF008EE50F /* Push.strings in Resources */ = {isa = PBXBuildFile; fileRef = 3E27131A1A8A68BF008EE50F /* Push.strings */; };
		3E2713211A8A68BF008EE50F /* Push.stringsdict in Resources */ = {isa = PBXBuildFile; fileRef = 3E27131C1A8A68BF008EE50F /* Push.stringsdict */; };
		3E288A6C19C859210031CFCE /* NotificationObservers.m in Sources */ = {isa = PBXBuildFile; fileRef = 3E288A6A19C859210031CFCE /* NotificationObservers.m */; };
		3E3C00D21A2358CF00D02D21 /* ZMTypingTests.m in Sources */ = {isa = PBXBuildFile; fileRef = 3E3C00D01A2358CF00D02D21 /* ZMTypingTests.m */; };
		3E3C00DB1A235F6000D02D21 /* ZMTypingUsersTimeoutTests.m in Sources */ = {isa = PBXBuildFile; fileRef = 3E3C00D91A235F6000D02D21 /* ZMTypingUsersTimeoutTests.m */; };
		3E5286BD1AD3DB8A00B1AB1C /* KeySetTests.swift in Sources */ = {isa = PBXBuildFile; fileRef = 3E5286BB1AD3DB8A00B1AB1C /* KeySetTests.swift */; };
		3E887BA51ABC51880022797E /* ZMPushKitLogging.m in Sources */ = {isa = PBXBuildFile; fileRef = 3E887BA31ABC51880022797E /* ZMPushKitLogging.m */; };
		3E9848BD1A65253000F7B050 /* Hack.swift in Sources */ = {isa = PBXBuildFile; fileRef = 3E9848BC1A65253000F7B050 /* Hack.swift */; };
		3EA1EC6D19BDE4C800AA1384 /* ZMPushTokenTests.m in Sources */ = {isa = PBXBuildFile; fileRef = 3EA1EC6B19BDE4C800AA1384 /* ZMPushTokenTests.m */; };
		3EC499941A92463D003F9E32 /* ZMBackgroundFetchState.m in Sources */ = {isa = PBXBuildFile; fileRef = 3EC499901A92463D003F9E32 /* ZMBackgroundFetchState.m */; };
		3EC499971A9246DE003F9E32 /* ZMBackgroundFetchStateTests.m in Sources */ = {isa = PBXBuildFile; fileRef = 3EC499951A9246DE003F9E32 /* ZMBackgroundFetchStateTests.m */; };
		3ED972FB1A0A65D800BAFC61 /* ZMBlacklistVerificatorTest.m in Sources */ = {isa = PBXBuildFile; fileRef = F9F11A061A0A630900F1DCEE /* ZMBlacklistVerificatorTest.m */; };
		3EDBFD781A65200F0095E2DD /* ZMPushRegistrant.swift in Sources */ = {isa = PBXBuildFile; fileRef = 3EDBFD761A65200F0095E2DD /* ZMPushRegistrant.swift */; };
		3EDDBBA21A5ACEF400A87E06 /* ZMUnauthenticatedBackgroundStateTests.m in Sources */ = {isa = PBXBuildFile; fileRef = 3EDDBBA01A5ACEF400A87E06 /* ZMUnauthenticatedBackgroundStateTests.m */; };
		3EDDBBA41A5ACF0400A87E06 /* ZMUnauthenticatedBackgroundState.m in Sources */ = {isa = PBXBuildFile; fileRef = 3EDDBB9C1A5ACEDE00A87E06 /* ZMUnauthenticatedBackgroundState.m */; };
		3EEA678C199D079600AF7665 /* UserTests.m in Sources */ = {isa = PBXBuildFile; fileRef = 3EEA678A199D079600AF7665 /* UserTests.m */; };
		54034F381BB1A6D900F4ED62 /* ZMUserSession+Logs.swift in Sources */ = {isa = PBXBuildFile; fileRef = 54034F371BB1A6D900F4ED62 /* ZMUserSession+Logs.swift */; };
		540818A61BCA647D00257CA7 /* ZMBlacklistVerificator+Testing.h in Headers */ = {isa = PBXBuildFile; fileRef = 540818A51BCA647D00257CA7 /* ZMBlacklistVerificator+Testing.h */; };
		540A0BA51954859E00FB7D61 /* ZMSyncStrategyTests.m in Sources */ = {isa = PBXBuildFile; fileRef = 85D85104C6D06FA902E3253C /* ZMSyncStrategyTests.m */; };
		540B0DF719D1B81300E1573D /* ZMLastUpdateEventIDTranscoderTests.m in Sources */ = {isa = PBXBuildFile; fileRef = 54188DCA19D19DE200DA40E4 /* ZMLastUpdateEventIDTranscoderTests.m */; };
		541228451AEE422C00D9ED1C /* ZMAuthenticationStatusTests.m in Sources */ = {isa = PBXBuildFile; fileRef = 541228431AEE422C00D9ED1C /* ZMAuthenticationStatusTests.m */; };
		541918ED195AD9D100A5023D /* SendAndReceiveMessagesTests.m in Sources */ = {isa = PBXBuildFile; fileRef = 541918EB195AD9D100A5023D /* SendAndReceiveMessagesTests.m */; };
		541DD5B819EBBC0600C02EC2 /* ZMSearchDirectoryTests.m in Sources */ = {isa = PBXBuildFile; fileRef = 541DD5AC19EBBBFD00C02EC2 /* ZMSearchDirectoryTests.m */; };
		541DD5BB19EBBC0600C02EC2 /* ZMUserIDsForSearchDirectoryTableTests.m in Sources */ = {isa = PBXBuildFile; fileRef = 541DD5AF19EBBBFD00C02EC2 /* ZMUserIDsForSearchDirectoryTableTests.m */; };
		5422E9701BD5A5D0005A7C77 /* OTRTests.swift in Sources */ = {isa = PBXBuildFile; fileRef = 5422E96E1BD5A4FD005A7C77 /* OTRTests.swift */; };
		54257C081DF1C94200107FE7 /* TopConversationsDirectory.swift in Sources */ = {isa = PBXBuildFile; fileRef = 54257C071DF1C94200107FE7 /* TopConversationsDirectory.swift */; };
		542DA04719B71C86008BDB92 /* ZMSlowSyncPhaseOneStateTests.m in Sources */ = {isa = PBXBuildFile; fileRef = 54B718181940A18000B798FA /* ZMSlowSyncPhaseOneStateTests.m */; };
		542DFEE61DDCA452000F5B95 /* UserProfileUpdateStatusTests.swift in Sources */ = {isa = PBXBuildFile; fileRef = 542DFEE51DDCA452000F5B95 /* UserProfileUpdateStatusTests.swift */; };
		542DFEE81DDCA4FD000F5B95 /* UserProfileUpdateRequestStrategyTests.swift in Sources */ = {isa = PBXBuildFile; fileRef = 542DFEE71DDCA4FD000F5B95 /* UserProfileUpdateRequestStrategyTests.swift */; };
		543095931DE76B170065367F /* random1.txt in Resources */ = {isa = PBXBuildFile; fileRef = 543095921DE76B170065367F /* random1.txt */; };
		543095951DE76B270065367F /* random2.txt in Resources */ = {isa = PBXBuildFile; fileRef = 543095941DE76B270065367F /* random2.txt */; };
		5430E9251BAA0D9F00395E05 /* ZMessagingLogs.h in Headers */ = {isa = PBXBuildFile; fileRef = 5430E9231BAA0D9F00395E05 /* ZMessagingLogs.h */; };
		5430FF151CE4A359004ECFFE /* FileTransferTests.m in Sources */ = {isa = PBXBuildFile; fileRef = 5430FF141CE4A359004ECFFE /* FileTransferTests.m */; };
		543236431AF90735003A54CE /* ZMUnauthenticatedState.m in Sources */ = {isa = PBXBuildFile; fileRef = 54B717FA19408B6900B798FA /* ZMUnauthenticatedState.m */; };
		54386A631A248E44001AD795 /* ZMPreBackgroundStateTest.m in Sources */ = {isa = PBXBuildFile; fileRef = 54386A611A248E44001AD795 /* ZMPreBackgroundStateTest.m */; };
		543BC3381DF57C8E00C5C353 /* TopConversationsRequestStrategy.swift in Sources */ = {isa = PBXBuildFile; fileRef = 543BC3371DF57C8E00C5C353 /* TopConversationsRequestStrategy.swift */; };
		543BC33B1DF59A7C00C5C353 /* TopConversationsRequestStrategyTests.swift in Sources */ = {isa = PBXBuildFile; fileRef = 543BC3391DF59A7900C5C353 /* TopConversationsRequestStrategyTests.swift */; };
		543ED0011D79E0EE00A9CDF3 /* ApplicationMock.swift in Sources */ = {isa = PBXBuildFile; fileRef = 543ED0001D79E0EE00A9CDF3 /* ApplicationMock.swift */; };
		5447E4631AECDC2E00411FCD /* ZMUserSessionRegistrationTests.m in Sources */ = {isa = PBXBuildFile; fileRef = 5447E4611AECDC2E00411FCD /* ZMUserSessionRegistrationTests.m */; };
		5447E4681AECDE6500411FCD /* ZMUserSessionTestsBase.m in Sources */ = {isa = PBXBuildFile; fileRef = 5447E4661AECDE6500411FCD /* ZMUserSessionTestsBase.m */; };
		544913B41B0247700044DE36 /* ZMCredentialsTests.m in Sources */ = {isa = PBXBuildFile; fileRef = 544913B21B0247700044DE36 /* ZMCredentialsTests.m */; };
		544A08D51AED8A0500F65877 /* ZMAuthenticationStatus.m in Sources */ = {isa = PBXBuildFile; fileRef = 544A08D31AED8A0500F65877 /* ZMAuthenticationStatus.m */; };
		544BA11A1A433DE400D3B852 /* zmessaging.h in Headers */ = {isa = PBXBuildFile; fileRef = 542049EF196AB84B000D8A94 /* zmessaging.h */; settings = {ATTRIBUTES = (Public, ); }; };
		544BA1231A433DE400D3B852 /* ZMUserSession.h in Headers */ = {isa = PBXBuildFile; fileRef = 54BAF1B119212E51008042FB /* ZMUserSession.h */; settings = {ATTRIBUTES = (Public, ); }; };
		544BA1241A433DE400D3B852 /* ZMUserSession+Background.h in Headers */ = {isa = PBXBuildFile; fileRef = 3E4F727C19EC0868002FE184 /* ZMUserSession+Background.h */; settings = {ATTRIBUTES = (Public, ); }; };
		544BA1271A433DE400D3B852 /* NSError+ZMUserSession.h in Headers */ = {isa = PBXBuildFile; fileRef = 3E05F247192A4F8900F22D80 /* NSError+ZMUserSession.h */; settings = {ATTRIBUTES = (Public, ); }; };
		544BA12B1A433DE400D3B852 /* ZMSearchDirectory.h in Headers */ = {isa = PBXBuildFile; fileRef = 54BE367A196C10CB00D15ECF /* ZMSearchDirectory.h */; settings = {ATTRIBUTES = (Public, ); }; };
		544BA1311A433DE400D3B852 /* ZMNetworkState.h in Headers */ = {isa = PBXBuildFile; fileRef = 546D45FD19E29D92004C478D /* ZMNetworkState.h */; settings = {ATTRIBUTES = (Public, ); }; };
		544BA1361A43401400D3B852 /* ZMFlowSyncTests.m in Sources */ = {isa = PBXBuildFile; fileRef = 3EAD6A10199BBEE200D519DB /* ZMFlowSyncTests.m */; };
		544BA1571A43424F00D3B852 /* zmessaging.framework in Frameworks */ = {isa = PBXBuildFile; fileRef = 549815931A43232400A7CE2E /* zmessaging.framework */; };
		544D1C281DF95224003B2FC8 /* AddressBookIOS8.swift in Sources */ = {isa = PBXBuildFile; fileRef = 544D1C271DF95224003B2FC8 /* AddressBookIOS8.swift */; };
		544F8FF31DDCD34600D1AB04 /* UserProfileUpdateNotifications.swift in Sources */ = {isa = PBXBuildFile; fileRef = 544F8FF21DDCD34600D1AB04 /* UserProfileUpdateNotifications.swift */; };
		545434A219AB6975003892D9 /* ZMRegistrationTranscoderTests.m in Sources */ = {isa = PBXBuildFile; fileRef = 54F8D73019AB677400146664 /* ZMRegistrationTranscoderTests.m */; };
		545434A719AB6ADA003892D9 /* ZMConnectionTranscoderTest.m in Sources */ = {isa = PBXBuildFile; fileRef = 54F8D72B19AB677300146664 /* ZMConnectionTranscoderTest.m */; };
		545434A919AB6ADA003892D9 /* ZMConversationTranscoderTests.m in Sources */ = {isa = PBXBuildFile; fileRef = 54F8D72D19AB677300146664 /* ZMConversationTranscoderTests.m */; };
		545434AB19AB6ADA003892D9 /* ZMMissingUpdateEventsTranscoderTests.m in Sources */ = {isa = PBXBuildFile; fileRef = 54F8D72F19AB677300146664 /* ZMMissingUpdateEventsTranscoderTests.m */; };
		545434AC19AB6ADA003892D9 /* ZMSelfTranscoderTests.m in Sources */ = {isa = PBXBuildFile; fileRef = 54F8D73119AB677400146664 /* ZMSelfTranscoderTests.m */; };
		545434AE19AB6ADA003892D9 /* ZMUserTranscoderTests.m in Sources */ = {isa = PBXBuildFile; fileRef = 54F8D73319AB677400146664 /* ZMUserTranscoderTests.m */; };
		5454A69D1AEFA01D0022AFA4 /* EmailRegistrationTests.m in Sources */ = {isa = PBXBuildFile; fileRef = 5454A69B1AEFA01D0022AFA4 /* EmailRegistrationTests.m */; };
		5454A6A11AEFA0A70022AFA4 /* PhoneRegistrationTests.m in Sources */ = {isa = PBXBuildFile; fileRef = 5454A69F1AEFA0A70022AFA4 /* PhoneRegistrationTests.m */; };
		545643D31C62C12E00A2129C /* ConversationTests+OTR.m in Sources */ = {isa = PBXBuildFile; fileRef = 09914E501BD6613600C10BF8 /* ConversationTests+OTR.m */; };
		545643D61C62C1A800A2129C /* ConversationTestsBase.m in Sources */ = {isa = PBXBuildFile; fileRef = 545643D51C62C1A800A2129C /* ConversationTestsBase.m */; };
		545F601C1D6C336D00C2C55B /* AddressBookSearchTests.swift in Sources */ = {isa = PBXBuildFile; fileRef = 545F601B1D6C336D00C2C55B /* AddressBookSearchTests.swift */; };
		545FC3341A5B003A005EEA26 /* ObjectTranscoderTests.m in Sources */ = {isa = PBXBuildFile; fileRef = 54F8D74919AB67B300146664 /* ObjectTranscoderTests.m */; };
		546392721D79D5210094EC66 /* Application.swift in Sources */ = {isa = PBXBuildFile; fileRef = 546392711D79D5210094EC66 /* Application.swift */; };
		5463C897193F3C74006799DE /* ZMTimingTests.m in Sources */ = {isa = PBXBuildFile; fileRef = 5463C890193F38A6006799DE /* ZMTimingTests.m */; };
		546D700619C70F71005883E9 /* CallingTests.m in Sources */ = {isa = PBXBuildFile; fileRef = 546D700419C70F71005883E9 /* CallingTests.m */; };
		546E73EC1ADFD9F200AFF9BE /* ZMUserSessionAuthenticationNotification.h in Headers */ = {isa = PBXBuildFile; fileRef = 546E73E91ADFD9F200AFF9BE /* ZMUserSessionAuthenticationNotification.h */; settings = {ATTRIBUTES = (Public, ); }; };
		546E73EE1ADFD9F200AFF9BE /* ZMUserSessionAuthenticationNotification.m in Sources */ = {isa = PBXBuildFile; fileRef = 546E73EA1ADFD9F200AFF9BE /* ZMUserSessionAuthenticationNotification.m */; };
		546E73F21ADFDDFE00AFF9BE /* ZMUserSessionRegistrationNotification.h in Headers */ = {isa = PBXBuildFile; fileRef = 546E73EF1ADFDDFE00AFF9BE /* ZMUserSessionRegistrationNotification.h */; settings = {ATTRIBUTES = (Public, ); }; };
		546E73F41ADFDDFE00AFF9BE /* ZMUserSessionRegistrationNotification.m in Sources */ = {isa = PBXBuildFile; fileRef = 546E73F01ADFDDFE00AFF9BE /* ZMUserSessionRegistrationNotification.m */; };
		5474C80A1921309400185A3A /* MessagingTest.m in Sources */ = {isa = PBXBuildFile; fileRef = 5474C8061921309400185A3A /* MessagingTest.m */; };
		5474C80C1921309400185A3A /* MessagingTestTests.m in Sources */ = {isa = PBXBuildFile; fileRef = 5474C8081921309400185A3A /* MessagingTestTests.m */; };
		54764B961C92FDC100BD25E3 /* 1900x1500.jpg in Resources */ = {isa = PBXBuildFile; fileRef = 54DFAE211C92D979004B1D15 /* 1900x1500.jpg */; };
		54764B991C9303D600BD25E3 /* medium.jpg in Resources */ = {isa = PBXBuildFile; fileRef = 54764B971C9303D600BD25E3 /* medium.jpg */; };
		54764B9A1C9303D600BD25E3 /* tiny.jpg in Resources */ = {isa = PBXBuildFile; fileRef = 54764B981C9303D600BD25E3 /* tiny.jpg */; };
		54764B9C1C930AEB00BD25E3 /* Lorem Ipsum.txt in Resources */ = {isa = PBXBuildFile; fileRef = 54764B9B1C930AEB00BD25E3 /* Lorem Ipsum.txt */; };
		54764B9F1C931E9400BD25E3 /* animated.gif in Resources */ = {isa = PBXBuildFile; fileRef = 54764B9D1C931E9400BD25E3 /* animated.gif */; };
		54764BA01C931E9400BD25E3 /* not_animated.gif in Resources */ = {isa = PBXBuildFile; fileRef = 54764B9E1C931E9400BD25E3 /* not_animated.gif */; };
		5476E3BD19A77C6900E68BAD /* PushChannelTests.m in Sources */ = {isa = PBXBuildFile; fileRef = 5476E3BB19A77C6900E68BAD /* PushChannelTests.m */; };
		54773ABD1DF093AC00B484AF /* ZMSearchDirectoryAddressBookTests.swift in Sources */ = {isa = PBXBuildFile; fileRef = 54773ABC1DF093AC00B484AF /* ZMSearchDirectoryAddressBookTests.swift */; };
		5478A1411DEC4048006F7268 /* UserProfile.swift in Sources */ = {isa = PBXBuildFile; fileRef = 5478A1401DEC4048006F7268 /* UserProfile.swift */; };
		547E5B581DDB4B800038D936 /* UserProfileUpdateStatus.swift in Sources */ = {isa = PBXBuildFile; fileRef = 547E5B571DDB4B800038D936 /* UserProfileUpdateStatus.swift */; };
		547E5B5A1DDB67390038D936 /* UserProfileUpdateRequestStrategy.swift in Sources */ = {isa = PBXBuildFile; fileRef = 547E5B591DDB67390038D936 /* UserProfileUpdateRequestStrategy.swift */; };
		548214071A025C54001AA4E0 /* ZMSimpleListRequestPaginatorTests.m in Sources */ = {isa = PBXBuildFile; fileRef = 548214051A025C54001AA4E0 /* ZMSimpleListRequestPaginatorTests.m */; };
		548241F01AB09C1500E0ED07 /* APNSTests.m in Sources */ = {isa = PBXBuildFile; fileRef = 545F3DBA1AAF64FB00BF817B /* APNSTests.m */; };
		54839E0A19F7EC8300762058 /* ZMBackgroundStateTests.m in Sources */ = {isa = PBXBuildFile; fileRef = 54839E0819F7EC8300762058 /* ZMBackgroundStateTests.m */; };
		54877C9619922C0B0097FB58 /* UserProfileTests.m in Sources */ = {isa = PBXBuildFile; fileRef = 54877C9419922C0B0097FB58 /* UserProfileTests.m */; };
		54880E3D194B5845007271AA /* ZMOperationLoopTests.m in Sources */ = {isa = PBXBuildFile; fileRef = 85D858D72B109C5D9A85645B /* ZMOperationLoopTests.m */; };
		548BBA1C195071E30041945E /* ZMUserSessionTests.m in Sources */ = {isa = PBXBuildFile; fileRef = 54610D32192C9D7200FE7201 /* ZMUserSessionTests.m */; };
		5490F8ED1AEFD2B3004696F4 /* ZMUserSessionAuthenticationTests.m in Sources */ = {isa = PBXBuildFile; fileRef = 5490F8EB1AEFD2B3004696F4 /* ZMUserSessionAuthenticationTests.m */; };
		5490F8F11AF00B50004696F4 /* ZMAuthenticationStatus+Testing.h in Headers */ = {isa = PBXBuildFile; fileRef = 5490F8EF1AF00B50004696F4 /* ZMAuthenticationStatus+Testing.h */; settings = {ATTRIBUTES = (Public, ); }; };
		5490F9031AF021EB004696F4 /* ZMUserProfileUpdateStatus.m in Sources */ = {isa = PBXBuildFile; fileRef = 5490F8FF1AF021EB004696F4 /* ZMUserProfileUpdateStatus.m */; };
		5492C6C519ACCCA8008F41E2 /* ConnectionTests.m in Sources */ = {isa = PBXBuildFile; fileRef = 5492C6C319ACCCA8008F41E2 /* ConnectionTests.m */; };
		549552541D645683004F21F6 /* AddressBookTests.swift in Sources */ = {isa = PBXBuildFile; fileRef = 549552511D64567C004F21F6 /* AddressBookTests.swift */; };
		549815BE1A432BC700A7CE2E /* ZMLocalNotificationDispatcher.m in Sources */ = {isa = PBXBuildFile; fileRef = F9B53ED119F7F59F00C82A43 /* ZMLocalNotificationDispatcher.m */; };
		549815CD1A432BC700A7CE2E /* ZMBlacklistDownloader.m in Sources */ = {isa = PBXBuildFile; fileRef = F9FD798619EE742600D70FCD /* ZMBlacklistDownloader.m */; };
		549815CE1A432BC700A7CE2E /* ZMBlacklistVerificator.m in Sources */ = {isa = PBXBuildFile; fileRef = F9FD798C19EE9B9A00D70FCD /* ZMBlacklistVerificator.m */; };
		549815CF1A432BC700A7CE2E /* ZMSearchResult.m in Sources */ = {isa = PBXBuildFile; fileRef = A9BABE6C19BA1F2A00E9E5A3 /* ZMSearchResult.m */; };
		549815D01A432BC700A7CE2E /* ZMSearchRequestCodec.m in Sources */ = {isa = PBXBuildFile; fileRef = A9BABE7619BA1F5900E9E5A3 /* ZMSearchRequestCodec.m */; };
		549815D11A432BC700A7CE2E /* ZMSearch.m in Sources */ = {isa = PBXBuildFile; fileRef = A9BABE7C19BA1FE500E9E5A3 /* ZMSearch.m */; };
		549815D31A432BC700A7CE2E /* ZMSearchDirectory.m in Sources */ = {isa = PBXBuildFile; fileRef = A9BABE6019BA1F2300E9E5A3 /* ZMSearchDirectory.m */; };
		549815D41A432BC700A7CE2E /* ZMSearchUser+UserSession.m in Sources */ = {isa = PBXBuildFile; fileRef = A9BABE6219BA1F2300E9E5A3 /* ZMSearchUser+UserSession.m */; };
		549815D71A432BC700A7CE2E /* ZMCommonContactsSearch.m in Sources */ = {isa = PBXBuildFile; fileRef = 54A1BE3A19E69A3400B68A76 /* ZMCommonContactsSearch.m */; };
		549815D81A432BC700A7CE2E /* ZMUserIDsForSearchDirectoryTable.m in Sources */ = {isa = PBXBuildFile; fileRef = 549127DE19E7FAFF005871F5 /* ZMUserIDsForSearchDirectoryTable.m */; };
		549815D91A432BC700A7CE2E /* ZMUserSession.m in Sources */ = {isa = PBXBuildFile; fileRef = 54BAF1BC19212EBA008042FB /* ZMUserSession.m */; };
		549815DA1A432BC700A7CE2E /* ZMUserSession+Background.m in Sources */ = {isa = PBXBuildFile; fileRef = 3E4F728219EC0D76002FE184 /* ZMUserSession+Background.m */; };
		549815DC1A432BC700A7CE2E /* NSError+ZMUserSession.m in Sources */ = {isa = PBXBuildFile; fileRef = 3E05F253192A50CC00F22D80 /* NSError+ZMUserSession.m */; };
		5498161B1A432BC800A7CE2E /* ZMTyping.m in Sources */ = {isa = PBXBuildFile; fileRef = 3E3C00CA1A2358BA00D02D21 /* ZMTyping.m */; };
		5498161C1A432BC800A7CE2E /* ZMTypingUsersTimeout.m in Sources */ = {isa = PBXBuildFile; fileRef = 3E3C00D41A235C5300D02D21 /* ZMTypingUsersTimeout.m */; };
		5498161D1A432BC800A7CE2E /* ZMTypingUsers.m in Sources */ = {isa = PBXBuildFile; fileRef = 3E26BEE11A408DBE0071B4C9 /* ZMTypingUsers.m */; };
		5498161E1A432BC800A7CE2E /* ZMPushToken.m in Sources */ = {isa = PBXBuildFile; fileRef = 3EA1EC6619BDE3F400AA1384 /* ZMPushToken.m */; };
		549816251A432BC800A7CE2E /* ZMSimpleListRequestPaginator.m in Sources */ = {isa = PBXBuildFile; fileRef = 548213FF1A0253CC001AA4E0 /* ZMSimpleListRequestPaginator.m */; };
		549816271A432BC800A7CE2E /* ZMCallStateTranscoder.m in Sources */ = {isa = PBXBuildFile; fileRef = 54224B6019B0795200666125 /* ZMCallStateTranscoder.m */; };
		549816291A432BC800A7CE2E /* ZMConnectionTranscoder.m in Sources */ = {isa = PBXBuildFile; fileRef = 54F8D6DE19AB535700146664 /* ZMConnectionTranscoder.m */; };
		5498162B1A432BC800A7CE2E /* ZMConversationTranscoder.m in Sources */ = {isa = PBXBuildFile; fileRef = 54294A2019472D4E007BE3CE /* ZMConversationTranscoder.m */; };
		5498162D1A432BC800A7CE2E /* ZMMissingUpdateEventsTranscoder.m in Sources */ = {isa = PBXBuildFile; fileRef = 54F8D6E519AB535700146664 /* ZMMissingUpdateEventsTranscoder.m */; };
		5498162E1A432BC800A7CE2E /* ZMLastUpdateEventIDTranscoder.m in Sources */ = {isa = PBXBuildFile; fileRef = 5427B34E19D195A100CC18DC /* ZMLastUpdateEventIDTranscoder.m */; };
		5498162F1A432BC800A7CE2E /* ZMRegistrationTranscoder.m in Sources */ = {isa = PBXBuildFile; fileRef = 54F8D71A19AB541400146664 /* ZMRegistrationTranscoder.m */; };
		549816301A432BC800A7CE2E /* ZMSelfTranscoder.m in Sources */ = {isa = PBXBuildFile; fileRef = 54F8D6E919AB535700146664 /* ZMSelfTranscoder.m */; };
		549816321A432BC800A7CE2E /* ZMUserTranscoder.m in Sources */ = {isa = PBXBuildFile; fileRef = 54F8D6ED19AB535700146664 /* ZMUserTranscoder.m */; };
		549816351A432BC800A7CE2E /* ZMLoginTranscoder.m in Sources */ = {isa = PBXBuildFile; fileRef = 54C11B9F19D1E4A100576A96 /* ZMLoginTranscoder.m */; };
		549816391A432BC800A7CE2E /* ZMSyncState.m in Sources */ = {isa = PBXBuildFile; fileRef = 54B717EF1940788E00B798FA /* ZMSyncState.m */; };
		5498163B1A432BC800A7CE2E /* ZMEventProcessingState.m in Sources */ = {isa = PBXBuildFile; fileRef = 54B7180719408CD600B798FA /* ZMEventProcessingState.m */; };
		5498163D1A432BC800A7CE2E /* ZMSlowSyncPhaseOneState.m in Sources */ = {isa = PBXBuildFile; fileRef = 54B7180C19408CFE00B798FA /* ZMSlowSyncPhaseOneState.m */; };
		5498163E1A432BC800A7CE2E /* ZMSlowSyncPhaseTwoState.m in Sources */ = {isa = PBXBuildFile; fileRef = 54B7181119408D4E00B798FA /* ZMSlowSyncPhaseTwoState.m */; };
		5498163F1A432BC800A7CE2E /* ZMSyncStateMachine.m in Sources */ = {isa = PBXBuildFile; fileRef = 54FB94B819A4C5CD00BA9965 /* ZMSyncStateMachine.m */; };
		549816401A432BC800A7CE2E /* ZMUpdateEventsCatchUpPhaseOneState.m in Sources */ = {isa = PBXBuildFile; fileRef = 54DB35A119A5E357001756C2 /* ZMUpdateEventsCatchUpPhaseOneState.m */; };
		549816411A432BC800A7CE2E /* ZMUpdateEventsCatchUpPhaseTwoState.m in Sources */ = {isa = PBXBuildFile; fileRef = 54DB35AB19A5E3AA001756C2 /* ZMUpdateEventsCatchUpPhaseTwoState.m */; };
		549816421A432BC800A7CE2E /* ZMDownloadLastUpdateEventIDState.m in Sources */ = {isa = PBXBuildFile; fileRef = 54BDC60919C3246900B22C03 /* ZMDownloadLastUpdateEventIDState.m */; };
		549816431A432BC800A7CE2E /* ZMBackgroundState.m in Sources */ = {isa = PBXBuildFile; fileRef = 54839E0219F7E7A000762058 /* ZMBackgroundState.m */; };
		549816441A432BC800A7CE2E /* ZMPreBackgroundState.m in Sources */ = {isa = PBXBuildFile; fileRef = 54386A5B1A248CE4001AD795 /* ZMPreBackgroundState.m */; };
		549816451A432BC800A7CE2E /* ZMOperationLoop.m in Sources */ = {isa = PBXBuildFile; fileRef = 85D8502FFC4412F91D0CC1A4 /* ZMOperationLoop.m */; };
		549816461A432BC800A7CE2E /* ZMOperationLoop+Background.m in Sources */ = {isa = PBXBuildFile; fileRef = F962A8E919FFC06E00FD0F80 /* ZMOperationLoop+Background.m */; };
		549816471A432BC800A7CE2E /* ZMSyncStrategy.m in Sources */ = {isa = PBXBuildFile; fileRef = 85D859D47B6EBF09E4137658 /* ZMSyncStrategy.m */; };
		549816591A432BC800A7CE2E /* ZMTestNotifications.m in Sources */ = {isa = PBXBuildFile; fileRef = A9D2478D1981522100EDFE79 /* ZMTestNotifications.m */; };
		5498165A1A432BC800A7CE2E /* ZMUpdateEventsBuffer.m in Sources */ = {isa = PBXBuildFile; fileRef = 54F7217919A611DE009A8AF5 /* ZMUpdateEventsBuffer.m */; };
		549816601A432BC800A7CE2E /* ZMFlowSync.m in Sources */ = {isa = PBXBuildFile; fileRef = 3EAD6A0A199BB79200D519DB /* ZMFlowSync.m */; };
		549816611A432BC800A7CE2E /* ZMVoiceChannel+CallFlow.m in Sources */ = {isa = PBXBuildFile; fileRef = 3ED03B75196C212D00B40DB0 /* ZMVoiceChannel+CallFlow.m */; };
		54991D581DEDCF2B007E282F /* AddressBook.swift in Sources */ = {isa = PBXBuildFile; fileRef = 54991D571DEDCF2B007E282F /* AddressBook.swift */; };
		54991D5A1DEDD07E007E282F /* AddressBookIOS9.swift in Sources */ = {isa = PBXBuildFile; fileRef = 54991D591DEDD07E007E282F /* AddressBookIOS9.swift */; };
		549AEA3B1D6340BC003C0BEC /* AddressBookUploadRequestStrategy.swift in Sources */ = {isa = PBXBuildFile; fileRef = 549AEA3A1D6340BC003C0BEC /* AddressBookUploadRequestStrategy.swift */; };
		549AEA3D1D6365C1003C0BEC /* ZMUserSession+AddressBook.swift in Sources */ = {isa = PBXBuildFile; fileRef = 549AEA3C1D6365C1003C0BEC /* ZMUserSession+AddressBook.swift */; };
		549AEA3F1D636EF3003C0BEC /* AddressBookUploadRequestStrategyTest.swift in Sources */ = {isa = PBXBuildFile; fileRef = 549AEA3E1D636EF3003C0BEC /* AddressBookUploadRequestStrategyTest.swift */; };
		54A0A6311BCE9864001A3A4C /* ZMHotFix.m in Sources */ = {isa = PBXBuildFile; fileRef = F95ECF4D1B94A553009F91BA /* ZMHotFix.m */; };
		54A0A6321BCE9867001A3A4C /* ZMHotFixDirectory.m in Sources */ = {isa = PBXBuildFile; fileRef = 54DE26B21BC56E62002B5FBC /* ZMHotFixDirectory.m */; };
		54A170651B300696001B41A5 /* ProxiedRequestStrategy.swift in Sources */ = {isa = PBXBuildFile; fileRef = 54A170631B300696001B41A5 /* ProxiedRequestStrategy.swift */; };
		54A170691B300717001B41A5 /* ProxiedRequestStrategyTests.swift in Sources */ = {isa = PBXBuildFile; fileRef = 54A170671B300717001B41A5 /* ProxiedRequestStrategyTests.swift */; };
		54A1BE4519E6B79000B68A76 /* ZMCommonContactsSearchTests.m in Sources */ = {isa = PBXBuildFile; fileRef = 54A1BE4319E6B79000B68A76 /* ZMCommonContactsSearchTests.m */; };
		54A227D61D6604A5009414C0 /* SynchronizationMocks.swift in Sources */ = {isa = PBXBuildFile; fileRef = 54A227D51D6604A5009414C0 /* SynchronizationMocks.swift */; };
		54A2C9F31DAFBA3300FFD2A0 /* NSManagedObjectContext+EventDecoder.swift in Sources */ = {isa = PBXBuildFile; fileRef = 54A2C9F21DAFBA3300FFD2A0 /* NSManagedObjectContext+EventDecoder.swift */; };
		54A343471D6B589A004B65EA /* AddressBookSearch.swift in Sources */ = {isa = PBXBuildFile; fileRef = 54A343461D6B589A004B65EA /* AddressBookSearch.swift */; };
		54A3ACC31A261603008AF8DF /* BackgroundTests.m in Sources */ = {isa = PBXBuildFile; fileRef = 54A3ACC21A261603008AF8DF /* BackgroundTests.m */; };
		54A3F24F1C08523500FE3A6B /* ZMOperationLoop.h in Headers */ = {isa = PBXBuildFile; fileRef = 85D85F3EC8565FD102AC0E5B /* ZMOperationLoop.h */; settings = {ATTRIBUTES = (Public, ); }; };
		54AB428E1DF5C5B400381F2C /* TopConversationsDirectoryTests.swift in Sources */ = {isa = PBXBuildFile; fileRef = 54AB428D1DF5C5B400381F2C /* TopConversationsDirectoryTests.swift */; };
		54B2A0891DAE71F100BB40B1 /* AddressBookTracker.swift in Sources */ = {isa = PBXBuildFile; fileRef = 54B2A0831DAE71F100BB40B1 /* AddressBookTracker.swift */; };
		54B2A08A1DAE71F100BB40B1 /* AnalyticsType.swift in Sources */ = {isa = PBXBuildFile; fileRef = 54B2A0841DAE71F100BB40B1 /* AnalyticsType.swift */; };
		54B2A08B1DAE71F100BB40B1 /* APNSPerformanceTracker.swift in Sources */ = {isa = PBXBuildFile; fileRef = 54B2A0851DAE71F100BB40B1 /* APNSPerformanceTracker.swift */; };
		54B2A08C1DAE71F100BB40B1 /* Clusterizer+VOIP.swift in Sources */ = {isa = PBXBuildFile; fileRef = 54B2A0861DAE71F100BB40B1 /* Clusterizer+VOIP.swift */; };
		54B2A08D1DAE71F100BB40B1 /* Clusterizer.swift in Sources */ = {isa = PBXBuildFile; fileRef = 54B2A0871DAE71F100BB40B1 /* Clusterizer.swift */; };
		54B2A08E1DAE71F100BB40B1 /* NSManagedObjectContext+Analytics.swift in Sources */ = {isa = PBXBuildFile; fileRef = 54B2A0881DAE71F100BB40B1 /* NSManagedObjectContext+Analytics.swift */; };
		54B717F6194078CA00B798FA /* ZMSyncStateTests.m in Sources */ = {isa = PBXBuildFile; fileRef = 54B717F4194078CA00B798FA /* ZMSyncStateTests.m */; };
		54B7181719409A4600B798FA /* ZMEventProcessingStateTests.m in Sources */ = {isa = PBXBuildFile; fileRef = 54B7181519409A4600B798FA /* ZMEventProcessingStateTests.m */; };
		54B7181D1940A86000B798FA /* ZMSlowSyncPhaseTwoStateTests.m in Sources */ = {isa = PBXBuildFile; fileRef = 54B7181B1940A86000B798FA /* ZMSlowSyncPhaseTwoStateTests.m */; };
		54B9D9791AF9202A00F6DDF1 /* ZMUnauthenticatedStateTests.m in Sources */ = {isa = PBXBuildFile; fileRef = 54B717FE19408BAD00B798FA /* ZMUnauthenticatedStateTests.m */; };
		54BABB1E19B7541700E65E74 /* StateBaseTest.m in Sources */ = {isa = PBXBuildFile; fileRef = 54177D2A19A4DDF00037A220 /* StateBaseTest.m */; };
		54BDC61419C32A5200B22C03 /* ZMDownloadLastUpdateEventIDStateTests.m in Sources */ = {isa = PBXBuildFile; fileRef = 54BDC61219C32A5200B22C03 /* ZMDownloadLastUpdateEventIDStateTests.m */; };
		54BFDF681BDA6F9A0034A3DB /* HistorySynchronizationStatus.swift in Sources */ = {isa = PBXBuildFile; fileRef = 54BFDF671BDA6F9A0034A3DB /* HistorySynchronizationStatus.swift */; };
		54BFDF6A1BDA87D20034A3DB /* HistorySynchronizationStatusTests.swift in Sources */ = {isa = PBXBuildFile; fileRef = 54BFDF691BDA87D20034A3DB /* HistorySynchronizationStatusTests.swift */; };
		54C11BAD19D1EB7500576A96 /* ZMLoginTranscoderTests.m in Sources */ = {isa = PBXBuildFile; fileRef = 54C11BAB19D1EB7500576A96 /* ZMLoginTranscoderTests.m */; };
		54C2F6971A6FA988003D09D9 /* ZMLocalNotificationDispatcherTest.m in Sources */ = {isa = PBXBuildFile; fileRef = 54C2F6801A6FA988003D09D9 /* ZMLocalNotificationDispatcherTest.m */; };
		54C2F6991A6FA988003D09D9 /* ZMLocalNotificationForEventTest.m in Sources */ = {isa = PBXBuildFile; fileRef = 54C2F6811A6FA988003D09D9 /* ZMLocalNotificationForEventTest.m */; };
		54C2F69B1A6FA988003D09D9 /* ZMLocalNotificationForExpiredMessageTest.m in Sources */ = {isa = PBXBuildFile; fileRef = 54C2F6821A6FA988003D09D9 /* ZMLocalNotificationForExpiredMessageTest.m */; };
		54C2F69F1A6FA988003D09D9 /* ZMSpellOutSmallNumbersFormatterTests.m in Sources */ = {isa = PBXBuildFile; fileRef = 54C2F6841A6FA988003D09D9 /* ZMSpellOutSmallNumbersFormatterTests.m */; };
		54CB7B861C3BA7890090EB05 /* ZMCallStateLogger.h in Headers */ = {isa = PBXBuildFile; fileRef = F9771AD21B6661B400BB04EC /* ZMCallStateLogger.h */; };
		54D1751A1ADE8AA2001AA338 /* ZMUserSession+Registration.h in Headers */ = {isa = PBXBuildFile; fileRef = 54D175181ADE8AA2001AA338 /* ZMUserSession+Registration.h */; settings = {ATTRIBUTES = (Public, ); }; };
		54D175211ADE8B18001AA338 /* ZMUserSession+Registration.m in Sources */ = {isa = PBXBuildFile; fileRef = 54D1751F1ADE8B18001AA338 /* ZMUserSession+Registration.m */; };
		54D175241ADE9449001AA338 /* ZMUserSession+Authentication.h in Headers */ = {isa = PBXBuildFile; fileRef = 54D175221ADE9449001AA338 /* ZMUserSession+Authentication.h */; settings = {ATTRIBUTES = (Public, ); }; };
		54D175271ADE9EC9001AA338 /* ZMUserSession+Authentication.m in Sources */ = {isa = PBXBuildFile; fileRef = 54D175251ADE9EC9001AA338 /* ZMUserSession+Authentication.m */; };
		54D785011A37256C00F47798 /* ZMEncodedNSUUIDWithTimestampTests.m in Sources */ = {isa = PBXBuildFile; fileRef = 54D784FD1A37248000F47798 /* ZMEncodedNSUUIDWithTimestampTests.m */; };
		54D9331E1AE1643A00C0B91C /* ZMCredentials.h in Headers */ = {isa = PBXBuildFile; fileRef = 54D9331C1AE1643A00C0B91C /* ZMCredentials.h */; settings = {ATTRIBUTES = (Public, ); }; };
		54D933211AE1653000C0B91C /* ZMCredentials.m in Sources */ = {isa = PBXBuildFile; fileRef = 54D9331F1AE1653000C0B91C /* ZMCredentials.m */; };
		54DE26B31BC56E62002B5FBC /* ZMHotFixDirectory.h in Headers */ = {isa = PBXBuildFile; fileRef = 54DE26B11BC56E62002B5FBC /* ZMHotFixDirectory.h */; settings = {ATTRIBUTES = (Public, ); }; };
		54DE9BEB1DE74FFB00EFFB9C /* RandomHandleGenerator.swift in Sources */ = {isa = PBXBuildFile; fileRef = 54DE9BEA1DE74FFB00EFFB9C /* RandomHandleGenerator.swift */; };
		54DE9BEF1DE760A900EFFB9C /* RandomHandleGeneratorTests.swift in Sources */ = {isa = PBXBuildFile; fileRef = 54DE9BEC1DE75D4900EFFB9C /* RandomHandleGeneratorTests.swift */; };
		54DFB8F01B30649000F1C736 /* GiphyTests.m in Sources */ = {isa = PBXBuildFile; fileRef = 54DFB8EE1B30649000F1C736 /* GiphyTests.m */; };
		54E4DD0F1DE4A9C500FEF192 /* UserHandleTests.swift in Sources */ = {isa = PBXBuildFile; fileRef = 54E4DD0D1DE4A9A200FEF192 /* UserHandleTests.swift */; };
		54EFF35D1D6D6CE9005DED56 /* ZMSearchResult+AddressBook.swift in Sources */ = {isa = PBXBuildFile; fileRef = 54EFF35C1D6D6CE9005DED56 /* ZMSearchResult+AddressBook.swift */; };
		54EFF35F1D6D9B3D005DED56 /* InvitationTests.swift in Sources */ = {isa = PBXBuildFile; fileRef = 54EFF35E1D6D9B3D005DED56 /* InvitationTests.swift */; };
		54F0A0951B3018D7003386BC /* ProxiedRequestsStatus.swift in Sources */ = {isa = PBXBuildFile; fileRef = 54F0A0931B3018D7003386BC /* ProxiedRequestsStatus.swift */; };
		54F428CE19A5154700036D6D /* ZMSyncStateMachineTests.m in Sources */ = {isa = PBXBuildFile; fileRef = 54F428CC19A5154700036D6D /* ZMSyncStateMachineTests.m */; };
		54F4DC5A1A4438B300FDB6EA /* zmessaging.framework in Frameworks */ = {isa = PBXBuildFile; fileRef = 549815931A43232400A7CE2E /* zmessaging.framework */; };
		54F7216B19A5E7BA009A8AF5 /* ZMUpdateEventsCatchUpPhaseOneStateTests.m in Sources */ = {isa = PBXBuildFile; fileRef = 54F7216919A5E7BA009A8AF5 /* ZMUpdateEventsCatchUpPhaseOneStateTests.m */; };
		54F7217219A5E7E1009A8AF5 /* ZMUpdateEventsCatchUpPhaseTwoStateTests.m in Sources */ = {isa = PBXBuildFile; fileRef = 54F7217019A5E7E1009A8AF5 /* ZMUpdateEventsCatchUpPhaseTwoStateTests.m */; };
		54F7217E19A62225009A8AF5 /* ZMUpdateEventsBufferTests.m in Sources */ = {isa = PBXBuildFile; fileRef = 54F7217C19A62225009A8AF5 /* ZMUpdateEventsBufferTests.m */; };
		54FC8A11192CD55000D3C016 /* LoginFlowTests.m in Sources */ = {isa = PBXBuildFile; fileRef = 54FC8A0F192CD55000D3C016 /* LoginFlowTests.m */; };
		54FEAAA91BC7BB9C002DE521 /* ZMBlacklistDownloader+Testing.h in Headers */ = {isa = PBXBuildFile; fileRef = 54FEAAA81BC7BB9C002DE521 /* ZMBlacklistDownloader+Testing.h */; };
		85D8522CF8DE246DDD5BD12C /* MockEntity.m in Sources */ = {isa = PBXBuildFile; fileRef = 85D85AAE7FA09852AB9B0D6A /* MockEntity.m */; };
		85D85B0D7E5F7D9A55B5E07B /* IntegrationTestBase.m in Sources */ = {isa = PBXBuildFile; fileRef = 85D85FD47DF54EE1F532B5BE /* IntegrationTestBase.m */; };
		85D85EAFA1CB6E457D14E3B7 /* MockEntity2.m in Sources */ = {isa = PBXBuildFile; fileRef = 85D85C9E7A2AAAE14D4BC2CC /* MockEntity2.m */; };
		85D85EEDD5DD19FB747ED4A5 /* MockModelObjectContextFactory.m in Sources */ = {isa = PBXBuildFile; fileRef = 85D852DA0CD2C94CADB3B6FE /* MockModelObjectContextFactory.m */; };
		871667FA1BB2AE9C009C6EEA /* APSSignalingKeysStore.swift in Sources */ = {isa = PBXBuildFile; fileRef = 871667F91BB2AE9C009C6EEA /* APSSignalingKeysStore.swift */; };
		872C99531DB525A1006A3BDE /* ZMCallKitDelegateTests.swift in Sources */ = {isa = PBXBuildFile; fileRef = 872C99511DB5256E006A3BDE /* ZMCallKitDelegateTests.swift */; };
		872C99591DB659E6006A3BDE /* ringing_from_them_long.caf in Resources */ = {isa = PBXBuildFile; fileRef = 872C99571DB659E6006A3BDE /* ringing_from_them_long.caf */; };
		872C995B1DB65D0D006A3BDE /* harp.m4a in Resources */ = {isa = PBXBuildFile; fileRef = 872C995A1DB65D0D006A3BDE /* harp.m4a */; };
		872C99601DB6722C006A3BDE /* ZMCallKitDelegateTests+Mocking.m in Sources */ = {isa = PBXBuildFile; fileRef = 872C995F1DB6722C006A3BDE /* ZMCallKitDelegateTests+Mocking.m */; };
		874F142D1C16FD9700C15118 /* Device.swift in Sources */ = {isa = PBXBuildFile; fileRef = 874F142C1C16FD9700C15118 /* Device.swift */; };
		87508EA01D08264000162483 /* ZMSound.swift in Sources */ = {isa = PBXBuildFile; fileRef = 87508E9F1D08264000162483 /* ZMSound.swift */; };
		8785CA601C568D1F00FD671C /* ZMVoiceChannel+VideoCalling.h in Headers */ = {isa = PBXBuildFile; fileRef = 8785CA5E1C568D1F00FD671C /* ZMVoiceChannel+VideoCalling.h */; settings = {ATTRIBUTES = (Public, ); }; };
		8795A3D51B2EDE030047A067 /* ZMAVSBridge.h in Headers */ = {isa = PBXBuildFile; fileRef = 8795A3D21B2EDE030047A067 /* ZMAVSBridge.h */; settings = {ATTRIBUTES = (Public, ); }; };
		8795A3D71B2EDE030047A067 /* ZMAVSBridge.m in Sources */ = {isa = PBXBuildFile; fileRef = 8795A3D31B2EDE030047A067 /* ZMAVSBridge.m */; };
		8798607B1C3D48A400218A3E /* DeleteAccountRequestStrategy.swift in Sources */ = {isa = PBXBuildFile; fileRef = 8798607A1C3D48A400218A3E /* DeleteAccountRequestStrategy.swift */; };
		879861C81DA7E11E00152584 /* ZMVoiceChannel+VideoCalling.m in Sources */ = {isa = PBXBuildFile; fileRef = 879861C71DA7E11E00152584 /* ZMVoiceChannel+VideoCalling.m */; };
		879861CA1DA7E13300152584 /* ZMVoiceChannel+CallFlow.h in Headers */ = {isa = PBXBuildFile; fileRef = 879861C91DA7E12E00152584 /* ZMVoiceChannel+CallFlow.h */; settings = {ATTRIBUTES = (Public, ); }; };
		879861CC1DA7E17E00152584 /* ZMVoiceChannel+CallFlowPrivate.h in Headers */ = {isa = PBXBuildFile; fileRef = 879861CB1DA7E17E00152584 /* ZMVoiceChannel+CallFlowPrivate.h */; settings = {ATTRIBUTES = (Public, ); }; };
		87ADCE3B1DA6539F00CC06DC /* ZMCallKitDelegate.h in Headers */ = {isa = PBXBuildFile; fileRef = 87ADCE391DA6539F00CC06DC /* ZMCallKitDelegate.h */; settings = {ATTRIBUTES = (Public, ); }; };
		87ADCE3C1DA6539F00CC06DC /* ZMCallKitDelegate.m in Sources */ = {isa = PBXBuildFile; fileRef = 87ADCE3A1DA6539F00CC06DC /* ZMCallKitDelegate.m */; };
		87D003FF1BB5810D00472E06 /* APSSignalingKeyStoreTests.swift in Sources */ = {isa = PBXBuildFile; fileRef = 87D003FE1BB5810D00472E06 /* APSSignalingKeyStoreTests.swift */; };
		87D4625D1C3D526D00433469 /* DeleteAccountRequestStrategyTests.swift in Sources */ = {isa = PBXBuildFile; fileRef = 87D4625C1C3D526D00433469 /* DeleteAccountRequestStrategyTests.swift */; };
		87DC8A0F1C57979B00B7B4F2 /* ZMOnDemandFlowManager.h in Headers */ = {isa = PBXBuildFile; fileRef = 87DC8A0D1C57979B00B7B4F2 /* ZMOnDemandFlowManager.h */; settings = {ATTRIBUTES = (Public, ); }; };
		87DC8A101C57979B00B7B4F2 /* ZMOnDemandFlowManager.m in Sources */ = {isa = PBXBuildFile; fileRef = 87DC8A0E1C57979B00B7B4F2 /* ZMOnDemandFlowManager.m */; };
		87DC8A151C57B3D600B7B4F2 /* ZMVoiceChannelTests+VideoCalling.m in Sources */ = {isa = PBXBuildFile; fileRef = 87DC8A121C57A8B300B7B4F2 /* ZMVoiceChannelTests+VideoCalling.m */; };
		A907771A192E33A500141F13 /* SlowSyncTests.m in Sources */ = {isa = PBXBuildFile; fileRef = 85D85D997334755E841D13EA /* SlowSyncTests.m */; };
		A9692F8A1986476900849241 /* NSString_NormalizationTests.m in Sources */ = {isa = PBXBuildFile; fileRef = A9692F881986476900849241 /* NSString_NormalizationTests.m */; };
		A9A3CA10198A9967007F7BDB /* SearchTests.m in Sources */ = {isa = PBXBuildFile; fileRef = A9A3CA0E198A9967007F7BDB /* SearchTests.m */; };
		A9E522BF195DD8FA00CFB8E8 /* ConversationsTests.m in Sources */ = {isa = PBXBuildFile; fileRef = 3E6CD176194F435F00BAE83E /* ConversationsTests.m */; };
		A9FD58B419B4B69900DB7A50 /* ZMCallStateTranscoderTests.m in Sources */ = {isa = PBXBuildFile; fileRef = A9FD58B219B4B69900DB7A50 /* ZMCallStateTranscoderTests.m */; };
		AF6415A41C9C17FF00A535F5 /* EncryptedBase64EncondedExternalMessageTestFixture.txt in Resources */ = {isa = PBXBuildFile; fileRef = AF6415A01C9C151700A535F5 /* EncryptedBase64EncondedExternalMessageTestFixture.txt */; };
		AF6415A51C9C180200A535F5 /* ExternalMessageTextFixture.txt in Resources */ = {isa = PBXBuildFile; fileRef = AF6415A11C9C151700A535F5 /* ExternalMessageTextFixture.txt */; };
		BF00441B1C737CE9007A6EA4 /* BackgroundAPNSPingBackStatus.swift in Sources */ = {isa = PBXBuildFile; fileRef = BF00441A1C737CE9007A6EA4 /* BackgroundAPNSPingBackStatus.swift */; };
		BF0D67A41C901DEC007CE00F /* libPhoneNumber.framework in Frameworks */ = {isa = PBXBuildFile; fileRef = BF0D67A31C901DEC007CE00F /* libPhoneNumber.framework */; };
		BF0D67A51C901E28007CE00F /* libPhoneNumber.framework in Frameworks */ = {isa = PBXBuildFile; fileRef = BF0D67A31C901DEC007CE00F /* libPhoneNumber.framework */; };
		BF158D2F1CE087D8007C6F8A /* video.mp4 in Resources */ = {isa = PBXBuildFile; fileRef = BF158D2E1CE087D8007C6F8A /* video.mp4 */; };
		BF2A9D511D6B536E00FA7DBC /* EventDecoder.swift in Sources */ = {isa = PBXBuildFile; fileRef = BF2A9D501D6B536E00FA7DBC /* EventDecoder.swift */; };
		BF2A9D551D6B5B9700FA7DBC /* EventDecoderTests.swift in Sources */ = {isa = PBXBuildFile; fileRef = BF2A9D541D6B5B9700FA7DBC /* EventDecoderTests.swift */; };
		BF2A9D581D6B5BDB00FA7DBC /* StoreUpdateEventTests.swift in Sources */ = {isa = PBXBuildFile; fileRef = BF2A9D571D6B5BDB00FA7DBC /* StoreUpdateEventTests.swift */; };
		BF2A9D5D1D6B63DB00FA7DBC /* StoreUpdateEvent.swift in Sources */ = {isa = PBXBuildFile; fileRef = BF2A9D5A1D6B63DB00FA7DBC /* StoreUpdateEvent.swift */; };
		BF2A9D611D6C70EA00FA7DBC /* ZMEventModel.xcdatamodeld in Sources */ = {isa = PBXBuildFile; fileRef = BF2A9D5F1D6C70EA00FA7DBC /* ZMEventModel.xcdatamodeld */; };
		BF44A3511C71D5FC00C6928E /* store127.wiredatabase in Resources */ = {isa = PBXBuildFile; fileRef = BF44A3501C71D5FC00C6928E /* store127.wiredatabase */; };
		BF4A7CAD1C441B09006F72D3 /* ZMUser+FetchingClients.swift in Sources */ = {isa = PBXBuildFile; fileRef = BF4A7CAC1C441B09006F72D3 /* ZMUser+FetchingClients.swift */; };
		BF4D9D081C85C65A008B9076 /* ZMLocalNotificationDispatcher.h in Headers */ = {isa = PBXBuildFile; fileRef = F9B53ED019F7F59F00C82A43 /* ZMLocalNotificationDispatcher.h */; settings = {ATTRIBUTES = (Public, ); }; };
		BF6D5D031C4948830049F712 /* zmessaging124.momd in Resources */ = {isa = PBXBuildFile; fileRef = BF6D5D021C4948830049F712 /* zmessaging124.momd */; };
		BF6D5D051C494D730049F712 /* zmessaging125.momd in Resources */ = {isa = PBXBuildFile; fileRef = BF6D5D041C494D730049F712 /* zmessaging125.momd */; };
		BF7ED2E21DF6BD16003A4397 /* Analytics+HandleSuggestions.swift in Sources */ = {isa = PBXBuildFile; fileRef = BF7ED2E11DF6BD16003A4397 /* Analytics+HandleSuggestions.swift */; };
		BF8367311C52651900364B37 /* store125.wiredatabase in Resources */ = {isa = PBXBuildFile; fileRef = BF8367301C52651900364B37 /* store125.wiredatabase */; };
		BF838F051C6A4885001C5BF7 /* ZMCookie.h in Headers */ = {isa = PBXBuildFile; fileRef = BF838F031C6A4885001C5BF7 /* ZMCookie.h */; settings = {ATTRIBUTES = (Public, ); }; };
		BF838F061C6A4885001C5BF7 /* ZMCookie.m in Sources */ = {isa = PBXBuildFile; fileRef = BF838F041C6A4885001C5BF7 /* ZMCookie.m */; };
		BF8899931DC7AD9F00187CBD /* ZMTransport.framework in Frameworks */ = {isa = PBXBuildFile; fileRef = 09CC4AB91B7CCA0F00201C63 /* ZMTransport.framework */; };
		BF889DC61D0ADE110031F3E6 /* AnalyticsTests.swift in Sources */ = {isa = PBXBuildFile; fileRef = BF40AC711D096A0E00287E29 /* AnalyticsTests.swift */; };
		BF889DC71D0ADE150031F3E6 /* ClusterizerTests.swift in Sources */ = {isa = PBXBuildFile; fileRef = BF40AC7D1D0990A900287E29 /* ClusterizerTests.swift */; };
		BFB524CE1C7722EC006BCE23 /* BackgroundAPNSPingBackStatusTests.swift in Sources */ = {isa = PBXBuildFile; fileRef = BFB524CD1C7722EC006BCE23 /* BackgroundAPNSPingBackStatusTests.swift */; };
		BFC747BA1CE0975D00F74333 /* zimages.framework in Frameworks */ = {isa = PBXBuildFile; fileRef = BFC747B91CE0975D00F74333 /* zimages.framework */; };
		BFCE9A5B1C4E4C4D00951B3D /* store124.wiredatabase in Resources */ = {isa = PBXBuildFile; fileRef = BFCE9A581C4E4C4D00951B3D /* store124.wiredatabase */; };
		BFE53F551D5A2F7000398378 /* DeleteMessagesTests.swift in Sources */ = {isa = PBXBuildFile; fileRef = BFE53F541D5A2F7000398378 /* DeleteMessagesTests.swift */; };
		CE35B7F71D353CC4007CF3F8 /* LinkPreviewTests.m in Sources */ = {isa = PBXBuildFile; fileRef = CE35B7F61D353CC4007CF3F8 /* LinkPreviewTests.m */; };
		CE5DC1A11DDA09F000D24DBA /* avs.framework in Frameworks */ = {isa = PBXBuildFile; fileRef = CE5DC1A01DDA09F000D24DBA /* avs.framework */; };
		CE99C4A01D378C5D0001D297 /* MockLinkPreviewDetector.m in Sources */ = {isa = PBXBuildFile; fileRef = CE99C49F1D378C5D0001D297 /* MockLinkPreviewDetector.m */; };
		CEE02E461DDA0F4D00BA2BE2 /* avs.framework in Frameworks */ = {isa = PBXBuildFile; fileRef = CE5DC1A01DDA09F000D24DBA /* avs.framework */; };
		CEF2DE7F1DB778F300451642 /* RequestLoopAnalyticsTracker.swift in Sources */ = {isa = PBXBuildFile; fileRef = CEF2DE7E1DB778F300451642 /* RequestLoopAnalyticsTracker.swift */; };
		F920F4D61DA3DCF8002B860B /* ConversationTests+Ephemeral.swift in Sources */ = {isa = PBXBuildFile; fileRef = F920F4D51DA3DCF8002B860B /* ConversationTests+Ephemeral.swift */; };
		F9245BED1CBF95A8009D1E85 /* ZMHotFixDirectory+Swift.swift in Sources */ = {isa = PBXBuildFile; fileRef = F9245BEC1CBF95A8009D1E85 /* ZMHotFixDirectory+Swift.swift */; };
		F925468B1C62882500CE2D7C /* ZMCallStateTranscoderTests+VideoCalling.m in Sources */ = {isa = PBXBuildFile; fileRef = F925468A1C62882500CE2D7C /* ZMCallStateTranscoderTests+VideoCalling.m */; };
		F925468E1C63B61000CE2D7C /* MessagingTest+EventFactory.m in Sources */ = {isa = PBXBuildFile; fileRef = F925468D1C63B61000CE2D7C /* MessagingTest+EventFactory.m */; };
		F9331C8A1CB41C6000139ECC /* ZMUserTests+UserSession.m in Sources */ = {isa = PBXBuildFile; fileRef = F9331C891CB41C6000139ECC /* ZMUserTests+UserSession.m */; };
		F93667061D79724200E15420 /* ZMLocalNotificationForEventTests+Reactions.swift in Sources */ = {isa = PBXBuildFile; fileRef = F93667041D79723100E15420 /* ZMLocalNotificationForEventTests+Reactions.swift */; };
		F936DB2A1C11DF40005E93AE /* ZMClientUpdateNotification.h in Headers */ = {isa = PBXBuildFile; fileRef = F936DB281C11DF40005E93AE /* ZMClientUpdateNotification.h */; settings = {ATTRIBUTES = (Public, ); }; };
		F936DB2B1C11DF40005E93AE /* ZMClientUpdateNotification.m in Sources */ = {isa = PBXBuildFile; fileRef = F936DB291C11DF40005E93AE /* ZMClientUpdateNotification.m */; };
		F936DB2D1C11E52B005E93AE /* ZMClientUpdateNotification+Internal.h in Headers */ = {isa = PBXBuildFile; fileRef = F936DB2C1C11E4CB005E93AE /* ZMClientUpdateNotification+Internal.h */; settings = {ATTRIBUTES = (Public, ); }; };
		F93A75F21C1F219800252586 /* ConversationStatusStrategy.swift in Sources */ = {isa = PBXBuildFile; fileRef = F93A75F11C1F219800252586 /* ConversationStatusStrategy.swift */; };
		F9410F631DE44C2E007451FF /* TypingStrategyTests.swift in Sources */ = {isa = PBXBuildFile; fileRef = F9410F621DE44C2E007451FF /* TypingStrategyTests.swift */; };
		F9410F651DE49C13007451FF /* PushTokenStrategy.swift in Sources */ = {isa = PBXBuildFile; fileRef = F9410F641DE49C13007451FF /* PushTokenStrategy.swift */; };
		F9410F661DE4A01F007451FF /* ZMPushToken.h in Headers */ = {isa = PBXBuildFile; fileRef = 3EA1EC6519BDE3F400AA1384 /* ZMPushToken.h */; settings = {ATTRIBUTES = (Public, ); }; };
		F9410F681DE4BE42007451FF /* PushTokenStrategyTests.swift in Sources */ = {isa = PBXBuildFile; fileRef = F9410F671DE4BE42007451FF /* PushTokenStrategyTests.swift */; };
		F95373F41C7C70D000BE6427 /* ZMLocalNotificationForEventTest+CallEvents.m in Sources */ = {isa = PBXBuildFile; fileRef = F95373F31C7C70D000BE6427 /* ZMLocalNotificationForEventTest+CallEvents.m */; };
		F95557021A1CAECD0035F0C8 /* ZMSearchRequestCodecTests.m in Sources */ = {isa = PBXBuildFile; fileRef = F95556FE1A1CA1580035F0C8 /* ZMSearchRequestCodecTests.m */; };
		F95706541DE5D1CC0087442C /* SearchUserImageStrategy.swift in Sources */ = {isa = PBXBuildFile; fileRef = F95706531DE5D1CC0087442C /* SearchUserImageStrategy.swift */; };
		F95706551DE5D6D50087442C /* ZMUserIDsForSearchDirectoryTable.h in Headers */ = {isa = PBXBuildFile; fileRef = 549127DD19E7FAFF005871F5 /* ZMUserIDsForSearchDirectoryTable.h */; settings = {ATTRIBUTES = (Public, ); }; };
		F95706561DE5D7EA0087442C /* ZMSearchDirectory+Internal.h in Headers */ = {isa = PBXBuildFile; fileRef = A9BABE6119BA1F2300E9E5A3 /* ZMSearchDirectory+Internal.h */; settings = {ATTRIBUTES = (Public, ); }; };
		F95706591DE5F6D40087442C /* SearchUserImageStrategyTests.swift in Sources */ = {isa = PBXBuildFile; fileRef = F95706581DE5F6D40087442C /* SearchUserImageStrategyTests.swift */; };
		F959F3121C5B6B9E00820A21 /* ZMBackgroundTaskState.h in Headers */ = {isa = PBXBuildFile; fileRef = F959F3101C5B6B9E00820A21 /* ZMBackgroundTaskState.h */; };
		F959F3131C5B6B9E00820A21 /* ZMBackgroundTaskState.m in Sources */ = {isa = PBXBuildFile; fileRef = F959F3111C5B6B9E00820A21 /* ZMBackgroundTaskState.m */; };
		F95ECF4E1B94A553009F91BA /* ZMHotFix.h in Headers */ = {isa = PBXBuildFile; fileRef = F95ECF4C1B94A553009F91BA /* ZMHotFix.h */; };
		F95ECF511B94BD05009F91BA /* ZMHotFixTests.m in Sources */ = {isa = PBXBuildFile; fileRef = F95ECF501B94BD05009F91BA /* ZMHotFixTests.m */; };
		F964700C1D5C720D00A81A92 /* ConversationTests+MessageEditing.m in Sources */ = {isa = PBXBuildFile; fileRef = F964700B1D5C720D00A81A92 /* ConversationTests+MessageEditing.m */; };
		F96C8E7A1D7DCCE8004B6D87 /* ZMLocalNotificationDispatcher+Messages.swift in Sources */ = {isa = PBXBuildFile; fileRef = F96C8E791D7DCCE8004B6D87 /* ZMLocalNotificationDispatcher+Messages.swift */; };
		F96C8E821D7ECECF004B6D87 /* ZMLocalNotificationForMessageTests.swift in Sources */ = {isa = PBXBuildFile; fileRef = F96C8E811D7ECECF004B6D87 /* ZMLocalNotificationForMessageTests.swift */; };
		F96C8E8A1D7F6F8C004B6D87 /* ZMLocalNotificationForSystemMessageTests.swift in Sources */ = {isa = PBXBuildFile; fileRef = F96C8E891D7F6F8C004B6D87 /* ZMLocalNotificationForSystemMessageTests.swift */; };
		F97180531A9E18B5002CEAF8 /* ZMFlowSync.h in Headers */ = {isa = PBXBuildFile; fileRef = 3EAD6A09199BB79200D519DB /* ZMFlowSync.h */; };
		F97678FA1D76D11400CC075D /* BackgroundAPNSConfirmationStatus.swift in Sources */ = {isa = PBXBuildFile; fileRef = F97678F91D76D11400CC075D /* BackgroundAPNSConfirmationStatus.swift */; };
		F976790A1D771B3900CC075D /* BackgroundAPNSConfirmationStatusTests.swift in Sources */ = {isa = PBXBuildFile; fileRef = F97679081D771B2700CC075D /* BackgroundAPNSConfirmationStatusTests.swift */; };
		F9771ACA1B664D1A00BB04EC /* ZMGSMCallHandler.h in Headers */ = {isa = PBXBuildFile; fileRef = F9771AC71B664D1A00BB04EC /* ZMGSMCallHandler.h */; };
		F9771ACC1B664D1A00BB04EC /* ZMGSMCallHandler.m in Sources */ = {isa = PBXBuildFile; fileRef = F9771AC81B664D1A00BB04EC /* ZMGSMCallHandler.m */; };
		F9771AD11B664D3D00BB04EC /* ZMGSMCallHandlerTest.m in Sources */ = {isa = PBXBuildFile; fileRef = F9771AD01B664D3D00BB04EC /* ZMGSMCallHandlerTest.m */; };
		F9771AD71B6661B400BB04EC /* ZMCallStateLogger.m in Sources */ = {isa = PBXBuildFile; fileRef = F9771AD31B6661B400BB04EC /* ZMCallStateLogger.m */; };
		F9771ADC1B677BAF00BB04EC /* ZMCallStateLoggerTests.m in Sources */ = {isa = PBXBuildFile; fileRef = F9771ADA1B677BAF00BB04EC /* ZMCallStateLoggerTests.m */; };
		F98DD6D31ABB2F7C001D58CF /* ZMUserSession+UserNotificationCategories.h in Headers */ = {isa = PBXBuildFile; fileRef = F98DD6D01ABB2F7C001D58CF /* ZMUserSession+UserNotificationCategories.h */; settings = {ATTRIBUTES = (Public, ); }; };
		F98DD6D51ABB2F7C001D58CF /* ZMUserSession+UserNotificationCategories.m in Sources */ = {isa = PBXBuildFile; fileRef = F98DD6D11ABB2F7C001D58CF /* ZMUserSession+UserNotificationCategories.m */; };
		F98EDCD31D82B913001E65CB /* ZMLocalNotificationForCallEvent.swift in Sources */ = {isa = PBXBuildFile; fileRef = F98EDCC81D82B913001E65CB /* ZMLocalNotificationForCallEvent.swift */; };
		F98EDCD41D82B913001E65CB /* ZMLocalNotificationForConnectionEvent.swift in Sources */ = {isa = PBXBuildFile; fileRef = F98EDCC91D82B913001E65CB /* ZMLocalNotificationForConnectionEvent.swift */; };
		F98EDCD51D82B913001E65CB /* ZMLocalNotificationForEvent.swift in Sources */ = {isa = PBXBuildFile; fileRef = F98EDCCA1D82B913001E65CB /* ZMLocalNotificationForEvent.swift */; };
		F98EDCD61D82B913001E65CB /* ZMLocalNotificationForReactions.swift in Sources */ = {isa = PBXBuildFile; fileRef = F98EDCCB1D82B913001E65CB /* ZMLocalNotificationForReactions.swift */; };
		F98EDCD71D82B913001E65CB /* ZMLocalNotificationContentType.swift in Sources */ = {isa = PBXBuildFile; fileRef = F98EDCCD1D82B913001E65CB /* ZMLocalNotificationContentType.swift */; };
		F98EDCD81D82B913001E65CB /* ZMLocalNotificationForMessage.swift in Sources */ = {isa = PBXBuildFile; fileRef = F98EDCCE1D82B913001E65CB /* ZMLocalNotificationForMessage.swift */; };
		F98EDCD91D82B913001E65CB /* ZMLocalNotificationForSystemMessage.swift in Sources */ = {isa = PBXBuildFile; fileRef = F98EDCCF1D82B913001E65CB /* ZMLocalNotificationForSystemMessage.swift */; };
		F98EDCDA1D82B913001E65CB /* ZMLocalNotification+Internal.h in Headers */ = {isa = PBXBuildFile; fileRef = F98EDCD01D82B913001E65CB /* ZMLocalNotification+Internal.h */; };
		F98EDCDB1D82B913001E65CB /* ZMLocalNotification.h in Headers */ = {isa = PBXBuildFile; fileRef = F98EDCD11D82B913001E65CB /* ZMLocalNotification.h */; settings = {ATTRIBUTES = (Public, ); }; };
		F98EDCDC1D82B913001E65CB /* ZMLocalNotification.m in Sources */ = {isa = PBXBuildFile; fileRef = F98EDCD21D82B913001E65CB /* ZMLocalNotification.m */; };
		F98EDCEA1D82B924001E65CB /* SessionTracker.swift in Sources */ = {isa = PBXBuildFile; fileRef = F98EDCDE1D82B924001E65CB /* SessionTracker.swift */; };
		F98EDCEB1D82B924001E65CB /* NotificationSounds.swift in Sources */ = {isa = PBXBuildFile; fileRef = F98EDCDF1D82B924001E65CB /* NotificationSounds.swift */; };
		F98EDCEC1D82B924001E65CB /* UILocalNotification+StringProcessing.h in Headers */ = {isa = PBXBuildFile; fileRef = F98EDCE01D82B924001E65CB /* UILocalNotification+StringProcessing.h */; settings = {ATTRIBUTES = (Public, ); }; };
		F98EDCED1D82B924001E65CB /* UILocalNotification+StringProcessing.m in Sources */ = {isa = PBXBuildFile; fileRef = F98EDCE11D82B924001E65CB /* UILocalNotification+StringProcessing.m */; };
		F98EDCEE1D82B924001E65CB /* UILocalNotification+UserInfo.h in Headers */ = {isa = PBXBuildFile; fileRef = F98EDCE21D82B924001E65CB /* UILocalNotification+UserInfo.h */; settings = {ATTRIBUTES = (Public, ); }; };
		F98EDCEF1D82B924001E65CB /* UILocalNotification+UserInfo.m in Sources */ = {isa = PBXBuildFile; fileRef = F98EDCE31D82B924001E65CB /* UILocalNotification+UserInfo.m */; };
		F98EDCF01D82B924001E65CB /* ZMLocalNotificationLocalization+Components.swift in Sources */ = {isa = PBXBuildFile; fileRef = F98EDCE41D82B924001E65CB /* ZMLocalNotificationLocalization+Components.swift */; };
		F98EDCF11D82B924001E65CB /* ZMLocalNotificationLocalization.h in Headers */ = {isa = PBXBuildFile; fileRef = F98EDCE51D82B924001E65CB /* ZMLocalNotificationLocalization.h */; settings = {ATTRIBUTES = (Public, ); }; };
		F98EDCF21D82B924001E65CB /* ZMLocalNotificationLocalization.m in Sources */ = {isa = PBXBuildFile; fileRef = F98EDCE61D82B924001E65CB /* ZMLocalNotificationLocalization.m */; };
		F98EDCF31D82B924001E65CB /* ZMLocalNotificationSet.swift in Sources */ = {isa = PBXBuildFile; fileRef = F98EDCE71D82B924001E65CB /* ZMLocalNotificationSet.swift */; };
		F98EDCF41D82B924001E65CB /* ZMSpellOutSmallNumbersFormatter.h in Headers */ = {isa = PBXBuildFile; fileRef = F98EDCE81D82B924001E65CB /* ZMSpellOutSmallNumbersFormatter.h */; };
		F98EDCF51D82B924001E65CB /* ZMSpellOutSmallNumbersFormatter.m in Sources */ = {isa = PBXBuildFile; fileRef = F98EDCE91D82B924001E65CB /* ZMSpellOutSmallNumbersFormatter.m */; };
		F98EDCF81D82EB1D001E65CB /* SessionTrackerTest.swift in Sources */ = {isa = PBXBuildFile; fileRef = F98EDCF61D82EAFD001E65CB /* SessionTrackerTest.swift */; };
		F991C0A91CB5391C004D8465 /* ZMCallTimer.swift in Sources */ = {isa = PBXBuildFile; fileRef = F991C0A81CB5391C004D8465 /* ZMCallTimer.swift */; };
		F991C0AC1CB53A80004D8465 /* ZMCallTimerTests.swift in Sources */ = {isa = PBXBuildFile; fileRef = F991C0AA1CB53A7B004D8465 /* ZMCallTimerTests.swift */; };
		F991C0AE1CB548A3004D8465 /* ZMVoiceChannel+CallTimer.swift in Sources */ = {isa = PBXBuildFile; fileRef = F991C0AD1CB548A3004D8465 /* ZMVoiceChannel+CallTimer.swift */; };
		F991CE151CB55512004D8465 /* ZMConversation+Testing.m in Sources */ = {isa = PBXBuildFile; fileRef = F991CE121CB55512004D8465 /* ZMConversation+Testing.m */; };
		F991CE161CB55512004D8465 /* ZMUser+Testing.m in Sources */ = {isa = PBXBuildFile; fileRef = F991CE141CB55512004D8465 /* ZMUser+Testing.m */; };
		F991CE1E1CB65F08004D8465 /* ZMTypingUsers.h in Headers */ = {isa = PBXBuildFile; fileRef = 3E26BEE01A408DBE0071B4C9 /* ZMTypingUsers.h */; settings = {ATTRIBUTES = (Public, ); }; };
		F99298591BE110490058D42F /* ZMClientRegistrationStatusTests.m in Sources */ = {isa = PBXBuildFile; fileRef = F99298581BE110490058D42F /* ZMClientRegistrationStatusTests.m */; };
		F992985B1BE143570058D42F /* ZMClientRegistrationStatus+Internal.h in Headers */ = {isa = PBXBuildFile; fileRef = F992985A1BE1404D0058D42F /* ZMClientRegistrationStatus+Internal.h */; settings = {ATTRIBUTES = (Public, ); }; };
		F9A754121DA3D44900094937 /* ZMProtos.framework in Frameworks */ = {isa = PBXBuildFile; fileRef = 0960829F1B8F0581001176DB /* ZMProtos.framework */; };
		F9A754161DA3D48800094937 /* ZMProtos.framework in Frameworks */ = {isa = PBXBuildFile; fileRef = 0960829F1B8F0581001176DB /* ZMProtos.framework */; };
		F9ABDF411CECBD8A008461B2 /* ZMAccountStatus.swift in Sources */ = {isa = PBXBuildFile; fileRef = F9ABDF401CECBD8A008461B2 /* ZMAccountStatus.swift */; };
		F9ABDF441CECC6C0008461B2 /* ZMAccountStatusTests.swift in Sources */ = {isa = PBXBuildFile; fileRef = F9ABDF421CECC69C008461B2 /* ZMAccountStatusTests.swift */; };
		F9B171F61C0EF21100E6EEC6 /* ClientUpdateStatus.swift in Sources */ = {isa = PBXBuildFile; fileRef = F9B171F51C0EF21100E6EEC6 /* ClientUpdateStatus.swift */; };
		F9B171F81C0F00E700E6EEC6 /* ClientUpdateStatusTests.swift in Sources */ = {isa = PBXBuildFile; fileRef = F9B171F71C0F00E700E6EEC6 /* ClientUpdateStatusTests.swift */; };
		F9B171FA1C0F320200E6EEC6 /* ClientManagementTests.m in Sources */ = {isa = PBXBuildFile; fileRef = F9B171F91C0F320200E6EEC6 /* ClientManagementTests.m */; };
		F9B20D581C58C8C800F2CDEC /* CallingTests+VideoCalling.m in Sources */ = {isa = PBXBuildFile; fileRef = F9B20D571C58C8C800F2CDEC /* CallingTests+VideoCalling.m */; };
		F9B71F401CB28449001DB03F /* ZMNotifications+UserSession.m in Sources */ = {isa = PBXBuildFile; fileRef = F9B71F3E1CB28449001DB03F /* ZMNotifications+UserSession.m */; };
		F9B71F411CB28449001DB03F /* ZMNotifications+UserSessionInternal.h in Headers */ = {isa = PBXBuildFile; fileRef = F9B71F3F1CB28449001DB03F /* ZMNotifications+UserSessionInternal.h */; settings = {ATTRIBUTES = (Public, ); }; };
		F9B71F431CB284CC001DB03F /* ZMNotifications+UserSession.h in Headers */ = {isa = PBXBuildFile; fileRef = F9B71F421CB284CC001DB03F /* ZMNotifications+UserSession.h */; settings = {ATTRIBUTES = (Public, ); }; };
		F9B71F471CB29600001DB03F /* ZMBareUser+UserSession.h in Headers */ = {isa = PBXBuildFile; fileRef = F9B71F461CB29600001DB03F /* ZMBareUser+UserSession.h */; settings = {ATTRIBUTES = (Public, ); }; };
		F9B71F491CB297ED001DB03F /* ZMUser+UserSession.m in Sources */ = {isa = PBXBuildFile; fileRef = F9B71F481CB297ED001DB03F /* ZMUser+UserSession.m */; };
		F9B71F4C1CB2B841001DB03F /* NSManagedObjectContext+TestHelpers.m in Sources */ = {isa = PBXBuildFile; fileRef = F9B71F4B1CB2B841001DB03F /* NSManagedObjectContext+TestHelpers.m */; };
		F9B71FAB1CB2C0FA001DB03F /* ZMCallStateTests+VideoCalling.swift in Sources */ = {isa = PBXBuildFile; fileRef = F9B71FAA1CB2C0FA001DB03F /* ZMCallStateTests+VideoCalling.swift */; };
		F9B71FAE1CB2C20D001DB03F /* ZMVoiceChannelTests.m in Sources */ = {isa = PBXBuildFile; fileRef = F9B71FAD1CB2C20D001DB03F /* ZMVoiceChannelTests.m */; };
		F9B8305D1DEC6A2500FF6FE7 /* UserImageStrategy.swift in Sources */ = {isa = PBXBuildFile; fileRef = F9B8305C1DEC6A2500FF6FE7 /* UserImageStrategy.swift */; };
		F9B8305F1DEC86E700FF6FE7 /* UserImageStrategyTests.swift in Sources */ = {isa = PBXBuildFile; fileRef = F9B8305E1DEC86E700FF6FE7 /* UserImageStrategyTests.swift */; };
		F9C598AD1A0947B300B1F760 /* ZMBlacklistDownloaderTest.m in Sources */ = {isa = PBXBuildFile; fileRef = F9FD798919EE962F00D70FCD /* ZMBlacklistDownloaderTest.m */; };
		F9C9A4F01CAD29190039E10C /* store128.wiredatabase in Resources */ = {isa = PBXBuildFile; fileRef = F9C9A4ED1CAD290B0039E10C /* store128.wiredatabase */; };
		F9CA51B71B345F39003AA83A /* ZMStoredLocalNotification.h in Headers */ = {isa = PBXBuildFile; fileRef = F9CA51B41B345F39003AA83A /* ZMStoredLocalNotification.h */; };
		F9CA51B91B345F39003AA83A /* ZMStoredLocalNotification.m in Sources */ = {isa = PBXBuildFile; fileRef = F9CA51B51B345F39003AA83A /* ZMStoredLocalNotification.m */; };
		F9CA51BE1B3460B2003AA83A /* ZMStoredLocalNotificationTests.m in Sources */ = {isa = PBXBuildFile; fileRef = F9CA51BD1B3460B2003AA83A /* ZMStoredLocalNotificationTests.m */; };
		F9D25DB11C5BB991002D18B3 /* ZMBackgroundTaskStateTests.m in Sources */ = {isa = PBXBuildFile; fileRef = F9D25DB01C5BB991002D18B3 /* ZMBackgroundTaskStateTests.m */; };
		F9D32EA91C6D071F0049136A /* CallingTests+PushNotifications.m in Sources */ = {isa = PBXBuildFile; fileRef = F9D32EA81C6D071F0049136A /* CallingTests+PushNotifications.m */; };
		F9DAC54F1C2035660001F11E /* ConversationStatusStrategyTests.swift in Sources */ = {isa = PBXBuildFile; fileRef = F9DAC54D1C2034E70001F11E /* ConversationStatusStrategyTests.swift */; };
		F9E462DA1D7043C60036CFA7 /* ConversationTests+Confirmation.swift in Sources */ = {isa = PBXBuildFile; fileRef = F9E462D91D7043C60036CFA7 /* ConversationTests+Confirmation.swift */; };
		F9E4779F1D216467003A99AC /* ZMLocalNotificationSetTests.swift in Sources */ = {isa = PBXBuildFile; fileRef = F9E4779D1D21640E003A99AC /* ZMLocalNotificationSetTests.swift */; };
		F9F631421DE3524100416938 /* TypingStrategy.swift in Sources */ = {isa = PBXBuildFile; fileRef = F9F631411DE3524100416938 /* TypingStrategy.swift */; };
		F9F631431DE3534F00416938 /* ZMTyping.h in Headers */ = {isa = PBXBuildFile; fileRef = 3E3C00C91A2358BA00D02D21 /* ZMTyping.h */; settings = {ATTRIBUTES = (Public, ); }; };
		F9F9F5621D75D62100AE6499 /* RequestStrategyTestBase.swift in Sources */ = {isa = PBXBuildFile; fileRef = F9F9F5611D75D62100AE6499 /* RequestStrategyTestBase.swift */; };
		F9FD167B1BDFCDAD00725F5C /* ZMClientRegistrationStatus.h in Headers */ = {isa = PBXBuildFile; fileRef = F9FD16791BDFCDAD00725F5C /* ZMClientRegistrationStatus.h */; settings = {ATTRIBUTES = (Public, ); }; };
		F9FD167C1BDFCDAD00725F5C /* ZMClientRegistrationStatus.m in Sources */ = {isa = PBXBuildFile; fileRef = F9FD167A1BDFCDAD00725F5C /* ZMClientRegistrationStatus.m */; };
/* End PBXBuildFile section */

/* Begin PBXContainerItemProxy section */
		3E1860D0191A649D000FE027 /* PBXContainerItemProxy */ = {
			isa = PBXContainerItemProxy;
			containerPortal = 540029AB1918CA8500578793 /* Project object */;
			proxyType = 1;
			remoteGlobalIDString = 3E186087191A56F6000FE027;
			remoteInfo = "zmessaging Test Host";
		};
		54F4DC571A4438AC00FDB6EA /* PBXContainerItemProxy */ = {
			isa = PBXContainerItemProxy;
			containerPortal = 540029AB1918CA8500578793 /* Project object */;
			proxyType = 1;
			remoteGlobalIDString = 549815921A43232400A7CE2E;
			remoteInfo = "zmessaging-ios.framework";
		};
		A9FF8088195B17B3002CD44B /* PBXContainerItemProxy */ = {
			isa = PBXContainerItemProxy;
			containerPortal = 540029AB1918CA8500578793 /* Project object */;
			proxyType = 1;
			remoteGlobalIDString = 3E186087191A56F6000FE027;
			remoteInfo = "zmessaging Test Host";
		};
/* End PBXContainerItemProxy section */

/* Begin PBXCopyFilesBuildPhase section */
		5405FF3B1A6005A100CB012B /* Embed Framework */ = {
			isa = PBXCopyFilesBuildPhase;
			buildActionMask = 2147483647;
			dstPath = "";
			dstSubfolderSpec = 10;
			files = (
				3E08B5631A67EDF800F23B9E /* zmessaging.framework in Embed Framework */,
				09B978FD1B679F0A00A30B38 /* OCMock.framework in Embed Framework */,
				09CC4ABB1B7CCA3200201C63 /* ZMTesting.framework in Embed Framework */,
			);
			name = "Embed Framework";
			runOnlyForDeploymentPostprocessing = 0;
		};
/* End PBXCopyFilesBuildPhase section */

/* Begin PBXFileReference section */
		0920833C1BA84F3100F82B29 /* UserClientRequestStrategyTests.swift */ = {isa = PBXFileReference; fileEncoding = 4; lastKnownFileType = sourcecode.swift; path = UserClientRequestStrategyTests.swift; sourceTree = "<group>"; };
		0920833F1BA95EE100F82B29 /* UserClientRequestFactory.swift */ = {isa = PBXFileReference; fileEncoding = 4; lastKnownFileType = sourcecode.swift; path = UserClientRequestFactory.swift; sourceTree = "<group>"; };
		0920C4D81B305FF500C55728 /* UserSessionGiphyRequestStateTests.swift */ = {isa = PBXFileReference; fileEncoding = 4; lastKnownFileType = sourcecode.swift; path = UserSessionGiphyRequestStateTests.swift; sourceTree = "<group>"; };
		09284B6A1B8272C300EEE10E /* zmessaging Test Host.entitlements */ = {isa = PBXFileReference; lastKnownFileType = text.xml; path = "zmessaging Test Host.entitlements"; sourceTree = "<group>"; };
		0928E2631BA07EE80057232E /* Cryptobox.framework */ = {isa = PBXFileReference; lastKnownFileType = wrapper.framework; name = Cryptobox.framework; path = Carthage/Build/iOS/Cryptobox.framework; sourceTree = "<group>"; };
		0932EA431AE5514100D1BFD1 /* ZMPhoneNumberVerificationTranscoder.h */ = {isa = PBXFileReference; fileEncoding = 4; lastKnownFileType = sourcecode.c.h; path = ZMPhoneNumberVerificationTranscoder.h; sourceTree = "<group>"; };
		0932EA441AE5514100D1BFD1 /* ZMPhoneNumberVerificationTranscoder.m */ = {isa = PBXFileReference; fileEncoding = 4; lastKnownFileType = sourcecode.c.objc; path = ZMPhoneNumberVerificationTranscoder.m; sourceTree = "<group>"; };
		093694441BA9633300F36B3A /* UserClientRequestFactoryTests.swift */ = {isa = PBXFileReference; fileEncoding = 4; lastKnownFileType = sourcecode.swift; path = UserClientRequestFactoryTests.swift; sourceTree = "<group>"; };
		094CDBEB1B84CFC8004AD7BF /* zmessaging-ios-test-target.xcconfig */ = {isa = PBXFileReference; lastKnownFileType = text.xcconfig; path = "zmessaging-ios-test-target.xcconfig"; sourceTree = "<group>"; };
		094CDBEC1B84CFDB004AD7BF /* libs.xcconfig */ = {isa = PBXFileReference; lastKnownFileType = text.xcconfig; path = libs.xcconfig; sourceTree = "<group>"; };
		09531F131AE960E300B8556A /* ZMLoginCodeRequestTranscoder.h */ = {isa = PBXFileReference; fileEncoding = 4; lastKnownFileType = sourcecode.c.h; path = ZMLoginCodeRequestTranscoder.h; sourceTree = "<group>"; };
		09531F141AE960E300B8556A /* ZMLoginCodeRequestTranscoder.m */ = {isa = PBXFileReference; fileEncoding = 4; lastKnownFileType = sourcecode.c.objc; path = ZMLoginCodeRequestTranscoder.m; sourceTree = "<group>"; };
		09531F1A1AE9644800B8556A /* ZMLoginCodeRequestTranscoderTests.m */ = {isa = PBXFileReference; fileEncoding = 4; lastKnownFileType = sourcecode.c.objc; path = ZMLoginCodeRequestTranscoderTests.m; sourceTree = "<group>"; };
		0960829F1B8F0581001176DB /* ZMProtos.framework */ = {isa = PBXFileReference; lastKnownFileType = wrapper.framework; name = ZMProtos.framework; path = Carthage/Build/iOS/ZMProtos.framework; sourceTree = "<group>"; };
		097E36A91B7A58280039CC4C /* ZMCSystem.framework */ = {isa = PBXFileReference; lastKnownFileType = wrapper.framework; name = ZMCSystem.framework; path = Carthage/Build/iOS/ZMCSystem.framework; sourceTree = "<group>"; };
		098CFBB71B7B9B3F000B02B1 /* ZMTesting.framework */ = {isa = PBXFileReference; lastKnownFileType = wrapper.framework; name = ZMTesting.framework; path = Carthage/Build/iOS/ZMTesting.framework; sourceTree = "<group>"; };
		098CFBBA1B7B9C94000B02B1 /* BaseTestSwiftHelpers.swift */ = {isa = PBXFileReference; fileEncoding = 4; lastKnownFileType = sourcecode.swift; path = BaseTestSwiftHelpers.swift; sourceTree = "<group>"; };
		09914E501BD6613600C10BF8 /* ConversationTests+OTR.m */ = {isa = PBXFileReference; fileEncoding = 4; lastKnownFileType = sourcecode.c.objc; name = "ConversationTests+OTR.m"; path = "../E2EE/ConversationTests+OTR.m"; sourceTree = "<group>"; };
		09914E521BD6613D00C10BF8 /* ZMDecodedAPSMessageTest.m */ = {isa = PBXFileReference; fileEncoding = 4; lastKnownFileType = sourcecode.c.objc; path = ZMDecodedAPSMessageTest.m; sourceTree = "<group>"; };
		0994E1DD1B835C4900A51721 /* ios-test-host.xcconfig */ = {isa = PBXFileReference; lastKnownFileType = text.xcconfig; path = "ios-test-host.xcconfig"; sourceTree = "<group>"; };
		0994E1DE1B835C4900A51721 /* ios-test-target.xcconfig */ = {isa = PBXFileReference; lastKnownFileType = text.xcconfig; path = "ios-test-target.xcconfig"; sourceTree = "<group>"; };
		0994E1DF1B835C4900A51721 /* ios.xcconfig */ = {isa = PBXFileReference; lastKnownFileType = text.xcconfig; path = ios.xcconfig; sourceTree = "<group>"; };
		0994E1E01B835C4900A51721 /* osx-test-target.xcconfig */ = {isa = PBXFileReference; lastKnownFileType = text.xcconfig; path = "osx-test-target.xcconfig"; sourceTree = "<group>"; };
		0994E1E11B835C4900A51721 /* osx.xcconfig */ = {isa = PBXFileReference; lastKnownFileType = text.xcconfig; path = osx.xcconfig; sourceTree = "<group>"; };
		0994E1E21B835C4900A51721 /* project-common.xcconfig */ = {isa = PBXFileReference; lastKnownFileType = text.xcconfig; path = "project-common.xcconfig"; sourceTree = "<group>"; };
		0994E1E31B835C4900A51721 /* project-debug.xcconfig */ = {isa = PBXFileReference; lastKnownFileType = text.xcconfig; path = "project-debug.xcconfig"; sourceTree = "<group>"; };
		0994E1E41B835C4900A51721 /* project.xcconfig */ = {isa = PBXFileReference; lastKnownFileType = text.xcconfig; path = project.xcconfig; sourceTree = "<group>"; };
		0994E1E61B835C4900A51721 /* simulator.xcconfig */ = {isa = PBXFileReference; lastKnownFileType = text.xcconfig; path = simulator.xcconfig; sourceTree = "<group>"; };
		0994E1E71B835C4900A51721 /* swift.xcconfig */ = {isa = PBXFileReference; lastKnownFileType = text.xcconfig; path = swift.xcconfig; sourceTree = "<group>"; };
		0994E1E81B835C4900A51721 /* tests.xcconfig */ = {isa = PBXFileReference; lastKnownFileType = text.xcconfig; path = tests.xcconfig; sourceTree = "<group>"; };
		0994E1E91B835C4900A51721 /* warnings-debug.xcconfig */ = {isa = PBXFileReference; lastKnownFileType = text.xcconfig; path = "warnings-debug.xcconfig"; sourceTree = "<group>"; };
		0994E1EA1B835C4900A51721 /* warnings.xcconfig */ = {isa = PBXFileReference; lastKnownFileType = text.xcconfig; path = warnings.xcconfig; sourceTree = "<group>"; };
		0994E1EE1B835C4900A51721 /* zmessaging-ios.xcconfig */ = {isa = PBXFileReference; lastKnownFileType = text.xcconfig; path = "zmessaging-ios.xcconfig"; sourceTree = "<group>"; };
		0994E1EF1B835C4900A51721 /* zmessaging-osx.xcconfig */ = {isa = PBXFileReference; lastKnownFileType = text.xcconfig; path = "zmessaging-osx.xcconfig"; sourceTree = "<group>"; };
		0994E1F01B835C4900A51721 /* zmessaging.xcconfig */ = {isa = PBXFileReference; lastKnownFileType = text.xcconfig; path = zmessaging.xcconfig; sourceTree = "<group>"; };
		0994E1F11B835D1100A51721 /* version.xcconfig */ = {isa = PBXFileReference; lastKnownFileType = text.xcconfig; path = version.xcconfig; sourceTree = "<group>"; };
		09B730891B301F0200A5CCC9 /* ZMUserSession+Proxy.m */ = {isa = PBXFileReference; fileEncoding = 4; lastKnownFileType = sourcecode.c.objc; path = "ZMUserSession+Proxy.m"; sourceTree = "<group>"; };
		09B730941B3045E400A5CCC9 /* ProxiedRequestStatusTests.swift */ = {isa = PBXFileReference; fileEncoding = 4; lastKnownFileType = sourcecode.swift; path = ProxiedRequestStatusTests.swift; sourceTree = "<group>"; };
		09B978F31B679B6200A30B38 /* OCMock.framework */ = {isa = PBXFileReference; lastKnownFileType = wrapper.framework; name = OCMock.framework; path = Carthage/Build/iOS/OCMock.framework; sourceTree = "<group>"; };
		09BCDB8C1BCE7F000020DCC7 /* ZMAPSMessageDecoder.h */ = {isa = PBXFileReference; fileEncoding = 4; lastKnownFileType = sourcecode.c.h; path = ZMAPSMessageDecoder.h; sourceTree = "<group>"; };
		09BCDB8D1BCE7F000020DCC7 /* ZMAPSMessageDecoder.m */ = {isa = PBXFileReference; fileEncoding = 4; lastKnownFileType = sourcecode.c.objc; path = ZMAPSMessageDecoder.m; sourceTree = "<group>"; };
		09C77C431BA2FB8E00E2163F /* libcryptobox.a */ = {isa = PBXFileReference; lastKnownFileType = archive.ar; name = libcryptobox.a; path = "Carthage/Checkouts/cryptobox-ios/build/lib/libcryptobox.a"; sourceTree = "<group>"; };
		09C77C441BA2FB8E00E2163F /* libsodium.a */ = {isa = PBXFileReference; lastKnownFileType = archive.ar; name = libsodium.a; path = "Carthage/Checkouts/cryptobox-ios/build/lib/libsodium.a"; sourceTree = "<group>"; };
		09C77C4F1BA313CB00E2163F /* OtrBaseTest.swift */ = {isa = PBXFileReference; fileEncoding = 4; lastKnownFileType = sourcecode.swift; path = OtrBaseTest.swift; sourceTree = "<group>"; };
		09C77C521BA6C77000E2163F /* UserClientRequestStrategy.swift */ = {isa = PBXFileReference; fileEncoding = 4; lastKnownFileType = sourcecode.swift; path = UserClientRequestStrategy.swift; sourceTree = "<group>"; };
		09CC4AA91B7C884900201C63 /* libz.dylib */ = {isa = PBXFileReference; lastKnownFileType = "compiled.mach-o.dylib"; name = libz.dylib; path = Platforms/iPhoneOS.platform/Developer/SDKs/iPhoneOS8.4.sdk/usr/lib/libz.dylib; sourceTree = DEVELOPER_DIR; };
		09CC4AAB1B7C885100201C63 /* libbz2.dylib */ = {isa = PBXFileReference; lastKnownFileType = "compiled.mach-o.dylib"; name = libbz2.dylib; path = Platforms/iPhoneOS.platform/Developer/SDKs/iPhoneOS8.4.sdk/usr/lib/libbz2.dylib; sourceTree = DEVELOPER_DIR; };
		09CC4AAD1B7C885800201C63 /* libc++.dylib */ = {isa = PBXFileReference; lastKnownFileType = "compiled.mach-o.dylib"; name = "libc++.dylib"; path = "Platforms/iPhoneOS.platform/Developer/SDKs/iPhoneOS8.4.sdk/usr/lib/libc++.dylib"; sourceTree = DEVELOPER_DIR; };
		09CC4AB71B7CB8B700201C63 /* Cartfile */ = {isa = PBXFileReference; lastKnownFileType = text; path = Cartfile; sourceTree = "<group>"; };
		09CC4AB81B7CB8BF00201C63 /* Cartfile.private */ = {isa = PBXFileReference; lastKnownFileType = text; path = Cartfile.private; sourceTree = "<group>"; };
		09CC4AB91B7CCA0F00201C63 /* ZMTransport.framework */ = {isa = PBXFileReference; lastKnownFileType = wrapper.framework; name = ZMTransport.framework; path = Carthage/Build/iOS/ZMTransport.framework; sourceTree = "<group>"; };
		09CC4ADC1B7D076700201C63 /* ZMEnvironmentsSetup.h */ = {isa = PBXFileReference; fileEncoding = 4; lastKnownFileType = sourcecode.c.h; path = ZMEnvironmentsSetup.h; sourceTree = "<group>"; };
		09CC4ADD1B7D076700201C63 /* ZMEnvironmentsSetup.m */ = {isa = PBXFileReference; fileEncoding = 4; lastKnownFileType = sourcecode.c.objc; path = ZMEnvironmentsSetup.m; sourceTree = "<group>"; };
		09D7A8881AE7E591008F190C /* ZMPhoneNumberVerificationTranscoderTests.m */ = {isa = PBXFileReference; fileEncoding = 4; lastKnownFileType = sourcecode.c.objc; path = ZMPhoneNumberVerificationTranscoderTests.m; sourceTree = "<group>"; };
		09D7CE621AE94D4200CC5F45 /* ZMCredentials+Internal.h */ = {isa = PBXFileReference; fileEncoding = 4; lastKnownFileType = sourcecode.c.h; path = "ZMCredentials+Internal.h"; sourceTree = "<group>"; };
		09E393B21BAAABCC00F3EA1B /* ZMAuthenticationStatus_Internal.h */ = {isa = PBXFileReference; fileEncoding = 4; lastKnownFileType = sourcecode.c.h; path = ZMAuthenticationStatus_Internal.h; sourceTree = "<group>"; };
		09E393B91BAB0BB500F3EA1B /* ZMUserSession+OTR.h */ = {isa = PBXFileReference; fileEncoding = 4; lastKnownFileType = sourcecode.c.h; path = "ZMUserSession+OTR.h"; sourceTree = "<group>"; };
		09E393BD1BAB0C2A00F3EA1B /* ZMUserSession+OTR.m */ = {isa = PBXFileReference; fileEncoding = 4; lastKnownFileType = sourcecode.c.objc; path = "ZMUserSession+OTR.m"; sourceTree = "<group>"; };
		16063CEC1BD11F450097F62C /* ZMSearchRequest.h */ = {isa = PBXFileReference; lastKnownFileType = sourcecode.c.h; path = ZMSearchRequest.h; sourceTree = "<group>"; };
		16063CEE1BD120180097F62C /* ZMSearchRequest.m */ = {isa = PBXFileReference; fileEncoding = 4; lastKnownFileType = sourcecode.c.objc; path = ZMSearchRequest.m; sourceTree = "<group>"; };
		16063CF01BD4F46B0097F62C /* ZMSearchRequest+Internal.h */ = {isa = PBXFileReference; fileEncoding = 4; lastKnownFileType = sourcecode.c.h; path = "ZMSearchRequest+Internal.h"; sourceTree = "<group>"; };
		1618B40E1DE5F0A6003F015C /* VoiceChanneRouter+CallFlow.swift */ = {isa = PBXFileReference; fileEncoding = 4; lastKnownFileType = sourcecode.swift; path = "VoiceChanneRouter+CallFlow.swift"; sourceTree = "<group>"; };
		1618B4111DE5FD56003F015C /* VoiceChannelRouter+CallFlow.h */ = {isa = PBXFileReference; fileEncoding = 4; lastKnownFileType = sourcecode.c.h; path = "VoiceChannelRouter+CallFlow.h"; sourceTree = "<group>"; };
		1621D26E1D77098B007108C2 /* WireRequestStrategy.framework */ = {isa = PBXFileReference; lastKnownFileType = wrapper.framework; name = WireRequestStrategy.framework; path = Carthage/Build/iOS/WireRequestStrategy.framework; sourceTree = "<group>"; };
		1621D2701D770FB1007108C2 /* ZMSyncStateDelegate.h */ = {isa = PBXFileReference; fileEncoding = 4; lastKnownFileType = sourcecode.c.h; path = ZMSyncStateDelegate.h; sourceTree = "<group>"; };
<<<<<<< HEAD
		1635C6B51BA9CB4A006857A8 /* ZMSuggestionResult.h */ = {isa = PBXFileReference; fileEncoding = 4; lastKnownFileType = sourcecode.c.h; path = ZMSuggestionResult.h; sourceTree = "<group>"; };
		1635C6B61BA9CB4A006857A8 /* ZMSuggestionResult.m */ = {isa = PBXFileReference; fileEncoding = 4; lastKnownFileType = sourcecode.c.objc; path = ZMSuggestionResult.m; sourceTree = "<group>"; };
		1659114C1DEF1DA3007FA847 /* ZMLocalNotificationForCallState.swift */ = {isa = PBXFileReference; fileEncoding = 4; lastKnownFileType = sourcecode.swift; path = ZMLocalNotificationForCallState.swift; sourceTree = "<group>"; };
		1659114E1DEF1F6E007FA847 /* ZMLocalNotificationDispatcher+Calling.swift */ = {isa = PBXFileReference; fileEncoding = 4; lastKnownFileType = sourcecode.swift; path = "ZMLocalNotificationDispatcher+Calling.swift"; sourceTree = "<group>"; };
		165911521DEF38EC007FA847 /* CallStateObserver.swift */ = {isa = PBXFileReference; fileEncoding = 4; lastKnownFileType = sourcecode.swift; path = CallStateObserver.swift; sourceTree = "<group>"; };
		165911561DF18B37007FA847 /* ZMCallKitDelegate+WireCallCenter.swift */ = {isa = PBXFileReference; fileEncoding = 4; lastKnownFileType = sourcecode.swift; path = "ZMCallKitDelegate+WireCallCenter.swift"; sourceTree = "<group>"; };
		165911581DF18DBA007FA847 /* ZMCallKitDelegate+Internal.h */ = {isa = PBXFileReference; lastKnownFileType = sourcecode.c.h; path = "ZMCallKitDelegate+Internal.h"; sourceTree = "<group>"; };
		16DABFAD1DCF98D3001973E3 /* CallingRequestStrategy.swift */ = {isa = PBXFileReference; fileEncoding = 4; lastKnownFileType = sourcecode.swift; path = CallingRequestStrategy.swift; sourceTree = "<group>"; };
=======
		169AED721C8F09A700E5F17E /* libavsobjcstub.a */ = {isa = PBXFileReference; lastKnownFileType = archive.ar; path = libavsobjcstub.a; sourceTree = "<group>"; };
		169AED731C8F09A700E5F17E /* version.buildinfo */ = {isa = PBXFileReference; fileEncoding = 4; lastKnownFileType = text; path = version.buildinfo; sourceTree = "<group>"; };
>>>>>>> a0cac4f8
		16DCAD641B0F9447008C1DD9 /* NSURL+LaunchOptions.h */ = {isa = PBXFileReference; fileEncoding = 4; lastKnownFileType = sourcecode.c.h; path = "NSURL+LaunchOptions.h"; sourceTree = "<group>"; };
		16DCAD651B0F9447008C1DD9 /* NSURL+LaunchOptions.m */ = {isa = PBXFileReference; fileEncoding = 4; lastKnownFileType = sourcecode.c.objc; path = "NSURL+LaunchOptions.m"; sourceTree = "<group>"; };
		16DCAD6D1B1476FE008C1DD9 /* NSURL+LaunchOptionsTests.m */ = {isa = PBXFileReference; fileEncoding = 4; lastKnownFileType = sourcecode.c.objc; path = "NSURL+LaunchOptionsTests.m"; sourceTree = "<group>"; };
		1E16CE781BF4979600336616 /* ZMCMockTransport.framework */ = {isa = PBXFileReference; lastKnownFileType = wrapper.framework; name = ZMCMockTransport.framework; path = Carthage/Build/iOS/ZMCMockTransport.framework; sourceTree = "<group>"; };
		1E16CE831BF4BC1800336616 /* ZMProtos.framework */ = {isa = PBXFileReference; lastKnownFileType = wrapper.framework; name = ZMProtos.framework; path = Carthage/Build/iOS/ZMProtos.framework; sourceTree = "<group>"; };
		1E16CE861BF4BC5F00336616 /* ProtocolBuffers.framework */ = {isa = PBXFileReference; lastKnownFileType = wrapper.framework; name = ProtocolBuffers.framework; path = Carthage/Build/iOS/ProtocolBuffers.framework; sourceTree = "<group>"; };
		3E05F247192A4F8900F22D80 /* NSError+ZMUserSession.h */ = {isa = PBXFileReference; fileEncoding = 4; lastKnownFileType = sourcecode.c.h; path = "NSError+ZMUserSession.h"; sourceTree = "<group>"; };
		3E05F250192A4FBD00F22D80 /* UserSessionErrorTests.m */ = {isa = PBXFileReference; fileEncoding = 4; lastKnownFileType = sourcecode.c.objc; path = UserSessionErrorTests.m; sourceTree = "<group>"; };
		3E05F253192A50CC00F22D80 /* NSError+ZMUserSession.m */ = {isa = PBXFileReference; fileEncoding = 4; lastKnownFileType = sourcecode.c.objc; path = "NSError+ZMUserSession.m"; sourceTree = "<group>"; };
		3E05F254192A50CC00F22D80 /* NSError+ZMUserSessionInternal.h */ = {isa = PBXFileReference; fileEncoding = 4; lastKnownFileType = sourcecode.c.h; path = "NSError+ZMUserSessionInternal.h"; sourceTree = "<group>"; };
		3E17FA611A66881900DFA12F /* ZMPushRegistrant.h */ = {isa = PBXFileReference; lastKnownFileType = sourcecode.c.h; path = ZMPushRegistrant.h; sourceTree = "<group>"; };
		3E1858B21951D69B005FE78F /* MemoryLeaksObserver.h */ = {isa = PBXFileReference; fileEncoding = 4; lastKnownFileType = sourcecode.c.h; path = MemoryLeaksObserver.h; sourceTree = "<group>"; };
		3E1858B31951D69B005FE78F /* MemoryLeaksObserver.m */ = {isa = PBXFileReference; fileEncoding = 4; lastKnownFileType = sourcecode.c.objc; path = MemoryLeaksObserver.m; sourceTree = "<group>"; };
		3E18605C191A4F3B000FE027 /* zmessaging-iOS.pch */ = {isa = PBXFileReference; lastKnownFileType = sourcecode.c.h; path = "zmessaging-iOS.pch"; sourceTree = "<group>"; };
		3E18605F191A4F6A000FE027 /* README.md */ = {isa = PBXFileReference; lastKnownFileType = text; path = README.md; sourceTree = "<group>"; };
		3E186088191A56F6000FE027 /* zmessaging Test Host.app */ = {isa = PBXFileReference; explicitFileType = wrapper.application; includeInIndex = 0; path = "zmessaging Test Host.app"; sourceTree = BUILT_PRODUCTS_DIR; };
		3E1860B4191A5D99000FE027 /* Test-Host-Info.plist */ = {isa = PBXFileReference; fileEncoding = 4; lastKnownFileType = text.plist.xml; path = "Test-Host-Info.plist"; sourceTree = "<group>"; };
		3E1860B5191A5D99000FE027 /* Test-Host-Prefix.pch */ = {isa = PBXFileReference; fileEncoding = 4; lastKnownFileType = sourcecode.c.h; path = "Test-Host-Prefix.pch"; sourceTree = "<group>"; };
		3E1860B6191A5D99000FE027 /* TestHost-main.m */ = {isa = PBXFileReference; fileEncoding = 4; lastKnownFileType = sourcecode.c.objc; path = "TestHost-main.m"; sourceTree = "<group>"; };
		3E1860B7191A5D99000FE027 /* TestHostAppDelegate.h */ = {isa = PBXFileReference; fileEncoding = 4; lastKnownFileType = sourcecode.c.h; path = TestHostAppDelegate.h; sourceTree = "<group>"; };
		3E1860B8191A5D99000FE027 /* TestHostAppDelegate.m */ = {isa = PBXFileReference; fileEncoding = 4; lastKnownFileType = sourcecode.c.objc; path = TestHostAppDelegate.m; sourceTree = "<group>"; };
		3E1860C3191A649D000FE027 /* zmessaging-iOS-Tests.xctest */ = {isa = PBXFileReference; explicitFileType = wrapper.cfbundle; includeInIndex = 0; path = "zmessaging-iOS-Tests.xctest"; sourceTree = BUILT_PRODUCTS_DIR; };
		3E26BED31A4037370071B4C9 /* IsTypingTests.m */ = {isa = PBXFileReference; fileEncoding = 4; lastKnownFileType = sourcecode.c.objc; path = IsTypingTests.m; sourceTree = "<group>"; };
		3E26BEE01A408DBE0071B4C9 /* ZMTypingUsers.h */ = {isa = PBXFileReference; fileEncoding = 4; lastKnownFileType = sourcecode.c.h; path = ZMTypingUsers.h; sourceTree = "<group>"; };
		3E26BEE11A408DBE0071B4C9 /* ZMTypingUsers.m */ = {isa = PBXFileReference; fileEncoding = 4; lastKnownFileType = sourcecode.c.objc; path = ZMTypingUsers.m; sourceTree = "<group>"; };
		3E26BEE71A408F590071B4C9 /* ZMTypingUsersTests.m */ = {isa = PBXFileReference; fileEncoding = 4; lastKnownFileType = sourcecode.c.objc; path = ZMTypingUsersTests.m; sourceTree = "<group>"; };
		3E2712FE1A891781008EE50F /* Tests-ios-Info.plist */ = {isa = PBXFileReference; lastKnownFileType = text.plist.xml; path = "Tests-ios-Info.plist"; sourceTree = "<group>"; };
		3E288A6919C859210031CFCE /* NotificationObservers.h */ = {isa = PBXFileReference; fileEncoding = 4; lastKnownFileType = sourcecode.c.h; path = NotificationObservers.h; sourceTree = "<group>"; };
		3E288A6A19C859210031CFCE /* NotificationObservers.m */ = {isa = PBXFileReference; fileEncoding = 4; lastKnownFileType = sourcecode.c.objc; path = NotificationObservers.m; sourceTree = "<group>"; };
		3E3C00C91A2358BA00D02D21 /* ZMTyping.h */ = {isa = PBXFileReference; fileEncoding = 4; lastKnownFileType = sourcecode.c.h; path = ZMTyping.h; sourceTree = "<group>"; };
		3E3C00CA1A2358BA00D02D21 /* ZMTyping.m */ = {isa = PBXFileReference; fileEncoding = 4; lastKnownFileType = sourcecode.c.objc; path = ZMTyping.m; sourceTree = "<group>"; };
		3E3C00D01A2358CF00D02D21 /* ZMTypingTests.m */ = {isa = PBXFileReference; fileEncoding = 4; lastKnownFileType = sourcecode.c.objc; path = ZMTypingTests.m; sourceTree = "<group>"; };
		3E3C00D31A235C5300D02D21 /* ZMTypingUsersTimeout.h */ = {isa = PBXFileReference; fileEncoding = 4; lastKnownFileType = sourcecode.c.h; path = ZMTypingUsersTimeout.h; sourceTree = "<group>"; };
		3E3C00D41A235C5300D02D21 /* ZMTypingUsersTimeout.m */ = {isa = PBXFileReference; fileEncoding = 4; lastKnownFileType = sourcecode.c.objc; path = ZMTypingUsersTimeout.m; sourceTree = "<group>"; };
		3E3C00D91A235F6000D02D21 /* ZMTypingUsersTimeoutTests.m */ = {isa = PBXFileReference; fileEncoding = 4; lastKnownFileType = sourcecode.c.objc; path = ZMTypingUsersTimeoutTests.m; sourceTree = "<group>"; };
		3E4844BD1A94D74E00EF1E27 /* ZMBackgroundFetch.h */ = {isa = PBXFileReference; fileEncoding = 4; lastKnownFileType = sourcecode.c.h; path = ZMBackgroundFetch.h; sourceTree = "<group>"; };
		3E4CE69219657F0100939CEF /* ZMLocalizable.strings */ = {isa = PBXFileReference; fileEncoding = 4; lastKnownFileType = text.plist.strings; path = ZMLocalizable.strings; sourceTree = "<group>"; };
		3E4F727C19EC0868002FE184 /* ZMUserSession+Background.h */ = {isa = PBXFileReference; fileEncoding = 4; lastKnownFileType = sourcecode.c.h; path = "ZMUserSession+Background.h"; sourceTree = "<group>"; };
		3E4F728219EC0D76002FE184 /* ZMUserSession+Background.m */ = {isa = PBXFileReference; fileEncoding = 4; lastKnownFileType = sourcecode.c.objc; path = "ZMUserSession+Background.m"; sourceTree = "<group>"; };
		3E5286BB1AD3DB8A00B1AB1C /* KeySetTests.swift */ = {isa = PBXFileReference; fileEncoding = 4; lastKnownFileType = sourcecode.swift; path = KeySetTests.swift; sourceTree = "<group>"; };
		3E6CD176194F435F00BAE83E /* ConversationsTests.m */ = {isa = PBXFileReference; fileEncoding = 4; lastKnownFileType = sourcecode.c.objc; path = ConversationsTests.m; sourceTree = "<group>"; };
		3E799CF2192140300020A438 /* zmessaging-Tests.pch */ = {isa = PBXFileReference; lastKnownFileType = sourcecode.c.h; path = "zmessaging-Tests.pch"; sourceTree = "<group>"; };
		3E887BA31ABC51880022797E /* ZMPushKitLogging.m */ = {isa = PBXFileReference; fileEncoding = 4; lastKnownFileType = sourcecode.c.objc; path = ZMPushKitLogging.m; sourceTree = "<group>"; };
		3E9848BC1A65253000F7B050 /* Hack.swift */ = {isa = PBXFileReference; fileEncoding = 4; lastKnownFileType = sourcecode.swift; path = Hack.swift; sourceTree = "<group>"; };
		3EA1EC6519BDE3F400AA1384 /* ZMPushToken.h */ = {isa = PBXFileReference; fileEncoding = 4; lastKnownFileType = sourcecode.c.h; path = ZMPushToken.h; sourceTree = "<group>"; };
		3EA1EC6619BDE3F400AA1384 /* ZMPushToken.m */ = {isa = PBXFileReference; fileEncoding = 4; lastKnownFileType = sourcecode.c.objc; path = ZMPushToken.m; sourceTree = "<group>"; };
		3EA1EC6B19BDE4C800AA1384 /* ZMPushTokenTests.m */ = {isa = PBXFileReference; fileEncoding = 4; lastKnownFileType = sourcecode.c.objc; path = ZMPushTokenTests.m; sourceTree = "<group>"; };
		3EAD6A09199BB79200D519DB /* ZMFlowSync.h */ = {isa = PBXFileReference; fileEncoding = 4; lastKnownFileType = sourcecode.c.h; path = ZMFlowSync.h; sourceTree = "<group>"; };
		3EAD6A0A199BB79200D519DB /* ZMFlowSync.m */ = {isa = PBXFileReference; fileEncoding = 4; lastKnownFileType = sourcecode.c.objc; path = ZMFlowSync.m; sourceTree = "<group>"; };
		3EAD6A10199BBEE200D519DB /* ZMFlowSyncTests.m */ = {isa = PBXFileReference; fileEncoding = 4; lastKnownFileType = sourcecode.c.objc; path = ZMFlowSyncTests.m; sourceTree = "<group>"; };
		3EC2357F192B617700B72C21 /* ZMUserSession+Internal.h */ = {isa = PBXFileReference; fileEncoding = 4; lastKnownFileType = sourcecode.c.h; path = "ZMUserSession+Internal.h"; sourceTree = "<group>"; };
		3EC4998F1A92463D003F9E32 /* ZMBackgroundFetchState.h */ = {isa = PBXFileReference; fileEncoding = 4; lastKnownFileType = sourcecode.c.h; path = ZMBackgroundFetchState.h; sourceTree = "<group>"; };
		3EC499901A92463D003F9E32 /* ZMBackgroundFetchState.m */ = {isa = PBXFileReference; fileEncoding = 4; lastKnownFileType = sourcecode.c.objc; path = ZMBackgroundFetchState.m; sourceTree = "<group>"; };
		3EC499951A9246DE003F9E32 /* ZMBackgroundFetchStateTests.m */ = {isa = PBXFileReference; fileEncoding = 4; lastKnownFileType = sourcecode.c.objc; path = ZMBackgroundFetchStateTests.m; sourceTree = "<group>"; };
		3ED03B75196C212D00B40DB0 /* ZMVoiceChannel+CallFlow.m */ = {isa = PBXFileReference; fileEncoding = 4; lastKnownFileType = sourcecode.c.objc; path = "ZMVoiceChannel+CallFlow.m"; sourceTree = "<group>"; };
		3EDBFD761A65200F0095E2DD /* ZMPushRegistrant.swift */ = {isa = PBXFileReference; fileEncoding = 4; lastKnownFileType = sourcecode.swift; path = ZMPushRegistrant.swift; sourceTree = "<group>"; };
		3EDDBB9B1A5ACEDE00A87E06 /* ZMUnauthenticatedBackgroundState.h */ = {isa = PBXFileReference; fileEncoding = 4; lastKnownFileType = sourcecode.c.h; path = ZMUnauthenticatedBackgroundState.h; sourceTree = "<group>"; };
		3EDDBB9C1A5ACEDE00A87E06 /* ZMUnauthenticatedBackgroundState.m */ = {isa = PBXFileReference; fileEncoding = 4; lastKnownFileType = sourcecode.c.objc; path = ZMUnauthenticatedBackgroundState.m; sourceTree = "<group>"; };
		3EDDBBA01A5ACEF400A87E06 /* ZMUnauthenticatedBackgroundStateTests.m */ = {isa = PBXFileReference; fileEncoding = 4; lastKnownFileType = sourcecode.c.objc; path = ZMUnauthenticatedBackgroundStateTests.m; sourceTree = "<group>"; };
		3EEA678A199D079600AF7665 /* UserTests.m */ = {isa = PBXFileReference; fileEncoding = 4; lastKnownFileType = sourcecode.c.objc; path = UserTests.m; sourceTree = "<group>"; };
		54034F371BB1A6D900F4ED62 /* ZMUserSession+Logs.swift */ = {isa = PBXFileReference; fileEncoding = 4; lastKnownFileType = sourcecode.swift; path = "ZMUserSession+Logs.swift"; sourceTree = "<group>"; };
		540818A51BCA647D00257CA7 /* ZMBlacklistVerificator+Testing.h */ = {isa = PBXFileReference; fileEncoding = 4; lastKnownFileType = sourcecode.c.h; path = "ZMBlacklistVerificator+Testing.h"; sourceTree = "<group>"; };
		541228431AEE422C00D9ED1C /* ZMAuthenticationStatusTests.m */ = {isa = PBXFileReference; fileEncoding = 4; lastKnownFileType = sourcecode.c.objc; path = ZMAuthenticationStatusTests.m; sourceTree = "<group>"; };
		54177D1F19A4CAE70037A220 /* ZMObjectStrategyDirectory.h */ = {isa = PBXFileReference; fileEncoding = 4; lastKnownFileType = sourcecode.c.h; path = ZMObjectStrategyDirectory.h; sourceTree = "<group>"; };
		54177D2919A4DDA60037A220 /* StateBaseTest.h */ = {isa = PBXFileReference; fileEncoding = 4; lastKnownFileType = sourcecode.c.h; path = StateBaseTest.h; sourceTree = "<group>"; };
		54177D2A19A4DDF00037A220 /* StateBaseTest.m */ = {isa = PBXFileReference; fileEncoding = 4; lastKnownFileType = sourcecode.c.objc; path = StateBaseTest.m; sourceTree = "<group>"; };
		54188DCA19D19DE200DA40E4 /* ZMLastUpdateEventIDTranscoderTests.m */ = {isa = PBXFileReference; fileEncoding = 4; lastKnownFileType = sourcecode.c.objc; path = ZMLastUpdateEventIDTranscoderTests.m; sourceTree = "<group>"; };
		541918EB195AD9D100A5023D /* SendAndReceiveMessagesTests.m */ = {isa = PBXFileReference; fileEncoding = 4; lastKnownFileType = sourcecode.c.objc; path = SendAndReceiveMessagesTests.m; sourceTree = "<group>"; };
		541DD5AC19EBBBFD00C02EC2 /* ZMSearchDirectoryTests.m */ = {isa = PBXFileReference; fileEncoding = 4; lastKnownFileType = sourcecode.c.objc; name = ZMSearchDirectoryTests.m; path = Search/ZMSearchDirectoryTests.m; sourceTree = "<group>"; };
		541DD5AF19EBBBFD00C02EC2 /* ZMUserIDsForSearchDirectoryTableTests.m */ = {isa = PBXFileReference; fileEncoding = 4; lastKnownFileType = sourcecode.c.objc; name = ZMUserIDsForSearchDirectoryTableTests.m; path = Search/ZMUserIDsForSearchDirectoryTableTests.m; sourceTree = "<group>"; };
		542049EF196AB84B000D8A94 /* zmessaging.h */ = {isa = PBXFileReference; lastKnownFileType = sourcecode.c.h; path = zmessaging.h; sourceTree = "<group>"; };
		54224B5F19B0795200666125 /* ZMCallStateTranscoder.h */ = {isa = PBXFileReference; fileEncoding = 4; lastKnownFileType = sourcecode.c.h; name = ZMCallStateTranscoder.h; path = ../ZMCallStateTranscoder.h; sourceTree = "<group>"; };
		54224B6019B0795200666125 /* ZMCallStateTranscoder.m */ = {isa = PBXFileReference; fileEncoding = 4; lastKnownFileType = sourcecode.c.objc; name = ZMCallStateTranscoder.m; path = ../ZMCallStateTranscoder.m; sourceTree = "<group>"; };
		5422E96E1BD5A4FD005A7C77 /* OTRTests.swift */ = {isa = PBXFileReference; fileEncoding = 4; lastKnownFileType = sourcecode.swift; path = OTRTests.swift; sourceTree = "<group>"; };
		5423B999191A4A1B0044347D /* en */ = {isa = PBXFileReference; lastKnownFileType = text.plist.strings; name = en; path = en.lproj/InfoPlist.strings; sourceTree = "<group>"; };
		54257C071DF1C94200107FE7 /* TopConversationsDirectory.swift */ = {isa = PBXFileReference; fileEncoding = 4; lastKnownFileType = sourcecode.swift; path = TopConversationsDirectory.swift; sourceTree = "<group>"; };
		5427B34619D17ACE00CC18DC /* ZMMissingUpdateEventsTranscoder+Internal.h */ = {isa = PBXFileReference; fileEncoding = 4; lastKnownFileType = sourcecode.c.h; path = "ZMMissingUpdateEventsTranscoder+Internal.h"; sourceTree = "<group>"; };
		5427B34D19D195A100CC18DC /* ZMLastUpdateEventIDTranscoder.h */ = {isa = PBXFileReference; fileEncoding = 4; lastKnownFileType = sourcecode.c.h; path = ZMLastUpdateEventIDTranscoder.h; sourceTree = "<group>"; };
		5427B34E19D195A100CC18DC /* ZMLastUpdateEventIDTranscoder.m */ = {isa = PBXFileReference; fileEncoding = 4; lastKnownFileType = sourcecode.c.objc; path = ZMLastUpdateEventIDTranscoder.m; sourceTree = "<group>"; };
		5427B35319D1965A00CC18DC /* ZMLastUpdateEventIDTranscoder+Internal.h */ = {isa = PBXFileReference; fileEncoding = 4; lastKnownFileType = sourcecode.c.h; path = "ZMLastUpdateEventIDTranscoder+Internal.h"; sourceTree = "<group>"; };
		54294A1F19472D4E007BE3CE /* ZMConversationTranscoder.h */ = {isa = PBXFileReference; fileEncoding = 4; lastKnownFileType = sourcecode.c.h; path = ZMConversationTranscoder.h; sourceTree = "<group>"; };
		54294A2019472D4E007BE3CE /* ZMConversationTranscoder.m */ = {isa = PBXFileReference; fileEncoding = 4; lastKnownFileType = sourcecode.c.objc; path = ZMConversationTranscoder.m; sourceTree = "<group>"; };
		542DFEE51DDCA452000F5B95 /* UserProfileUpdateStatusTests.swift */ = {isa = PBXFileReference; fileEncoding = 4; lastKnownFileType = sourcecode.swift; path = UserProfileUpdateStatusTests.swift; sourceTree = "<group>"; };
		542DFEE71DDCA4FD000F5B95 /* UserProfileUpdateRequestStrategyTests.swift */ = {isa = PBXFileReference; fileEncoding = 4; lastKnownFileType = sourcecode.swift; path = UserProfileUpdateRequestStrategyTests.swift; sourceTree = "<group>"; };
		543095921DE76B170065367F /* random1.txt */ = {isa = PBXFileReference; fileEncoding = 4; lastKnownFileType = text; path = random1.txt; sourceTree = "<group>"; };
		543095941DE76B270065367F /* random2.txt */ = {isa = PBXFileReference; fileEncoding = 4; lastKnownFileType = text; path = random2.txt; sourceTree = "<group>"; };
		5430E9231BAA0D9F00395E05 /* ZMessagingLogs.h */ = {isa = PBXFileReference; fileEncoding = 4; lastKnownFileType = sourcecode.c.h; path = ZMessagingLogs.h; sourceTree = "<group>"; };
		5430FF141CE4A359004ECFFE /* FileTransferTests.m */ = {isa = PBXFileReference; fileEncoding = 4; lastKnownFileType = sourcecode.c.objc; path = FileTransferTests.m; sourceTree = "<group>"; };
		54386A5A1A248CE4001AD795 /* ZMPreBackgroundState.h */ = {isa = PBXFileReference; fileEncoding = 4; lastKnownFileType = sourcecode.c.h; path = ZMPreBackgroundState.h; sourceTree = "<group>"; };
		54386A5B1A248CE4001AD795 /* ZMPreBackgroundState.m */ = {isa = PBXFileReference; fileEncoding = 4; lastKnownFileType = sourcecode.c.objc; path = ZMPreBackgroundState.m; sourceTree = "<group>"; };
		54386A611A248E44001AD795 /* ZMPreBackgroundStateTest.m */ = {isa = PBXFileReference; fileEncoding = 4; lastKnownFileType = sourcecode.c.objc; path = ZMPreBackgroundStateTest.m; sourceTree = "<group>"; };
		543993E71A14C85E00B739E0 /* ZMUnauthenticatedState+Tests.h */ = {isa = PBXFileReference; fileEncoding = 4; lastKnownFileType = sourcecode.c.h; path = "ZMUnauthenticatedState+Tests.h"; sourceTree = "<group>"; };
		543BC3371DF57C8E00C5C353 /* TopConversationsRequestStrategy.swift */ = {isa = PBXFileReference; fileEncoding = 4; lastKnownFileType = sourcecode.swift; path = TopConversationsRequestStrategy.swift; sourceTree = "<group>"; };
		543BC3391DF59A7900C5C353 /* TopConversationsRequestStrategyTests.swift */ = {isa = PBXFileReference; fileEncoding = 4; lastKnownFileType = sourcecode.swift; path = TopConversationsRequestStrategyTests.swift; sourceTree = "<group>"; };
		543ED0001D79E0EE00A9CDF3 /* ApplicationMock.swift */ = {isa = PBXFileReference; fileEncoding = 4; lastKnownFileType = sourcecode.swift; path = ApplicationMock.swift; sourceTree = "<group>"; };
		5447E4611AECDC2E00411FCD /* ZMUserSessionRegistrationTests.m */ = {isa = PBXFileReference; fileEncoding = 4; lastKnownFileType = sourcecode.c.objc; path = ZMUserSessionRegistrationTests.m; sourceTree = "<group>"; };
		5447E4651AECDC5000411FCD /* ZMUserSessionTestsBase.h */ = {isa = PBXFileReference; fileEncoding = 4; lastKnownFileType = sourcecode.c.h; path = ZMUserSessionTestsBase.h; sourceTree = "<group>"; };
		5447E4661AECDE6500411FCD /* ZMUserSessionTestsBase.m */ = {isa = PBXFileReference; fileEncoding = 4; lastKnownFileType = sourcecode.c.objc; path = ZMUserSessionTestsBase.m; sourceTree = "<group>"; };
		544913B21B0247700044DE36 /* ZMCredentialsTests.m */ = {isa = PBXFileReference; fileEncoding = 4; lastKnownFileType = sourcecode.c.objc; path = ZMCredentialsTests.m; sourceTree = "<group>"; };
		544A08D31AED8A0500F65877 /* ZMAuthenticationStatus.m */ = {isa = PBXFileReference; fileEncoding = 4; lastKnownFileType = sourcecode.c.objc; path = ZMAuthenticationStatus.m; sourceTree = "<group>"; };
		544D1C271DF95224003B2FC8 /* AddressBookIOS8.swift */ = {isa = PBXFileReference; fileEncoding = 4; lastKnownFileType = sourcecode.swift; path = AddressBookIOS8.swift; sourceTree = "<group>"; };
		544F8FF21DDCD34600D1AB04 /* UserProfileUpdateNotifications.swift */ = {isa = PBXFileReference; fileEncoding = 4; lastKnownFileType = sourcecode.swift; path = UserProfileUpdateNotifications.swift; sourceTree = "<group>"; };
		5454A69B1AEFA01D0022AFA4 /* EmailRegistrationTests.m */ = {isa = PBXFileReference; fileEncoding = 4; lastKnownFileType = sourcecode.c.objc; path = EmailRegistrationTests.m; sourceTree = "<group>"; };
		5454A69F1AEFA0A70022AFA4 /* PhoneRegistrationTests.m */ = {isa = PBXFileReference; fileEncoding = 4; lastKnownFileType = sourcecode.c.objc; path = PhoneRegistrationTests.m; sourceTree = "<group>"; };
		545643D41C62C1A800A2129C /* ConversationTestsBase.h */ = {isa = PBXFileReference; fileEncoding = 4; lastKnownFileType = sourcecode.c.h; path = ConversationTestsBase.h; sourceTree = "<group>"; };
		545643D51C62C1A800A2129C /* ConversationTestsBase.m */ = {isa = PBXFileReference; fileEncoding = 4; lastKnownFileType = sourcecode.c.objc; path = ConversationTestsBase.m; sourceTree = "<group>"; };
		545F3DBA1AAF64FB00BF817B /* APNSTests.m */ = {isa = PBXFileReference; fileEncoding = 4; lastKnownFileType = sourcecode.c.objc; lineEnding = 0; path = APNSTests.m; sourceTree = "<group>"; xcLanguageSpecificationIdentifier = xcode.lang.objc; };
		545F3DBE1AAF68BB00BF817B /* ZMUserSession+Background+Testing.h */ = {isa = PBXFileReference; lastKnownFileType = sourcecode.c.h; path = "ZMUserSession+Background+Testing.h"; sourceTree = "<group>"; };
		545F601B1D6C336D00C2C55B /* AddressBookSearchTests.swift */ = {isa = PBXFileReference; fileEncoding = 4; lastKnownFileType = sourcecode.swift; path = AddressBookSearchTests.swift; sourceTree = "<group>"; };
		54610D32192C9D7200FE7201 /* ZMUserSessionTests.m */ = {isa = PBXFileReference; fileEncoding = 4; lastKnownFileType = sourcecode.c.objc; path = ZMUserSessionTests.m; sourceTree = "<group>"; };
		546392711D79D5210094EC66 /* Application.swift */ = {isa = PBXFileReference; fileEncoding = 4; lastKnownFileType = sourcecode.swift; path = Application.swift; sourceTree = "<group>"; };
		5463C88F193F38A6006799DE /* ZMTimingTests.h */ = {isa = PBXFileReference; fileEncoding = 4; lastKnownFileType = sourcecode.c.h; path = ZMTimingTests.h; sourceTree = "<group>"; };
		5463C890193F38A6006799DE /* ZMTimingTests.m */ = {isa = PBXFileReference; fileEncoding = 4; lastKnownFileType = sourcecode.c.objc; path = ZMTimingTests.m; sourceTree = "<group>"; };
		546BAD5F19F8149B007C4938 /* ZMSyncStrategy+Internal.h */ = {isa = PBXFileReference; fileEncoding = 4; lastKnownFileType = sourcecode.c.h; path = "ZMSyncStrategy+Internal.h"; sourceTree = "<group>"; };
		546D45FD19E29D92004C478D /* ZMNetworkState.h */ = {isa = PBXFileReference; fileEncoding = 4; lastKnownFileType = sourcecode.c.h; path = ZMNetworkState.h; sourceTree = "<group>"; };
		546D700419C70F71005883E9 /* CallingTests.m */ = {isa = PBXFileReference; fileEncoding = 4; lastKnownFileType = sourcecode.c.objc; lineEnding = 0; path = CallingTests.m; sourceTree = "<group>"; xcLanguageSpecificationIdentifier = xcode.lang.objc; };
		546E73E91ADFD9F200AFF9BE /* ZMUserSessionAuthenticationNotification.h */ = {isa = PBXFileReference; fileEncoding = 4; lastKnownFileType = sourcecode.c.h; path = ZMUserSessionAuthenticationNotification.h; sourceTree = "<group>"; };
		546E73EA1ADFD9F200AFF9BE /* ZMUserSessionAuthenticationNotification.m */ = {isa = PBXFileReference; fileEncoding = 4; lastKnownFileType = sourcecode.c.objc; path = ZMUserSessionAuthenticationNotification.m; sourceTree = "<group>"; };
		546E73EF1ADFDDFE00AFF9BE /* ZMUserSessionRegistrationNotification.h */ = {isa = PBXFileReference; fileEncoding = 4; lastKnownFileType = sourcecode.c.h; path = ZMUserSessionRegistrationNotification.h; sourceTree = "<group>"; };
		546E73F01ADFDDFE00AFF9BE /* ZMUserSessionRegistrationNotification.m */ = {isa = PBXFileReference; fileEncoding = 4; lastKnownFileType = sourcecode.c.objc; path = ZMUserSessionRegistrationNotification.m; sourceTree = "<group>"; };
		5474C8051921309400185A3A /* MessagingTest.h */ = {isa = PBXFileReference; fileEncoding = 4; lastKnownFileType = sourcecode.c.h; path = MessagingTest.h; sourceTree = "<group>"; };
		5474C8061921309400185A3A /* MessagingTest.m */ = {isa = PBXFileReference; fileEncoding = 4; lastKnownFileType = sourcecode.c.objc; path = MessagingTest.m; sourceTree = "<group>"; };
		5474C8081921309400185A3A /* MessagingTestTests.m */ = {isa = PBXFileReference; fileEncoding = 4; lastKnownFileType = sourcecode.c.objc; path = MessagingTestTests.m; sourceTree = "<group>"; };
		54764B971C9303D600BD25E3 /* medium.jpg */ = {isa = PBXFileReference; lastKnownFileType = image.jpeg; path = medium.jpg; sourceTree = "<group>"; };
		54764B981C9303D600BD25E3 /* tiny.jpg */ = {isa = PBXFileReference; lastKnownFileType = image.jpeg; path = tiny.jpg; sourceTree = "<group>"; };
		54764B9B1C930AEB00BD25E3 /* Lorem Ipsum.txt */ = {isa = PBXFileReference; fileEncoding = 4; lastKnownFileType = text; path = "Lorem Ipsum.txt"; sourceTree = "<group>"; };
		54764B9D1C931E9400BD25E3 /* animated.gif */ = {isa = PBXFileReference; lastKnownFileType = image.gif; path = animated.gif; sourceTree = "<group>"; };
		54764B9E1C931E9400BD25E3 /* not_animated.gif */ = {isa = PBXFileReference; lastKnownFileType = image.gif; path = not_animated.gif; sourceTree = "<group>"; };
		5476E3BB19A77C6900E68BAD /* PushChannelTests.m */ = {isa = PBXFileReference; fileEncoding = 4; lastKnownFileType = sourcecode.c.objc; path = PushChannelTests.m; sourceTree = "<group>"; };
		54773ABC1DF093AC00B484AF /* ZMSearchDirectoryAddressBookTests.swift */ = {isa = PBXFileReference; fileEncoding = 4; lastKnownFileType = sourcecode.swift; path = ZMSearchDirectoryAddressBookTests.swift; sourceTree = "<group>"; };
		5477CDF01BFE0D2700A36F7A /* Cartfile.resolved */ = {isa = PBXFileReference; fileEncoding = 4; lastKnownFileType = text; path = Cartfile.resolved; sourceTree = "<group>"; };
		5478A1401DEC4048006F7268 /* UserProfile.swift */ = {isa = PBXFileReference; fileEncoding = 4; lastKnownFileType = sourcecode.swift; path = UserProfile.swift; sourceTree = "<group>"; };
		547E5B571DDB4B800038D936 /* UserProfileUpdateStatus.swift */ = {isa = PBXFileReference; fileEncoding = 4; lastKnownFileType = sourcecode.swift; path = UserProfileUpdateStatus.swift; sourceTree = "<group>"; };
		547E5B591DDB67390038D936 /* UserProfileUpdateRequestStrategy.swift */ = {isa = PBXFileReference; fileEncoding = 4; lastKnownFileType = sourcecode.swift; path = UserProfileUpdateRequestStrategy.swift; sourceTree = "<group>"; };
		548213FE1A0253CC001AA4E0 /* ZMSimpleListRequestPaginator.h */ = {isa = PBXFileReference; fileEncoding = 4; lastKnownFileType = sourcecode.c.h; path = ZMSimpleListRequestPaginator.h; sourceTree = "<group>"; };
		548213FF1A0253CC001AA4E0 /* ZMSimpleListRequestPaginator.m */ = {isa = PBXFileReference; fileEncoding = 4; lastKnownFileType = sourcecode.c.objc; path = ZMSimpleListRequestPaginator.m; sourceTree = "<group>"; };
		548214051A025C54001AA4E0 /* ZMSimpleListRequestPaginatorTests.m */ = {isa = PBXFileReference; fileEncoding = 4; lastKnownFileType = sourcecode.c.objc; path = ZMSimpleListRequestPaginatorTests.m; sourceTree = "<group>"; };
		548214081A027B66001AA4E0 /* ZMSimpleListRequestPaginator+Internal.h */ = {isa = PBXFileReference; fileEncoding = 4; lastKnownFileType = sourcecode.c.h; path = "ZMSimpleListRequestPaginator+Internal.h"; sourceTree = "<group>"; };
		54839E0119F7E7A000762058 /* ZMBackgroundState.h */ = {isa = PBXFileReference; fileEncoding = 4; lastKnownFileType = sourcecode.c.h; path = ZMBackgroundState.h; sourceTree = "<group>"; };
		54839E0219F7E7A000762058 /* ZMBackgroundState.m */ = {isa = PBXFileReference; fileEncoding = 4; lastKnownFileType = sourcecode.c.objc; path = ZMBackgroundState.m; sourceTree = "<group>"; };
		54839E0819F7EC8300762058 /* ZMBackgroundStateTests.m */ = {isa = PBXFileReference; fileEncoding = 4; lastKnownFileType = sourcecode.c.objc; path = ZMBackgroundStateTests.m; sourceTree = "<group>"; };
		54877C9419922C0B0097FB58 /* UserProfileTests.m */ = {isa = PBXFileReference; fileEncoding = 4; lastKnownFileType = sourcecode.c.objc; path = UserProfileTests.m; sourceTree = "<group>"; };
		548FA98C1A1F48C20082DF32 /* ZMLocalNotificationDispatcher+Testing.h */ = {isa = PBXFileReference; fileEncoding = 4; lastKnownFileType = sourcecode.c.h; path = "ZMLocalNotificationDispatcher+Testing.h"; sourceTree = "<group>"; };
		5490F8EB1AEFD2B3004696F4 /* ZMUserSessionAuthenticationTests.m */ = {isa = PBXFileReference; fileEncoding = 4; lastKnownFileType = sourcecode.c.objc; path = ZMUserSessionAuthenticationTests.m; sourceTree = "<group>"; };
		5490F8EF1AF00B50004696F4 /* ZMAuthenticationStatus+Testing.h */ = {isa = PBXFileReference; fileEncoding = 4; lastKnownFileType = sourcecode.c.h; path = "ZMAuthenticationStatus+Testing.h"; sourceTree = "<group>"; };
		5490F8FF1AF021EB004696F4 /* ZMUserProfileUpdateStatus.m */ = {isa = PBXFileReference; fileEncoding = 4; lastKnownFileType = sourcecode.c.objc; path = ZMUserProfileUpdateStatus.m; sourceTree = "<group>"; };
		549127DD19E7FAFF005871F5 /* ZMUserIDsForSearchDirectoryTable.h */ = {isa = PBXFileReference; fileEncoding = 4; lastKnownFileType = sourcecode.c.h; path = ZMUserIDsForSearchDirectoryTable.h; sourceTree = "<group>"; };
		549127DE19E7FAFF005871F5 /* ZMUserIDsForSearchDirectoryTable.m */ = {isa = PBXFileReference; fileEncoding = 4; lastKnownFileType = sourcecode.c.objc; path = ZMUserIDsForSearchDirectoryTable.m; sourceTree = "<group>"; };
		5492C6C319ACCCA8008F41E2 /* ConnectionTests.m */ = {isa = PBXFileReference; fileEncoding = 4; lastKnownFileType = sourcecode.c.objc; lineEnding = 0; path = ConnectionTests.m; sourceTree = "<group>"; xcLanguageSpecificationIdentifier = xcode.lang.objc; };
		549552511D64567C004F21F6 /* AddressBookTests.swift */ = {isa = PBXFileReference; fileEncoding = 4; lastKnownFileType = sourcecode.swift; path = AddressBookTests.swift; sourceTree = "<group>"; };
		549815931A43232400A7CE2E /* zmessaging.framework */ = {isa = PBXFileReference; explicitFileType = wrapper.framework; includeInIndex = 0; path = zmessaging.framework; sourceTree = BUILT_PRODUCTS_DIR; };
		549815961A43232400A7CE2E /* zmessaging-ios-Info.plist */ = {isa = PBXFileReference; lastKnownFileType = text.plist.xml; path = "zmessaging-ios-Info.plist"; sourceTree = "<group>"; };
		54991D571DEDCF2B007E282F /* AddressBook.swift */ = {isa = PBXFileReference; fileEncoding = 4; lastKnownFileType = sourcecode.swift; path = AddressBook.swift; sourceTree = "<group>"; };
		54991D591DEDD07E007E282F /* AddressBookIOS9.swift */ = {isa = PBXFileReference; fileEncoding = 4; lastKnownFileType = sourcecode.swift; path = AddressBookIOS9.swift; sourceTree = "<group>"; };
		549AEA3A1D6340BC003C0BEC /* AddressBookUploadRequestStrategy.swift */ = {isa = PBXFileReference; fileEncoding = 4; lastKnownFileType = sourcecode.swift; path = AddressBookUploadRequestStrategy.swift; sourceTree = "<group>"; };
		549AEA3C1D6365C1003C0BEC /* ZMUserSession+AddressBook.swift */ = {isa = PBXFileReference; fileEncoding = 4; lastKnownFileType = sourcecode.swift; path = "ZMUserSession+AddressBook.swift"; sourceTree = "<group>"; };
		549AEA3E1D636EF3003C0BEC /* AddressBookUploadRequestStrategyTest.swift */ = {isa = PBXFileReference; fileEncoding = 4; lastKnownFileType = sourcecode.swift; path = AddressBookUploadRequestStrategyTest.swift; sourceTree = "<group>"; };
		54A170631B300696001B41A5 /* ProxiedRequestStrategy.swift */ = {isa = PBXFileReference; fileEncoding = 4; lastKnownFileType = sourcecode.swift; path = ProxiedRequestStrategy.swift; sourceTree = "<group>"; };
		54A170671B300717001B41A5 /* ProxiedRequestStrategyTests.swift */ = {isa = PBXFileReference; fileEncoding = 4; lastKnownFileType = sourcecode.swift; path = ProxiedRequestStrategyTests.swift; sourceTree = "<group>"; };
		54A1BE3919E69A3400B68A76 /* ZMCommonContactsSearch.h */ = {isa = PBXFileReference; fileEncoding = 4; lastKnownFileType = sourcecode.c.h; path = ZMCommonContactsSearch.h; sourceTree = "<group>"; };
		54A1BE3A19E69A3400B68A76 /* ZMCommonContactsSearch.m */ = {isa = PBXFileReference; fileEncoding = 4; lastKnownFileType = sourcecode.c.objc; path = ZMCommonContactsSearch.m; sourceTree = "<group>"; };
		54A1BE4319E6B79000B68A76 /* ZMCommonContactsSearchTests.m */ = {isa = PBXFileReference; fileEncoding = 4; lastKnownFileType = sourcecode.c.objc; path = ZMCommonContactsSearchTests.m; sourceTree = "<group>"; };
		54A227D51D6604A5009414C0 /* SynchronizationMocks.swift */ = {isa = PBXFileReference; fileEncoding = 4; lastKnownFileType = sourcecode.swift; path = SynchronizationMocks.swift; sourceTree = "<group>"; };
		54A2C9F21DAFBA3300FFD2A0 /* NSManagedObjectContext+EventDecoder.swift */ = {isa = PBXFileReference; fileEncoding = 4; lastKnownFileType = sourcecode.swift; path = "NSManagedObjectContext+EventDecoder.swift"; sourceTree = "<group>"; };
		54A343461D6B589A004B65EA /* AddressBookSearch.swift */ = {isa = PBXFileReference; fileEncoding = 4; lastKnownFileType = sourcecode.swift; path = AddressBookSearch.swift; sourceTree = "<group>"; };
		54A3ACC21A261603008AF8DF /* BackgroundTests.m */ = {isa = PBXFileReference; fileEncoding = 4; lastKnownFileType = sourcecode.c.objc; path = BackgroundTests.m; sourceTree = "<group>"; };
		54AB428D1DF5C5B400381F2C /* TopConversationsDirectoryTests.swift */ = {isa = PBXFileReference; fileEncoding = 4; lastKnownFileType = sourcecode.swift; path = TopConversationsDirectoryTests.swift; sourceTree = "<group>"; };
		54B2A0831DAE71F100BB40B1 /* AddressBookTracker.swift */ = {isa = PBXFileReference; fileEncoding = 4; lastKnownFileType = sourcecode.swift; path = AddressBookTracker.swift; sourceTree = "<group>"; };
		54B2A0841DAE71F100BB40B1 /* AnalyticsType.swift */ = {isa = PBXFileReference; fileEncoding = 4; lastKnownFileType = sourcecode.swift; path = AnalyticsType.swift; sourceTree = "<group>"; };
		54B2A0851DAE71F100BB40B1 /* APNSPerformanceTracker.swift */ = {isa = PBXFileReference; fileEncoding = 4; lastKnownFileType = sourcecode.swift; path = APNSPerformanceTracker.swift; sourceTree = "<group>"; };
		54B2A0861DAE71F100BB40B1 /* Clusterizer+VOIP.swift */ = {isa = PBXFileReference; fileEncoding = 4; lastKnownFileType = sourcecode.swift; path = "Clusterizer+VOIP.swift"; sourceTree = "<group>"; };
		54B2A0871DAE71F100BB40B1 /* Clusterizer.swift */ = {isa = PBXFileReference; fileEncoding = 4; lastKnownFileType = sourcecode.swift; path = Clusterizer.swift; sourceTree = "<group>"; };
		54B2A0881DAE71F100BB40B1 /* NSManagedObjectContext+Analytics.swift */ = {isa = PBXFileReference; fileEncoding = 4; lastKnownFileType = sourcecode.swift; path = "NSManagedObjectContext+Analytics.swift"; sourceTree = "<group>"; };
		54B717EE1940788E00B798FA /* ZMSyncState.h */ = {isa = PBXFileReference; fileEncoding = 4; lastKnownFileType = sourcecode.c.h; path = ZMSyncState.h; sourceTree = "<group>"; };
		54B717EF1940788E00B798FA /* ZMSyncState.m */ = {isa = PBXFileReference; fileEncoding = 4; lastKnownFileType = sourcecode.c.objc; path = ZMSyncState.m; sourceTree = "<group>"; };
		54B717F4194078CA00B798FA /* ZMSyncStateTests.m */ = {isa = PBXFileReference; fileEncoding = 4; lastKnownFileType = sourcecode.c.objc; path = ZMSyncStateTests.m; sourceTree = "<group>"; };
		54B717F7194079EA00B798FA /* ZMStateMachineDelegate.h */ = {isa = PBXFileReference; fileEncoding = 4; lastKnownFileType = sourcecode.c.h; path = ZMStateMachineDelegate.h; sourceTree = "<group>"; };
		54B717F919408B6900B798FA /* ZMUnauthenticatedState.h */ = {isa = PBXFileReference; fileEncoding = 4; lastKnownFileType = sourcecode.c.h; path = ZMUnauthenticatedState.h; sourceTree = "<group>"; };
		54B717FA19408B6900B798FA /* ZMUnauthenticatedState.m */ = {isa = PBXFileReference; fileEncoding = 4; lastKnownFileType = sourcecode.c.objc; path = ZMUnauthenticatedState.m; sourceTree = "<group>"; };
		54B717FE19408BAD00B798FA /* ZMUnauthenticatedStateTests.m */ = {isa = PBXFileReference; fileEncoding = 4; lastKnownFileType = sourcecode.c.objc; path = ZMUnauthenticatedStateTests.m; sourceTree = "<group>"; };
		54B7180619408CD600B798FA /* ZMEventProcessingState.h */ = {isa = PBXFileReference; fileEncoding = 4; lastKnownFileType = sourcecode.c.h; path = ZMEventProcessingState.h; sourceTree = "<group>"; };
		54B7180719408CD600B798FA /* ZMEventProcessingState.m */ = {isa = PBXFileReference; fileEncoding = 4; lastKnownFileType = sourcecode.c.objc; path = ZMEventProcessingState.m; sourceTree = "<group>"; };
		54B7180B19408CFE00B798FA /* ZMSlowSyncPhaseOneState.h */ = {isa = PBXFileReference; fileEncoding = 4; lastKnownFileType = sourcecode.c.h; path = ZMSlowSyncPhaseOneState.h; sourceTree = "<group>"; };
		54B7180C19408CFE00B798FA /* ZMSlowSyncPhaseOneState.m */ = {isa = PBXFileReference; fileEncoding = 4; lastKnownFileType = sourcecode.c.objc; path = ZMSlowSyncPhaseOneState.m; sourceTree = "<group>"; };
		54B7181019408D4E00B798FA /* ZMSlowSyncPhaseTwoState.h */ = {isa = PBXFileReference; fileEncoding = 4; lastKnownFileType = sourcecode.c.h; path = ZMSlowSyncPhaseTwoState.h; sourceTree = "<group>"; };
		54B7181119408D4E00B798FA /* ZMSlowSyncPhaseTwoState.m */ = {isa = PBXFileReference; fileEncoding = 4; lastKnownFileType = sourcecode.c.objc; path = ZMSlowSyncPhaseTwoState.m; sourceTree = "<group>"; };
		54B7181519409A4600B798FA /* ZMEventProcessingStateTests.m */ = {isa = PBXFileReference; fileEncoding = 4; lastKnownFileType = sourcecode.c.objc; path = ZMEventProcessingStateTests.m; sourceTree = "<group>"; };
		54B718181940A18000B798FA /* ZMSlowSyncPhaseOneStateTests.m */ = {isa = PBXFileReference; fileEncoding = 4; lastKnownFileType = sourcecode.c.objc; path = ZMSlowSyncPhaseOneStateTests.m; sourceTree = "<group>"; };
		54B7181B1940A86000B798FA /* ZMSlowSyncPhaseTwoStateTests.m */ = {isa = PBXFileReference; fileEncoding = 4; lastKnownFileType = sourcecode.c.objc; path = ZMSlowSyncPhaseTwoStateTests.m; sourceTree = "<group>"; };
		54BAF1B119212E51008042FB /* ZMUserSession.h */ = {isa = PBXFileReference; fileEncoding = 4; lastKnownFileType = sourcecode.c.h; path = ZMUserSession.h; sourceTree = "<group>"; };
		54BAF1BC19212EBA008042FB /* ZMUserSession.m */ = {isa = PBXFileReference; fileEncoding = 4; lastKnownFileType = sourcecode.c.objc; path = ZMUserSession.m; sourceTree = "<group>"; };
		54BD32D01A5ACCF9008EB1B0 /* Test-Bridging-Header.h */ = {isa = PBXFileReference; fileEncoding = 4; lastKnownFileType = sourcecode.c.h; path = "Test-Bridging-Header.h"; sourceTree = "<group>"; };
		54BDC60019C2FE4F00B22C03 /* ZMConnectionTranscoder+Internal.h */ = {isa = PBXFileReference; fileEncoding = 4; lastKnownFileType = sourcecode.c.h; path = "ZMConnectionTranscoder+Internal.h"; sourceTree = "<group>"; };
		54BDC60819C3246900B22C03 /* ZMDownloadLastUpdateEventIDState.h */ = {isa = PBXFileReference; fileEncoding = 4; lastKnownFileType = sourcecode.c.h; path = ZMDownloadLastUpdateEventIDState.h; sourceTree = "<group>"; };
		54BDC60919C3246900B22C03 /* ZMDownloadLastUpdateEventIDState.m */ = {isa = PBXFileReference; fileEncoding = 4; lastKnownFileType = sourcecode.c.objc; path = ZMDownloadLastUpdateEventIDState.m; sourceTree = "<group>"; };
		54BDC61219C32A5200B22C03 /* ZMDownloadLastUpdateEventIDStateTests.m */ = {isa = PBXFileReference; fileEncoding = 4; lastKnownFileType = sourcecode.c.objc; path = ZMDownloadLastUpdateEventIDStateTests.m; sourceTree = "<group>"; };
		54BE367A196C10CB00D15ECF /* ZMSearchDirectory.h */ = {isa = PBXFileReference; fileEncoding = 4; lastKnownFileType = sourcecode.c.h; path = ZMSearchDirectory.h; sourceTree = "<group>"; };
		54BFDF671BDA6F9A0034A3DB /* HistorySynchronizationStatus.swift */ = {isa = PBXFileReference; fileEncoding = 4; lastKnownFileType = sourcecode.swift; path = HistorySynchronizationStatus.swift; sourceTree = "<group>"; };
		54BFDF691BDA87D20034A3DB /* HistorySynchronizationStatusTests.swift */ = {isa = PBXFileReference; fileEncoding = 4; lastKnownFileType = sourcecode.swift; path = HistorySynchronizationStatusTests.swift; sourceTree = "<group>"; };
		54C11B9E19D1E4A100576A96 /* ZMLoginTranscoder.h */ = {isa = PBXFileReference; fileEncoding = 4; lastKnownFileType = sourcecode.c.h; path = ZMLoginTranscoder.h; sourceTree = "<group>"; };
		54C11B9F19D1E4A100576A96 /* ZMLoginTranscoder.m */ = {isa = PBXFileReference; fileEncoding = 4; lastKnownFileType = sourcecode.c.objc; path = ZMLoginTranscoder.m; sourceTree = "<group>"; };
		54C11BA819D1E70900576A96 /* ZMLoginTranscoder+Internal.h */ = {isa = PBXFileReference; fileEncoding = 4; lastKnownFileType = sourcecode.c.h; path = "ZMLoginTranscoder+Internal.h"; sourceTree = "<group>"; };
		54C11BAB19D1EB7500576A96 /* ZMLoginTranscoderTests.m */ = {isa = PBXFileReference; fileEncoding = 4; lastKnownFileType = sourcecode.c.objc; path = ZMLoginTranscoderTests.m; sourceTree = "<group>"; };
		54C2F6801A6FA988003D09D9 /* ZMLocalNotificationDispatcherTest.m */ = {isa = PBXFileReference; fileEncoding = 4; lastKnownFileType = sourcecode.c.objc; path = ZMLocalNotificationDispatcherTest.m; sourceTree = "<group>"; };
		54C2F6811A6FA988003D09D9 /* ZMLocalNotificationForEventTest.m */ = {isa = PBXFileReference; fileEncoding = 4; lastKnownFileType = sourcecode.c.objc; path = ZMLocalNotificationForEventTest.m; sourceTree = "<group>"; };
		54C2F6821A6FA988003D09D9 /* ZMLocalNotificationForExpiredMessageTest.m */ = {isa = PBXFileReference; fileEncoding = 4; lastKnownFileType = sourcecode.c.objc; path = ZMLocalNotificationForExpiredMessageTest.m; sourceTree = "<group>"; };
		54C2F6831A6FA988003D09D9 /* ZMPushRegistrantTests.m */ = {isa = PBXFileReference; fileEncoding = 4; lastKnownFileType = sourcecode.c.objc; path = ZMPushRegistrantTests.m; sourceTree = "<group>"; };
		54C2F6841A6FA988003D09D9 /* ZMSpellOutSmallNumbersFormatterTests.m */ = {isa = PBXFileReference; fileEncoding = 4; lastKnownFileType = sourcecode.c.objc; path = ZMSpellOutSmallNumbersFormatterTests.m; sourceTree = "<group>"; };
		54D175181ADE8AA2001AA338 /* ZMUserSession+Registration.h */ = {isa = PBXFileReference; fileEncoding = 4; lastKnownFileType = sourcecode.c.h; path = "ZMUserSession+Registration.h"; sourceTree = "<group>"; };
		54D1751F1ADE8B18001AA338 /* ZMUserSession+Registration.m */ = {isa = PBXFileReference; fileEncoding = 4; lastKnownFileType = sourcecode.c.objc; path = "ZMUserSession+Registration.m"; sourceTree = "<group>"; };
		54D175221ADE9449001AA338 /* ZMUserSession+Authentication.h */ = {isa = PBXFileReference; fileEncoding = 4; lastKnownFileType = sourcecode.c.h; path = "ZMUserSession+Authentication.h"; sourceTree = "<group>"; };
		54D175251ADE9EC9001AA338 /* ZMUserSession+Authentication.m */ = {isa = PBXFileReference; fileEncoding = 4; lastKnownFileType = sourcecode.c.objc; path = "ZMUserSession+Authentication.m"; sourceTree = "<group>"; };
		54D784FD1A37248000F47798 /* ZMEncodedNSUUIDWithTimestampTests.m */ = {isa = PBXFileReference; fileEncoding = 4; lastKnownFileType = sourcecode.c.objc; path = ZMEncodedNSUUIDWithTimestampTests.m; sourceTree = "<group>"; };
		54D9331C1AE1643A00C0B91C /* ZMCredentials.h */ = {isa = PBXFileReference; fileEncoding = 4; lastKnownFileType = sourcecode.c.h; path = ZMCredentials.h; sourceTree = "<group>"; };
		54D9331F1AE1653000C0B91C /* ZMCredentials.m */ = {isa = PBXFileReference; fileEncoding = 4; lastKnownFileType = sourcecode.c.objc; path = ZMCredentials.m; sourceTree = "<group>"; };
		54DB35A019A5E357001756C2 /* ZMUpdateEventsCatchUpPhaseOneState.h */ = {isa = PBXFileReference; fileEncoding = 4; lastKnownFileType = sourcecode.c.h; path = ZMUpdateEventsCatchUpPhaseOneState.h; sourceTree = "<group>"; };
		54DB35A119A5E357001756C2 /* ZMUpdateEventsCatchUpPhaseOneState.m */ = {isa = PBXFileReference; fileEncoding = 4; lastKnownFileType = sourcecode.c.objc; path = ZMUpdateEventsCatchUpPhaseOneState.m; sourceTree = "<group>"; };
		54DB35AA19A5E3AA001756C2 /* ZMUpdateEventsCatchUpPhaseTwoState.h */ = {isa = PBXFileReference; fileEncoding = 4; lastKnownFileType = sourcecode.c.h; path = ZMUpdateEventsCatchUpPhaseTwoState.h; sourceTree = "<group>"; };
		54DB35AB19A5E3AA001756C2 /* ZMUpdateEventsCatchUpPhaseTwoState.m */ = {isa = PBXFileReference; fileEncoding = 4; lastKnownFileType = sourcecode.c.objc; path = ZMUpdateEventsCatchUpPhaseTwoState.m; sourceTree = "<group>"; };
		54DE26B11BC56E62002B5FBC /* ZMHotFixDirectory.h */ = {isa = PBXFileReference; fileEncoding = 4; lastKnownFileType = sourcecode.c.h; path = ZMHotFixDirectory.h; sourceTree = "<group>"; };
		54DE26B21BC56E62002B5FBC /* ZMHotFixDirectory.m */ = {isa = PBXFileReference; fileEncoding = 4; lastKnownFileType = sourcecode.c.objc; path = ZMHotFixDirectory.m; sourceTree = "<group>"; };
		54DE9BEA1DE74FFB00EFFB9C /* RandomHandleGenerator.swift */ = {isa = PBXFileReference; fileEncoding = 4; lastKnownFileType = sourcecode.swift; path = RandomHandleGenerator.swift; sourceTree = "<group>"; };
		54DE9BEC1DE75D4900EFFB9C /* RandomHandleGeneratorTests.swift */ = {isa = PBXFileReference; fileEncoding = 4; lastKnownFileType = sourcecode.swift; path = RandomHandleGeneratorTests.swift; sourceTree = "<group>"; };
		54DFAE211C92D979004B1D15 /* 1900x1500.jpg */ = {isa = PBXFileReference; lastKnownFileType = image.jpeg; path = 1900x1500.jpg; sourceTree = "<group>"; };
		54DFB8EE1B30649000F1C736 /* GiphyTests.m */ = {isa = PBXFileReference; fileEncoding = 4; lastKnownFileType = sourcecode.c.objc; path = GiphyTests.m; sourceTree = "<group>"; };
		54E4DD0D1DE4A9A200FEF192 /* UserHandleTests.swift */ = {isa = PBXFileReference; fileEncoding = 4; lastKnownFileType = sourcecode.swift; path = UserHandleTests.swift; sourceTree = "<group>"; };
		54EBDDEA1966B2B000B23C36 /* ZMConversationTranscoder+Internal.h */ = {isa = PBXFileReference; lastKnownFileType = sourcecode.c.h; path = "ZMConversationTranscoder+Internal.h"; sourceTree = "<group>"; };
		54EFF35C1D6D6CE9005DED56 /* ZMSearchResult+AddressBook.swift */ = {isa = PBXFileReference; fileEncoding = 4; lastKnownFileType = sourcecode.swift; path = "ZMSearchResult+AddressBook.swift"; sourceTree = "<group>"; };
		54EFF35E1D6D9B3D005DED56 /* InvitationTests.swift */ = {isa = PBXFileReference; fileEncoding = 4; lastKnownFileType = sourcecode.swift; path = InvitationTests.swift; sourceTree = "<group>"; };
		54F0A0931B3018D7003386BC /* ProxiedRequestsStatus.swift */ = {isa = PBXFileReference; fileEncoding = 4; lastKnownFileType = sourcecode.swift; path = ProxiedRequestsStatus.swift; sourceTree = "<group>"; };
		54F428CC19A5154700036D6D /* ZMSyncStateMachineTests.m */ = {isa = PBXFileReference; fileEncoding = 4; lastKnownFileType = sourcecode.c.objc; path = ZMSyncStateMachineTests.m; sourceTree = "<group>"; };
		54F428D319A520FD00036D6D /* ZMSyncStateMachine+internal.h */ = {isa = PBXFileReference; fileEncoding = 4; lastKnownFileType = sourcecode.c.h; path = "ZMSyncStateMachine+internal.h"; sourceTree = "<group>"; };
		54F7216919A5E7BA009A8AF5 /* ZMUpdateEventsCatchUpPhaseOneStateTests.m */ = {isa = PBXFileReference; fileEncoding = 4; lastKnownFileType = sourcecode.c.objc; path = ZMUpdateEventsCatchUpPhaseOneStateTests.m; sourceTree = "<group>"; };
		54F7217019A5E7E1009A8AF5 /* ZMUpdateEventsCatchUpPhaseTwoStateTests.m */ = {isa = PBXFileReference; fileEncoding = 4; lastKnownFileType = sourcecode.c.objc; path = ZMUpdateEventsCatchUpPhaseTwoStateTests.m; sourceTree = "<group>"; };
		54F7217319A5F0C5009A8AF5 /* ZMAuthenticationStatus.h */ = {isa = PBXFileReference; fileEncoding = 4; lastKnownFileType = sourcecode.c.h; path = ZMAuthenticationStatus.h; sourceTree = "<group>"; };
		54F7217619A60E88009A8AF5 /* ZMUpdateEventsBuffer.h */ = {isa = PBXFileReference; fileEncoding = 4; lastKnownFileType = sourcecode.c.h; path = ZMUpdateEventsBuffer.h; sourceTree = "<group>"; };
		54F7217919A611DE009A8AF5 /* ZMUpdateEventsBuffer.m */ = {isa = PBXFileReference; fileEncoding = 4; lastKnownFileType = sourcecode.c.objc; path = ZMUpdateEventsBuffer.m; sourceTree = "<group>"; };
		54F7217C19A62225009A8AF5 /* ZMUpdateEventsBufferTests.m */ = {isa = PBXFileReference; fileEncoding = 4; lastKnownFileType = sourcecode.c.objc; path = ZMUpdateEventsBufferTests.m; sourceTree = "<group>"; };
		54F8D6DD19AB535700146664 /* ZMConnectionTranscoder.h */ = {isa = PBXFileReference; fileEncoding = 4; lastKnownFileType = sourcecode.c.h; path = ZMConnectionTranscoder.h; sourceTree = "<group>"; };
		54F8D6DE19AB535700146664 /* ZMConnectionTranscoder.m */ = {isa = PBXFileReference; fileEncoding = 4; lastKnownFileType = sourcecode.c.objc; path = ZMConnectionTranscoder.m; sourceTree = "<group>"; };
		54F8D6E419AB535700146664 /* ZMMissingUpdateEventsTranscoder.h */ = {isa = PBXFileReference; fileEncoding = 4; lastKnownFileType = sourcecode.c.h; path = ZMMissingUpdateEventsTranscoder.h; sourceTree = "<group>"; };
		54F8D6E519AB535700146664 /* ZMMissingUpdateEventsTranscoder.m */ = {isa = PBXFileReference; fileEncoding = 4; lastKnownFileType = sourcecode.c.objc; path = ZMMissingUpdateEventsTranscoder.m; sourceTree = "<group>"; };
		54F8D6E819AB535700146664 /* ZMSelfTranscoder.h */ = {isa = PBXFileReference; fileEncoding = 4; lastKnownFileType = sourcecode.c.h; path = ZMSelfTranscoder.h; sourceTree = "<group>"; };
		54F8D6E919AB535700146664 /* ZMSelfTranscoder.m */ = {isa = PBXFileReference; fileEncoding = 4; lastKnownFileType = sourcecode.c.objc; path = ZMSelfTranscoder.m; sourceTree = "<group>"; };
		54F8D6EC19AB535700146664 /* ZMUserTranscoder.h */ = {isa = PBXFileReference; fileEncoding = 4; lastKnownFileType = sourcecode.c.h; path = ZMUserTranscoder.h; sourceTree = "<group>"; };
		54F8D6ED19AB535700146664 /* ZMUserTranscoder.m */ = {isa = PBXFileReference; fileEncoding = 4; lastKnownFileType = sourcecode.c.objc; path = ZMUserTranscoder.m; sourceTree = "<group>"; };
		54F8D6EE19AB535700146664 /* ZMUserTranscoder+Internal.h */ = {isa = PBXFileReference; fileEncoding = 4; lastKnownFileType = sourcecode.c.h; path = "ZMUserTranscoder+Internal.h"; sourceTree = "<group>"; };
		54F8D71919AB541400146664 /* ZMRegistrationTranscoder.h */ = {isa = PBXFileReference; fileEncoding = 4; lastKnownFileType = sourcecode.c.h; path = ZMRegistrationTranscoder.h; sourceTree = "<group>"; };
		54F8D71A19AB541400146664 /* ZMRegistrationTranscoder.m */ = {isa = PBXFileReference; fileEncoding = 4; lastKnownFileType = sourcecode.c.objc; path = ZMRegistrationTranscoder.m; sourceTree = "<group>"; };
		54F8D72B19AB677300146664 /* ZMConnectionTranscoderTest.m */ = {isa = PBXFileReference; fileEncoding = 4; lastKnownFileType = sourcecode.c.objc; path = ZMConnectionTranscoderTest.m; sourceTree = "<group>"; };
		54F8D72D19AB677300146664 /* ZMConversationTranscoderTests.m */ = {isa = PBXFileReference; fileEncoding = 4; lastKnownFileType = sourcecode.c.objc; path = ZMConversationTranscoderTests.m; sourceTree = "<group>"; };
		54F8D72F19AB677300146664 /* ZMMissingUpdateEventsTranscoderTests.m */ = {isa = PBXFileReference; fileEncoding = 4; lastKnownFileType = sourcecode.c.objc; path = ZMMissingUpdateEventsTranscoderTests.m; sourceTree = "<group>"; };
		54F8D73019AB677400146664 /* ZMRegistrationTranscoderTests.m */ = {isa = PBXFileReference; fileEncoding = 4; lastKnownFileType = sourcecode.c.objc; path = ZMRegistrationTranscoderTests.m; sourceTree = "<group>"; };
		54F8D73119AB677400146664 /* ZMSelfTranscoderTests.m */ = {isa = PBXFileReference; fileEncoding = 4; lastKnownFileType = sourcecode.c.objc; path = ZMSelfTranscoderTests.m; sourceTree = "<group>"; };
		54F8D73319AB677400146664 /* ZMUserTranscoderTests.m */ = {isa = PBXFileReference; fileEncoding = 4; lastKnownFileType = sourcecode.c.objc; path = ZMUserTranscoderTests.m; sourceTree = "<group>"; };
		54F8D74819AB67B300146664 /* ObjectTranscoderTests.h */ = {isa = PBXFileReference; fileEncoding = 4; lastKnownFileType = sourcecode.c.h; path = ObjectTranscoderTests.h; sourceTree = "<group>"; };
		54F8D74919AB67B300146664 /* ObjectTranscoderTests.m */ = {isa = PBXFileReference; fileEncoding = 4; lastKnownFileType = sourcecode.c.objc; path = ObjectTranscoderTests.m; sourceTree = "<group>"; };
		54FB94B719A4C5CD00BA9965 /* ZMSyncStateMachine.h */ = {isa = PBXFileReference; fileEncoding = 4; lastKnownFileType = sourcecode.c.h; path = ZMSyncStateMachine.h; sourceTree = "<group>"; };
		54FB94B819A4C5CD00BA9965 /* ZMSyncStateMachine.m */ = {isa = PBXFileReference; fileEncoding = 4; lastKnownFileType = sourcecode.c.objc; path = ZMSyncStateMachine.m; sourceTree = "<group>"; };
		54FC8A0F192CD55000D3C016 /* LoginFlowTests.m */ = {isa = PBXFileReference; fileEncoding = 4; lastKnownFileType = sourcecode.c.objc; path = LoginFlowTests.m; sourceTree = "<group>"; };
		54FEAAA81BC7BB9C002DE521 /* ZMBlacklistDownloader+Testing.h */ = {isa = PBXFileReference; fileEncoding = 4; lastKnownFileType = sourcecode.c.h; path = "ZMBlacklistDownloader+Testing.h"; sourceTree = "<group>"; };
		85D8502FFC4412F91D0CC1A4 /* ZMOperationLoop.m */ = {isa = PBXFileReference; fileEncoding = 4; lastKnownFileType = sourcecode.c.objc; path = ZMOperationLoop.m; sourceTree = "<group>"; };
		85D85104C6D06FA902E3253C /* ZMSyncStrategyTests.m */ = {isa = PBXFileReference; fileEncoding = 4; lastKnownFileType = sourcecode.c.objc; path = ZMSyncStrategyTests.m; sourceTree = "<group>"; };
		85D85110893896EBA6E879CE /* MockEntity2.h */ = {isa = PBXFileReference; fileEncoding = 4; lastKnownFileType = sourcecode.c.h; path = MockEntity2.h; sourceTree = "<group>"; };
		85D852DA0CD2C94CADB3B6FE /* MockModelObjectContextFactory.m */ = {isa = PBXFileReference; fileEncoding = 4; lastKnownFileType = sourcecode.c.objc; path = MockModelObjectContextFactory.m; sourceTree = "<group>"; };
		85D853338EC38D9B021D71BF /* ZMSyncStrategy.h */ = {isa = PBXFileReference; fileEncoding = 4; lastKnownFileType = sourcecode.c.h; path = ZMSyncStrategy.h; sourceTree = "<group>"; };
		85D858D72B109C5D9A85645B /* ZMOperationLoopTests.m */ = {isa = PBXFileReference; fileEncoding = 4; lastKnownFileType = sourcecode.c.objc; path = ZMOperationLoopTests.m; sourceTree = "<group>"; };
		85D859D47B6EBF09E4137658 /* ZMSyncStrategy.m */ = {isa = PBXFileReference; fileEncoding = 4; lastKnownFileType = sourcecode.c.objc; path = ZMSyncStrategy.m; sourceTree = "<group>"; };
		85D85A150524EE3BE658A112 /* IntegrationTestBase.h */ = {isa = PBXFileReference; fileEncoding = 4; lastKnownFileType = sourcecode.c.h; path = IntegrationTestBase.h; sourceTree = "<group>"; };
		85D85A3CF8F1D3B0D2532954 /* MockModelObjectContextFactory.h */ = {isa = PBXFileReference; fileEncoding = 4; lastKnownFileType = sourcecode.c.h; path = MockModelObjectContextFactory.h; sourceTree = "<group>"; };
		85D85AAE7FA09852AB9B0D6A /* MockEntity.m */ = {isa = PBXFileReference; fileEncoding = 4; lastKnownFileType = sourcecode.c.objc; path = MockEntity.m; sourceTree = "<group>"; };
		85D85BDE1EC2D916896D3132 /* MockEntity.h */ = {isa = PBXFileReference; fileEncoding = 4; lastKnownFileType = sourcecode.c.h; path = MockEntity.h; sourceTree = "<group>"; };
		85D85C9E7A2AAAE14D4BC2CC /* MockEntity2.m */ = {isa = PBXFileReference; fileEncoding = 4; lastKnownFileType = sourcecode.c.objc; path = MockEntity2.m; sourceTree = "<group>"; };
		85D85D997334755E841D13EA /* SlowSyncTests.m */ = {isa = PBXFileReference; fileEncoding = 4; lastKnownFileType = sourcecode.c.objc; path = SlowSyncTests.m; sourceTree = "<group>"; };
		85D85F3EC8565FD102AC0E5B /* ZMOperationLoop.h */ = {isa = PBXFileReference; fileEncoding = 4; lastKnownFileType = sourcecode.c.h; path = ZMOperationLoop.h; sourceTree = "<group>"; };
		85D85FD47DF54EE1F532B5BE /* IntegrationTestBase.m */ = {isa = PBXFileReference; fileEncoding = 4; lastKnownFileType = sourcecode.c.objc; path = IntegrationTestBase.m; sourceTree = "<group>"; };
		871667F91BB2AE9C009C6EEA /* APSSignalingKeysStore.swift */ = {isa = PBXFileReference; fileEncoding = 4; lastKnownFileType = sourcecode.swift; path = APSSignalingKeysStore.swift; sourceTree = "<group>"; };
		87210C1B1DCA08F500A3FA5F /* ZMCallKitDelegate+TypeConformance.h */ = {isa = PBXFileReference; lastKnownFileType = sourcecode.c.h; path = "ZMCallKitDelegate+TypeConformance.h"; sourceTree = "<group>"; };
		872C99511DB5256E006A3BDE /* ZMCallKitDelegateTests.swift */ = {isa = PBXFileReference; fileEncoding = 4; lastKnownFileType = sourcecode.swift; path = ZMCallKitDelegateTests.swift; sourceTree = "<group>"; };
		872C99571DB659E6006A3BDE /* ringing_from_them_long.caf */ = {isa = PBXFileReference; lastKnownFileType = file; path = ringing_from_them_long.caf; sourceTree = "<group>"; };
		872C995A1DB65D0D006A3BDE /* harp.m4a */ = {isa = PBXFileReference; lastKnownFileType = file; path = harp.m4a; sourceTree = "<group>"; };
		872C995E1DB6722C006A3BDE /* ZMCallKitDelegateTests+Mocking.h */ = {isa = PBXFileReference; fileEncoding = 4; lastKnownFileType = sourcecode.c.h; path = "ZMCallKitDelegateTests+Mocking.h"; sourceTree = "<group>"; };
		872C995F1DB6722C006A3BDE /* ZMCallKitDelegateTests+Mocking.m */ = {isa = PBXFileReference; fileEncoding = 4; lastKnownFileType = sourcecode.c.objc; path = "ZMCallKitDelegateTests+Mocking.m"; sourceTree = "<group>"; };
		874F142C1C16FD9700C15118 /* Device.swift */ = {isa = PBXFileReference; fileEncoding = 4; lastKnownFileType = sourcecode.swift; path = Device.swift; sourceTree = "<group>"; };
		87508E9F1D08264000162483 /* ZMSound.swift */ = {isa = PBXFileReference; fileEncoding = 4; lastKnownFileType = sourcecode.swift; path = ZMSound.swift; sourceTree = "<group>"; };
		8785CA5E1C568D1F00FD671C /* ZMVoiceChannel+VideoCalling.h */ = {isa = PBXFileReference; fileEncoding = 4; lastKnownFileType = sourcecode.c.h; path = "ZMVoiceChannel+VideoCalling.h"; sourceTree = "<group>"; };
		8795A3D21B2EDE030047A067 /* ZMAVSBridge.h */ = {isa = PBXFileReference; fileEncoding = 4; lastKnownFileType = sourcecode.c.h; path = ZMAVSBridge.h; sourceTree = "<group>"; };
		8795A3D31B2EDE030047A067 /* ZMAVSBridge.m */ = {isa = PBXFileReference; fileEncoding = 4; lastKnownFileType = sourcecode.c.objc; path = ZMAVSBridge.m; sourceTree = "<group>"; };
		8798607A1C3D48A400218A3E /* DeleteAccountRequestStrategy.swift */ = {isa = PBXFileReference; fileEncoding = 4; lastKnownFileType = sourcecode.swift; path = DeleteAccountRequestStrategy.swift; sourceTree = "<group>"; };
		879861C71DA7E11E00152584 /* ZMVoiceChannel+VideoCalling.m */ = {isa = PBXFileReference; fileEncoding = 4; lastKnownFileType = sourcecode.c.objc; path = "ZMVoiceChannel+VideoCalling.m"; sourceTree = "<group>"; };
		879861C91DA7E12E00152584 /* ZMVoiceChannel+CallFlow.h */ = {isa = PBXFileReference; lastKnownFileType = sourcecode.c.h; path = "ZMVoiceChannel+CallFlow.h"; sourceTree = "<group>"; };
		879861CB1DA7E17E00152584 /* ZMVoiceChannel+CallFlowPrivate.h */ = {isa = PBXFileReference; fileEncoding = 4; lastKnownFileType = sourcecode.c.h; path = "ZMVoiceChannel+CallFlowPrivate.h"; sourceTree = "<group>"; };
		87ADCE391DA6539F00CC06DC /* ZMCallKitDelegate.h */ = {isa = PBXFileReference; fileEncoding = 4; lastKnownFileType = sourcecode.c.h; path = ZMCallKitDelegate.h; sourceTree = "<group>"; };
		87ADCE3A1DA6539F00CC06DC /* ZMCallKitDelegate.m */ = {isa = PBXFileReference; fileEncoding = 4; lastKnownFileType = sourcecode.c.objc; path = ZMCallKitDelegate.m; sourceTree = "<group>"; };
		87D003FE1BB5810D00472E06 /* APSSignalingKeyStoreTests.swift */ = {isa = PBXFileReference; fileEncoding = 4; lastKnownFileType = sourcecode.swift; path = APSSignalingKeyStoreTests.swift; sourceTree = "<group>"; };
		87D4625C1C3D526D00433469 /* DeleteAccountRequestStrategyTests.swift */ = {isa = PBXFileReference; fileEncoding = 4; lastKnownFileType = sourcecode.swift; path = DeleteAccountRequestStrategyTests.swift; sourceTree = "<group>"; };
		87DC8A0D1C57979B00B7B4F2 /* ZMOnDemandFlowManager.h */ = {isa = PBXFileReference; fileEncoding = 4; lastKnownFileType = sourcecode.c.h; path = ZMOnDemandFlowManager.h; sourceTree = "<group>"; };
		87DC8A0E1C57979B00B7B4F2 /* ZMOnDemandFlowManager.m */ = {isa = PBXFileReference; fileEncoding = 4; lastKnownFileType = sourcecode.c.objc; path = ZMOnDemandFlowManager.m; sourceTree = "<group>"; };
		87DC8A121C57A8B300B7B4F2 /* ZMVoiceChannelTests+VideoCalling.m */ = {isa = PBXFileReference; fileEncoding = 4; lastKnownFileType = sourcecode.c.objc; path = "ZMVoiceChannelTests+VideoCalling.m"; sourceTree = "<group>"; };
		A9692F881986476900849241 /* NSString_NormalizationTests.m */ = {isa = PBXFileReference; fileEncoding = 4; lastKnownFileType = sourcecode.c.objc; path = NSString_NormalizationTests.m; sourceTree = "<group>"; };
		A9A3CA0E198A9967007F7BDB /* SearchTests.m */ = {isa = PBXFileReference; fileEncoding = 4; lastKnownFileType = sourcecode.c.objc; path = SearchTests.m; sourceTree = "<group>"; };
		A9BABE6019BA1F2300E9E5A3 /* ZMSearchDirectory.m */ = {isa = PBXFileReference; fileEncoding = 4; lastKnownFileType = sourcecode.c.objc; path = ZMSearchDirectory.m; sourceTree = "<group>"; };
		A9BABE6119BA1F2300E9E5A3 /* ZMSearchDirectory+Internal.h */ = {isa = PBXFileReference; fileEncoding = 4; lastKnownFileType = sourcecode.c.h; path = "ZMSearchDirectory+Internal.h"; sourceTree = "<group>"; };
		A9BABE6219BA1F2300E9E5A3 /* ZMSearchUser+UserSession.m */ = {isa = PBXFileReference; fileEncoding = 4; lastKnownFileType = sourcecode.c.objc; path = "ZMSearchUser+UserSession.m"; sourceTree = "<group>"; };
		A9BABE6C19BA1F2A00E9E5A3 /* ZMSearchResult.m */ = {isa = PBXFileReference; fileEncoding = 4; lastKnownFileType = sourcecode.c.objc; path = ZMSearchResult.m; sourceTree = "<group>"; };
		A9BABE6D19BA1F2A00E9E5A3 /* ZMSearchResult+Internal.h */ = {isa = PBXFileReference; fileEncoding = 4; lastKnownFileType = sourcecode.c.h; path = "ZMSearchResult+Internal.h"; sourceTree = "<group>"; };
		A9BABE6E19BA1F2A00E9E5A3 /* ZMSearchState.h */ = {isa = PBXFileReference; fileEncoding = 4; lastKnownFileType = sourcecode.c.h; path = ZMSearchState.h; sourceTree = "<group>"; };
		A9BABE7519BA1F5900E9E5A3 /* ZMSearchRequestCodec.h */ = {isa = PBXFileReference; fileEncoding = 4; lastKnownFileType = sourcecode.c.h; path = ZMSearchRequestCodec.h; sourceTree = "<group>"; };
		A9BABE7619BA1F5900E9E5A3 /* ZMSearchRequestCodec.m */ = {isa = PBXFileReference; fileEncoding = 4; lastKnownFileType = sourcecode.c.objc; path = ZMSearchRequestCodec.m; sourceTree = "<group>"; };
		A9BABE7B19BA1FE500E9E5A3 /* ZMSearch.h */ = {isa = PBXFileReference; fileEncoding = 4; lastKnownFileType = sourcecode.c.h; path = ZMSearch.h; sourceTree = "<group>"; };
		A9BABE7C19BA1FE500E9E5A3 /* ZMSearch.m */ = {isa = PBXFileReference; fileEncoding = 4; lastKnownFileType = sourcecode.c.objc; path = ZMSearch.m; sourceTree = "<group>"; };
		A9D24788198151E300EDFE79 /* ZMTestNotifications.h */ = {isa = PBXFileReference; lastKnownFileType = sourcecode.c.h; path = ZMTestNotifications.h; sourceTree = "<group>"; };
		A9D2478D1981522100EDFE79 /* ZMTestNotifications.m */ = {isa = PBXFileReference; fileEncoding = 4; lastKnownFileType = sourcecode.c.objc; path = ZMTestNotifications.m; sourceTree = "<group>"; };
		A9FD58B219B4B69900DB7A50 /* ZMCallStateTranscoderTests.m */ = {isa = PBXFileReference; fileEncoding = 4; lastKnownFileType = sourcecode.c.objc; path = ZMCallStateTranscoderTests.m; sourceTree = "<group>"; };
		AF6415A01C9C151700A535F5 /* EncryptedBase64EncondedExternalMessageTestFixture.txt */ = {isa = PBXFileReference; fileEncoding = 4; lastKnownFileType = text; path = EncryptedBase64EncondedExternalMessageTestFixture.txt; sourceTree = "<group>"; };
		AF6415A11C9C151700A535F5 /* ExternalMessageTextFixture.txt */ = {isa = PBXFileReference; fileEncoding = 4; lastKnownFileType = text; path = ExternalMessageTextFixture.txt; sourceTree = "<group>"; };
		B40964971DAD3D110098667A /* ja */ = {isa = PBXFileReference; lastKnownFileType = text.plist.strings; name = ja; path = ja.lproj/Push.strings; sourceTree = "<group>"; };
		B40964981DAD3D110098667A /* ja */ = {isa = PBXFileReference; lastKnownFileType = text.plist.stringsdict; name = ja; path = ja.lproj/Push.stringsdict; sourceTree = "<group>"; };
		B40964991DAD3D170098667A /* it */ = {isa = PBXFileReference; lastKnownFileType = text.plist.strings; name = it; path = it.lproj/Push.strings; sourceTree = "<group>"; };
		B409649A1DAD3D170098667A /* it */ = {isa = PBXFileReference; lastKnownFileType = text.plist.stringsdict; name = it; path = it.lproj/Push.stringsdict; sourceTree = "<group>"; };
		B409649B1DAD3D1E0098667A /* nl */ = {isa = PBXFileReference; lastKnownFileType = text.plist.strings; name = nl; path = nl.lproj/Push.strings; sourceTree = "<group>"; };
		B409649C1DAD3D1E0098667A /* nl */ = {isa = PBXFileReference; lastKnownFileType = text.plist.stringsdict; name = nl; path = nl.lproj/Push.stringsdict; sourceTree = "<group>"; };
		B409649D1DAD3D260098667A /* tr */ = {isa = PBXFileReference; lastKnownFileType = text.plist.strings; name = tr; path = tr.lproj/Push.strings; sourceTree = "<group>"; };
		B409649E1DAD3D260098667A /* tr */ = {isa = PBXFileReference; lastKnownFileType = text.plist.stringsdict; name = tr; path = tr.lproj/Push.stringsdict; sourceTree = "<group>"; };
		B40CD09F1DB7997E0008DA45 /* fr */ = {isa = PBXFileReference; lastKnownFileType = text.plist.strings; name = fr; path = fr.lproj/Push.strings; sourceTree = "<group>"; };
		B40CD0A01DB7997E0008DA45 /* fr */ = {isa = PBXFileReference; lastKnownFileType = text.plist.stringsdict; name = fr; path = fr.lproj/Push.stringsdict; sourceTree = "<group>"; };
		B40CD0A11DB799850008DA45 /* da */ = {isa = PBXFileReference; lastKnownFileType = text.plist.strings; name = da; path = da.lproj/Push.strings; sourceTree = "<group>"; };
		B40CD0A21DB799850008DA45 /* da */ = {isa = PBXFileReference; lastKnownFileType = text.plist.stringsdict; name = da; path = da.lproj/Push.stringsdict; sourceTree = "<group>"; };
		B40DC79C1D01A61600CEF65C /* pt-BR */ = {isa = PBXFileReference; lastKnownFileType = text.plist.strings; name = "pt-BR"; path = "pt-BR.lproj/Push.strings"; sourceTree = "<group>"; };
		B40DC79D1D01A61600CEF65C /* pt-BR */ = {isa = PBXFileReference; lastKnownFileType = text.plist.stringsdict; name = "pt-BR"; path = "pt-BR.lproj/Push.stringsdict"; sourceTree = "<group>"; };
		B422BB981DCCC3F60076EAD5 /* ar */ = {isa = PBXFileReference; lastKnownFileType = text.plist.strings; name = ar; path = ar.lproj/Push.strings; sourceTree = "<group>"; };
		B422BB991DCCC3F60076EAD5 /* ar */ = {isa = PBXFileReference; lastKnownFileType = text.plist.stringsdict; name = ar; path = ar.lproj/Push.stringsdict; sourceTree = "<group>"; };
		B49AFC271DCCCB3D006B753B /* zh-Hans */ = {isa = PBXFileReference; lastKnownFileType = text.plist.strings; name = "zh-Hans"; path = "zh-Hans.lproj/Push.strings"; sourceTree = "<group>"; };
		B49AFC281DCCCB3D006B753B /* zh-Hans */ = {isa = PBXFileReference; lastKnownFileType = text.plist.stringsdict; name = "zh-Hans"; path = "zh-Hans.lproj/Push.stringsdict"; sourceTree = "<group>"; };
		B4A124851DDCB58900FD9D66 /* sl */ = {isa = PBXFileReference; lastKnownFileType = text.plist.strings; name = sl; path = sl.lproj/Push.strings; sourceTree = "<group>"; };
		B4A124861DDCB58A00FD9D66 /* sl */ = {isa = PBXFileReference; lastKnownFileType = text.plist.stringsdict; name = sl; path = sl.lproj/Push.stringsdict; sourceTree = "<group>"; };
		B4D37F921D7EEA3F00D0C1BC /* es */ = {isa = PBXFileReference; lastKnownFileType = text.plist.strings; name = es; path = es.lproj/Push.strings; sourceTree = "<group>"; };
		B4D37F931D7EEA3F00D0C1BC /* es */ = {isa = PBXFileReference; lastKnownFileType = text.plist.stringsdict; name = es; path = es.lproj/Push.stringsdict; sourceTree = "<group>"; };
		B4D37F941D7EEA5100D0C1BC /* uk */ = {isa = PBXFileReference; lastKnownFileType = text.plist.strings; name = uk; path = uk.lproj/Push.strings; sourceTree = "<group>"; };
		B4D37F951D7EEA5100D0C1BC /* uk */ = {isa = PBXFileReference; lastKnownFileType = text.plist.stringsdict; name = uk; path = uk.lproj/Push.stringsdict; sourceTree = "<group>"; };
		B4D37F961D7EEA5B00D0C1BC /* ru */ = {isa = PBXFileReference; lastKnownFileType = text.plist.strings; name = ru; path = ru.lproj/Push.strings; sourceTree = "<group>"; };
		B4D37F971D7EEA5B00D0C1BC /* ru */ = {isa = PBXFileReference; lastKnownFileType = text.plist.stringsdict; name = ru; path = ru.lproj/Push.stringsdict; sourceTree = "<group>"; };
		BF00441A1C737CE9007A6EA4 /* BackgroundAPNSPingBackStatus.swift */ = {isa = PBXFileReference; fileEncoding = 4; lastKnownFileType = sourcecode.swift; path = BackgroundAPNSPingBackStatus.swift; sourceTree = "<group>"; };
		BF0D67A31C901DEC007CE00F /* libPhoneNumber.framework */ = {isa = PBXFileReference; lastKnownFileType = wrapper.framework; name = libPhoneNumber.framework; path = Carthage/Build/iOS/libPhoneNumber.framework; sourceTree = "<group>"; };
		BF158D2E1CE087D8007C6F8A /* video.mp4 */ = {isa = PBXFileReference; lastKnownFileType = file; path = video.mp4; sourceTree = "<group>"; };
		BF2A9D501D6B536E00FA7DBC /* EventDecoder.swift */ = {isa = PBXFileReference; fileEncoding = 4; lastKnownFileType = sourcecode.swift; name = EventDecoder.swift; path = Decoding/EventDecoder.swift; sourceTree = "<group>"; };
		BF2A9D541D6B5B9700FA7DBC /* EventDecoderTests.swift */ = {isa = PBXFileReference; fileEncoding = 4; lastKnownFileType = sourcecode.swift; path = EventDecoderTests.swift; sourceTree = "<group>"; };
		BF2A9D571D6B5BDB00FA7DBC /* StoreUpdateEventTests.swift */ = {isa = PBXFileReference; fileEncoding = 4; lastKnownFileType = sourcecode.swift; path = StoreUpdateEventTests.swift; sourceTree = "<group>"; };
		BF2A9D5A1D6B63DB00FA7DBC /* StoreUpdateEvent.swift */ = {isa = PBXFileReference; fileEncoding = 4; lastKnownFileType = sourcecode.swift; name = StoreUpdateEvent.swift; path = Decoding/StoreUpdateEvent.swift; sourceTree = "<group>"; };
		BF2A9D601D6C70EA00FA7DBC /* ZMEventModel.xcdatamodel */ = {isa = PBXFileReference; lastKnownFileType = wrapper.xcdatamodel; path = ZMEventModel.xcdatamodel; sourceTree = "<group>"; };
		BF40AC711D096A0E00287E29 /* AnalyticsTests.swift */ = {isa = PBXFileReference; fileEncoding = 4; lastKnownFileType = sourcecode.swift; path = AnalyticsTests.swift; sourceTree = "<group>"; };
		BF40AC7D1D0990A900287E29 /* ClusterizerTests.swift */ = {isa = PBXFileReference; fileEncoding = 4; lastKnownFileType = sourcecode.swift; path = ClusterizerTests.swift; sourceTree = "<group>"; };
		BF44A3501C71D5FC00C6928E /* store127.wiredatabase */ = {isa = PBXFileReference; lastKnownFileType = file; path = store127.wiredatabase; sourceTree = "<group>"; };
		BF4A7CAC1C441B09006F72D3 /* ZMUser+FetchingClients.swift */ = {isa = PBXFileReference; fileEncoding = 4; lastKnownFileType = sourcecode.swift; path = "ZMUser+FetchingClients.swift"; sourceTree = "<group>"; };
		BF6D5D021C4948830049F712 /* zmessaging124.momd */ = {isa = PBXFileReference; lastKnownFileType = folder; path = zmessaging124.momd; sourceTree = "<group>"; };
		BF6D5D041C494D730049F712 /* zmessaging125.momd */ = {isa = PBXFileReference; lastKnownFileType = folder; path = zmessaging125.momd; sourceTree = "<group>"; };
		BF7ED2E11DF6BD16003A4397 /* Analytics+HandleSuggestions.swift */ = {isa = PBXFileReference; fileEncoding = 4; lastKnownFileType = sourcecode.swift; path = "Analytics+HandleSuggestions.swift"; sourceTree = "<group>"; };
		BF8367301C52651900364B37 /* store125.wiredatabase */ = {isa = PBXFileReference; lastKnownFileType = file; path = store125.wiredatabase; sourceTree = "<group>"; };
		BF838F031C6A4885001C5BF7 /* ZMCookie.h */ = {isa = PBXFileReference; fileEncoding = 4; lastKnownFileType = sourcecode.c.h; path = ZMCookie.h; sourceTree = "<group>"; };
		BF838F041C6A4885001C5BF7 /* ZMCookie.m */ = {isa = PBXFileReference; fileEncoding = 4; lastKnownFileType = sourcecode.c.objc; path = ZMCookie.m; sourceTree = "<group>"; };
		BF8899911DC7882F00187CBD /* ZMTransport.framework */ = {isa = PBXFileReference; lastKnownFileType = wrapper.framework; name = ZMTransport.framework; path = "../wire-ios-transport/build/Debug-iphoneos/ZMTransport.framework"; sourceTree = "<group>"; };
		BFB524CD1C7722EC006BCE23 /* BackgroundAPNSPingBackStatusTests.swift */ = {isa = PBXFileReference; fileEncoding = 4; lastKnownFileType = sourcecode.swift; path = BackgroundAPNSPingBackStatusTests.swift; sourceTree = "<group>"; };
		BFC747B91CE0975D00F74333 /* zimages.framework */ = {isa = PBXFileReference; lastKnownFileType = wrapper.framework; name = zimages.framework; path = "../zmc-images/build/Debug-iphoneos/zimages.framework"; sourceTree = "<group>"; };
		BFCE9A581C4E4C4D00951B3D /* store124.wiredatabase */ = {isa = PBXFileReference; lastKnownFileType = file; path = store124.wiredatabase; sourceTree = "<group>"; };
		BFE53F541D5A2F7000398378 /* DeleteMessagesTests.swift */ = {isa = PBXFileReference; fileEncoding = 4; lastKnownFileType = sourcecode.swift; path = DeleteMessagesTests.swift; sourceTree = "<group>"; };
		CE35B7F61D353CC4007CF3F8 /* LinkPreviewTests.m */ = {isa = PBXFileReference; fileEncoding = 4; lastKnownFileType = sourcecode.c.objc; path = LinkPreviewTests.m; sourceTree = "<group>"; };
		CE59DD7B1CFC7D6C0009F8FD /* ZMCDataModel.framework */ = {isa = PBXFileReference; lastKnownFileType = wrapper.framework; name = ZMCDataModel.framework; path = "../../../../Library/Developer/Xcode/DerivedData/ZClient-iOS-dkzruzvfpikqstehiyrcjhyckwcj/Build/Products/Debug-iphonesimulator/ZMCDataModel.framework"; sourceTree = "<group>"; };
		CE5DC1A01DDA09F000D24DBA /* avs.framework */ = {isa = PBXFileReference; lastKnownFileType = wrapper.framework; name = avs.framework; path = Carthage/Build/iOS/avs.framework; sourceTree = "<group>"; };
		CE99C49E1D378C5D0001D297 /* MockLinkPreviewDetector.h */ = {isa = PBXFileReference; fileEncoding = 4; lastKnownFileType = sourcecode.c.h; path = MockLinkPreviewDetector.h; sourceTree = "<group>"; };
		CE99C49F1D378C5D0001D297 /* MockLinkPreviewDetector.m */ = {isa = PBXFileReference; fileEncoding = 4; lastKnownFileType = sourcecode.c.objc; path = MockLinkPreviewDetector.m; sourceTree = "<group>"; };
		CE99C4A11D37ACC60001D297 /* Ono.framework */ = {isa = PBXFileReference; lastKnownFileType = wrapper.framework; name = Ono.framework; path = Carthage/Build/iOS/Ono.framework; sourceTree = "<group>"; };
		CEE02EA71DDDC49300BA2BE2 /* WireMessageStrategy.framework */ = {isa = PBXFileReference; lastKnownFileType = wrapper.framework; name = WireMessageStrategy.framework; path = "../wire-ios-message-strategy/build/Debug-iphoneos/WireMessageStrategy.framework"; sourceTree = "<group>"; };
		CEE02EA91DDDC49600BA2BE2 /* ZMCDataModel.framework */ = {isa = PBXFileReference; lastKnownFileType = wrapper.framework; name = ZMCDataModel.framework; path = "../wire-ios-data-model/build/Debug-iphoneos/ZMCDataModel.framework"; sourceTree = "<group>"; };
		CEF2DE7E1DB778F300451642 /* RequestLoopAnalyticsTracker.swift */ = {isa = PBXFileReference; fileEncoding = 4; lastKnownFileType = sourcecode.swift; path = RequestLoopAnalyticsTracker.swift; sourceTree = "<group>"; };
		F91CA6AC1BECBD3F000EE5C2 /* Base */ = {isa = PBXFileReference; lastKnownFileType = text.plist.strings; name = Base; path = Base.lproj/Push.strings; sourceTree = "<group>"; };
		F91CA6AD1BECBD46000EE5C2 /* Base */ = {isa = PBXFileReference; lastKnownFileType = text.plist.stringsdict; name = Base; path = Base.lproj/Push.stringsdict; sourceTree = "<group>"; };
		F91CA6AE1BECBD51000EE5C2 /* de */ = {isa = PBXFileReference; lastKnownFileType = text.plist.strings; name = de; path = de.lproj/Push.strings; sourceTree = "<group>"; };
		F91CA6AF1BECBD51000EE5C2 /* de */ = {isa = PBXFileReference; lastKnownFileType = text.plist.stringsdict; name = de; path = de.lproj/Push.stringsdict; sourceTree = "<group>"; };
		F920F4D51DA3DCF8002B860B /* ConversationTests+Ephemeral.swift */ = {isa = PBXFileReference; fileEncoding = 4; lastKnownFileType = sourcecode.swift; path = "ConversationTests+Ephemeral.swift"; sourceTree = "<group>"; };
		F9245BEC1CBF95A8009D1E85 /* ZMHotFixDirectory+Swift.swift */ = {isa = PBXFileReference; fileEncoding = 4; lastKnownFileType = sourcecode.swift; path = "ZMHotFixDirectory+Swift.swift"; sourceTree = "<group>"; };
		F92546891C6287AB00CE2D7C /* ZMCallStateTranscoderTests.h */ = {isa = PBXFileReference; fileEncoding = 4; lastKnownFileType = sourcecode.c.h; path = ZMCallStateTranscoderTests.h; sourceTree = "<group>"; };
		F925468A1C62882500CE2D7C /* ZMCallStateTranscoderTests+VideoCalling.m */ = {isa = PBXFileReference; fileEncoding = 4; lastKnownFileType = sourcecode.c.objc; path = "ZMCallStateTranscoderTests+VideoCalling.m"; sourceTree = "<group>"; };
		F925468C1C63B61000CE2D7C /* MessagingTest+EventFactory.h */ = {isa = PBXFileReference; fileEncoding = 4; lastKnownFileType = sourcecode.c.h; path = "MessagingTest+EventFactory.h"; sourceTree = "<group>"; };
		F925468D1C63B61000CE2D7C /* MessagingTest+EventFactory.m */ = {isa = PBXFileReference; fileEncoding = 4; lastKnownFileType = sourcecode.c.objc; path = "MessagingTest+EventFactory.m"; sourceTree = "<group>"; };
		F9331C891CB41C6000139ECC /* ZMUserTests+UserSession.m */ = {isa = PBXFileReference; fileEncoding = 4; lastKnownFileType = sourcecode.c.objc; path = "ZMUserTests+UserSession.m"; sourceTree = "<group>"; };
		F93667041D79723100E15420 /* ZMLocalNotificationForEventTests+Reactions.swift */ = {isa = PBXFileReference; fileEncoding = 4; lastKnownFileType = sourcecode.swift; path = "ZMLocalNotificationForEventTests+Reactions.swift"; sourceTree = "<group>"; };
		F936DB281C11DF40005E93AE /* ZMClientUpdateNotification.h */ = {isa = PBXFileReference; fileEncoding = 4; lastKnownFileType = sourcecode.c.h; path = ZMClientUpdateNotification.h; sourceTree = "<group>"; };
		F936DB291C11DF40005E93AE /* ZMClientUpdateNotification.m */ = {isa = PBXFileReference; fileEncoding = 4; lastKnownFileType = sourcecode.c.objc; path = ZMClientUpdateNotification.m; sourceTree = "<group>"; };
		F936DB2C1C11E4CB005E93AE /* ZMClientUpdateNotification+Internal.h */ = {isa = PBXFileReference; lastKnownFileType = sourcecode.c.h; path = "ZMClientUpdateNotification+Internal.h"; sourceTree = "<group>"; };
		F93A75F11C1F219800252586 /* ConversationStatusStrategy.swift */ = {isa = PBXFileReference; fileEncoding = 4; lastKnownFileType = sourcecode.swift; path = ConversationStatusStrategy.swift; sourceTree = "<group>"; };
		F9410F621DE44C2E007451FF /* TypingStrategyTests.swift */ = {isa = PBXFileReference; fileEncoding = 4; lastKnownFileType = sourcecode.swift; path = TypingStrategyTests.swift; sourceTree = "<group>"; };
		F9410F641DE49C13007451FF /* PushTokenStrategy.swift */ = {isa = PBXFileReference; fileEncoding = 4; lastKnownFileType = sourcecode.swift; name = PushTokenStrategy.swift; path = Source/Synchronization/Strategies/PushTokenStrategy.swift; sourceTree = SOURCE_ROOT; };
		F9410F671DE4BE42007451FF /* PushTokenStrategyTests.swift */ = {isa = PBXFileReference; fileEncoding = 4; lastKnownFileType = sourcecode.swift; path = PushTokenStrategyTests.swift; sourceTree = "<group>"; };
		F95373F01C7C6FF500BE6427 /* ZMLocalNotificationForEventTest.h */ = {isa = PBXFileReference; lastKnownFileType = sourcecode.c.h; path = ZMLocalNotificationForEventTest.h; sourceTree = "<group>"; };
		F95373F31C7C70D000BE6427 /* ZMLocalNotificationForEventTest+CallEvents.m */ = {isa = PBXFileReference; fileEncoding = 4; lastKnownFileType = sourcecode.c.objc; path = "ZMLocalNotificationForEventTest+CallEvents.m"; sourceTree = "<group>"; };
		F95556FE1A1CA1580035F0C8 /* ZMSearchRequestCodecTests.m */ = {isa = PBXFileReference; fileEncoding = 4; lastKnownFileType = sourcecode.c.objc; name = ZMSearchRequestCodecTests.m; path = Search/ZMSearchRequestCodecTests.m; sourceTree = "<group>"; };
		F95706531DE5D1CC0087442C /* SearchUserImageStrategy.swift */ = {isa = PBXFileReference; fileEncoding = 4; lastKnownFileType = sourcecode.swift; path = SearchUserImageStrategy.swift; sourceTree = "<group>"; };
		F95706581DE5F6D40087442C /* SearchUserImageStrategyTests.swift */ = {isa = PBXFileReference; fileEncoding = 4; lastKnownFileType = sourcecode.swift; path = SearchUserImageStrategyTests.swift; sourceTree = "<group>"; };
		F959F3101C5B6B9E00820A21 /* ZMBackgroundTaskState.h */ = {isa = PBXFileReference; fileEncoding = 4; lastKnownFileType = sourcecode.c.h; path = ZMBackgroundTaskState.h; sourceTree = "<group>"; };
		F959F3111C5B6B9E00820A21 /* ZMBackgroundTaskState.m */ = {isa = PBXFileReference; fileEncoding = 4; lastKnownFileType = sourcecode.c.objc; path = ZMBackgroundTaskState.m; sourceTree = "<group>"; };
		F95ECF4C1B94A553009F91BA /* ZMHotFix.h */ = {isa = PBXFileReference; fileEncoding = 4; lastKnownFileType = sourcecode.c.h; path = ZMHotFix.h; sourceTree = "<group>"; };
		F95ECF4D1B94A553009F91BA /* ZMHotFix.m */ = {isa = PBXFileReference; fileEncoding = 4; lastKnownFileType = sourcecode.c.objc; path = ZMHotFix.m; sourceTree = "<group>"; };
		F95ECF501B94BD05009F91BA /* ZMHotFixTests.m */ = {isa = PBXFileReference; fileEncoding = 4; lastKnownFileType = sourcecode.c.objc; path = ZMHotFixTests.m; sourceTree = "<group>"; };
		F962A8E819FFC06E00FD0F80 /* ZMOperationLoop+Background.h */ = {isa = PBXFileReference; fileEncoding = 4; lastKnownFileType = sourcecode.c.h; path = "ZMOperationLoop+Background.h"; sourceTree = "<group>"; };
		F962A8E919FFC06E00FD0F80 /* ZMOperationLoop+Background.m */ = {isa = PBXFileReference; fileEncoding = 4; lastKnownFileType = sourcecode.c.objc; path = "ZMOperationLoop+Background.m"; sourceTree = "<group>"; };
		F962A8EF19FFD4DC00FD0F80 /* ZMOperationLoop+Private.h */ = {isa = PBXFileReference; lastKnownFileType = sourcecode.c.h; path = "ZMOperationLoop+Private.h"; sourceTree = "<group>"; };
		F964700B1D5C720D00A81A92 /* ConversationTests+MessageEditing.m */ = {isa = PBXFileReference; fileEncoding = 4; lastKnownFileType = sourcecode.c.objc; path = "ConversationTests+MessageEditing.m"; sourceTree = "<group>"; };
		F96C8E791D7DCCE8004B6D87 /* ZMLocalNotificationDispatcher+Messages.swift */ = {isa = PBXFileReference; fileEncoding = 4; lastKnownFileType = sourcecode.swift; path = "ZMLocalNotificationDispatcher+Messages.swift"; sourceTree = "<group>"; };
		F96C8E811D7ECECF004B6D87 /* ZMLocalNotificationForMessageTests.swift */ = {isa = PBXFileReference; fileEncoding = 4; lastKnownFileType = sourcecode.swift; path = ZMLocalNotificationForMessageTests.swift; sourceTree = "<group>"; };
		F96C8E891D7F6F8C004B6D87 /* ZMLocalNotificationForSystemMessageTests.swift */ = {isa = PBXFileReference; fileEncoding = 4; lastKnownFileType = sourcecode.swift; path = ZMLocalNotificationForSystemMessageTests.swift; sourceTree = "<group>"; };
		F97678F91D76D11400CC075D /* BackgroundAPNSConfirmationStatus.swift */ = {isa = PBXFileReference; fileEncoding = 4; lastKnownFileType = sourcecode.swift; path = BackgroundAPNSConfirmationStatus.swift; sourceTree = "<group>"; };
		F97679081D771B2700CC075D /* BackgroundAPNSConfirmationStatusTests.swift */ = {isa = PBXFileReference; fileEncoding = 4; lastKnownFileType = sourcecode.swift; path = BackgroundAPNSConfirmationStatusTests.swift; sourceTree = "<group>"; };
		F9771AC71B664D1A00BB04EC /* ZMGSMCallHandler.h */ = {isa = PBXFileReference; fileEncoding = 4; lastKnownFileType = sourcecode.c.h; path = ZMGSMCallHandler.h; sourceTree = "<group>"; };
		F9771AC81B664D1A00BB04EC /* ZMGSMCallHandler.m */ = {isa = PBXFileReference; fileEncoding = 4; lastKnownFileType = sourcecode.c.objc; path = ZMGSMCallHandler.m; sourceTree = "<group>"; };
		F9771AD01B664D3D00BB04EC /* ZMGSMCallHandlerTest.m */ = {isa = PBXFileReference; fileEncoding = 4; lastKnownFileType = sourcecode.c.objc; path = ZMGSMCallHandlerTest.m; sourceTree = "<group>"; };
		F9771AD21B6661B400BB04EC /* ZMCallStateLogger.h */ = {isa = PBXFileReference; fileEncoding = 4; lastKnownFileType = sourcecode.c.h; path = ZMCallStateLogger.h; sourceTree = "<group>"; };
		F9771AD31B6661B400BB04EC /* ZMCallStateLogger.m */ = {isa = PBXFileReference; fileEncoding = 4; lastKnownFileType = sourcecode.c.objc; path = ZMCallStateLogger.m; sourceTree = "<group>"; };
		F9771ADA1B677BAF00BB04EC /* ZMCallStateLoggerTests.m */ = {isa = PBXFileReference; fileEncoding = 4; lastKnownFileType = sourcecode.c.objc; path = ZMCallStateLoggerTests.m; sourceTree = "<group>"; };
		F98DD6D01ABB2F7C001D58CF /* ZMUserSession+UserNotificationCategories.h */ = {isa = PBXFileReference; fileEncoding = 4; lastKnownFileType = sourcecode.c.h; path = "ZMUserSession+UserNotificationCategories.h"; sourceTree = "<group>"; };
		F98DD6D11ABB2F7C001D58CF /* ZMUserSession+UserNotificationCategories.m */ = {isa = PBXFileReference; fileEncoding = 4; lastKnownFileType = sourcecode.c.objc; path = "ZMUserSession+UserNotificationCategories.m"; sourceTree = "<group>"; };
		F98EDCC81D82B913001E65CB /* ZMLocalNotificationForCallEvent.swift */ = {isa = PBXFileReference; fileEncoding = 4; lastKnownFileType = sourcecode.swift; path = ZMLocalNotificationForCallEvent.swift; sourceTree = "<group>"; };
		F98EDCC91D82B913001E65CB /* ZMLocalNotificationForConnectionEvent.swift */ = {isa = PBXFileReference; fileEncoding = 4; lastKnownFileType = sourcecode.swift; path = ZMLocalNotificationForConnectionEvent.swift; sourceTree = "<group>"; };
		F98EDCCA1D82B913001E65CB /* ZMLocalNotificationForEvent.swift */ = {isa = PBXFileReference; fileEncoding = 4; lastKnownFileType = sourcecode.swift; path = ZMLocalNotificationForEvent.swift; sourceTree = "<group>"; };
		F98EDCCB1D82B913001E65CB /* ZMLocalNotificationForReactions.swift */ = {isa = PBXFileReference; fileEncoding = 4; lastKnownFileType = sourcecode.swift; path = ZMLocalNotificationForReactions.swift; sourceTree = "<group>"; };
		F98EDCCD1D82B913001E65CB /* ZMLocalNotificationContentType.swift */ = {isa = PBXFileReference; fileEncoding = 4; lastKnownFileType = sourcecode.swift; path = ZMLocalNotificationContentType.swift; sourceTree = "<group>"; };
		F98EDCCE1D82B913001E65CB /* ZMLocalNotificationForMessage.swift */ = {isa = PBXFileReference; fileEncoding = 4; lastKnownFileType = sourcecode.swift; path = ZMLocalNotificationForMessage.swift; sourceTree = "<group>"; };
		F98EDCCF1D82B913001E65CB /* ZMLocalNotificationForSystemMessage.swift */ = {isa = PBXFileReference; fileEncoding = 4; lastKnownFileType = sourcecode.swift; path = ZMLocalNotificationForSystemMessage.swift; sourceTree = "<group>"; };
		F98EDCD01D82B913001E65CB /* ZMLocalNotification+Internal.h */ = {isa = PBXFileReference; fileEncoding = 4; lastKnownFileType = sourcecode.c.h; path = "ZMLocalNotification+Internal.h"; sourceTree = "<group>"; };
		F98EDCD11D82B913001E65CB /* ZMLocalNotification.h */ = {isa = PBXFileReference; fileEncoding = 4; lastKnownFileType = sourcecode.c.h; path = ZMLocalNotification.h; sourceTree = "<group>"; };
		F98EDCD21D82B913001E65CB /* ZMLocalNotification.m */ = {isa = PBXFileReference; fileEncoding = 4; lastKnownFileType = sourcecode.c.objc; path = ZMLocalNotification.m; sourceTree = "<group>"; };
		F98EDCDE1D82B924001E65CB /* SessionTracker.swift */ = {isa = PBXFileReference; fileEncoding = 4; lastKnownFileType = sourcecode.swift; path = SessionTracker.swift; sourceTree = "<group>"; };
		F98EDCDF1D82B924001E65CB /* NotificationSounds.swift */ = {isa = PBXFileReference; fileEncoding = 4; lastKnownFileType = sourcecode.swift; path = NotificationSounds.swift; sourceTree = "<group>"; };
		F98EDCE01D82B924001E65CB /* UILocalNotification+StringProcessing.h */ = {isa = PBXFileReference; fileEncoding = 4; lastKnownFileType = sourcecode.c.h; path = "UILocalNotification+StringProcessing.h"; sourceTree = "<group>"; };
		F98EDCE11D82B924001E65CB /* UILocalNotification+StringProcessing.m */ = {isa = PBXFileReference; fileEncoding = 4; lastKnownFileType = sourcecode.c.objc; path = "UILocalNotification+StringProcessing.m"; sourceTree = "<group>"; };
		F98EDCE21D82B924001E65CB /* UILocalNotification+UserInfo.h */ = {isa = PBXFileReference; fileEncoding = 4; lastKnownFileType = sourcecode.c.h; path = "UILocalNotification+UserInfo.h"; sourceTree = "<group>"; };
		F98EDCE31D82B924001E65CB /* UILocalNotification+UserInfo.m */ = {isa = PBXFileReference; fileEncoding = 4; lastKnownFileType = sourcecode.c.objc; path = "UILocalNotification+UserInfo.m"; sourceTree = "<group>"; };
		F98EDCE41D82B924001E65CB /* ZMLocalNotificationLocalization+Components.swift */ = {isa = PBXFileReference; fileEncoding = 4; lastKnownFileType = sourcecode.swift; path = "ZMLocalNotificationLocalization+Components.swift"; sourceTree = "<group>"; };
		F98EDCE51D82B924001E65CB /* ZMLocalNotificationLocalization.h */ = {isa = PBXFileReference; fileEncoding = 4; lastKnownFileType = sourcecode.c.h; path = ZMLocalNotificationLocalization.h; sourceTree = "<group>"; };
		F98EDCE61D82B924001E65CB /* ZMLocalNotificationLocalization.m */ = {isa = PBXFileReference; fileEncoding = 4; lastKnownFileType = sourcecode.c.objc; path = ZMLocalNotificationLocalization.m; sourceTree = "<group>"; };
		F98EDCE71D82B924001E65CB /* ZMLocalNotificationSet.swift */ = {isa = PBXFileReference; fileEncoding = 4; lastKnownFileType = sourcecode.swift; path = ZMLocalNotificationSet.swift; sourceTree = "<group>"; };
		F98EDCE81D82B924001E65CB /* ZMSpellOutSmallNumbersFormatter.h */ = {isa = PBXFileReference; fileEncoding = 4; lastKnownFileType = sourcecode.c.h; path = ZMSpellOutSmallNumbersFormatter.h; sourceTree = "<group>"; };
		F98EDCE91D82B924001E65CB /* ZMSpellOutSmallNumbersFormatter.m */ = {isa = PBXFileReference; fileEncoding = 4; lastKnownFileType = sourcecode.c.objc; path = ZMSpellOutSmallNumbersFormatter.m; sourceTree = "<group>"; };
		F98EDCF61D82EAFD001E65CB /* SessionTrackerTest.swift */ = {isa = PBXFileReference; fileEncoding = 4; lastKnownFileType = sourcecode.swift; path = SessionTrackerTest.swift; sourceTree = "<group>"; };
		F991C0A81CB5391C004D8465 /* ZMCallTimer.swift */ = {isa = PBXFileReference; fileEncoding = 4; lastKnownFileType = sourcecode.swift; path = ZMCallTimer.swift; sourceTree = "<group>"; };
		F991C0AA1CB53A7B004D8465 /* ZMCallTimerTests.swift */ = {isa = PBXFileReference; fileEncoding = 4; lastKnownFileType = sourcecode.swift; path = ZMCallTimerTests.swift; sourceTree = "<group>"; };
		F991C0AD1CB548A3004D8465 /* ZMVoiceChannel+CallTimer.swift */ = {isa = PBXFileReference; fileEncoding = 4; lastKnownFileType = sourcecode.swift; path = "ZMVoiceChannel+CallTimer.swift"; sourceTree = "<group>"; };
		F991CE111CB55512004D8465 /* ZMConversation+Testing.h */ = {isa = PBXFileReference; fileEncoding = 4; lastKnownFileType = sourcecode.c.h; path = "ZMConversation+Testing.h"; sourceTree = "<group>"; };
		F991CE121CB55512004D8465 /* ZMConversation+Testing.m */ = {isa = PBXFileReference; fileEncoding = 4; lastKnownFileType = sourcecode.c.objc; path = "ZMConversation+Testing.m"; sourceTree = "<group>"; };
		F991CE131CB55512004D8465 /* ZMUser+Testing.h */ = {isa = PBXFileReference; fileEncoding = 4; lastKnownFileType = sourcecode.c.h; path = "ZMUser+Testing.h"; sourceTree = "<group>"; };
		F991CE141CB55512004D8465 /* ZMUser+Testing.m */ = {isa = PBXFileReference; fileEncoding = 4; lastKnownFileType = sourcecode.c.objc; path = "ZMUser+Testing.m"; sourceTree = "<group>"; };
		F99298581BE110490058D42F /* ZMClientRegistrationStatusTests.m */ = {isa = PBXFileReference; fileEncoding = 4; lastKnownFileType = sourcecode.c.objc; path = ZMClientRegistrationStatusTests.m; sourceTree = "<group>"; };
		F992985A1BE1404D0058D42F /* ZMClientRegistrationStatus+Internal.h */ = {isa = PBXFileReference; lastKnownFileType = sourcecode.c.h; path = "ZMClientRegistrationStatus+Internal.h"; sourceTree = "<group>"; };
		F9ABDF401CECBD8A008461B2 /* ZMAccountStatus.swift */ = {isa = PBXFileReference; fileEncoding = 4; lastKnownFileType = sourcecode.swift; path = ZMAccountStatus.swift; sourceTree = "<group>"; };
		F9ABDF421CECC69C008461B2 /* ZMAccountStatusTests.swift */ = {isa = PBXFileReference; fileEncoding = 4; lastKnownFileType = sourcecode.swift; path = ZMAccountStatusTests.swift; sourceTree = "<group>"; };
		F9B171F51C0EF21100E6EEC6 /* ClientUpdateStatus.swift */ = {isa = PBXFileReference; fileEncoding = 4; lastKnownFileType = sourcecode.swift; path = ClientUpdateStatus.swift; sourceTree = "<group>"; };
		F9B171F71C0F00E700E6EEC6 /* ClientUpdateStatusTests.swift */ = {isa = PBXFileReference; fileEncoding = 4; lastKnownFileType = sourcecode.swift; path = ClientUpdateStatusTests.swift; sourceTree = "<group>"; };
		F9B171F91C0F320200E6EEC6 /* ClientManagementTests.m */ = {isa = PBXFileReference; fileEncoding = 4; lastKnownFileType = sourcecode.c.objc; path = ClientManagementTests.m; sourceTree = "<group>"; };
		F9B20D561C58C7B900F2CDEC /* CallingTests.h */ = {isa = PBXFileReference; lastKnownFileType = sourcecode.c.h; path = CallingTests.h; sourceTree = "<group>"; };
		F9B20D571C58C8C800F2CDEC /* CallingTests+VideoCalling.m */ = {isa = PBXFileReference; fileEncoding = 4; lastKnownFileType = sourcecode.c.objc; path = "CallingTests+VideoCalling.m"; sourceTree = "<group>"; };
		F9B53ED019F7F59F00C82A43 /* ZMLocalNotificationDispatcher.h */ = {isa = PBXFileReference; fileEncoding = 4; lastKnownFileType = sourcecode.c.h; path = ZMLocalNotificationDispatcher.h; sourceTree = "<group>"; };
		F9B53ED119F7F59F00C82A43 /* ZMLocalNotificationDispatcher.m */ = {isa = PBXFileReference; fileEncoding = 4; lastKnownFileType = sourcecode.c.objc; path = ZMLocalNotificationDispatcher.m; sourceTree = "<group>"; };
		F9B71F361CB26FB2001DB03F /* ZMUtilities.framework */ = {isa = PBXFileReference; lastKnownFileType = wrapper.framework; name = ZMUtilities.framework; path = Carthage/Build/iOS/ZMUtilities.framework; sourceTree = "<group>"; };
		F9B71F3E1CB28449001DB03F /* ZMNotifications+UserSession.m */ = {isa = PBXFileReference; fileEncoding = 4; lastKnownFileType = sourcecode.c.objc; path = "ZMNotifications+UserSession.m"; sourceTree = "<group>"; };
		F9B71F3F1CB28449001DB03F /* ZMNotifications+UserSessionInternal.h */ = {isa = PBXFileReference; fileEncoding = 4; lastKnownFileType = sourcecode.c.h; path = "ZMNotifications+UserSessionInternal.h"; sourceTree = "<group>"; };
		F9B71F421CB284CC001DB03F /* ZMNotifications+UserSession.h */ = {isa = PBXFileReference; fileEncoding = 4; lastKnownFileType = sourcecode.c.h; path = "ZMNotifications+UserSession.h"; sourceTree = "<group>"; };
		F9B71F461CB29600001DB03F /* ZMBareUser+UserSession.h */ = {isa = PBXFileReference; fileEncoding = 4; lastKnownFileType = sourcecode.c.h; path = "ZMBareUser+UserSession.h"; sourceTree = "<group>"; };
		F9B71F481CB297ED001DB03F /* ZMUser+UserSession.m */ = {isa = PBXFileReference; fileEncoding = 4; lastKnownFileType = sourcecode.c.objc; name = "ZMUser+UserSession.m"; path = "Source/Data Model/ZMUser+UserSession.m"; sourceTree = SOURCE_ROOT; };
		F9B71F4A1CB2B841001DB03F /* NSManagedObjectContext+TestHelpers.h */ = {isa = PBXFileReference; fileEncoding = 4; lastKnownFileType = sourcecode.c.h; path = "NSManagedObjectContext+TestHelpers.h"; sourceTree = "<group>"; };
		F9B71F4B1CB2B841001DB03F /* NSManagedObjectContext+TestHelpers.m */ = {isa = PBXFileReference; fileEncoding = 4; lastKnownFileType = sourcecode.c.objc; path = "NSManagedObjectContext+TestHelpers.m"; sourceTree = "<group>"; };
		F9B71FAA1CB2C0FA001DB03F /* ZMCallStateTests+VideoCalling.swift */ = {isa = PBXFileReference; fileEncoding = 4; lastKnownFileType = sourcecode.swift; path = "ZMCallStateTests+VideoCalling.swift"; sourceTree = "<group>"; };
		F9B71FAC1CB2C20D001DB03F /* ZMVoiceChannelTests.h */ = {isa = PBXFileReference; fileEncoding = 4; lastKnownFileType = sourcecode.c.h; path = ZMVoiceChannelTests.h; sourceTree = "<group>"; };
		F9B71FAD1CB2C20D001DB03F /* ZMVoiceChannelTests.m */ = {isa = PBXFileReference; fileEncoding = 4; lastKnownFileType = sourcecode.c.objc; path = ZMVoiceChannelTests.m; sourceTree = "<group>"; };
		F9B8305C1DEC6A2500FF6FE7 /* UserImageStrategy.swift */ = {isa = PBXFileReference; fileEncoding = 4; lastKnownFileType = sourcecode.swift; path = UserImageStrategy.swift; sourceTree = "<group>"; };
		F9B8305E1DEC86E700FF6FE7 /* UserImageStrategyTests.swift */ = {isa = PBXFileReference; fileEncoding = 4; lastKnownFileType = sourcecode.swift; path = UserImageStrategyTests.swift; sourceTree = "<group>"; };
		F9C9A4ED1CAD290B0039E10C /* store128.wiredatabase */ = {isa = PBXFileReference; lastKnownFileType = file; path = store128.wiredatabase; sourceTree = "<group>"; };
		F9CA51B41B345F39003AA83A /* ZMStoredLocalNotification.h */ = {isa = PBXFileReference; fileEncoding = 4; lastKnownFileType = sourcecode.c.h; path = ZMStoredLocalNotification.h; sourceTree = "<group>"; };
		F9CA51B51B345F39003AA83A /* ZMStoredLocalNotification.m */ = {isa = PBXFileReference; fileEncoding = 4; lastKnownFileType = sourcecode.c.objc; path = ZMStoredLocalNotification.m; sourceTree = "<group>"; };
		F9CA51BD1B3460B2003AA83A /* ZMStoredLocalNotificationTests.m */ = {isa = PBXFileReference; fileEncoding = 4; lastKnownFileType = sourcecode.c.objc; path = ZMStoredLocalNotificationTests.m; sourceTree = "<group>"; };
		F9D25DB01C5BB991002D18B3 /* ZMBackgroundTaskStateTests.m */ = {isa = PBXFileReference; fileEncoding = 4; lastKnownFileType = sourcecode.c.objc; path = ZMBackgroundTaskStateTests.m; sourceTree = "<group>"; };
		F9D32EA81C6D071F0049136A /* CallingTests+PushNotifications.m */ = {isa = PBXFileReference; fileEncoding = 4; lastKnownFileType = sourcecode.c.objc; path = "CallingTests+PushNotifications.m"; sourceTree = "<group>"; };
		F9DAC54D1C2034E70001F11E /* ConversationStatusStrategyTests.swift */ = {isa = PBXFileReference; fileEncoding = 4; lastKnownFileType = sourcecode.swift; path = ConversationStatusStrategyTests.swift; sourceTree = "<group>"; };
		F9E3AB511BEA017300C1A6AA /* ZMSelfTranscoder+Internal.h */ = {isa = PBXFileReference; fileEncoding = 4; lastKnownFileType = sourcecode.c.h; path = "ZMSelfTranscoder+Internal.h"; sourceTree = "<group>"; };
		F9E462D91D7043C60036CFA7 /* ConversationTests+Confirmation.swift */ = {isa = PBXFileReference; fileEncoding = 4; lastKnownFileType = sourcecode.swift; path = "ConversationTests+Confirmation.swift"; sourceTree = "<group>"; };
		F9E4779D1D21640E003A99AC /* ZMLocalNotificationSetTests.swift */ = {isa = PBXFileReference; fileEncoding = 4; lastKnownFileType = sourcecode.swift; path = ZMLocalNotificationSetTests.swift; sourceTree = "<group>"; };
		F9F11A061A0A630900F1DCEE /* ZMBlacklistVerificatorTest.m */ = {isa = PBXFileReference; fileEncoding = 4; lastKnownFileType = sourcecode.c.objc; path = ZMBlacklistVerificatorTest.m; sourceTree = "<group>"; };
		F9F631411DE3524100416938 /* TypingStrategy.swift */ = {isa = PBXFileReference; fileEncoding = 4; lastKnownFileType = sourcecode.swift; path = TypingStrategy.swift; sourceTree = "<group>"; };
		F9F9F5611D75D62100AE6499 /* RequestStrategyTestBase.swift */ = {isa = PBXFileReference; fileEncoding = 4; lastKnownFileType = sourcecode.swift; path = RequestStrategyTestBase.swift; sourceTree = "<group>"; };
		F9FD16791BDFCDAD00725F5C /* ZMClientRegistrationStatus.h */ = {isa = PBXFileReference; fileEncoding = 4; lastKnownFileType = sourcecode.c.h; path = ZMClientRegistrationStatus.h; sourceTree = "<group>"; };
		F9FD167A1BDFCDAD00725F5C /* ZMClientRegistrationStatus.m */ = {isa = PBXFileReference; fileEncoding = 4; lastKnownFileType = sourcecode.c.objc; path = ZMClientRegistrationStatus.m; sourceTree = "<group>"; };
		F9FD798519EE742600D70FCD /* ZMBlacklistDownloader.h */ = {isa = PBXFileReference; fileEncoding = 4; lastKnownFileType = sourcecode.c.h; path = ZMBlacklistDownloader.h; sourceTree = "<group>"; };
		F9FD798619EE742600D70FCD /* ZMBlacklistDownloader.m */ = {isa = PBXFileReference; fileEncoding = 4; lastKnownFileType = sourcecode.c.objc; path = ZMBlacklistDownloader.m; sourceTree = "<group>"; };
		F9FD798919EE962F00D70FCD /* ZMBlacklistDownloaderTest.m */ = {isa = PBXFileReference; fileEncoding = 4; lastKnownFileType = sourcecode.c.objc; path = ZMBlacklistDownloaderTest.m; sourceTree = "<group>"; };
		F9FD798B19EE9B9A00D70FCD /* ZMBlacklistVerificator.h */ = {isa = PBXFileReference; fileEncoding = 4; lastKnownFileType = sourcecode.c.h; path = ZMBlacklistVerificator.h; sourceTree = "<group>"; };
		F9FD798C19EE9B9A00D70FCD /* ZMBlacklistVerificator.m */ = {isa = PBXFileReference; fileEncoding = 4; lastKnownFileType = sourcecode.c.objc; path = ZMBlacklistVerificator.m; sourceTree = "<group>"; };
/* End PBXFileReference section */

/* Begin PBXFrameworksBuildPhase section */
		3E186085191A56F6000FE027 /* Frameworks */ = {
			isa = PBXFrameworksBuildPhase;
			buildActionMask = 2147483647;
			files = (
				F9A754161DA3D48800094937 /* ZMProtos.framework in Frameworks */,
				BF0D67A51C901E28007CE00F /* libPhoneNumber.framework in Frameworks */,
				09B978FE1B679F4B00A30B38 /* OCMock.framework in Frameworks */,
				544BA1571A43424F00D3B852 /* zmessaging.framework in Frameworks */,
				098CFBB91B7B9B61000B02B1 /* ZMTesting.framework in Frameworks */,
				1E16CE881BF4BC5F00336616 /* ProtocolBuffers.framework in Frameworks */,
			);
			runOnlyForDeploymentPostprocessing = 0;
		};
		3E1860C0191A649D000FE027 /* Frameworks */ = {
			isa = PBXFrameworksBuildPhase;
			buildActionMask = 2147483647;
			files = (
				1E16CE841BF4BC1800336616 /* ZMProtos.framework in Frameworks */,
				09B978FF1B679F5D00A30B38 /* OCMock.framework in Frameworks */,
				098CFBB81B7B9B47000B02B1 /* ZMTesting.framework in Frameworks */,
				1E16CE871BF4BC5F00336616 /* ProtocolBuffers.framework in Frameworks */,
				54F4DC5A1A4438B300FDB6EA /* zmessaging.framework in Frameworks */,
				CEE02E461DDA0F4D00BA2BE2 /* avs.framework in Frameworks */,
			);
			runOnlyForDeploymentPostprocessing = 0;
		};
		5498158F1A43232400A7CE2E /* Frameworks */ = {
			isa = PBXFrameworksBuildPhase;
			buildActionMask = 2147483647;
			files = (
				CE5DC1A11DDA09F000D24DBA /* avs.framework in Frameworks */,
				BF8899931DC7AD9F00187CBD /* ZMTransport.framework in Frameworks */,
				09CC4AAE1B7C885800201C63 /* libc++.dylib in Frameworks */,
				09CC4AAC1B7C885100201C63 /* libbz2.dylib in Frameworks */,
				09CC4AAA1B7C884900201C63 /* libz.dylib in Frameworks */,
				BFC747BA1CE0975D00F74333 /* zimages.framework in Frameworks */,
				F9A754121DA3D44900094937 /* ZMProtos.framework in Frameworks */,
				097E36AA1B7A58570039CC4C /* ZMCSystem.framework in Frameworks */,
				BF0D67A41C901DEC007CE00F /* libPhoneNumber.framework in Frameworks */,
			);
			runOnlyForDeploymentPostprocessing = 0;
		};
/* End PBXFrameworksBuildPhase section */

/* Begin PBXGroup section */
		0928E38F1BA2CFF60057232E /* E2EE */ = {
			isa = PBXGroup;
			children = (
				09E393BD1BAB0C2A00F3EA1B /* ZMUserSession+OTR.m */,
				BF4A7CAC1C441B09006F72D3 /* ZMUser+FetchingClients.swift */,
				871667F91BB2AE9C009C6EEA /* APSSignalingKeysStore.swift */,
				09BCDB8C1BCE7F000020DCC7 /* ZMAPSMessageDecoder.h */,
				09BCDB8D1BCE7F000020DCC7 /* ZMAPSMessageDecoder.m */,
			);
			path = E2EE;
			sourceTree = "<group>";
		};
		0994E1DB1B835C4900A51721 /* zmc-config */ = {
			isa = PBXGroup;
			children = (
				0994E1DD1B835C4900A51721 /* ios-test-host.xcconfig */,
				0994E1DE1B835C4900A51721 /* ios-test-target.xcconfig */,
				0994E1DF1B835C4900A51721 /* ios.xcconfig */,
				0994E1E01B835C4900A51721 /* osx-test-target.xcconfig */,
				0994E1E11B835C4900A51721 /* osx.xcconfig */,
				0994E1E21B835C4900A51721 /* project-common.xcconfig */,
				0994E1E31B835C4900A51721 /* project-debug.xcconfig */,
				0994E1E41B835C4900A51721 /* project.xcconfig */,
				0994E1E61B835C4900A51721 /* simulator.xcconfig */,
				0994E1E71B835C4900A51721 /* swift.xcconfig */,
				0994E1E81B835C4900A51721 /* tests.xcconfig */,
				0994E1E91B835C4900A51721 /* warnings-debug.xcconfig */,
				0994E1EA1B835C4900A51721 /* warnings.xcconfig */,
			);
			path = "zmc-config";
			sourceTree = "<group>";
		};
		09C77C3C1BA2E38D00E2163F /* E2EE */ = {
			isa = PBXGroup;
			children = (
				09C77C4F1BA313CB00E2163F /* OtrBaseTest.swift */,
				F9F9F5611D75D62100AE6499 /* RequestStrategyTestBase.swift */,
				0920833C1BA84F3100F82B29 /* UserClientRequestStrategyTests.swift */,
				093694441BA9633300F36B3A /* UserClientRequestFactoryTests.swift */,
				87D003FE1BB5810D00472E06 /* APSSignalingKeyStoreTests.swift */,
				09914E521BD6613D00C10BF8 /* ZMDecodedAPSMessageTest.m */,
			);
			path = E2EE;
			sourceTree = "<group>";
		};
		3E18605A191A4EF8000FE027 /* Resources */ = {
			isa = PBXGroup;
			children = (
				54764B9D1C931E9400BD25E3 /* animated.gif */,
				54764B9E1C931E9400BD25E3 /* not_animated.gif */,
				54764B971C9303D600BD25E3 /* medium.jpg */,
				54764B981C9303D600BD25E3 /* tiny.jpg */,
				AF6415A01C9C151700A535F5 /* EncryptedBase64EncondedExternalMessageTestFixture.txt */,
				AF6415A11C9C151700A535F5 /* ExternalMessageTextFixture.txt */,
				BF158D2E1CE087D8007C6F8A /* video.mp4 */,
				54DFAE211C92D979004B1D15 /* 1900x1500.jpg */,
				F9C9A4F11CAD2A200039E10C /* DB Ficture 1.28 */,
				BF44A3521C71D60100C6928E /* DB Fixture 1.27 */,
				BF72DF111C4D257C002B324F /* DB Fixture 1.24 */,
				BF72DF101C4D256B002B324F /* DB Fixture 1.25 / 1.26 */,
				5423B998191A4A1B0044347D /* InfoPlist.strings */,
				3E2712FE1A891781008EE50F /* Tests-ios-Info.plist */,
				54764B9B1C930AEB00BD25E3 /* Lorem Ipsum.txt */,
			);
			path = Resources;
			sourceTree = "<group>";
		};
		3E18605B191A4F28000FE027 /* Public */ = {
			isa = PBXGroup;
			children = (
				F9B71F461CB29600001DB03F /* ZMBareUser+UserSession.h */,
				F9B71F421CB284CC001DB03F /* ZMNotifications+UserSession.h */,
				542049EF196AB84B000D8A94 /* zmessaging.h */,
				54BAF1B119212E51008042FB /* ZMUserSession.h */,
				3E4F727C19EC0868002FE184 /* ZMUserSession+Background.h */,
				54D175181ADE8AA2001AA338 /* ZMUserSession+Registration.h */,
				54D175221ADE9449001AA338 /* ZMUserSession+Authentication.h */,
				09E393B91BAB0BB500F3EA1B /* ZMUserSession+OTR.h */,
				3E05F247192A4F8900F22D80 /* NSError+ZMUserSession.h */,
				879861C91DA7E12E00152584 /* ZMVoiceChannel+CallFlow.h */,
				8785CA5E1C568D1F00FD671C /* ZMVoiceChannel+VideoCalling.h */,
				1618B4111DE5FD56003F015C /* VoiceChannelRouter+CallFlow.h */,
				54BE367A196C10CB00D15ECF /* ZMSearchDirectory.h */,
				54D9331C1AE1643A00C0B91C /* ZMCredentials.h */,
				546D45FD19E29D92004C478D /* ZMNetworkState.h */,
				16063CEC1BD11F450097F62C /* ZMSearchRequest.h */,
			);
			path = Public;
			sourceTree = "<group>";
		};
		3E18605E191A4F4F000FE027 /* Resources */ = {
			isa = PBXGroup;
			children = (
				3E799CC9192134900020A438 /* Configurations */,
				3E27131A1A8A68BF008EE50F /* Push.strings */,
				3E27131C1A8A68BF008EE50F /* Push.stringsdict */,
				549815961A43232400A7CE2E /* zmessaging-ios-Info.plist */,
				3E4CE69219657F0100939CEF /* ZMLocalizable.strings */,
				543095921DE76B170065367F /* random1.txt */,
				543095941DE76B270065367F /* random2.txt */,
			);
			path = Resources;
			sourceTree = "<group>";
		};
		3E1860B3191A5D1D000FE027 /* iOS Test Host */ = {
			isa = PBXGroup;
			children = (
				3E1860B4191A5D99000FE027 /* Test-Host-Info.plist */,
				3E1860B5191A5D99000FE027 /* Test-Host-Prefix.pch */,
				3E1860B6191A5D99000FE027 /* TestHost-main.m */,
				3E1860B7191A5D99000FE027 /* TestHostAppDelegate.h */,
				3E1860B8191A5D99000FE027 /* TestHostAppDelegate.m */,
				3E9848BC1A65253000F7B050 /* Hack.swift */,
				872C995A1DB65D0D006A3BDE /* harp.m4a */,
				872C99571DB659E6006A3BDE /* ringing_from_them_long.caf */,
			);
			path = "iOS Test Host";
			sourceTree = "<group>";
		};
		3E799CC9192134900020A438 /* Configurations */ = {
			isa = PBXGroup;
			children = (
				0994E1DB1B835C4900A51721 /* zmc-config */,
				0994E1EE1B835C4900A51721 /* zmessaging-ios.xcconfig */,
				0994E1EF1B835C4900A51721 /* zmessaging-osx.xcconfig */,
				0994E1F01B835C4900A51721 /* zmessaging.xcconfig */,
				0994E1F11B835D1100A51721 /* version.xcconfig */,
				094CDBEB1B84CFC8004AD7BF /* zmessaging-ios-test-target.xcconfig */,
				094CDBEC1B84CFDB004AD7BF /* libs.xcconfig */,
			);
			path = Configurations;
			sourceTree = "<group>";
		};
		3E89FFA3191B6E15002D3A3E /* Data Model */ = {
			isa = PBXGroup;
			children = (
				F9B71F481CB297ED001DB03F /* ZMUser+UserSession.m */,
				3E3C00C91A2358BA00D02D21 /* ZMTyping.h */,
				3E3C00CA1A2358BA00D02D21 /* ZMTyping.m */,
				3E3C00D31A235C5300D02D21 /* ZMTypingUsersTimeout.h */,
				3E3C00D41A235C5300D02D21 /* ZMTypingUsersTimeout.m */,
				3E26BEE01A408DBE0071B4C9 /* ZMTypingUsers.h */,
				3E26BEE11A408DBE0071B4C9 /* ZMTypingUsers.m */,
				3EFFDE481A13B01B00E80E22 /* Push Token */,
			);
			path = "Data Model";
			sourceTree = "<group>";
		};
		3EAD6A08199BB6C800D519DB /* Calling */ = {
			isa = PBXGroup;
			children = (
				F991C0A81CB5391C004D8465 /* ZMCallTimer.swift */,
				3EAD6A09199BB79200D519DB /* ZMFlowSync.h */,
				3EAD6A0A199BB79200D519DB /* ZMFlowSync.m */,
				1618B40E1DE5F0A6003F015C /* VoiceChanneRouter+CallFlow.swift */,
				F991C0AD1CB548A3004D8465 /* ZMVoiceChannel+CallTimer.swift */,
				3ED03B75196C212D00B40DB0 /* ZMVoiceChannel+CallFlow.m */,
				879861CB1DA7E17E00152584 /* ZMVoiceChannel+CallFlowPrivate.h */,
				879861C71DA7E11E00152584 /* ZMVoiceChannel+VideoCalling.m */,
				F9771AC71B664D1A00BB04EC /* ZMGSMCallHandler.h */,
				F9771AC81B664D1A00BB04EC /* ZMGSMCallHandler.m */,
				87DC8A0D1C57979B00B7B4F2 /* ZMOnDemandFlowManager.h */,
				87DC8A0E1C57979B00B7B4F2 /* ZMOnDemandFlowManager.m */,
				87ADCE391DA6539F00CC06DC /* ZMCallKitDelegate.h */,
				165911581DF18DBA007FA847 /* ZMCallKitDelegate+Internal.h */,
				87ADCE3A1DA6539F00CC06DC /* ZMCallKitDelegate.m */,
				165911561DF18B37007FA847 /* ZMCallKitDelegate+WireCallCenter.swift */,
				87210C1B1DCA08F500A3FA5F /* ZMCallKitDelegate+TypeConformance.h */,
			);
			path = Calling;
			sourceTree = "<group>";
		};
		3EAD6A0F199BBE5D00D519DB /* Calling */ = {
			isa = PBXGroup;
			children = (
				F991C0AA1CB53A7B004D8465 /* ZMCallTimerTests.swift */,
				F9B71FAC1CB2C20D001DB03F /* ZMVoiceChannelTests.h */,
				F9B71FAD1CB2C20D001DB03F /* ZMVoiceChannelTests.m */,
				3EAD6A10199BBEE200D519DB /* ZMFlowSyncTests.m */,
				F9771AD01B664D3D00BB04EC /* ZMGSMCallHandlerTest.m */,
				87DC8A121C57A8B300B7B4F2 /* ZMVoiceChannelTests+VideoCalling.m */,
				F9B71FAA1CB2C0FA001DB03F /* ZMCallStateTests+VideoCalling.swift */,
				872C99511DB5256E006A3BDE /* ZMCallKitDelegateTests.swift */,
				872C995E1DB6722C006A3BDE /* ZMCallKitDelegateTests+Mocking.h */,
				872C995F1DB6722C006A3BDE /* ZMCallKitDelegateTests+Mocking.m */,
			);
			path = Calling;
			sourceTree = "<group>";
		};
		3EFFDE481A13B01B00E80E22 /* Push Token */ = {
			isa = PBXGroup;
			children = (
				3EA1EC6519BDE3F400AA1384 /* ZMPushToken.h */,
				3EA1EC6619BDE3F400AA1384 /* ZMPushToken.m */,
			);
			path = "Push Token";
			sourceTree = "<group>";
		};
		540029AA1918CA8500578793 = {
			isa = PBXGroup;
			children = (
				09284B6A1B8272C300EEE10E /* zmessaging Test Host.entitlements */,
				09CC4AB71B7CB8B700201C63 /* Cartfile */,
				5477CDF01BFE0D2700A36F7A /* Cartfile.resolved */,
				09CC4AB81B7CB8BF00201C63 /* Cartfile.private */,
				3E18605F191A4F6A000FE027 /* README.md */,
				5423B98C191A49CD0044347D /* Source */,
				3E18605E191A4F4F000FE027 /* Resources */,
				5423B997191A4A1B0044347D /* Tests */,
				540029B61918CA8500578793 /* Frameworks */,
				540029B51918CA8500578793 /* Products */,
			);
			sourceTree = "<group>";
		};
		540029B51918CA8500578793 /* Products */ = {
			isa = PBXGroup;
			children = (
				3E186088191A56F6000FE027 /* zmessaging Test Host.app */,
				3E1860C3191A649D000FE027 /* zmessaging-iOS-Tests.xctest */,
				549815931A43232400A7CE2E /* zmessaging.framework */,
			);
			name = Products;
			sourceTree = "<group>";
		};
		540029B61918CA8500578793 /* Frameworks */ = {
			isa = PBXGroup;
			children = (
				CEE02EA91DDDC49600BA2BE2 /* ZMCDataModel.framework */,
				CEE02EA71DDDC49300BA2BE2 /* WireMessageStrategy.framework */,
				CE5DC1A01DDA09F000D24DBA /* avs.framework */,
				BF8899911DC7882F00187CBD /* ZMTransport.framework */,
				1621D26E1D77098B007108C2 /* WireRequestStrategy.framework */,
				CE99C4A11D37ACC60001D297 /* Ono.framework */,
				CE59DD7B1CFC7D6C0009F8FD /* ZMCDataModel.framework */,
				F9B71F361CB26FB2001DB03F /* ZMUtilities.framework */,
				BF0D67A31C901DEC007CE00F /* libPhoneNumber.framework */,
				09C77C431BA2FB8E00E2163F /* libcryptobox.a */,
				09C77C441BA2FB8E00E2163F /* libsodium.a */,
				09CC4AAD1B7C885800201C63 /* libc++.dylib */,
				09CC4AAB1B7C885100201C63 /* libbz2.dylib */,
				09CC4AA91B7C884900201C63 /* libz.dylib */,
				0928E2631BA07EE80057232E /* Cryptobox.framework */,
				0960829F1B8F0581001176DB /* ZMProtos.framework */,
				1E16CE861BF4BC5F00336616 /* ProtocolBuffers.framework */,
				1E16CE781BF4979600336616 /* ZMCMockTransport.framework */,
				09CC4AB91B7CCA0F00201C63 /* ZMTransport.framework */,
				098CFBB71B7B9B3F000B02B1 /* ZMTesting.framework */,
				097E36A91B7A58280039CC4C /* ZMCSystem.framework */,
				09B978F31B679B6200A30B38 /* OCMock.framework */,
			);
			name = Frameworks;
			sourceTree = "<group>";
		};
		5423B98C191A49CD0044347D /* Source */ = {
			isa = PBXGroup;
			children = (
				54B2A0821DAE71F100BB40B1 /* Analytics */,
				0928E38F1BA2CFF60057232E /* E2EE */,
				A9EADFFF19DBF20A00FD386C /* Utility */,
				A926F1E0196C12ED0045BB47 /* Registration */,
				A957B4B91962FB610060EE03 /* Notifications */,
				54BAF1BB19212EBA008042FB /* UserSession */,
				3E89FFA3191B6E15002D3A3E /* Data Model */,
				85D85DBFC1F3A95767DEEA45 /* Synchronization */,
				3EAD6A08199BB6C800D519DB /* Calling */,
				3E18605B191A4F28000FE027 /* Public */,
				3E18605C191A4F3B000FE027 /* zmessaging-iOS.pch */,
			);
			path = Source;
			sourceTree = "<group>";
		};
		5423B997191A4A1B0044347D /* Tests */ = {
			isa = PBXGroup;
			children = (
				5474C7DC1921303400185A3A /* Source */,
				3E1860B3191A5D1D000FE027 /* iOS Test Host */,
				3E18605A191A4EF8000FE027 /* Resources */,
			);
			path = Tests;
			sourceTree = "<group>";
		};
		5474C7DC1921303400185A3A /* Source */ = {
			isa = PBXGroup;
			children = (
				09C77C3C1BA2E38D00E2163F /* E2EE */,
				54C2F6751A6FA988003D09D9 /* Notifications */,
				A9EAE00A19DBF24100FD386C /* Utility */,
				54CEC9BB19AB34CE006817BB /* Registration */,
				5474C7EB1921303400185A3A /* UserSession */,
				5474C7DD1921303400185A3A /* Data Model */,
				85D850FC5E45F9F688A64419 /* Synchronization */,
				54FC8A0E192CD52800D3C016 /* Integration */,
				3EAD6A0F199BBE5D00D519DB /* Calling */,
				3E799CF2192140300020A438 /* zmessaging-Tests.pch */,
				098CFBBA1B7B9C94000B02B1 /* BaseTestSwiftHelpers.swift */,
				5474C8051921309400185A3A /* MessagingTest.h */,
				5474C8061921309400185A3A /* MessagingTest.m */,
				5474C8081921309400185A3A /* MessagingTestTests.m */,
				3E1858B21951D69B005FE78F /* MemoryLeaksObserver.h */,
				3E1858B31951D69B005FE78F /* MemoryLeaksObserver.m */,
				5463C88F193F38A6006799DE /* ZMTimingTests.h */,
				5463C890193F38A6006799DE /* ZMTimingTests.m */,
				54BD32D01A5ACCF9008EB1B0 /* Test-Bridging-Header.h */,
				CE99C49E1D378C5D0001D297 /* MockLinkPreviewDetector.h */,
				CE99C49F1D378C5D0001D297 /* MockLinkPreviewDetector.m */,
			);
			path = Source;
			sourceTree = "<group>";
		};
		5474C7DD1921303400185A3A /* Data Model */ = {
			isa = PBXGroup;
			children = (
				F991CE111CB55512004D8465 /* ZMConversation+Testing.h */,
				F991CE121CB55512004D8465 /* ZMConversation+Testing.m */,
				F991CE131CB55512004D8465 /* ZMUser+Testing.h */,
				F991CE141CB55512004D8465 /* ZMUser+Testing.m */,
				F9B71F4A1CB2B841001DB03F /* NSManagedObjectContext+TestHelpers.h */,
				F9B71F4B1CB2B841001DB03F /* NSManagedObjectContext+TestHelpers.m */,
				85D856D10F3CD0262DCB5730 /* MockDataModel */,
				3EA1EC6B19BDE4C800AA1384 /* ZMPushTokenTests.m */,
				3E3C00D01A2358CF00D02D21 /* ZMTypingTests.m */,
				3E3C00D91A235F6000D02D21 /* ZMTypingUsersTimeoutTests.m */,
				3E26BEE71A408F590071B4C9 /* ZMTypingUsersTests.m */,
				F9331C891CB41C6000139ECC /* ZMUserTests+UserSession.m */,
			);
			path = "Data Model";
			sourceTree = "<group>";
		};
		5474C7EB1921303400185A3A /* UserSession */ = {
			isa = PBXGroup;
			children = (
				549127E819E7FDAB005871F5 /* Search */,
				5447E4651AECDC5000411FCD /* ZMUserSessionTestsBase.h */,
				5447E4661AECDE6500411FCD /* ZMUserSessionTestsBase.m */,
				54610D32192C9D7200FE7201 /* ZMUserSessionTests.m */,
				F9CA51BD1B3460B2003AA83A /* ZMStoredLocalNotificationTests.m */,
				5447E4611AECDC2E00411FCD /* ZMUserSessionRegistrationTests.m */,
				5490F8EB1AEFD2B3004696F4 /* ZMUserSessionAuthenticationTests.m */,
				0920C4D81B305FF500C55728 /* UserSessionGiphyRequestStateTests.swift */,
				541228431AEE422C00D9ED1C /* ZMAuthenticationStatusTests.m */,
				F9ABDF421CECC69C008461B2 /* ZMAccountStatusTests.swift */,
				F99298581BE110490058D42F /* ZMClientRegistrationStatusTests.m */,
				F9B171F71C0F00E700E6EEC6 /* ClientUpdateStatusTests.swift */,
				54BFDF691BDA87D20034A3DB /* HistorySynchronizationStatusTests.swift */,
				09B730941B3045E400A5CCC9 /* ProxiedRequestStatusTests.swift */,
				BFB524CD1C7722EC006BCE23 /* BackgroundAPNSPingBackStatusTests.swift */,
				F97679081D771B2700CC075D /* BackgroundAPNSConfirmationStatusTests.swift */,
				544913B21B0247700044DE36 /* ZMCredentialsTests.m */,
				542DFEE51DDCA452000F5B95 /* UserProfileUpdateStatusTests.swift */,
				3E05F250192A4FBD00F22D80 /* UserSessionErrorTests.m */,
				A9692F881986476900849241 /* NSString_NormalizationTests.m */,
				54A1BE4319E6B79000B68A76 /* ZMCommonContactsSearchTests.m */,
				F9FD798919EE962F00D70FCD /* ZMBlacklistDownloaderTest.m */,
				F9F11A061A0A630900F1DCEE /* ZMBlacklistVerificatorTest.m */,
				54D784FD1A37248000F47798 /* ZMEncodedNSUUIDWithTimestampTests.m */,
				16DCAD6D1B1476FE008C1DD9 /* NSURL+LaunchOptionsTests.m */,
			);
			path = UserSession;
			sourceTree = "<group>";
		};
		549127E819E7FDAB005871F5 /* Search */ = {
			isa = PBXGroup;
			children = (
				F95556FE1A1CA1580035F0C8 /* ZMSearchRequestCodecTests.m */,
				541DD5AC19EBBBFD00C02EC2 /* ZMSearchDirectoryTests.m */,
				54773ABC1DF093AC00B484AF /* ZMSearchDirectoryAddressBookTests.swift */,
				541DD5AF19EBBBFD00C02EC2 /* ZMUserIDsForSearchDirectoryTableTests.m */,
				545F601B1D6C336D00C2C55B /* AddressBookSearchTests.swift */,
				54AB428D1DF5C5B400381F2C /* TopConversationsDirectoryTests.swift */,
			);
			name = Search;
			sourceTree = "<group>";
		};
		54A170621B30068B001B41A5 /* Strategies */ = {
			isa = PBXGroup;
			children = (
				F9B8305C1DEC6A2500FF6FE7 /* UserImageStrategy.swift */,
				F9410F641DE49C13007451FF /* PushTokenStrategy.swift */,
				F9F631411DE3524100416938 /* TypingStrategy.swift */,
				F95706531DE5D1CC0087442C /* SearchUserImageStrategy.swift */,
				54A170631B300696001B41A5 /* ProxiedRequestStrategy.swift */,
				09C77C521BA6C77000E2163F /* UserClientRequestStrategy.swift */,
				0920833F1BA95EE100F82B29 /* UserClientRequestFactory.swift */,
				8798607A1C3D48A400218A3E /* DeleteAccountRequestStrategy.swift */,
				549AEA3A1D6340BC003C0BEC /* AddressBookUploadRequestStrategy.swift */,
				16DABFAD1DCF98D3001973E3 /* CallingRequestStrategy.swift */,
				547E5B591DDB67390038D936 /* UserProfileUpdateRequestStrategy.swift */,
				543BC3371DF57C8E00C5C353 /* TopConversationsRequestStrategy.swift */,
			);
			path = Strategies;
			sourceTree = "<group>";
		};
		54A170661B300700001B41A5 /* Strategies */ = {
			isa = PBXGroup;
			children = (
				F9B8305E1DEC86E700FF6FE7 /* UserImageStrategyTests.swift */,
				F9410F671DE4BE42007451FF /* PushTokenStrategyTests.swift */,
				F9410F621DE44C2E007451FF /* TypingStrategyTests.swift */,
				F95706581DE5F6D40087442C /* SearchUserImageStrategyTests.swift */,
				54A170671B300717001B41A5 /* ProxiedRequestStrategyTests.swift */,
				87D4625C1C3D526D00433469 /* DeleteAccountRequestStrategyTests.swift */,
				549AEA3E1D636EF3003C0BEC /* AddressBookUploadRequestStrategyTest.swift */,
				543BC3391DF59A7900C5C353 /* TopConversationsRequestStrategyTests.swift */,
			);
			path = Strategies;
			sourceTree = "<group>";
		};
		54B2A0821DAE71F100BB40B1 /* Analytics */ = {
			isa = PBXGroup;
			children = (
				54B2A0831DAE71F100BB40B1 /* AddressBookTracker.swift */,
				54B2A0841DAE71F100BB40B1 /* AnalyticsType.swift */,
				BF7ED2E11DF6BD16003A4397 /* Analytics+HandleSuggestions.swift */,
				54B2A0851DAE71F100BB40B1 /* APNSPerformanceTracker.swift */,
				54B2A0861DAE71F100BB40B1 /* Clusterizer+VOIP.swift */,
				54B2A0871DAE71F100BB40B1 /* Clusterizer.swift */,
				54B2A0881DAE71F100BB40B1 /* NSManagedObjectContext+Analytics.swift */,
				CEF2DE7E1DB778F300451642 /* RequestLoopAnalyticsTracker.swift */,
			);
			path = Analytics;
			sourceTree = "<group>";
		};
		54B717ED19406CBD00B798FA /* Sync States */ = {
			isa = PBXGroup;
			children = (
				54B717EE1940788E00B798FA /* ZMSyncState.h */,
				54B717EF1940788E00B798FA /* ZMSyncState.m */,
				54B717F7194079EA00B798FA /* ZMStateMachineDelegate.h */,
				54B717F919408B6900B798FA /* ZMUnauthenticatedState.h */,
				54B717FA19408B6900B798FA /* ZMUnauthenticatedState.m */,
				543993E71A14C85E00B739E0 /* ZMUnauthenticatedState+Tests.h */,
				3EDDBB9B1A5ACEDE00A87E06 /* ZMUnauthenticatedBackgroundState.h */,
				3EDDBB9C1A5ACEDE00A87E06 /* ZMUnauthenticatedBackgroundState.m */,
				54B7180619408CD600B798FA /* ZMEventProcessingState.h */,
				54B7180719408CD600B798FA /* ZMEventProcessingState.m */,
				54B7180B19408CFE00B798FA /* ZMSlowSyncPhaseOneState.h */,
				54B7180C19408CFE00B798FA /* ZMSlowSyncPhaseOneState.m */,
				54B7181019408D4E00B798FA /* ZMSlowSyncPhaseTwoState.h */,
				54B7181119408D4E00B798FA /* ZMSlowSyncPhaseTwoState.m */,
				54FB94B719A4C5CD00BA9965 /* ZMSyncStateMachine.h */,
				54F428D319A520FD00036D6D /* ZMSyncStateMachine+internal.h */,
				54FB94B819A4C5CD00BA9965 /* ZMSyncStateMachine.m */,
				54DB35A019A5E357001756C2 /* ZMUpdateEventsCatchUpPhaseOneState.h */,
				54DB35A119A5E357001756C2 /* ZMUpdateEventsCatchUpPhaseOneState.m */,
				54DB35AA19A5E3AA001756C2 /* ZMUpdateEventsCatchUpPhaseTwoState.h */,
				54DB35AB19A5E3AA001756C2 /* ZMUpdateEventsCatchUpPhaseTwoState.m */,
				54BDC60819C3246900B22C03 /* ZMDownloadLastUpdateEventIDState.h */,
				54BDC60919C3246900B22C03 /* ZMDownloadLastUpdateEventIDState.m */,
				54839E0119F7E7A000762058 /* ZMBackgroundState.h */,
				54839E0219F7E7A000762058 /* ZMBackgroundState.m */,
				54386A5A1A248CE4001AD795 /* ZMPreBackgroundState.h */,
				54386A5B1A248CE4001AD795 /* ZMPreBackgroundState.m */,
				3EC4998F1A92463D003F9E32 /* ZMBackgroundFetchState.h */,
				3EC499901A92463D003F9E32 /* ZMBackgroundFetchState.m */,
				F959F3101C5B6B9E00820A21 /* ZMBackgroundTaskState.h */,
				F959F3111C5B6B9E00820A21 /* ZMBackgroundTaskState.m */,
			);
			path = "Sync States";
			sourceTree = "<group>";
		};
		54B717F3194078B100B798FA /* Sync States */ = {
			isa = PBXGroup;
			children = (
				54177D2919A4DDA60037A220 /* StateBaseTest.h */,
				54177D2A19A4DDF00037A220 /* StateBaseTest.m */,
				54B717F4194078CA00B798FA /* ZMSyncStateTests.m */,
				54B717FE19408BAD00B798FA /* ZMUnauthenticatedStateTests.m */,
				3EDDBBA01A5ACEF400A87E06 /* ZMUnauthenticatedBackgroundStateTests.m */,
				54B7181519409A4600B798FA /* ZMEventProcessingStateTests.m */,
				54B718181940A18000B798FA /* ZMSlowSyncPhaseOneStateTests.m */,
				54B7181B1940A86000B798FA /* ZMSlowSyncPhaseTwoStateTests.m */,
				54F428CC19A5154700036D6D /* ZMSyncStateMachineTests.m */,
				54F7216919A5E7BA009A8AF5 /* ZMUpdateEventsCatchUpPhaseOneStateTests.m */,
				54F7217019A5E7E1009A8AF5 /* ZMUpdateEventsCatchUpPhaseTwoStateTests.m */,
				54BDC61219C32A5200B22C03 /* ZMDownloadLastUpdateEventIDStateTests.m */,
				54839E0819F7EC8300762058 /* ZMBackgroundStateTests.m */,
				3EC499951A9246DE003F9E32 /* ZMBackgroundFetchStateTests.m */,
				F9D25DB01C5BB991002D18B3 /* ZMBackgroundTaskStateTests.m */,
				54386A611A248E44001AD795 /* ZMPreBackgroundStateTest.m */,
			);
			path = "Sync States";
			sourceTree = "<group>";
		};
		54BAF1BB19212EBA008042FB /* UserSession */ = {
			isa = PBXGroup;
			children = (
				F9FD798019EE73C500D70FCD /* VersionBlacklist */,
				A9BABE5E19BA1EF300E9E5A3 /* Search */,
				3EC2357F192B617700B72C21 /* ZMUserSession+Internal.h */,
				54BAF1BC19212EBA008042FB /* ZMUserSession.m */,
				549AEA3C1D6365C1003C0BEC /* ZMUserSession+AddressBook.swift */,
				3E4F728219EC0D76002FE184 /* ZMUserSession+Background.m */,
				545F3DBE1AAF68BB00BF817B /* ZMUserSession+Background+Testing.h */,
				54D175251ADE9EC9001AA338 /* ZMUserSession+Authentication.m */,
				09B730891B301F0200A5CCC9 /* ZMUserSession+Proxy.m */,
				F98DD6D01ABB2F7C001D58CF /* ZMUserSession+UserNotificationCategories.h */,
				F98DD6D11ABB2F7C001D58CF /* ZMUserSession+UserNotificationCategories.m */,
				54034F371BB1A6D900F4ED62 /* ZMUserSession+Logs.swift */,
				F9CA51B41B345F39003AA83A /* ZMStoredLocalNotification.h */,
				F9CA51B51B345F39003AA83A /* ZMStoredLocalNotification.m */,
				3E4844BD1A94D74E00EF1E27 /* ZMBackgroundFetch.h */,
				3E05F253192A50CC00F22D80 /* NSError+ZMUserSession.m */,
				3E05F254192A50CC00F22D80 /* NSError+ZMUserSessionInternal.h */,
				16DCAD641B0F9447008C1DD9 /* NSURL+LaunchOptions.h */,
				16DCAD651B0F9447008C1DD9 /* NSURL+LaunchOptions.m */,
				54F7217319A5F0C5009A8AF5 /* ZMAuthenticationStatus.h */,
				165911521DEF38EC007FA847 /* CallStateObserver.swift */,
				54F0A0931B3018D7003386BC /* ProxiedRequestsStatus.swift */,
				5490F8EF1AF00B50004696F4 /* ZMAuthenticationStatus+Testing.h */,
				09E393B21BAAABCC00F3EA1B /* ZMAuthenticationStatus_Internal.h */,
				544A08D31AED8A0500F65877 /* ZMAuthenticationStatus.m */,
				F9ABDF401CECBD8A008461B2 /* ZMAccountStatus.swift */,
				54BFDF671BDA6F9A0034A3DB /* HistorySynchronizationStatus.swift */,
				F9FD16791BDFCDAD00725F5C /* ZMClientRegistrationStatus.h */,
				BF838F031C6A4885001C5BF7 /* ZMCookie.h */,
				BF838F041C6A4885001C5BF7 /* ZMCookie.m */,
				F992985A1BE1404D0058D42F /* ZMClientRegistrationStatus+Internal.h */,
				F9FD167A1BDFCDAD00725F5C /* ZMClientRegistrationStatus.m */,
				F9B171F51C0EF21100E6EEC6 /* ClientUpdateStatus.swift */,
				BF00441A1C737CE9007A6EA4 /* BackgroundAPNSPingBackStatus.swift */,
				F97678F91D76D11400CC075D /* BackgroundAPNSConfirmationStatus.swift */,
				F936DB281C11DF40005E93AE /* ZMClientUpdateNotification.h */,
				F936DB291C11DF40005E93AE /* ZMClientUpdateNotification.m */,
				F936DB2C1C11E4CB005E93AE /* ZMClientUpdateNotification+Internal.h */,
				547E5B571DDB4B800038D936 /* UserProfileUpdateStatus.swift */,
				5478A1401DEC4048006F7268 /* UserProfile.swift */,
				544F8FF21DDCD34600D1AB04 /* UserProfileUpdateNotifications.swift */,
				5490F8FF1AF021EB004696F4 /* ZMUserProfileUpdateStatus.m */,
				54D1751F1ADE8B18001AA338 /* ZMUserSession+Registration.m */,
				546E73E91ADFD9F200AFF9BE /* ZMUserSessionAuthenticationNotification.h */,
				546E73EA1ADFD9F200AFF9BE /* ZMUserSessionAuthenticationNotification.m */,
				546E73EF1ADFDDFE00AFF9BE /* ZMUserSessionRegistrationNotification.h */,
				546E73F01ADFDDFE00AFF9BE /* ZMUserSessionRegistrationNotification.m */,
				54D9331F1AE1653000C0B91C /* ZMCredentials.m */,
				09D7CE621AE94D4200CC5F45 /* ZMCredentials+Internal.h */,
				8795A3D21B2EDE030047A067 /* ZMAVSBridge.h */,
				8795A3D31B2EDE030047A067 /* ZMAVSBridge.m */,
				09CC4ADC1B7D076700201C63 /* ZMEnvironmentsSetup.h */,
				09CC4ADD1B7D076700201C63 /* ZMEnvironmentsSetup.m */,
			);
			path = UserSession;
			sourceTree = "<group>";
		};
		54C2F6751A6FA988003D09D9 /* Notifications */ = {
			isa = PBXGroup;
			children = (
				54C2F67C1A6FA988003D09D9 /* PushNotifications */,
			);
			path = Notifications;
			sourceTree = "<group>";
		};
		54C2F67C1A6FA988003D09D9 /* PushNotifications */ = {
			isa = PBXGroup;
			children = (
				54C2F6801A6FA988003D09D9 /* ZMLocalNotificationDispatcherTest.m */,
				F9E4779D1D21640E003A99AC /* ZMLocalNotificationSetTests.swift */,
				F95373F01C7C6FF500BE6427 /* ZMLocalNotificationForEventTest.h */,
				54C2F6811A6FA988003D09D9 /* ZMLocalNotificationForEventTest.m */,
				F98EDCF61D82EAFD001E65CB /* SessionTrackerTest.swift */,
				F96C8E811D7ECECF004B6D87 /* ZMLocalNotificationForMessageTests.swift */,
				F96C8E891D7F6F8C004B6D87 /* ZMLocalNotificationForSystemMessageTests.swift */,
				F93667041D79723100E15420 /* ZMLocalNotificationForEventTests+Reactions.swift */,
				F95373F31C7C70D000BE6427 /* ZMLocalNotificationForEventTest+CallEvents.m */,
				54C2F6821A6FA988003D09D9 /* ZMLocalNotificationForExpiredMessageTest.m */,
				54C2F6831A6FA988003D09D9 /* ZMPushRegistrantTests.m */,
				54C2F6841A6FA988003D09D9 /* ZMSpellOutSmallNumbersFormatterTests.m */,
			);
			path = PushNotifications;
			sourceTree = "<group>";
		};
		54CEC9BB19AB34CE006817BB /* Registration */ = {
			isa = PBXGroup;
			children = (
				549552511D64567C004F21F6 /* AddressBookTests.swift */,
				54DE9BEC1DE75D4900EFFB9C /* RandomHandleGeneratorTests.swift */,
			);
			path = Registration;
			sourceTree = "<group>";
		};
		54F8D6D619AB525400146664 /* Transcoders */ = {
			isa = PBXGroup;
			children = (
				A9AC349319C2F316003C1A5C /* Helper */,
				54224B5F19B0795200666125 /* ZMCallStateTranscoder.h */,
				54224B6019B0795200666125 /* ZMCallStateTranscoder.m */,
				F9771AD21B6661B400BB04EC /* ZMCallStateLogger.h */,
				F9771AD31B6661B400BB04EC /* ZMCallStateLogger.m */,
				54F8D6DD19AB535700146664 /* ZMConnectionTranscoder.h */,
				54F8D6DE19AB535700146664 /* ZMConnectionTranscoder.m */,
				54BDC60019C2FE4F00B22C03 /* ZMConnectionTranscoder+Internal.h */,
				54294A1F19472D4E007BE3CE /* ZMConversationTranscoder.h */,
				54EBDDEA1966B2B000B23C36 /* ZMConversationTranscoder+Internal.h */,
				54294A2019472D4E007BE3CE /* ZMConversationTranscoder.m */,
				F93A75F11C1F219800252586 /* ConversationStatusStrategy.swift */,
				54F8D6E419AB535700146664 /* ZMMissingUpdateEventsTranscoder.h */,
				5427B34619D17ACE00CC18DC /* ZMMissingUpdateEventsTranscoder+Internal.h */,
				54F8D6E519AB535700146664 /* ZMMissingUpdateEventsTranscoder.m */,
				5427B34D19D195A100CC18DC /* ZMLastUpdateEventIDTranscoder.h */,
				5427B35319D1965A00CC18DC /* ZMLastUpdateEventIDTranscoder+Internal.h */,
				5427B34E19D195A100CC18DC /* ZMLastUpdateEventIDTranscoder.m */,
				54F8D71919AB541400146664 /* ZMRegistrationTranscoder.h */,
				54F8D71A19AB541400146664 /* ZMRegistrationTranscoder.m */,
				0932EA431AE5514100D1BFD1 /* ZMPhoneNumberVerificationTranscoder.h */,
				0932EA441AE5514100D1BFD1 /* ZMPhoneNumberVerificationTranscoder.m */,
				54F8D6E819AB535700146664 /* ZMSelfTranscoder.h */,
				F9E3AB511BEA017300C1A6AA /* ZMSelfTranscoder+Internal.h */,
				54F8D6E919AB535700146664 /* ZMSelfTranscoder.m */,
				54F8D6EC19AB535700146664 /* ZMUserTranscoder.h */,
				54F8D6ED19AB535700146664 /* ZMUserTranscoder.m */,
				54F8D6EE19AB535700146664 /* ZMUserTranscoder+Internal.h */,
				54C11B9E19D1E4A100576A96 /* ZMLoginTranscoder.h */,
				54C11BA819D1E70900576A96 /* ZMLoginTranscoder+Internal.h */,
				54C11B9F19D1E4A100576A96 /* ZMLoginTranscoder.m */,
				09531F131AE960E300B8556A /* ZMLoginCodeRequestTranscoder.h */,
				09531F141AE960E300B8556A /* ZMLoginCodeRequestTranscoder.m */,
			);
			path = Transcoders;
			sourceTree = "<group>";
		};
		54F8D72919AB66CB00146664 /* Transcoders */ = {
			isa = PBXGroup;
			children = (
				A97042E019E2BEC700FE746B /* Helper */,
				54F8D74819AB67B300146664 /* ObjectTranscoderTests.h */,
				54F8D74919AB67B300146664 /* ObjectTranscoderTests.m */,
				F92546891C6287AB00CE2D7C /* ZMCallStateTranscoderTests.h */,
				A9FD58B219B4B69900DB7A50 /* ZMCallStateTranscoderTests.m */,
				F925468A1C62882500CE2D7C /* ZMCallStateTranscoderTests+VideoCalling.m */,
				F9771ADA1B677BAF00BB04EC /* ZMCallStateLoggerTests.m */,
				54F8D72B19AB677300146664 /* ZMConnectionTranscoderTest.m */,
				54F8D72D19AB677300146664 /* ZMConversationTranscoderTests.m */,
				F9DAC54D1C2034E70001F11E /* ConversationStatusStrategyTests.swift */,
				54F8D72F19AB677300146664 /* ZMMissingUpdateEventsTranscoderTests.m */,
				54188DCA19D19DE200DA40E4 /* ZMLastUpdateEventIDTranscoderTests.m */,
				54F8D73019AB677400146664 /* ZMRegistrationTranscoderTests.m */,
				54F8D73119AB677400146664 /* ZMSelfTranscoderTests.m */,
				542DFEE71DDCA4FD000F5B95 /* UserProfileUpdateRequestStrategyTests.swift */,
				54F8D73319AB677400146664 /* ZMUserTranscoderTests.m */,
				54C11BAB19D1EB7500576A96 /* ZMLoginTranscoderTests.m */,
				09531F1A1AE9644800B8556A /* ZMLoginCodeRequestTranscoderTests.m */,
				09D7A8881AE7E591008F190C /* ZMPhoneNumberVerificationTranscoderTests.m */,
			);
			path = Transcoders;
			sourceTree = "<group>";
		};
		54FC8A0E192CD52800D3C016 /* Integration */ = {
			isa = PBXGroup;
			children = (
				54EFF35E1D6D9B3D005DED56 /* InvitationTests.swift */,
				85D85A150524EE3BE658A112 /* IntegrationTestBase.h */,
				85D85FD47DF54EE1F532B5BE /* IntegrationTestBase.m */,
				3E288A6919C859210031CFCE /* NotificationObservers.h */,
				3E288A6A19C859210031CFCE /* NotificationObservers.m */,
				54FC8A0F192CD55000D3C016 /* LoginFlowTests.m */,
				85D85D997334755E841D13EA /* SlowSyncTests.m */,
				545643D41C62C1A800A2129C /* ConversationTestsBase.h */,
				545643D51C62C1A800A2129C /* ConversationTestsBase.m */,
				3E6CD176194F435F00BAE83E /* ConversationsTests.m */,
				BFE53F541D5A2F7000398378 /* DeleteMessagesTests.swift */,
				F964700B1D5C720D00A81A92 /* ConversationTests+MessageEditing.m */,
				F9E462D91D7043C60036CFA7 /* ConversationTests+Confirmation.swift */,
				F920F4D51DA3DCF8002B860B /* ConversationTests+Ephemeral.swift */,
				09914E501BD6613600C10BF8 /* ConversationTests+OTR.m */,
				5430FF141CE4A359004ECFFE /* FileTransferTests.m */,
				541918EB195AD9D100A5023D /* SendAndReceiveMessagesTests.m */,
				A9A3CA0E198A9967007F7BDB /* SearchTests.m */,
				54877C9419922C0B0097FB58 /* UserProfileTests.m */,
				5454A69B1AEFA01D0022AFA4 /* EmailRegistrationTests.m */,
				5454A69F1AEFA0A70022AFA4 /* PhoneRegistrationTests.m */,
				3EEA678A199D079600AF7665 /* UserTests.m */,
				54E4DD0D1DE4A9A200FEF192 /* UserHandleTests.swift */,
				5476E3BB19A77C6900E68BAD /* PushChannelTests.m */,
				545F3DBA1AAF64FB00BF817B /* APNSTests.m */,
				5492C6C319ACCCA8008F41E2 /* ConnectionTests.m */,
				F9B20D561C58C7B900F2CDEC /* CallingTests.h */,
				546D700419C70F71005883E9 /* CallingTests.m */,
				F9D32EA81C6D071F0049136A /* CallingTests+PushNotifications.m */,
				F9B20D571C58C8C800F2CDEC /* CallingTests+VideoCalling.m */,
				54A3ACC21A261603008AF8DF /* BackgroundTests.m */,
				3E26BED31A4037370071B4C9 /* IsTypingTests.m */,
				54DFB8EE1B30649000F1C736 /* GiphyTests.m */,
				5422E96E1BD5A4FD005A7C77 /* OTRTests.swift */,
				F9B171F91C0F320200E6EEC6 /* ClientManagementTests.m */,
				CE35B7F61D353CC4007CF3F8 /* LinkPreviewTests.m */,
			);
			path = Integration;
			sourceTree = "<group>";
		};
		85D850FC5E45F9F688A64419 /* Synchronization */ = {
			isa = PBXGroup;
			children = (
				54F8D72919AB66CB00146664 /* Transcoders */,
				54B717F3194078B100B798FA /* Sync States */,
				BF2A9D561D6B5BB000FA7DBC /* Decoding */,
				54A170661B300700001B41A5 /* Strategies */,
				85D85104C6D06FA902E3253C /* ZMSyncStrategyTests.m */,
				85D858D72B109C5D9A85645B /* ZMOperationLoopTests.m */,
				54F7217C19A62225009A8AF5 /* ZMUpdateEventsBufferTests.m */,
				F95ECF501B94BD05009F91BA /* ZMHotFixTests.m */,
				54A227D51D6604A5009414C0 /* SynchronizationMocks.swift */,
			);
			path = Synchronization;
			sourceTree = "<group>";
		};
		85D856D10F3CD0262DCB5730 /* MockDataModel */ = {
			isa = PBXGroup;
			children = (
				85D85BDE1EC2D916896D3132 /* MockEntity.h */,
				85D85AAE7FA09852AB9B0D6A /* MockEntity.m */,
				85D85110893896EBA6E879CE /* MockEntity2.h */,
				85D85C9E7A2AAAE14D4BC2CC /* MockEntity2.m */,
				85D85A3CF8F1D3B0D2532954 /* MockModelObjectContextFactory.h */,
				85D852DA0CD2C94CADB3B6FE /* MockModelObjectContextFactory.m */,
			);
			path = MockDataModel;
			sourceTree = "<group>";
		};
		85D85DBFC1F3A95767DEEA45 /* Synchronization */ = {
			isa = PBXGroup;
			children = (
				54F8D6D619AB525400146664 /* Transcoders */,
				54B717ED19406CBD00B798FA /* Sync States */,
				54A170621B30068B001B41A5 /* Strategies */,
				BF2A9D591D6B639C00FA7DBC /* Decoding */,
				85D85F3EC8565FD102AC0E5B /* ZMOperationLoop.h */,
				F962A8EF19FFD4DC00FD0F80 /* ZMOperationLoop+Private.h */,
				85D8502FFC4412F91D0CC1A4 /* ZMOperationLoop.m */,
				F962A8E819FFC06E00FD0F80 /* ZMOperationLoop+Background.h */,
				F962A8E919FFC06E00FD0F80 /* ZMOperationLoop+Background.m */,
				85D853338EC38D9B021D71BF /* ZMSyncStrategy.h */,
				546BAD5F19F8149B007C4938 /* ZMSyncStrategy+Internal.h */,
				85D859D47B6EBF09E4137658 /* ZMSyncStrategy.m */,
				1621D2701D770FB1007108C2 /* ZMSyncStateDelegate.h */,
				A9D24788198151E300EDFE79 /* ZMTestNotifications.h */,
				A9D2478D1981522100EDFE79 /* ZMTestNotifications.m */,
				54177D1F19A4CAE70037A220 /* ZMObjectStrategyDirectory.h */,
				54F7217619A60E88009A8AF5 /* ZMUpdateEventsBuffer.h */,
				54F7217919A611DE009A8AF5 /* ZMUpdateEventsBuffer.m */,
				F95ECF4C1B94A553009F91BA /* ZMHotFix.h */,
				F95ECF4D1B94A553009F91BA /* ZMHotFix.m */,
				54DE26B11BC56E62002B5FBC /* ZMHotFixDirectory.h */,
				54DE26B21BC56E62002B5FBC /* ZMHotFixDirectory.m */,
				F9245BEC1CBF95A8009D1E85 /* ZMHotFixDirectory+Swift.swift */,
			);
			path = Synchronization;
			sourceTree = "<group>";
		};
		A926F1E0196C12ED0045BB47 /* Registration */ = {
			isa = PBXGroup;
			children = (
				544D1C271DF95224003B2FC8 /* AddressBookIOS8.swift */,
				54991D591DEDD07E007E282F /* AddressBookIOS9.swift */,
				54991D571DEDCF2B007E282F /* AddressBook.swift */,
				54DE9BEA1DE74FFB00EFFB9C /* RandomHandleGenerator.swift */,
			);
			path = Registration;
			sourceTree = "<group>";
		};
		A957B4B91962FB610060EE03 /* Notifications */ = {
			isa = PBXGroup;
			children = (
				F9B71F3E1CB28449001DB03F /* ZMNotifications+UserSession.m */,
				F9B71F3F1CB28449001DB03F /* ZMNotifications+UserSessionInternal.h */,
				F928651C19F7A3D30097539C /* Push Notifications */,
			);
			path = Notifications;
			sourceTree = "<group>";
		};
		A97042E019E2BEC700FE746B /* Helper */ = {
			isa = PBXGroup;
			children = (
				548214051A025C54001AA4E0 /* ZMSimpleListRequestPaginatorTests.m */,
				F925468C1C63B61000CE2D7C /* MessagingTest+EventFactory.h */,
				F925468D1C63B61000CE2D7C /* MessagingTest+EventFactory.m */,
			);
			path = Helper;
			sourceTree = "<group>";
		};
		A9AC349319C2F316003C1A5C /* Helper */ = {
			isa = PBXGroup;
			children = (
				548213FE1A0253CC001AA4E0 /* ZMSimpleListRequestPaginator.h */,
				548214081A027B66001AA4E0 /* ZMSimpleListRequestPaginator+Internal.h */,
				548213FF1A0253CC001AA4E0 /* ZMSimpleListRequestPaginator.m */,
			);
			path = Helper;
			sourceTree = "<group>";
		};
		A9BABE5E19BA1EF300E9E5A3 /* Search */ = {
			isa = PBXGroup;
			children = (
				A9BABE5F19BA1EF300E9E5A3 /* Internal */,
				A9BABE6019BA1F2300E9E5A3 /* ZMSearchDirectory.m */,
				54EFF35C1D6D6CE9005DED56 /* ZMSearchResult+AddressBook.swift */,
				A9BABE6119BA1F2300E9E5A3 /* ZMSearchDirectory+Internal.h */,
				A9BABE6219BA1F2300E9E5A3 /* ZMSearchUser+UserSession.m */,
				54A1BE3919E69A3400B68A76 /* ZMCommonContactsSearch.h */,
				54A1BE3A19E69A3400B68A76 /* ZMCommonContactsSearch.m */,
				549127DD19E7FAFF005871F5 /* ZMUserIDsForSearchDirectoryTable.h */,
				549127DE19E7FAFF005871F5 /* ZMUserIDsForSearchDirectoryTable.m */,
				16063CEE1BD120180097F62C /* ZMSearchRequest.m */,
				16063CF01BD4F46B0097F62C /* ZMSearchRequest+Internal.h */,
				54257C071DF1C94200107FE7 /* TopConversationsDirectory.swift */,
			);
			path = Search;
			sourceTree = "<group>";
		};
		A9BABE5F19BA1EF300E9E5A3 /* Internal */ = {
			isa = PBXGroup;
			children = (
				A9BABE6C19BA1F2A00E9E5A3 /* ZMSearchResult.m */,
				A9BABE6D19BA1F2A00E9E5A3 /* ZMSearchResult+Internal.h */,
				A9BABE6E19BA1F2A00E9E5A3 /* ZMSearchState.h */,
				54A343461D6B589A004B65EA /* AddressBookSearch.swift */,
				A9BABE7519BA1F5900E9E5A3 /* ZMSearchRequestCodec.h */,
				A9BABE7619BA1F5900E9E5A3 /* ZMSearchRequestCodec.m */,
				A9BABE7B19BA1FE500E9E5A3 /* ZMSearch.h */,
				A9BABE7C19BA1FE500E9E5A3 /* ZMSearch.m */,
			);
			path = Internal;
			sourceTree = "<group>";
		};
		A9EADFFF19DBF20A00FD386C /* Utility */ = {
			isa = PBXGroup;
			children = (
				5430E9231BAA0D9F00395E05 /* ZMessagingLogs.h */,
				874F142C1C16FD9700C15118 /* Device.swift */,
				87508E9F1D08264000162483 /* ZMSound.swift */,
				546392711D79D5210094EC66 /* Application.swift */,
			);
			path = Utility;
			sourceTree = "<group>";
		};
		A9EAE00A19DBF24100FD386C /* Utility */ = {
			isa = PBXGroup;
			children = (
				3E5286BB1AD3DB8A00B1AB1C /* KeySetTests.swift */,
				BF40AC711D096A0E00287E29 /* AnalyticsTests.swift */,
				BF40AC7D1D0990A900287E29 /* ClusterizerTests.swift */,
				543ED0001D79E0EE00A9CDF3 /* ApplicationMock.swift */,
			);
			path = Utility;
			sourceTree = "<group>";
		};
		BF2A9D561D6B5BB000FA7DBC /* Decoding */ = {
			isa = PBXGroup;
			children = (
				BF2A9D541D6B5B9700FA7DBC /* EventDecoderTests.swift */,
				BF2A9D571D6B5BDB00FA7DBC /* StoreUpdateEventTests.swift */,
			);
			name = Decoding;
			sourceTree = "<group>";
		};
		BF2A9D591D6B639C00FA7DBC /* Decoding */ = {
			isa = PBXGroup;
			children = (
				BF2A9D501D6B536E00FA7DBC /* EventDecoder.swift */,
				BF2A9D5A1D6B63DB00FA7DBC /* StoreUpdateEvent.swift */,
				BF2A9D5F1D6C70EA00FA7DBC /* ZMEventModel.xcdatamodeld */,
				54A2C9F21DAFBA3300FFD2A0 /* NSManagedObjectContext+EventDecoder.swift */,
			);
			name = Decoding;
			sourceTree = "<group>";
		};
		BF44A3521C71D60100C6928E /* DB Fixture 1.27 */ = {
			isa = PBXGroup;
			children = (
				BF44A3501C71D5FC00C6928E /* store127.wiredatabase */,
			);
			name = "DB Fixture 1.27";
			sourceTree = "<group>";
		};
		BF72DF101C4D256B002B324F /* DB Fixture 1.25 / 1.26 */ = {
			isa = PBXGroup;
			children = (
				BF8367301C52651900364B37 /* store125.wiredatabase */,
				BF6D5D041C494D730049F712 /* zmessaging125.momd */,
			);
			name = "DB Fixture 1.25 / 1.26";
			sourceTree = "<group>";
		};
		BF72DF111C4D257C002B324F /* DB Fixture 1.24 */ = {
			isa = PBXGroup;
			children = (
				BFCE9A581C4E4C4D00951B3D /* store124.wiredatabase */,
				BF6D5D021C4948830049F712 /* zmessaging124.momd */,
			);
			name = "DB Fixture 1.24";
			sourceTree = "<group>";
		};
		F928651C19F7A3D30097539C /* Push Notifications */ = {
			isa = PBXGroup;
			children = (
				F98EDCDD1D82B924001E65CB /* Helpers */,
				F98EDCC61D82B913001E65CB /* Notification Types */,
				F9B53ED019F7F59F00C82A43 /* ZMLocalNotificationDispatcher.h */,
				548FA98C1A1F48C20082DF32 /* ZMLocalNotificationDispatcher+Testing.h */,
				F9B53ED119F7F59F00C82A43 /* ZMLocalNotificationDispatcher.m */,
				F96C8E791D7DCCE8004B6D87 /* ZMLocalNotificationDispatcher+Messages.swift */,
				1659114E1DEF1F6E007FA847 /* ZMLocalNotificationDispatcher+Calling.swift */,
				3E17FA611A66881900DFA12F /* ZMPushRegistrant.h */,
				3E887BA31ABC51880022797E /* ZMPushKitLogging.m */,
				3EDBFD761A65200F0095E2DD /* ZMPushRegistrant.swift */,
			);
			name = "Push Notifications";
			path = "Push notifications";
			sourceTree = "<group>";
		};
		F98EDCC61D82B913001E65CB /* Notification Types */ = {
			isa = PBXGroup;
			children = (
				F98EDCC71D82B913001E65CB /* EventNotifications */,
				F98EDCCC1D82B913001E65CB /* MessageNotifications */,
				F98EDCD01D82B913001E65CB /* ZMLocalNotification+Internal.h */,
				1659114C1DEF1DA3007FA847 /* ZMLocalNotificationForCallState.swift */,
				F98EDCD11D82B913001E65CB /* ZMLocalNotification.h */,
				F98EDCD21D82B913001E65CB /* ZMLocalNotification.m */,
			);
			path = "Notification Types";
			sourceTree = "<group>";
		};
		F98EDCC71D82B913001E65CB /* EventNotifications */ = {
			isa = PBXGroup;
			children = (
				F98EDCC81D82B913001E65CB /* ZMLocalNotificationForCallEvent.swift */,
				F98EDCC91D82B913001E65CB /* ZMLocalNotificationForConnectionEvent.swift */,
				F98EDCCA1D82B913001E65CB /* ZMLocalNotificationForEvent.swift */,
				F98EDCCB1D82B913001E65CB /* ZMLocalNotificationForReactions.swift */,
			);
			path = EventNotifications;
			sourceTree = "<group>";
		};
		F98EDCCC1D82B913001E65CB /* MessageNotifications */ = {
			isa = PBXGroup;
			children = (
				F98EDCCD1D82B913001E65CB /* ZMLocalNotificationContentType.swift */,
				F98EDCCE1D82B913001E65CB /* ZMLocalNotificationForMessage.swift */,
				F98EDCCF1D82B913001E65CB /* ZMLocalNotificationForSystemMessage.swift */,
			);
			path = MessageNotifications;
			sourceTree = "<group>";
		};
		F98EDCDD1D82B924001E65CB /* Helpers */ = {
			isa = PBXGroup;
			children = (
				F98EDCDE1D82B924001E65CB /* SessionTracker.swift */,
				F98EDCDF1D82B924001E65CB /* NotificationSounds.swift */,
				F98EDCE01D82B924001E65CB /* UILocalNotification+StringProcessing.h */,
				F98EDCE11D82B924001E65CB /* UILocalNotification+StringProcessing.m */,
				F98EDCE21D82B924001E65CB /* UILocalNotification+UserInfo.h */,
				F98EDCE31D82B924001E65CB /* UILocalNotification+UserInfo.m */,
				F98EDCE41D82B924001E65CB /* ZMLocalNotificationLocalization+Components.swift */,
				F98EDCE51D82B924001E65CB /* ZMLocalNotificationLocalization.h */,
				F98EDCE61D82B924001E65CB /* ZMLocalNotificationLocalization.m */,
				F98EDCE71D82B924001E65CB /* ZMLocalNotificationSet.swift */,
				F98EDCE81D82B924001E65CB /* ZMSpellOutSmallNumbersFormatter.h */,
				F98EDCE91D82B924001E65CB /* ZMSpellOutSmallNumbersFormatter.m */,
			);
			path = Helpers;
			sourceTree = "<group>";
		};
		F9C9A4F11CAD2A200039E10C /* DB Ficture 1.28 */ = {
			isa = PBXGroup;
			children = (
				F9C9A4ED1CAD290B0039E10C /* store128.wiredatabase */,
			);
			name = "DB Ficture 1.28";
			sourceTree = "<group>";
		};
		F9FD798019EE73C500D70FCD /* VersionBlacklist */ = {
			isa = PBXGroup;
			children = (
				F9FD798519EE742600D70FCD /* ZMBlacklistDownloader.h */,
				54FEAAA81BC7BB9C002DE521 /* ZMBlacklistDownloader+Testing.h */,
				F9FD798619EE742600D70FCD /* ZMBlacklistDownloader.m */,
				F9FD798B19EE9B9A00D70FCD /* ZMBlacklistVerificator.h */,
				540818A51BCA647D00257CA7 /* ZMBlacklistVerificator+Testing.h */,
				F9FD798C19EE9B9A00D70FCD /* ZMBlacklistVerificator.m */,
			);
			name = VersionBlacklist;
			sourceTree = "<group>";
		};
/* End PBXGroup section */

/* Begin PBXHeadersBuildPhase section */
		549815901A43232400A7CE2E /* Headers */ = {
			isa = PBXHeadersBuildPhase;
			buildActionMask = 2147483647;
			files = (
				09E393BB1BAB0BB500F3EA1B /* ZMUserSession+OTR.h in Headers */,
				16C22BA41BF4D5D7007099D9 /* NSError+ZMUserSessionInternal.h in Headers */,
				F9FD167B1BDFCDAD00725F5C /* ZMClientRegistrationStatus.h in Headers */,
				F95706561DE5D7EA0087442C /* ZMSearchDirectory+Internal.h in Headers */,
				F9B71F411CB28449001DB03F /* ZMNotifications+UserSessionInternal.h in Headers */,
				544BA11A1A433DE400D3B852 /* zmessaging.h in Headers */,
				F991CE1E1CB65F08004D8465 /* ZMTypingUsers.h in Headers */,
				1621D2711D770FB1007108C2 /* ZMSyncStateDelegate.h in Headers */,
				8785CA601C568D1F00FD671C /* ZMVoiceChannel+VideoCalling.h in Headers */,
				F936DB2D1C11E52B005E93AE /* ZMClientUpdateNotification+Internal.h in Headers */,
				F95ECF4E1B94A553009F91BA /* ZMHotFix.h in Headers */,
				16063CED1BD11FC90097F62C /* ZMSearchRequest.h in Headers */,
				8795A3D51B2EDE030047A067 /* ZMAVSBridge.h in Headers */,
				F98EDCF41D82B924001E65CB /* ZMSpellOutSmallNumbersFormatter.h in Headers */,
				F95706551DE5D6D50087442C /* ZMUserIDsForSearchDirectoryTable.h in Headers */,
				094CDBEE1B84D0A1004AD7BF /* ZMBackgroundFetch.h in Headers */,
				F98EDCDA1D82B913001E65CB /* ZMLocalNotification+Internal.h in Headers */,
				54D1751A1ADE8AA2001AA338 /* ZMUserSession+Registration.h in Headers */,
				54D9331E1AE1643A00C0B91C /* ZMCredentials.h in Headers */,
				F9410F661DE4A01F007451FF /* ZMPushToken.h in Headers */,
				54D175241ADE9449001AA338 /* ZMUserSession+Authentication.h in Headers */,
				F936DB2A1C11DF40005E93AE /* ZMClientUpdateNotification.h in Headers */,
				F98DD6D31ABB2F7C001D58CF /* ZMUserSession+UserNotificationCategories.h in Headers */,
				5490F8F11AF00B50004696F4 /* ZMAuthenticationStatus+Testing.h in Headers */,
				094CDBED1B84D0A1004AD7BF /* ZMUnauthenticatedBackgroundState.h in Headers */,
				09D7CE641AE94D4200CC5F45 /* ZMCredentials+Internal.h in Headers */,
				F98EDCEC1D82B924001E65CB /* UILocalNotification+StringProcessing.h in Headers */,
				0932EA461AE5514100D1BFD1 /* ZMPhoneNumberVerificationTranscoder.h in Headers */,
				BF838F051C6A4885001C5BF7 /* ZMCookie.h in Headers */,
				F9B71F471CB29600001DB03F /* ZMBareUser+UserSession.h in Headers */,
				3E17FA671A6690AA00DFA12F /* ZMPushRegistrant.h in Headers */,
				54DE26B31BC56E62002B5FBC /* ZMHotFixDirectory.h in Headers */,
				0932EA4D1AE6952A00D1BFD1 /* ZMAuthenticationStatus.h in Headers */,
				09CC4ADE1B7D076700201C63 /* ZMEnvironmentsSetup.h in Headers */,
				5430E9251BAA0D9F00395E05 /* ZMessagingLogs.h in Headers */,
				BF4D9D081C85C65A008B9076 /* ZMLocalNotificationDispatcher.h in Headers */,
				54CB7B861C3BA7890090EB05 /* ZMCallStateLogger.h in Headers */,
				1618B4101DE5FAD4003F015C /* ZMUserSession+Internal.h in Headers */,
				1EB871501BF502A000AF5CE1 /* ZMUserTranscoder.h in Headers */,
				879861CC1DA7E17E00152584 /* ZMVoiceChannel+CallFlowPrivate.h in Headers */,
				F9F631431DE3534F00416938 /* ZMTyping.h in Headers */,
				F9771ACA1B664D1A00BB04EC /* ZMGSMCallHandler.h in Headers */,
				544BA1231A433DE400D3B852 /* ZMUserSession.h in Headers */,
				16063CF21BD4F46B0097F62C /* ZMSearchRequest+Internal.h in Headers */,
				F959F3121C5B6B9E00820A21 /* ZMBackgroundTaskState.h in Headers */,
				87ADCE3B1DA6539F00CC06DC /* ZMCallKitDelegate.h in Headers */,
				546E73EC1ADFD9F200AFF9BE /* ZMUserSessionAuthenticationNotification.h in Headers */,
				546E73F21ADFDDFE00AFF9BE /* ZMUserSessionRegistrationNotification.h in Headers */,
				16DCAD671B0F9447008C1DD9 /* NSURL+LaunchOptions.h in Headers */,
				544BA1241A433DE400D3B852 /* ZMUserSession+Background.h in Headers */,
				09531F161AE960E300B8556A /* ZMLoginCodeRequestTranscoder.h in Headers */,
				F97180531A9E18B5002CEAF8 /* ZMFlowSync.h in Headers */,
				F992985B1BE143570058D42F /* ZMClientRegistrationStatus+Internal.h in Headers */,
				F98EDCDB1D82B913001E65CB /* ZMLocalNotification.h in Headers */,
				87DC8A0F1C57979B00B7B4F2 /* ZMOnDemandFlowManager.h in Headers */,
<<<<<<< HEAD
				165911591DF18E9A007FA847 /* ZMCallKitDelegate+Internal.h in Headers */,
				1635C6B71BA9CB4A006857A8 /* ZMSuggestionResult.h in Headers */,
=======
>>>>>>> a0cac4f8
				544BA1271A433DE400D3B852 /* NSError+ZMUserSession.h in Headers */,
				09BCDB8E1BCE7F000020DCC7 /* ZMAPSMessageDecoder.h in Headers */,
				F9B71F431CB284CC001DB03F /* ZMNotifications+UserSession.h in Headers */,
				1618B4121DE5FD56003F015C /* VoiceChannelRouter+CallFlow.h in Headers */,
				F98EDCEE1D82B924001E65CB /* UILocalNotification+UserInfo.h in Headers */,
				540818A61BCA647D00257CA7 /* ZMBlacklistVerificator+Testing.h in Headers */,
				54A3F24F1C08523500FE3A6B /* ZMOperationLoop.h in Headers */,
				544BA12B1A433DE400D3B852 /* ZMSearchDirectory.h in Headers */,
				54FEAAA91BC7BB9C002DE521 /* ZMBlacklistDownloader+Testing.h in Headers */,
				09E393B31BAAABCC00F3EA1B /* ZMAuthenticationStatus_Internal.h in Headers */,
				F9CA51B71B345F39003AA83A /* ZMStoredLocalNotification.h in Headers */,
				544BA1311A433DE400D3B852 /* ZMNetworkState.h in Headers */,
				879861CA1DA7E13300152584 /* ZMVoiceChannel+CallFlow.h in Headers */,
				F98EDCF11D82B924001E65CB /* ZMLocalNotificationLocalization.h in Headers */,
			);
			runOnlyForDeploymentPostprocessing = 0;
		};
/* End PBXHeadersBuildPhase section */

/* Begin PBXNativeTarget section */
		3E186087191A56F6000FE027 /* zmessaging Test Host */ = {
			isa = PBXNativeTarget;
			buildConfigurationList = 3E1860AD191A56F7000FE027 /* Build configuration list for PBXNativeTarget "zmessaging Test Host" */;
			buildPhases = (
				3E186084191A56F6000FE027 /* Sources */,
				3E186085191A56F6000FE027 /* Frameworks */,
				3E186086191A56F6000FE027 /* Resources */,
				5405FF3B1A6005A100CB012B /* Embed Framework */,
				096960A81B6670E5006DF53B /* Copy Carthage Frameworks */,
			);
			buildRules = (
			);
			dependencies = (
			);
			name = "zmessaging Test Host";
			productName = "zmessaging Test Host";
			productReference = 3E186088191A56F6000FE027 /* zmessaging Test Host.app */;
			productType = "com.apple.product-type.application";
		};
		3E1860C2191A649D000FE027 /* zmessaging-iOS-Tests */ = {
			isa = PBXNativeTarget;
			buildConfigurationList = 3E1860D2191A649D000FE027 /* Build configuration list for PBXNativeTarget "zmessaging-iOS-Tests" */;
			buildPhases = (
				3E1860BF191A649D000FE027 /* Sources */,
				3E1860C0191A649D000FE027 /* Frameworks */,
				3E1860C1191A649D000FE027 /* Resources */,
			);
			buildRules = (
			);
			dependencies = (
				54F4DC581A4438AC00FDB6EA /* PBXTargetDependency */,
				3E1860D1191A649D000FE027 /* PBXTargetDependency */,
				A9FF8089195B17B3002CD44B /* PBXTargetDependency */,
			);
			name = "zmessaging-iOS-Tests";
			productName = "zmessaging-iOS-Tests";
			productReference = 3E1860C3191A649D000FE027 /* zmessaging-iOS-Tests.xctest */;
			productType = "com.apple.product-type.bundle.unit-test";
		};
		549815921A43232400A7CE2E /* zmessaging-ios */ = {
			isa = PBXNativeTarget;
			buildConfigurationList = 549815A61A43232500A7CE2E /* Build configuration list for PBXNativeTarget "zmessaging-ios" */;
			buildPhases = (
				5498158E1A43232400A7CE2E /* Sources */,
				5498158F1A43232400A7CE2E /* Frameworks */,
				549815901A43232400A7CE2E /* Headers */,
				549815911A43232400A7CE2E /* Resources */,
			);
			buildRules = (
			);
			dependencies = (
			);
			name = "zmessaging-ios";
			productName = "zmessaging-ios";
			productReference = 549815931A43232400A7CE2E /* zmessaging.framework */;
			productType = "com.apple.product-type.framework";
		};
/* End PBXNativeTarget section */

/* Begin PBXProject section */
		540029AB1918CA8500578793 /* Project object */ = {
			isa = PBXProject;
			attributes = {
				LastSwiftMigration = 0710;
				LastSwiftUpdateCheck = 0700;
				LastUpgradeCheck = 0800;
				ORGANIZATIONNAME = "Zeta Project Gmbh";
				TargetAttributes = {
					3E186087191A56F6000FE027 = {
						LastSwiftMigration = 0800;
						ProvisioningStyle = Manual;
						SystemCapabilities = {
							com.apple.ApplicationGroups.iOS = {
								enabled = 1;
							};
							com.apple.Keychain = {
								enabled = 1;
							};
						};
					};
					3E1860C2191A649D000FE027 = {
						LastSwiftMigration = 0800;
						ProvisioningStyle = Manual;
						TestTargetID = 3E186087191A56F6000FE027;
					};
					549815921A43232400A7CE2E = {
						CreatedOnToolsVersion = 6.2;
						LastSwiftMigration = 0800;
						ProvisioningStyle = Manual;
					};
				};
			};
			buildConfigurationList = 540029AE1918CA8500578793 /* Build configuration list for PBXProject "zmessaging-cocoa" */;
			compatibilityVersion = "Xcode 3.2";
			developmentRegion = English;
			hasScannedForEncodings = 0;
			knownRegions = (
				en,
				Base,
				de,
				"pt-BR",
				es,
				uk,
				ru,
				ja,
				it,
				nl,
				tr,
				fr,
				da,
				ar,
				"zh-Hans",
				sl,
			);
			mainGroup = 540029AA1918CA8500578793;
			productRefGroup = 540029B51918CA8500578793 /* Products */;
			projectDirPath = "";
			projectRoot = "";
			targets = (
				549815921A43232400A7CE2E /* zmessaging-ios */,
				3E1860C2191A649D000FE027 /* zmessaging-iOS-Tests */,
				3E186087191A56F6000FE027 /* zmessaging Test Host */,
			);
		};
/* End PBXProject section */

/* Begin PBXResourcesBuildPhase section */
		3E186086191A56F6000FE027 /* Resources */ = {
			isa = PBXResourcesBuildPhase;
			buildActionMask = 2147483647;
			files = (
				872C995B1DB65D0D006A3BDE /* harp.m4a in Resources */,
				872C99591DB659E6006A3BDE /* ringing_from_them_long.caf in Resources */,
			);
			runOnlyForDeploymentPostprocessing = 0;
		};
		3E1860C1191A649D000FE027 /* Resources */ = {
			isa = PBXResourcesBuildPhase;
			buildActionMask = 2147483647;
			files = (
				54764B961C92FDC100BD25E3 /* 1900x1500.jpg in Resources */,
				BF158D2F1CE087D8007C6F8A /* video.mp4 in Resources */,
				54764B9A1C9303D600BD25E3 /* tiny.jpg in Resources */,
				BF6D5D031C4948830049F712 /* zmessaging124.momd in Resources */,
				BF6D5D051C494D730049F712 /* zmessaging125.momd in Resources */,
				AF6415A51C9C180200A535F5 /* ExternalMessageTextFixture.txt in Resources */,
				BF44A3511C71D5FC00C6928E /* store127.wiredatabase in Resources */,
				AF6415A41C9C17FF00A535F5 /* EncryptedBase64EncondedExternalMessageTestFixture.txt in Resources */,
				54764B991C9303D600BD25E3 /* medium.jpg in Resources */,
				BF8367311C52651900364B37 /* store125.wiredatabase in Resources */,
				F9C9A4F01CAD29190039E10C /* store128.wiredatabase in Resources */,
				54764B9C1C930AEB00BD25E3 /* Lorem Ipsum.txt in Resources */,
				BFCE9A5B1C4E4C4D00951B3D /* store124.wiredatabase in Resources */,
				54764BA01C931E9400BD25E3 /* not_animated.gif in Resources */,
				54764B9F1C931E9400BD25E3 /* animated.gif in Resources */,
			);
			runOnlyForDeploymentPostprocessing = 0;
		};
		549815911A43232400A7CE2E /* Resources */ = {
			isa = PBXResourcesBuildPhase;
			buildActionMask = 2147483647;
			files = (
				3E2713211A8A68BF008EE50F /* Push.stringsdict in Resources */,
				543095951DE76B270065367F /* random2.txt in Resources */,
				3E27131F1A8A68BF008EE50F /* Push.strings in Resources */,
				0994E1D61B8354E400A51721 /* ZMLocalizable.strings in Resources */,
				543095931DE76B170065367F /* random1.txt in Resources */,
			);
			runOnlyForDeploymentPostprocessing = 0;
		};
/* End PBXResourcesBuildPhase section */

/* Begin PBXShellScriptBuildPhase section */
		096960A81B6670E5006DF53B /* Copy Carthage Frameworks */ = {
			isa = PBXShellScriptBuildPhase;
			buildActionMask = 2147483647;
			files = (
			);
			inputPaths = (
				"$(SRCROOT)/Carthage/Build/iOS/zimages.framework",
				"$(SRCROOT)/Carthage/Build/iOS/OCMock.framework",
				"$(SRCROOT)/Carthage/Build/iOS/ZMCSystem.framework",
				"$(SRCROOT)/Carthage/Build/iOS/ZMTesting.framework",
				"$(SRCROOT)/Carthage/Build/iOS/ZMTransport.framework",
				"$(SRCROOT)/Carthage/Build/iOS/ZMCMockTransport.framework",
				"$(SRCROOT)/Carthage/Build/iOS/ZMProtos.framework",
				"$(SRCROOT)/Carthage/Build/iOS/ProtocolBuffers.framework",
				"$(SRCROOT)/Carthage/Build/iOS/Cryptobox.framework",
				"$(SRCROOT)/Carthage/Build/iOS/ZMUtilities.framework",
				"$(SRCROOT)/Carthage/Build/iOS/libPhoneNumber.framework",
				"$(SRCROOT)/Carthage/Build/iOS/PINCache.framework",
				"$(SRCROOT)/Carthage/Build/iOS/ZMCDataModel.framework",
				"$(SRCROOT)/Carthage/Build/iOS/Ono.framework",
				"$(SRCROOT)/Carthage/Build/iOS/ZMCLinkPreview.framework",
				"$(SRCROOT)/Carthage/Build/iOS/WireRequestStrategy.framework",
				"$(SRCROOT)/Carthage/Build/iOS/WireMessageStrategy.framework",
				"$(SRCROOT)/Carthage/Build/iOS/avs.framework",
			);
			name = "Copy Carthage Frameworks";
			outputPaths = (
			);
			runOnlyForDeploymentPostprocessing = 0;
			shellPath = /bin/sh;
			shellScript = "/usr/local/bin/carthage copy-frameworks";
		};
/* End PBXShellScriptBuildPhase section */

/* Begin PBXSourcesBuildPhase section */
		3E186084191A56F6000FE027 /* Sources */ = {
			isa = PBXSourcesBuildPhase;
			buildActionMask = 2147483647;
			files = (
				3E9848BD1A65253000F7B050 /* Hack.swift in Sources */,
				3E1860BB191A5D99000FE027 /* TestHostAppDelegate.m in Sources */,
				3E1860BA191A5D99000FE027 /* TestHost-main.m in Sources */,
			);
			runOnlyForDeploymentPostprocessing = 0;
		};
		3E1860BF191A649D000FE027 /* Sources */ = {
			isa = PBXSourcesBuildPhase;
			buildActionMask = 2147483647;
			files = (
				544BA1361A43401400D3B852 /* ZMFlowSyncTests.m in Sources */,
				F991CE161CB55512004D8465 /* ZMUser+Testing.m in Sources */,
				3EEA678C199D079600AF7665 /* UserTests.m in Sources */,
				A9E522BF195DD8FA00CFB8E8 /* ConversationsTests.m in Sources */,
				54F7216B19A5E7BA009A8AF5 /* ZMUpdateEventsCatchUpPhaseOneStateTests.m in Sources */,
				54BABB1E19B7541700E65E74 /* StateBaseTest.m in Sources */,
				546D700619C70F71005883E9 /* CallingTests.m in Sources */,
				09531F1C1AE9644800B8556A /* ZMLoginCodeRequestTranscoderTests.m in Sources */,
				87D003FF1BB5810D00472E06 /* APSSignalingKeyStoreTests.swift in Sources */,
				F9B71FAB1CB2C0FA001DB03F /* ZMCallStateTests+VideoCalling.swift in Sources */,
				542DFEE61DDCA452000F5B95 /* UserProfileUpdateStatusTests.swift in Sources */,
				545434AB19AB6ADA003892D9 /* ZMMissingUpdateEventsTranscoderTests.m in Sources */,
				548BBA1C195071E30041945E /* ZMUserSessionTests.m in Sources */,
				A907771A192E33A500141F13 /* SlowSyncTests.m in Sources */,
				54BFDF6A1BDA87D20034A3DB /* HistorySynchronizationStatusTests.swift in Sources */,
				54A1BE4519E6B79000B68A76 /* ZMCommonContactsSearchTests.m in Sources */,
				F9331C8A1CB41C6000139ECC /* ZMUserTests+UserSession.m in Sources */,
				545434AC19AB6ADA003892D9 /* ZMSelfTranscoderTests.m in Sources */,
				548214071A025C54001AA4E0 /* ZMSimpleListRequestPaginatorTests.m in Sources */,
				3E5286BD1AD3DB8A00B1AB1C /* KeySetTests.swift in Sources */,
				F9771AD11B664D3D00BB04EC /* ZMGSMCallHandlerTest.m in Sources */,
				54A227D61D6604A5009414C0 /* SynchronizationMocks.swift in Sources */,
				54386A631A248E44001AD795 /* ZMPreBackgroundStateTest.m in Sources */,
				54A170691B300717001B41A5 /* ProxiedRequestStrategyTests.swift in Sources */,
				F95706591DE5F6D40087442C /* SearchUserImageStrategyTests.swift in Sources */,
				098CFBBB1B7B9C94000B02B1 /* BaseTestSwiftHelpers.swift in Sources */,
				F9D25DB11C5BB991002D18B3 /* ZMBackgroundTaskStateTests.m in Sources */,
				5447E4631AECDC2E00411FCD /* ZMUserSessionRegistrationTests.m in Sources */,
				543ED0011D79E0EE00A9CDF3 /* ApplicationMock.swift in Sources */,
				F925468B1C62882500CE2D7C /* ZMCallStateTranscoderTests+VideoCalling.m in Sources */,
				F976790A1D771B3900CC075D /* BackgroundAPNSConfirmationStatusTests.swift in Sources */,
				F920F4D61DA3DCF8002B860B /* ConversationTests+Ephemeral.swift in Sources */,
				54839E0A19F7EC8300762058 /* ZMBackgroundStateTests.m in Sources */,
				3E05F252192A4FBD00F22D80 /* UserSessionErrorTests.m in Sources */,
				545643D31C62C12E00A2129C /* ConversationTests+OTR.m in Sources */,
				F9B71FAE1CB2C20D001DB03F /* ZMVoiceChannelTests.m in Sources */,
				F9771ADC1B677BAF00BB04EC /* ZMCallStateLoggerTests.m in Sources */,
				545434A719AB6ADA003892D9 /* ZMConnectionTranscoderTest.m in Sources */,
				3E26BEE91A408F590071B4C9 /* ZMTypingUsersTests.m in Sources */,
				54AB428E1DF5C5B400381F2C /* TopConversationsDirectoryTests.swift in Sources */,
				CE99C4A01D378C5D0001D297 /* MockLinkPreviewDetector.m in Sources */,
				F96C8E821D7ECECF004B6D87 /* ZMLocalNotificationForMessageTests.swift in Sources */,
				F9E462DA1D7043C60036CFA7 /* ConversationTests+Confirmation.swift in Sources */,
				CE35B7F71D353CC4007CF3F8 /* LinkPreviewTests.m in Sources */,
				549552541D645683004F21F6 /* AddressBookTests.swift in Sources */,
				87DC8A151C57B3D600B7B4F2 /* ZMVoiceChannelTests+VideoCalling.m in Sources */,
				549AEA3F1D636EF3003C0BEC /* AddressBookUploadRequestStrategyTest.swift in Sources */,
				F96C8E8A1D7F6F8C004B6D87 /* ZMLocalNotificationForSystemMessageTests.swift in Sources */,
				F925468E1C63B61000CE2D7C /* MessagingTest+EventFactory.m in Sources */,
				09D7A88A1AE7E591008F190C /* ZMPhoneNumberVerificationTranscoderTests.m in Sources */,
				542DFEE81DDCA4FD000F5B95 /* UserProfileUpdateRequestStrategyTests.swift in Sources */,
				548241F01AB09C1500E0ED07 /* APNSTests.m in Sources */,
				54FC8A11192CD55000D3C016 /* LoginFlowTests.m in Sources */,
				09BA924C1BD55FA5000DC962 /* UserClientRequestStrategyTests.swift in Sources */,
				A9692F8A1986476900849241 /* NSString_NormalizationTests.m in Sources */,
				54880E3D194B5845007271AA /* ZMOperationLoopTests.m in Sources */,
				F9410F631DE44C2E007451FF /* TypingStrategyTests.swift in Sources */,
				F98EDCF81D82EB1D001E65CB /* SessionTrackerTest.swift in Sources */,
				54B717F6194078CA00B798FA /* ZMSyncStateTests.m in Sources */,
				F9B20D581C58C8C800F2CDEC /* CallingTests+VideoCalling.m in Sources */,
				16DCAD6F1B147706008C1DD9 /* NSURL+LaunchOptionsTests.m in Sources */,
				541228451AEE422C00D9ED1C /* ZMAuthenticationStatusTests.m in Sources */,
				BF2A9D551D6B5B9700FA7DBC /* EventDecoderTests.swift in Sources */,
				F9B171FA1C0F320200E6EEC6 /* ClientManagementTests.m in Sources */,
				545F601C1D6C336D00C2C55B /* AddressBookSearchTests.swift in Sources */,
				5476E3BD19A77C6900E68BAD /* PushChannelTests.m in Sources */,
				5474C80C1921309400185A3A /* MessagingTestTests.m in Sources */,
				F99298591BE110490058D42F /* ZMClientRegistrationStatusTests.m in Sources */,
				540A0BA51954859E00FB7D61 /* ZMSyncStrategyTests.m in Sources */,
				F9E4779F1D216467003A99AC /* ZMLocalNotificationSetTests.swift in Sources */,
				F9B71F4C1CB2B841001DB03F /* NSManagedObjectContext+TestHelpers.m in Sources */,
				F991CE151CB55512004D8465 /* ZMConversation+Testing.m in Sources */,
				545434A919AB6ADA003892D9 /* ZMConversationTranscoderTests.m in Sources */,
				5454A69D1AEFA01D0022AFA4 /* EmailRegistrationTests.m in Sources */,
				54D785011A37256C00F47798 /* ZMEncodedNSUUIDWithTimestampTests.m in Sources */,
				54C2F6991A6FA988003D09D9 /* ZMLocalNotificationForEventTest.m in Sources */,
				F9ABDF441CECC6C0008461B2 /* ZMAccountStatusTests.swift in Sources */,
				F9D32EA91C6D071F0049136A /* CallingTests+PushNotifications.m in Sources */,
				5447E4681AECDE6500411FCD /* ZMUserSessionTestsBase.m in Sources */,
				54B9D9791AF9202A00F6DDF1 /* ZMUnauthenticatedStateTests.m in Sources */,
				5492C6C519ACCCA8008F41E2 /* ConnectionTests.m in Sources */,
				3E1858BC1951D6DA005FE78F /* MemoryLeaksObserver.m in Sources */,
				542DA04719B71C86008BDB92 /* ZMSlowSyncPhaseOneStateTests.m in Sources */,
				3EDDBBA21A5ACEF400A87E06 /* ZMUnauthenticatedBackgroundStateTests.m in Sources */,
				5422E9701BD5A5D0005A7C77 /* OTRTests.swift in Sources */,
				872C99601DB6722C006A3BDE /* ZMCallKitDelegateTests+Mocking.m in Sources */,
				F93667061D79724200E15420 /* ZMLocalNotificationForEventTests+Reactions.swift in Sources */,
				3E3C00DB1A235F6000D02D21 /* ZMTypingUsersTimeoutTests.m in Sources */,
				54C2F69F1A6FA988003D09D9 /* ZMSpellOutSmallNumbersFormatterTests.m in Sources */,
				543BC33B1DF59A7C00C5C353 /* TopConversationsRequestStrategyTests.swift in Sources */,
				541DD5BB19EBBC0600C02EC2 /* ZMUserIDsForSearchDirectoryTableTests.m in Sources */,
				87D4625D1C3D526D00433469 /* DeleteAccountRequestStrategyTests.swift in Sources */,
				3E3C00D21A2358CF00D02D21 /* ZMTypingTests.m in Sources */,
				540B0DF719D1B81300E1573D /* ZMLastUpdateEventIDTranscoderTests.m in Sources */,
				BFB524CE1C7722EC006BCE23 /* BackgroundAPNSPingBackStatusTests.swift in Sources */,
				54EFF35F1D6D9B3D005DED56 /* InvitationTests.swift in Sources */,
				3EC499971A9246DE003F9E32 /* ZMBackgroundFetchStateTests.m in Sources */,
				F991C0AC1CB53A80004D8465 /* ZMCallTimerTests.swift in Sources */,
				5430FF151CE4A359004ECFFE /* FileTransferTests.m in Sources */,
				545434AE19AB6ADA003892D9 /* ZMUserTranscoderTests.m in Sources */,
				BF2A9D581D6B5BDB00FA7DBC /* StoreUpdateEventTests.swift in Sources */,
				54B7181D1940A86000B798FA /* ZMSlowSyncPhaseTwoStateTests.m in Sources */,
				0920C4DA1B305FF500C55728 /* UserSessionGiphyRequestStateTests.swift in Sources */,
				541918ED195AD9D100A5023D /* SendAndReceiveMessagesTests.m in Sources */,
				3EA1EC6D19BDE4C800AA1384 /* ZMPushTokenTests.m in Sources */,
				54773ABD1DF093AC00B484AF /* ZMSearchDirectoryAddressBookTests.swift in Sources */,
				54DE9BEF1DE760A900EFFB9C /* RandomHandleGeneratorTests.swift in Sources */,
				F9C598AD1A0947B300B1F760 /* ZMBlacklistDownloaderTest.m in Sources */,
				BFE53F551D5A2F7000398378 /* DeleteMessagesTests.swift in Sources */,
				5490F8ED1AEFD2B3004696F4 /* ZMUserSessionAuthenticationTests.m in Sources */,
				093694451BA9633300F36B3A /* UserClientRequestFactoryTests.swift in Sources */,
				54BDC61419C32A5200B22C03 /* ZMDownloadLastUpdateEventIDStateTests.m in Sources */,
				5454A6A11AEFA0A70022AFA4 /* PhoneRegistrationTests.m in Sources */,
				545643D61C62C1A800A2129C /* ConversationTestsBase.m in Sources */,
				3E26BED51A4037370071B4C9 /* IsTypingTests.m in Sources */,
				54E4DD0F1DE4A9C500FEF192 /* UserHandleTests.swift in Sources */,
				F9DAC54F1C2035660001F11E /* ConversationStatusStrategyTests.swift in Sources */,
				54F7217E19A62225009A8AF5 /* ZMUpdateEventsBufferTests.m in Sources */,
				541DD5B819EBBC0600C02EC2 /* ZMSearchDirectoryTests.m in Sources */,
				5474C80A1921309400185A3A /* MessagingTest.m in Sources */,
				872C99531DB525A1006A3BDE /* ZMCallKitDelegateTests.swift in Sources */,
				BF889DC71D0ADE150031F3E6 /* ClusterizerTests.swift in Sources */,
				A9FD58B419B4B69900DB7A50 /* ZMCallStateTranscoderTests.m in Sources */,
				F9B8305F1DEC86E700FF6FE7 /* UserImageStrategyTests.swift in Sources */,
				09B730961B3045E400A5CCC9 /* ProxiedRequestStatusTests.swift in Sources */,
				544913B41B0247700044DE36 /* ZMCredentialsTests.m in Sources */,
				F9B171F81C0F00E700E6EEC6 /* ClientUpdateStatusTests.swift in Sources */,
				3ED972FB1A0A65D800BAFC61 /* ZMBlacklistVerificatorTest.m in Sources */,
				54F428CE19A5154700036D6D /* ZMSyncStateMachineTests.m in Sources */,
				5463C897193F3C74006799DE /* ZMTimingTests.m in Sources */,
				54A3ACC31A261603008AF8DF /* BackgroundTests.m in Sources */,
				F9CA51BE1B3460B2003AA83A /* ZMStoredLocalNotificationTests.m in Sources */,
				BF889DC61D0ADE110031F3E6 /* AnalyticsTests.swift in Sources */,
				54877C9619922C0B0097FB58 /* UserProfileTests.m in Sources */,
				54DFB8F01B30649000F1C736 /* GiphyTests.m in Sources */,
				09C77C501BA313CB00E2163F /* OtrBaseTest.swift in Sources */,
				54C2F69B1A6FA988003D09D9 /* ZMLocalNotificationForExpiredMessageTest.m in Sources */,
				54F7217219A5E7E1009A8AF5 /* ZMUpdateEventsCatchUpPhaseTwoStateTests.m in Sources */,
				54B7181719409A4600B798FA /* ZMEventProcessingStateTests.m in Sources */,
				F95ECF511B94BD05009F91BA /* ZMHotFixTests.m in Sources */,
				54C2F6971A6FA988003D09D9 /* ZMLocalNotificationDispatcherTest.m in Sources */,
				F95557021A1CAECD0035F0C8 /* ZMSearchRequestCodecTests.m in Sources */,
				F9410F681DE4BE42007451FF /* PushTokenStrategyTests.swift in Sources */,
				85D85EAFA1CB6E457D14E3B7 /* MockEntity2.m in Sources */,
				09914E531BD6613D00C10BF8 /* ZMDecodedAPSMessageTest.m in Sources */,
				F9F9F5621D75D62100AE6499 /* RequestStrategyTestBase.swift in Sources */,
				A9A3CA10198A9967007F7BDB /* SearchTests.m in Sources */,
				F964700C1D5C720D00A81A92 /* ConversationTests+MessageEditing.m in Sources */,
				F95373F41C7C70D000BE6427 /* ZMLocalNotificationForEventTest+CallEvents.m in Sources */,
				85D8522CF8DE246DDD5BD12C /* MockEntity.m in Sources */,
				3E288A6C19C859210031CFCE /* NotificationObservers.m in Sources */,
				54C11BAD19D1EB7500576A96 /* ZMLoginTranscoderTests.m in Sources */,
				85D85EEDD5DD19FB747ED4A5 /* MockModelObjectContextFactory.m in Sources */,
				545434A219AB6975003892D9 /* ZMRegistrationTranscoderTests.m in Sources */,
				85D85B0D7E5F7D9A55B5E07B /* IntegrationTestBase.m in Sources */,
				545FC3341A5B003A005EEA26 /* ObjectTranscoderTests.m in Sources */,
			);
			runOnlyForDeploymentPostprocessing = 0;
		};
		5498158E1A43232400A7CE2E /* Sources */ = {
			isa = PBXSourcesBuildPhase;
			buildActionMask = 2147483647;
			files = (
				F98EDCD81D82B913001E65CB /* ZMLocalNotificationForMessage.swift in Sources */,
				3EC499941A92463D003F9E32 /* ZMBackgroundFetchState.m in Sources */,
				092083401BA95EE100F82B29 /* UserClientRequestFactory.swift in Sources */,
				F936DB2B1C11DF40005E93AE /* ZMClientUpdateNotification.m in Sources */,
				F9FD167C1BDFCDAD00725F5C /* ZMClientRegistrationStatus.m in Sources */,
				BF2A9D611D6C70EA00FA7DBC /* ZMEventModel.xcdatamodeld in Sources */,
				549815DC1A432BC700A7CE2E /* NSError+ZMUserSession.m in Sources */,
				546E73F41ADFDDFE00AFF9BE /* ZMUserSessionRegistrationNotification.m in Sources */,
				87508EA01D08264000162483 /* ZMSound.swift in Sources */,
				16063CEF1BD120180097F62C /* ZMSearchRequest.m in Sources */,
				544A08D51AED8A0500F65877 /* ZMAuthenticationStatus.m in Sources */,
				F95706541DE5D1CC0087442C /* SearchUserImageStrategy.swift in Sources */,
				BF2A9D5D1D6B63DB00FA7DBC /* StoreUpdateEvent.swift in Sources */,
				09C77C531BA6C77000E2163F /* UserClientRequestStrategy.swift in Sources */,
				549816431A432BC800A7CE2E /* ZMBackgroundState.m in Sources */,
				3EDDBBA41A5ACF0400A87E06 /* ZMUnauthenticatedBackgroundState.m in Sources */,
				549815CD1A432BC700A7CE2E /* ZMBlacklistDownloader.m in Sources */,
				F96C8E7A1D7DCCE8004B6D87 /* ZMLocalNotificationDispatcher+Messages.swift in Sources */,
				549815CE1A432BC700A7CE2E /* ZMBlacklistVerificator.m in Sources */,
				549816271A432BC800A7CE2E /* ZMCallStateTranscoder.m in Sources */,
				F98EDCF51D82B924001E65CB /* ZMSpellOutSmallNumbersFormatter.m in Sources */,
				1618B40F1DE5F0A6003F015C /* VoiceChanneRouter+CallFlow.swift in Sources */,
				54B2A08C1DAE71F100BB40B1 /* Clusterizer+VOIP.swift in Sources */,
				54A0A6311BCE9864001A3A4C /* ZMHotFix.m in Sources */,
				F9410F651DE49C13007451FF /* PushTokenStrategy.swift in Sources */,
				54A2C9F31DAFBA3300FFD2A0 /* NSManagedObjectContext+EventDecoder.swift in Sources */,
				54A0A6321BCE9867001A3A4C /* ZMHotFixDirectory.m in Sources */,
				54F0A0951B3018D7003386BC /* ProxiedRequestsStatus.swift in Sources */,
				549815D71A432BC700A7CE2E /* ZMCommonContactsSearch.m in Sources */,
				16DCAD691B0F9447008C1DD9 /* NSURL+LaunchOptions.m in Sources */,
				F9F631421DE3524100416938 /* TypingStrategy.swift in Sources */,
				F98EDCEB1D82B924001E65CB /* NotificationSounds.swift in Sources */,
				54D175211ADE8B18001AA338 /* ZMUserSession+Registration.m in Sources */,
				549816291A432BC800A7CE2E /* ZMConnectionTranscoder.m in Sources */,
				165911531DEF38EC007FA847 /* CallStateObserver.swift in Sources */,
				F9B71F401CB28449001DB03F /* ZMNotifications+UserSession.m in Sources */,
				5498162B1A432BC800A7CE2E /* ZMConversationTranscoder.m in Sources */,
				F98EDCED1D82B924001E65CB /* UILocalNotification+StringProcessing.m in Sources */,
				F93A75F21C1F219800252586 /* ConversationStatusStrategy.swift in Sources */,
				544F8FF31DDCD34600D1AB04 /* UserProfileUpdateNotifications.swift in Sources */,
				F98EDCD41D82B913001E65CB /* ZMLocalNotificationForConnectionEvent.swift in Sources */,
				54A170651B300696001B41A5 /* ProxiedRequestStrategy.swift in Sources */,
				1659114D1DEF1DA3007FA847 /* ZMLocalNotificationForCallState.swift in Sources */,
				5478A1411DEC4048006F7268 /* UserProfile.swift in Sources */,
				F98EDCD71D82B913001E65CB /* ZMLocalNotificationContentType.swift in Sources */,
				87DC8A101C57979B00B7B4F2 /* ZMOnDemandFlowManager.m in Sources */,
				549816421A432BC800A7CE2E /* ZMDownloadLastUpdateEventIDState.m in Sources */,
				BF00441B1C737CE9007A6EA4 /* BackgroundAPNSPingBackStatus.swift in Sources */,
				54B2A08D1DAE71F100BB40B1 /* Clusterizer.swift in Sources */,
				09531F181AE960E300B8556A /* ZMLoginCodeRequestTranscoder.m in Sources */,
				F98DD6D51ABB2F7C001D58CF /* ZMUserSession+UserNotificationCategories.m in Sources */,
				09BCDB8F1BCE7F000020DCC7 /* ZMAPSMessageDecoder.m in Sources */,
				5498163B1A432BC800A7CE2E /* ZMEventProcessingState.m in Sources */,
				549816601A432BC800A7CE2E /* ZMFlowSync.m in Sources */,
				546392721D79D5210094EC66 /* Application.swift in Sources */,
				546E73EE1ADFD9F200AFF9BE /* ZMUserSessionAuthenticationNotification.m in Sources */,
				09CC4ADF1B7D076700201C63 /* ZMEnvironmentsSetup.m in Sources */,
				5498162E1A432BC800A7CE2E /* ZMLastUpdateEventIDTranscoder.m in Sources */,
				549815BE1A432BC700A7CE2E /* ZMLocalNotificationDispatcher.m in Sources */,
				F9CA51B91B345F39003AA83A /* ZMStoredLocalNotification.m in Sources */,
				F9B171F61C0EF21100E6EEC6 /* ClientUpdateStatus.swift in Sources */,
				54D175271ADE9EC9001AA338 /* ZMUserSession+Authentication.m in Sources */,
				549816351A432BC800A7CE2E /* ZMLoginTranscoder.m in Sources */,
				874F142D1C16FD9700C15118 /* Device.swift in Sources */,
				CEF2DE7F1DB778F300451642 /* RequestLoopAnalyticsTracker.swift in Sources */,
				549AEA3D1D6365C1003C0BEC /* ZMUserSession+AddressBook.swift in Sources */,
				F9B71F491CB297ED001DB03F /* ZMUser+UserSession.m in Sources */,
				547E5B5A1DDB67390038D936 /* UserProfileUpdateRequestStrategy.swift in Sources */,
				F9B8305D1DEC6A2500FF6FE7 /* UserImageStrategy.swift in Sources */,
				5498162D1A432BC800A7CE2E /* ZMMissingUpdateEventsTranscoder.m in Sources */,
				549816461A432BC800A7CE2E /* ZMOperationLoop+Background.m in Sources */,
				549816451A432BC800A7CE2E /* ZMOperationLoop.m in Sources */,
				549816441A432BC800A7CE2E /* ZMPreBackgroundState.m in Sources */,
				549AEA3B1D6340BC003C0BEC /* AddressBookUploadRequestStrategy.swift in Sources */,
				BF7ED2E21DF6BD16003A4397 /* Analytics+HandleSuggestions.swift in Sources */,
				5498161E1A432BC800A7CE2E /* ZMPushToken.m in Sources */,
				F959F3131C5B6B9E00820A21 /* ZMBackgroundTaskState.m in Sources */,
				0932EA481AE5514100D1BFD1 /* ZMPhoneNumberVerificationTranscoder.m in Sources */,
				F98EDCF21D82B924001E65CB /* ZMLocalNotificationLocalization.m in Sources */,
				5498162F1A432BC800A7CE2E /* ZMRegistrationTranscoder.m in Sources */,
				547E5B581DDB4B800038D936 /* UserProfileUpdateStatus.swift in Sources */,
				09B7308D1B301F0200A5CCC9 /* ZMUserSession+Proxy.m in Sources */,
				09E393BE1BAB0C2A00F3EA1B /* ZMUserSession+OTR.m in Sources */,
				879861C81DA7E11E00152584 /* ZMVoiceChannel+VideoCalling.m in Sources */,
				BF2A9D511D6B536E00FA7DBC /* EventDecoder.swift in Sources */,
				5490F9031AF021EB004696F4 /* ZMUserProfileUpdateStatus.m in Sources */,
				549815D11A432BC700A7CE2E /* ZMSearch.m in Sources */,
				549815D31A432BC700A7CE2E /* ZMSearchDirectory.m in Sources */,
				F97678FA1D76D11400CC075D /* BackgroundAPNSConfirmationStatus.swift in Sources */,
				549815D01A432BC700A7CE2E /* ZMSearchRequestCodec.m in Sources */,
				1659114F1DEF1F6E007FA847 /* ZMLocalNotificationDispatcher+Calling.swift in Sources */,
				549815CF1A432BC700A7CE2E /* ZMSearchResult.m in Sources */,
				16DABFAE1DCF98D3001973E3 /* CallingRequestStrategy.swift in Sources */,
				54B2A08E1DAE71F100BB40B1 /* NSManagedObjectContext+Analytics.swift in Sources */,
				54DE9BEB1DE74FFB00EFFB9C /* RandomHandleGenerator.swift in Sources */,
				549815D41A432BC700A7CE2E /* ZMSearchUser+UserSession.m in Sources */,
				165911571DF18B37007FA847 /* ZMCallKitDelegate+WireCallCenter.swift in Sources */,
				549816301A432BC800A7CE2E /* ZMSelfTranscoder.m in Sources */,
				F9771ACC1B664D1A00BB04EC /* ZMGSMCallHandler.m in Sources */,
				54D933211AE1653000C0B91C /* ZMCredentials.m in Sources */,
				543236431AF90735003A54CE /* ZMUnauthenticatedState.m in Sources */,
				F98EDCD51D82B913001E65CB /* ZMLocalNotificationForEvent.swift in Sources */,
				F991C0A91CB5391C004D8465 /* ZMCallTimer.swift in Sources */,
				549816251A432BC800A7CE2E /* ZMSimpleListRequestPaginator.m in Sources */,
				F9771AD71B6661B400BB04EC /* ZMCallStateLogger.m in Sources */,
				8798607B1C3D48A400218A3E /* DeleteAccountRequestStrategy.swift in Sources */,
				BF838F061C6A4885001C5BF7 /* ZMCookie.m in Sources */,
				F9ABDF411CECBD8A008461B2 /* ZMAccountStatus.swift in Sources */,
				5498163D1A432BC800A7CE2E /* ZMSlowSyncPhaseOneState.m in Sources */,
				54B2A08A1DAE71F100BB40B1 /* AnalyticsType.swift in Sources */,
				54EFF35D1D6D6CE9005DED56 /* ZMSearchResult+AddressBook.swift in Sources */,
				5498163E1A432BC800A7CE2E /* ZMSlowSyncPhaseTwoState.m in Sources */,
				F98EDCD61D82B913001E65CB /* ZMLocalNotificationForReactions.swift in Sources */,
				54991D581DEDCF2B007E282F /* AddressBook.swift in Sources */,
				3EDBFD781A65200F0095E2DD /* ZMPushRegistrant.swift in Sources */,
				F98EDCEF1D82B924001E65CB /* UILocalNotification+UserInfo.m in Sources */,
				F98EDCF01D82B924001E65CB /* ZMLocalNotificationLocalization+Components.swift in Sources */,
				BF4A7CAD1C441B09006F72D3 /* ZMUser+FetchingClients.swift in Sources */,
				F9245BED1CBF95A8009D1E85 /* ZMHotFixDirectory+Swift.swift in Sources */,
				54991D5A1DEDD07E007E282F /* AddressBookIOS9.swift in Sources */,
				549816391A432BC800A7CE2E /* ZMSyncState.m in Sources */,
				54034F381BB1A6D900F4ED62 /* ZMUserSession+Logs.swift in Sources */,
				5498163F1A432BC800A7CE2E /* ZMSyncStateMachine.m in Sources */,
				543BC3381DF57C8E00C5C353 /* TopConversationsRequestStrategy.swift in Sources */,
				54B2A0891DAE71F100BB40B1 /* AddressBookTracker.swift in Sources */,
				549816471A432BC800A7CE2E /* ZMSyncStrategy.m in Sources */,
				549816591A432BC800A7CE2E /* ZMTestNotifications.m in Sources */,
				F98EDCD31D82B913001E65CB /* ZMLocalNotificationForCallEvent.swift in Sources */,
				54B2A08B1DAE71F100BB40B1 /* APNSPerformanceTracker.swift in Sources */,
				5498161B1A432BC800A7CE2E /* ZMTyping.m in Sources */,
				54BFDF681BDA6F9A0034A3DB /* HistorySynchronizationStatus.swift in Sources */,
				5498161D1A432BC800A7CE2E /* ZMTypingUsers.m in Sources */,
				F98EDCF31D82B924001E65CB /* ZMLocalNotificationSet.swift in Sources */,
				5498161C1A432BC800A7CE2E /* ZMTypingUsersTimeout.m in Sources */,
				5498165A1A432BC800A7CE2E /* ZMUpdateEventsBuffer.m in Sources */,
				F991C0AE1CB548A3004D8465 /* ZMVoiceChannel+CallTimer.swift in Sources */,
				549816401A432BC800A7CE2E /* ZMUpdateEventsCatchUpPhaseOneState.m in Sources */,
				549816411A432BC800A7CE2E /* ZMUpdateEventsCatchUpPhaseTwoState.m in Sources */,
				8795A3D71B2EDE030047A067 /* ZMAVSBridge.m in Sources */,
				871667FA1BB2AE9C009C6EEA /* APSSignalingKeysStore.swift in Sources */,
				54A343471D6B589A004B65EA /* AddressBookSearch.swift in Sources */,
				549815D81A432BC700A7CE2E /* ZMUserIDsForSearchDirectoryTable.m in Sources */,
				544D1C281DF95224003B2FC8 /* AddressBookIOS8.swift in Sources */,
				F98EDCD91D82B913001E65CB /* ZMLocalNotificationForSystemMessage.swift in Sources */,
				F98EDCEA1D82B924001E65CB /* SessionTracker.swift in Sources */,
				549815DA1A432BC700A7CE2E /* ZMUserSession+Background.m in Sources */,
				3E887BA51ABC51880022797E /* ZMPushKitLogging.m in Sources */,
				549815D91A432BC700A7CE2E /* ZMUserSession.m in Sources */,
				549816321A432BC800A7CE2E /* ZMUserTranscoder.m in Sources */,
				549816611A432BC800A7CE2E /* ZMVoiceChannel+CallFlow.m in Sources */,
				87ADCE3C1DA6539F00CC06DC /* ZMCallKitDelegate.m in Sources */,
				54257C081DF1C94200107FE7 /* TopConversationsDirectory.swift in Sources */,
				F98EDCDC1D82B913001E65CB /* ZMLocalNotification.m in Sources */,
			);
			runOnlyForDeploymentPostprocessing = 0;
		};
/* End PBXSourcesBuildPhase section */

/* Begin PBXTargetDependency section */
		3E1860D1191A649D000FE027 /* PBXTargetDependency */ = {
			isa = PBXTargetDependency;
			target = 3E186087191A56F6000FE027 /* zmessaging Test Host */;
			targetProxy = 3E1860D0191A649D000FE027 /* PBXContainerItemProxy */;
		};
		54F4DC581A4438AC00FDB6EA /* PBXTargetDependency */ = {
			isa = PBXTargetDependency;
			target = 549815921A43232400A7CE2E /* zmessaging-ios */;
			targetProxy = 54F4DC571A4438AC00FDB6EA /* PBXContainerItemProxy */;
		};
		A9FF8089195B17B3002CD44B /* PBXTargetDependency */ = {
			isa = PBXTargetDependency;
			target = 3E186087191A56F6000FE027 /* zmessaging Test Host */;
			targetProxy = A9FF8088195B17B3002CD44B /* PBXContainerItemProxy */;
		};
/* End PBXTargetDependency section */

/* Begin PBXVariantGroup section */
		3E27131A1A8A68BF008EE50F /* Push.strings */ = {
			isa = PBXVariantGroup;
			children = (
				F91CA6AC1BECBD3F000EE5C2 /* Base */,
				F91CA6AE1BECBD51000EE5C2 /* de */,
				B40DC79C1D01A61600CEF65C /* pt-BR */,
				B4D37F921D7EEA3F00D0C1BC /* es */,
				B4D37F941D7EEA5100D0C1BC /* uk */,
				B4D37F961D7EEA5B00D0C1BC /* ru */,
				B40964971DAD3D110098667A /* ja */,
				B40964991DAD3D170098667A /* it */,
				B409649B1DAD3D1E0098667A /* nl */,
				B409649D1DAD3D260098667A /* tr */,
				B40CD09F1DB7997E0008DA45 /* fr */,
				B40CD0A11DB799850008DA45 /* da */,
				B422BB981DCCC3F60076EAD5 /* ar */,
				B49AFC271DCCCB3D006B753B /* zh-Hans */,
				B4A124851DDCB58900FD9D66 /* sl */,
			);
			name = Push.strings;
			sourceTree = "<group>";
		};
		3E27131C1A8A68BF008EE50F /* Push.stringsdict */ = {
			isa = PBXVariantGroup;
			children = (
				F91CA6AD1BECBD46000EE5C2 /* Base */,
				F91CA6AF1BECBD51000EE5C2 /* de */,
				B40DC79D1D01A61600CEF65C /* pt-BR */,
				B4D37F931D7EEA3F00D0C1BC /* es */,
				B4D37F951D7EEA5100D0C1BC /* uk */,
				B4D37F971D7EEA5B00D0C1BC /* ru */,
				B40964981DAD3D110098667A /* ja */,
				B409649A1DAD3D170098667A /* it */,
				B409649C1DAD3D1E0098667A /* nl */,
				B409649E1DAD3D260098667A /* tr */,
				B40CD0A01DB7997E0008DA45 /* fr */,
				B40CD0A21DB799850008DA45 /* da */,
				B422BB991DCCC3F60076EAD5 /* ar */,
				B49AFC281DCCCB3D006B753B /* zh-Hans */,
				B4A124861DDCB58A00FD9D66 /* sl */,
			);
			name = Push.stringsdict;
			sourceTree = "<group>";
		};
		5423B998191A4A1B0044347D /* InfoPlist.strings */ = {
			isa = PBXVariantGroup;
			children = (
				5423B999191A4A1B0044347D /* en */,
			);
			name = InfoPlist.strings;
			sourceTree = "<group>";
		};
/* End PBXVariantGroup section */

/* Begin XCBuildConfiguration section */
		3E1860AE191A56F7000FE027 /* Debug */ = {
			isa = XCBuildConfiguration;
			baseConfigurationReference = 0994E1DD1B835C4900A51721 /* ios-test-host.xcconfig */;
			buildSettings = {
				ALWAYS_EMBED_SWIFT_STANDARD_LIBRARIES = YES;
				ASSETCATALOG_COMPILER_APPICON_NAME = AppIcon;
				ASSETCATALOG_COMPILER_LAUNCHIMAGE_NAME = LaunchImage;
				CODE_SIGN_ENTITLEMENTS = "zmessaging Test Host.entitlements";
				CODE_SIGN_IDENTITY = "iPhone Developer";
				"CODE_SIGN_IDENTITY[sdk=iphoneos*]" = "iPhone Developer";
				DEVELOPMENT_TEAM = "";
				ENABLE_BITCODE = NO;
				FRAMEWORK_SEARCH_PATHS = (
					"$(inherited)",
					"$(PROJECT_DIR)",
					"$(PROJECT_DIR)/Carthage/Build/iOS",
				);
				GCC_PRECOMPILE_PREFIX_HEADER = YES;
				GCC_PREFIX_HEADER = "Tests/iOS Test Host/Test-Host-Prefix.pch";
				HEADER_SEARCH_PATHS = "$(SDKROOT)/usr/include/libxml2";
				INFOPLIST_FILE = "Tests/iOS Test Host/Test-Host-Info.plist";
				LD_RUNPATH_SEARCH_PATHS = "$(inherited) @executable_path/Frameworks";
				MOMC_NO_INVERSE_RELATIONSHIP_WARNINGS = YES;
				PRODUCT_BUNDLE_IDENTIFIER = "com.wire.${PRODUCT_NAME:rfc1034identifier}";
				PRODUCT_NAME = "$(TARGET_NAME)";
				PROVISIONING_PROFILE = "";
				PROVISIONING_PROFILE_SPECIFIER = "";
				SWIFT_VERSION = 3.0;
				TARGETED_DEVICE_FAMILY = "1,2";
				WRAPPER_EXTENSION = app;
			};
			name = Debug;
		};
		3E1860AF191A56F7000FE027 /* Release */ = {
			isa = XCBuildConfiguration;
			baseConfigurationReference = 0994E1DD1B835C4900A51721 /* ios-test-host.xcconfig */;
			buildSettings = {
				ALWAYS_EMBED_SWIFT_STANDARD_LIBRARIES = YES;
				ASSETCATALOG_COMPILER_APPICON_NAME = AppIcon;
				ASSETCATALOG_COMPILER_LAUNCHIMAGE_NAME = LaunchImage;
				CODE_SIGN_ENTITLEMENTS = "zmessaging Test Host.entitlements";
				CODE_SIGN_IDENTITY = "iPhone Developer";
				"CODE_SIGN_IDENTITY[sdk=iphoneos*]" = "iPhone Developer";
				DEVELOPMENT_TEAM = "";
				ENABLE_BITCODE = NO;
				FRAMEWORK_SEARCH_PATHS = (
					"$(inherited)",
					"$(PROJECT_DIR)",
					"$(PROJECT_DIR)/Carthage/Build/iOS",
				);
				GCC_PRECOMPILE_PREFIX_HEADER = YES;
				GCC_PREFIX_HEADER = "Tests/iOS Test Host/Test-Host-Prefix.pch";
				HEADER_SEARCH_PATHS = "$(SDKROOT)/usr/include/libxml2";
				INFOPLIST_FILE = "Tests/iOS Test Host/Test-Host-Info.plist";
				LD_RUNPATH_SEARCH_PATHS = "$(inherited) @executable_path/Frameworks";
				MOMC_NO_INVERSE_RELATIONSHIP_WARNINGS = YES;
				PRODUCT_BUNDLE_IDENTIFIER = "com.wire.${PRODUCT_NAME:rfc1034identifier}";
				PRODUCT_NAME = "$(TARGET_NAME)";
				PROVISIONING_PROFILE = "";
				SWIFT_VERSION = 3.0;
				TARGETED_DEVICE_FAMILY = "1,2";
				VALIDATE_PRODUCT = YES;
				WRAPPER_EXTENSION = app;
			};
			name = Release;
		};
		3E1860D3191A649D000FE027 /* Debug */ = {
			isa = XCBuildConfiguration;
			baseConfigurationReference = 094CDBEB1B84CFC8004AD7BF /* zmessaging-ios-test-target.xcconfig */;
			buildSettings = {
				ALWAYS_EMBED_SWIFT_STANDARD_LIBRARIES = YES;
				BUNDLE_LOADER = "$(BUILT_PRODUCTS_DIR)/zmessaging Test Host.app/zmessaging Test Host";
				CODE_SIGN_IDENTITY = "iPhone Developer";
				"CODE_SIGN_IDENTITY[sdk=iphoneos*]" = "iPhone Developer";
				DEVELOPMENT_TEAM = "";
				FRAMEWORK_SEARCH_PATHS = (
					"$(inherited)",
					"$(PROJECT_DIR)/Carthage/Build/iOS",
				);
				GCC_PRECOMPILE_PREFIX_HEADER = YES;
				GCC_WARN_ABOUT_MISSING_NEWLINE = NO;
				HEADER_SEARCH_PATHS = (
					"$(inherited)",
					"$(CRYPTO_INCLUDE)",
					"$(SDKROOT)/usr/include/libxml2",
				);
				INFOPLIST_FILE = "$(SRCROOT)/Tests/Resources/Tests-ios-Info.plist";
				MOMC_NO_INVERSE_RELATIONSHIP_WARNINGS = YES;
				OTHER_LDFLAGS = (
					"$(inherited)",
					"-framework",
					XCTest,
				);
				PRODUCT_BUNDLE_IDENTIFIER = "com.wire.zmessaging-Test-Host";
				PRODUCT_NAME = "$(TARGET_NAME)";
				PROVISIONING_PROFILE = "";
				SWIFT_OBJC_BRIDGING_HEADER = "$(SRCROOT)/Tests/Source/Test-Bridging-Header.h";
				SWIFT_VERSION = 3.0;
				TEST_HOST = "$(BUNDLE_LOADER)";
				WRAPPER_EXTENSION = xctest;
			};
			name = Debug;
		};
		3E1860D4191A649D000FE027 /* Release */ = {
			isa = XCBuildConfiguration;
			baseConfigurationReference = 094CDBEB1B84CFC8004AD7BF /* zmessaging-ios-test-target.xcconfig */;
			buildSettings = {
				ALWAYS_EMBED_SWIFT_STANDARD_LIBRARIES = YES;
				BUNDLE_LOADER = "$(BUILT_PRODUCTS_DIR)/zmessaging Test Host.app/zmessaging Test Host";
				CODE_SIGN_IDENTITY = "iPhone Developer";
				"CODE_SIGN_IDENTITY[sdk=iphoneos*]" = "iPhone Developer";
				DEVELOPMENT_TEAM = "";
				FRAMEWORK_SEARCH_PATHS = (
					"$(inherited)",
					"$(PROJECT_DIR)/Carthage/Build/iOS",
				);
				GCC_PRECOMPILE_PREFIX_HEADER = YES;
				GCC_WARN_ABOUT_MISSING_NEWLINE = NO;
				HEADER_SEARCH_PATHS = (
					"$(inherited)",
					"$(CRYPTO_INCLUDE)",
					"$(SDKROOT)/usr/include/libxml2",
				);
				INFOPLIST_FILE = "$(SRCROOT)/Tests/Resources/Tests-ios-Info.plist";
				MOMC_NO_INVERSE_RELATIONSHIP_WARNINGS = YES;
				OTHER_LDFLAGS = (
					"$(inherited)",
					"-framework",
					XCTest,
				);
				PRODUCT_BUNDLE_IDENTIFIER = "com.wire.zmessaging-Test-Host";
				PRODUCT_NAME = "$(TARGET_NAME)";
				PROVISIONING_PROFILE = "";
				SWIFT_OBJC_BRIDGING_HEADER = "$(SRCROOT)/Tests/Source/Test-Bridging-Header.h";
				SWIFT_VERSION = 3.0;
				TEST_HOST = "$(BUNDLE_LOADER)";
				WRAPPER_EXTENSION = xctest;
			};
			name = Release;
		};
		540029DA1918CA8500578793 /* Debug */ = {
			isa = XCBuildConfiguration;
			baseConfigurationReference = 0994E1E31B835C4900A51721 /* project-debug.xcconfig */;
			buildSettings = {
				CLANG_ANALYZER_LOCALIZABILITY_NONLOCALIZED = YES;
				CLANG_WARN_INFINITE_RECURSION = YES;
				CLANG_WARN_SUSPICIOUS_MOVE = YES;
				ENABLE_TESTABILITY = YES;
				GCC_NO_COMMON_BLOCKS = YES;
				GCC_SYMBOLS_PRIVATE_EXTERN = NO;
				ONLY_ACTIVE_ARCH = YES;
			};
			name = Debug;
		};
		540029DB1918CA8500578793 /* Release */ = {
			isa = XCBuildConfiguration;
			baseConfigurationReference = 0994E1E41B835C4900A51721 /* project.xcconfig */;
			buildSettings = {
				CLANG_ANALYZER_LOCALIZABILITY_NONLOCALIZED = YES;
				CLANG_WARN_INFINITE_RECURSION = YES;
				CLANG_WARN_SUSPICIOUS_MOVE = YES;
				GCC_NO_COMMON_BLOCKS = YES;
				SWIFT_OPTIMIZATION_LEVEL = "-Owholemodule";
			};
			name = Release;
		};
		549815A71A43232500A7CE2E /* Debug */ = {
			isa = XCBuildConfiguration;
			baseConfigurationReference = 0994E1EE1B835C4900A51721 /* zmessaging-ios.xcconfig */;
			buildSettings = {
				ALWAYS_EMBED_SWIFT_STANDARD_LIBRARIES = NO;
				CODE_SIGN_IDENTITY = "iPhone Developer";
				"CODE_SIGN_IDENTITY[sdk=iphoneos*]" = "iPhone Developer";
				DEVELOPMENT_TEAM = "";
				ENABLE_BITCODE = NO;
				FRAMEWORK_SEARCH_PATHS = (
					"$(inherited)",
					"$(PROJECT_DIR)/Carthage/Build/iOS",
				);
				GCC_PREFIX_HEADER = "$(SRCROOT)/Source/zmessaging-iOS.pch";
				GCC_WARN_ABOUT_MISSING_NEWLINE = NO;
				HEADER_SEARCH_PATHS = (
					"$(inherited)",
					"$(CRYPTO_INCLUDE)",
					"$(SDKROOT)/usr/include/libxml2",
				);
				INFOPLIST_FILE = "$(SRCROOT)/Resources/zmessaging-ios-Info.plist";
				MOMC_NO_INVERSE_RELATIONSHIP_WARNINGS = YES;
				OTHER_LDFLAGS = "$(inherited)";
				PRODUCT_BUNDLE_IDENTIFIER = "com.wire.$(PRODUCT_NAME:rfc1034identifier)";
				SWIFT_INCLUDE_PATHS = "$(SRCROOT)/Source/AVS";
				SWIFT_VERSION = 3.0;
			};
			name = Debug;
		};
		549815A91A43232500A7CE2E /* Release */ = {
			isa = XCBuildConfiguration;
			baseConfigurationReference = 0994E1EE1B835C4900A51721 /* zmessaging-ios.xcconfig */;
			buildSettings = {
				ALWAYS_EMBED_SWIFT_STANDARD_LIBRARIES = NO;
				CODE_SIGN_IDENTITY = "iPhone Developer";
				"CODE_SIGN_IDENTITY[sdk=iphoneos*]" = "iPhone Developer";
				DEVELOPMENT_TEAM = "";
				ENABLE_BITCODE = NO;
				FRAMEWORK_SEARCH_PATHS = (
					"$(inherited)",
					"$(PROJECT_DIR)/Carthage/Build/iOS",
				);
				GCC_PREFIX_HEADER = "$(SRCROOT)/Source/zmessaging-iOS.pch";
				GCC_WARN_ABOUT_MISSING_NEWLINE = NO;
				HEADER_SEARCH_PATHS = (
					"$(inherited)",
					"$(CRYPTO_INCLUDE)",
					"$(SDKROOT)/usr/include/libxml2",
				);
				INFOPLIST_FILE = "$(SRCROOT)/Resources/zmessaging-ios-Info.plist";
				MOMC_NO_INVERSE_RELATIONSHIP_WARNINGS = YES;
				OTHER_LDFLAGS = "$(inherited)";
				PRODUCT_BUNDLE_IDENTIFIER = "com.wire.$(PRODUCT_NAME:rfc1034identifier)";
				SWIFT_INCLUDE_PATHS = "$(SRCROOT)/Source/AVS";
				SWIFT_VERSION = 3.0;
			};
			name = Release;
		};
/* End XCBuildConfiguration section */

/* Begin XCConfigurationList section */
		3E1860AD191A56F7000FE027 /* Build configuration list for PBXNativeTarget "zmessaging Test Host" */ = {
			isa = XCConfigurationList;
			buildConfigurations = (
				3E1860AE191A56F7000FE027 /* Debug */,
				3E1860AF191A56F7000FE027 /* Release */,
			);
			defaultConfigurationIsVisible = 0;
			defaultConfigurationName = Release;
		};
		3E1860D2191A649D000FE027 /* Build configuration list for PBXNativeTarget "zmessaging-iOS-Tests" */ = {
			isa = XCConfigurationList;
			buildConfigurations = (
				3E1860D3191A649D000FE027 /* Debug */,
				3E1860D4191A649D000FE027 /* Release */,
			);
			defaultConfigurationIsVisible = 0;
			defaultConfigurationName = Release;
		};
		540029AE1918CA8500578793 /* Build configuration list for PBXProject "zmessaging-cocoa" */ = {
			isa = XCConfigurationList;
			buildConfigurations = (
				540029DA1918CA8500578793 /* Debug */,
				540029DB1918CA8500578793 /* Release */,
			);
			defaultConfigurationIsVisible = 0;
			defaultConfigurationName = Release;
		};
		549815A61A43232500A7CE2E /* Build configuration list for PBXNativeTarget "zmessaging-ios" */ = {
			isa = XCConfigurationList;
			buildConfigurations = (
				549815A71A43232500A7CE2E /* Debug */,
				549815A91A43232500A7CE2E /* Release */,
			);
			defaultConfigurationIsVisible = 0;
			defaultConfigurationName = Release;
		};
/* End XCConfigurationList section */

/* Begin XCVersionGroup section */
		BF2A9D5F1D6C70EA00FA7DBC /* ZMEventModel.xcdatamodeld */ = {
			isa = XCVersionGroup;
			children = (
				BF2A9D601D6C70EA00FA7DBC /* ZMEventModel.xcdatamodel */,
			);
			currentVersion = BF2A9D601D6C70EA00FA7DBC /* ZMEventModel.xcdatamodel */;
			name = ZMEventModel.xcdatamodeld;
			path = Decoding/ZMEventModel.xcdatamodeld;
			sourceTree = "<group>";
			versionGroupType = wrapper.xcdatamodel;
		};
/* End XCVersionGroup section */
	};
	rootObject = 540029AB1918CA8500578793 /* Project object */;
}<|MERGE_RESOLUTION|>--- conflicted
+++ resolved
@@ -52,17 +52,11 @@
 		1618B4101DE5FAD4003F015C /* ZMUserSession+Internal.h in Headers */ = {isa = PBXBuildFile; fileRef = 3EC2357F192B617700B72C21 /* ZMUserSession+Internal.h */; };
 		1618B4121DE5FD56003F015C /* VoiceChannelRouter+CallFlow.h in Headers */ = {isa = PBXBuildFile; fileRef = 1618B4111DE5FD56003F015C /* VoiceChannelRouter+CallFlow.h */; };
 		1621D2711D770FB1007108C2 /* ZMSyncStateDelegate.h in Headers */ = {isa = PBXBuildFile; fileRef = 1621D2701D770FB1007108C2 /* ZMSyncStateDelegate.h */; };
-<<<<<<< HEAD
-		1635C6B71BA9CB4A006857A8 /* ZMSuggestionResult.h in Headers */ = {isa = PBXBuildFile; fileRef = 1635C6B51BA9CB4A006857A8 /* ZMSuggestionResult.h */; };
-		1635C6B81BA9CB4A006857A8 /* ZMSuggestionResult.m in Sources */ = {isa = PBXBuildFile; fileRef = 1635C6B61BA9CB4A006857A8 /* ZMSuggestionResult.m */; };
 		1659114D1DEF1DA3007FA847 /* ZMLocalNotificationForCallState.swift in Sources */ = {isa = PBXBuildFile; fileRef = 1659114C1DEF1DA3007FA847 /* ZMLocalNotificationForCallState.swift */; };
 		1659114F1DEF1F6E007FA847 /* ZMLocalNotificationDispatcher+Calling.swift in Sources */ = {isa = PBXBuildFile; fileRef = 1659114E1DEF1F6E007FA847 /* ZMLocalNotificationDispatcher+Calling.swift */; };
 		165911531DEF38EC007FA847 /* CallStateObserver.swift in Sources */ = {isa = PBXBuildFile; fileRef = 165911521DEF38EC007FA847 /* CallStateObserver.swift */; };
 		165911571DF18B37007FA847 /* ZMCallKitDelegate+WireCallCenter.swift in Sources */ = {isa = PBXBuildFile; fileRef = 165911561DF18B37007FA847 /* ZMCallKitDelegate+WireCallCenter.swift */; };
 		165911591DF18E9A007FA847 /* ZMCallKitDelegate+Internal.h in Headers */ = {isa = PBXBuildFile; fileRef = 165911581DF18DBA007FA847 /* ZMCallKitDelegate+Internal.h */; settings = {ATTRIBUTES = (Public, ); }; };
-=======
-		169AED7E1C8F1C2000E5F17E /* libavsobjcstub.a in Frameworks */ = {isa = PBXBuildFile; fileRef = 169AED721C8F09A700E5F17E /* libavsobjcstub.a */; };
->>>>>>> a0cac4f8
 		16C22BA41BF4D5D7007099D9 /* NSError+ZMUserSessionInternal.h in Headers */ = {isa = PBXBuildFile; fileRef = 3E05F254192A50CC00F22D80 /* NSError+ZMUserSessionInternal.h */; settings = {ATTRIBUTES = (Public, ); }; };
 		16DABFAE1DCF98D3001973E3 /* CallingRequestStrategy.swift in Sources */ = {isa = PBXBuildFile; fileRef = 16DABFAD1DCF98D3001973E3 /* CallingRequestStrategy.swift */; };
 		16DCAD671B0F9447008C1DD9 /* NSURL+LaunchOptions.h in Headers */ = {isa = PBXBuildFile; fileRef = 16DCAD641B0F9447008C1DD9 /* NSURL+LaunchOptions.h */; };
@@ -549,19 +543,13 @@
 		1618B4111DE5FD56003F015C /* VoiceChannelRouter+CallFlow.h */ = {isa = PBXFileReference; fileEncoding = 4; lastKnownFileType = sourcecode.c.h; path = "VoiceChannelRouter+CallFlow.h"; sourceTree = "<group>"; };
 		1621D26E1D77098B007108C2 /* WireRequestStrategy.framework */ = {isa = PBXFileReference; lastKnownFileType = wrapper.framework; name = WireRequestStrategy.framework; path = Carthage/Build/iOS/WireRequestStrategy.framework; sourceTree = "<group>"; };
 		1621D2701D770FB1007108C2 /* ZMSyncStateDelegate.h */ = {isa = PBXFileReference; fileEncoding = 4; lastKnownFileType = sourcecode.c.h; path = ZMSyncStateDelegate.h; sourceTree = "<group>"; };
-<<<<<<< HEAD
-		1635C6B51BA9CB4A006857A8 /* ZMSuggestionResult.h */ = {isa = PBXFileReference; fileEncoding = 4; lastKnownFileType = sourcecode.c.h; path = ZMSuggestionResult.h; sourceTree = "<group>"; };
-		1635C6B61BA9CB4A006857A8 /* ZMSuggestionResult.m */ = {isa = PBXFileReference; fileEncoding = 4; lastKnownFileType = sourcecode.c.objc; path = ZMSuggestionResult.m; sourceTree = "<group>"; };
 		1659114C1DEF1DA3007FA847 /* ZMLocalNotificationForCallState.swift */ = {isa = PBXFileReference; fileEncoding = 4; lastKnownFileType = sourcecode.swift; path = ZMLocalNotificationForCallState.swift; sourceTree = "<group>"; };
 		1659114E1DEF1F6E007FA847 /* ZMLocalNotificationDispatcher+Calling.swift */ = {isa = PBXFileReference; fileEncoding = 4; lastKnownFileType = sourcecode.swift; path = "ZMLocalNotificationDispatcher+Calling.swift"; sourceTree = "<group>"; };
 		165911521DEF38EC007FA847 /* CallStateObserver.swift */ = {isa = PBXFileReference; fileEncoding = 4; lastKnownFileType = sourcecode.swift; path = CallStateObserver.swift; sourceTree = "<group>"; };
 		165911561DF18B37007FA847 /* ZMCallKitDelegate+WireCallCenter.swift */ = {isa = PBXFileReference; fileEncoding = 4; lastKnownFileType = sourcecode.swift; path = "ZMCallKitDelegate+WireCallCenter.swift"; sourceTree = "<group>"; };
 		165911581DF18DBA007FA847 /* ZMCallKitDelegate+Internal.h */ = {isa = PBXFileReference; lastKnownFileType = sourcecode.c.h; path = "ZMCallKitDelegate+Internal.h"; sourceTree = "<group>"; };
 		16DABFAD1DCF98D3001973E3 /* CallingRequestStrategy.swift */ = {isa = PBXFileReference; fileEncoding = 4; lastKnownFileType = sourcecode.swift; path = CallingRequestStrategy.swift; sourceTree = "<group>"; };
-=======
-		169AED721C8F09A700E5F17E /* libavsobjcstub.a */ = {isa = PBXFileReference; lastKnownFileType = archive.ar; path = libavsobjcstub.a; sourceTree = "<group>"; };
 		169AED731C8F09A700E5F17E /* version.buildinfo */ = {isa = PBXFileReference; fileEncoding = 4; lastKnownFileType = text; path = version.buildinfo; sourceTree = "<group>"; };
->>>>>>> a0cac4f8
 		16DCAD641B0F9447008C1DD9 /* NSURL+LaunchOptions.h */ = {isa = PBXFileReference; fileEncoding = 4; lastKnownFileType = sourcecode.c.h; path = "NSURL+LaunchOptions.h"; sourceTree = "<group>"; };
 		16DCAD651B0F9447008C1DD9 /* NSURL+LaunchOptions.m */ = {isa = PBXFileReference; fileEncoding = 4; lastKnownFileType = sourcecode.c.objc; path = "NSURL+LaunchOptions.m"; sourceTree = "<group>"; };
 		16DCAD6D1B1476FE008C1DD9 /* NSURL+LaunchOptionsTests.m */ = {isa = PBXFileReference; fileEncoding = 4; lastKnownFileType = sourcecode.c.objc; path = "NSURL+LaunchOptionsTests.m"; sourceTree = "<group>"; };
@@ -2148,11 +2136,7 @@
 				F992985B1BE143570058D42F /* ZMClientRegistrationStatus+Internal.h in Headers */,
 				F98EDCDB1D82B913001E65CB /* ZMLocalNotification.h in Headers */,
 				87DC8A0F1C57979B00B7B4F2 /* ZMOnDemandFlowManager.h in Headers */,
-<<<<<<< HEAD
 				165911591DF18E9A007FA847 /* ZMCallKitDelegate+Internal.h in Headers */,
-				1635C6B71BA9CB4A006857A8 /* ZMSuggestionResult.h in Headers */,
-=======
->>>>>>> a0cac4f8
 				544BA1271A433DE400D3B852 /* NSError+ZMUserSession.h in Headers */,
 				09BCDB8E1BCE7F000020DCC7 /* ZMAPSMessageDecoder.h in Headers */,
 				F9B71F431CB284CC001DB03F /* ZMNotifications+UserSession.h in Headers */,
