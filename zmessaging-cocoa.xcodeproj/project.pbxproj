// !$*UTF8*$!
{
	archiveVersion = 1;
	classes = {
	};
	objectVersion = 46;
	objects = {

/* Begin PBXBuildFile section */
		092083401BA95EE100F82B29 /* UserClientRequestFactory.swift in Sources */ = {isa = PBXBuildFile; fileRef = 0920833F1BA95EE100F82B29 /* UserClientRequestFactory.swift */; };
		0920C4DA1B305FF500C55728 /* UserSessionGiphyRequestStateTests.swift in Sources */ = {isa = PBXBuildFile; fileRef = 0920C4D81B305FF500C55728 /* UserSessionGiphyRequestStateTests.swift */; };
		0932EA461AE5514100D1BFD1 /* ZMPhoneNumberVerificationTranscoder.h in Headers */ = {isa = PBXBuildFile; fileRef = 0932EA431AE5514100D1BFD1 /* ZMPhoneNumberVerificationTranscoder.h */; };
		0932EA481AE5514100D1BFD1 /* ZMPhoneNumberVerificationTranscoder.m in Sources */ = {isa = PBXBuildFile; fileRef = 0932EA441AE5514100D1BFD1 /* ZMPhoneNumberVerificationTranscoder.m */; };
		0932EA4D1AE6952A00D1BFD1 /* ZMAuthenticationStatus.h in Headers */ = {isa = PBXBuildFile; fileRef = 54F7217319A5F0C5009A8AF5 /* ZMAuthenticationStatus.h */; settings = {ATTRIBUTES = (Public, ); }; };
		093694451BA9633300F36B3A /* UserClientRequestFactoryTests.swift in Sources */ = {isa = PBXBuildFile; fileRef = 093694441BA9633300F36B3A /* UserClientRequestFactoryTests.swift */; };
		094CDBED1B84D0A1004AD7BF /* ZMUnauthenticatedBackgroundState.h in Headers */ = {isa = PBXBuildFile; fileRef = 3EDDBB9B1A5ACEDE00A87E06 /* ZMUnauthenticatedBackgroundState.h */; };
		094CDBEE1B84D0A1004AD7BF /* ZMBackgroundFetch.h in Headers */ = {isa = PBXBuildFile; fileRef = 3E4844BD1A94D74E00EF1E27 /* ZMBackgroundFetch.h */; settings = {ATTRIBUTES = (Public, ); }; };
		09531F161AE960E300B8556A /* ZMLoginCodeRequestTranscoder.h in Headers */ = {isa = PBXBuildFile; fileRef = 09531F131AE960E300B8556A /* ZMLoginCodeRequestTranscoder.h */; };
		09531F181AE960E300B8556A /* ZMLoginCodeRequestTranscoder.m in Sources */ = {isa = PBXBuildFile; fileRef = 09531F141AE960E300B8556A /* ZMLoginCodeRequestTranscoder.m */; };
		09531F1C1AE9644800B8556A /* ZMLoginCodeRequestTranscoderTests.m in Sources */ = {isa = PBXBuildFile; fileRef = 09531F1A1AE9644800B8556A /* ZMLoginCodeRequestTranscoderTests.m */; };
		097E36AA1B7A58570039CC4C /* ZMCSystem.framework in Frameworks */ = {isa = PBXBuildFile; fileRef = 097E36A91B7A58280039CC4C /* ZMCSystem.framework */; };
		098CFBB81B7B9B47000B02B1 /* ZMTesting.framework in Frameworks */ = {isa = PBXBuildFile; fileRef = 098CFBB71B7B9B3F000B02B1 /* ZMTesting.framework */; };
		098CFBB91B7B9B61000B02B1 /* ZMTesting.framework in Frameworks */ = {isa = PBXBuildFile; fileRef = 098CFBB71B7B9B3F000B02B1 /* ZMTesting.framework */; };
		098CFBBB1B7B9C94000B02B1 /* BaseTestSwiftHelpers.swift in Sources */ = {isa = PBXBuildFile; fileRef = 098CFBBA1B7B9C94000B02B1 /* BaseTestSwiftHelpers.swift */; };
		09914E531BD6613D00C10BF8 /* ZMDecodedAPSMessageTest.m in Sources */ = {isa = PBXBuildFile; fileRef = 09914E521BD6613D00C10BF8 /* ZMDecodedAPSMessageTest.m */; };
		0994E1D61B8354E400A51721 /* ZMLocalizable.strings in Resources */ = {isa = PBXBuildFile; fileRef = 3E4CE69219657F0100939CEF /* ZMLocalizable.strings */; };
		09B7308D1B301F0200A5CCC9 /* ZMUserSession+Proxy.m in Sources */ = {isa = PBXBuildFile; fileRef = 09B730891B301F0200A5CCC9 /* ZMUserSession+Proxy.m */; };
		09B730961B3045E400A5CCC9 /* ProxiedRequestStatusTests.swift in Sources */ = {isa = PBXBuildFile; fileRef = 09B730941B3045E400A5CCC9 /* ProxiedRequestStatusTests.swift */; };
		09B978FE1B679F4B00A30B38 /* OCMock.framework in Frameworks */ = {isa = PBXBuildFile; fileRef = 09B978F31B679B6200A30B38 /* OCMock.framework */; };
		09B978FF1B679F5D00A30B38 /* OCMock.framework in Frameworks */ = {isa = PBXBuildFile; fileRef = 09B978F31B679B6200A30B38 /* OCMock.framework */; };
		09BA924C1BD55FA5000DC962 /* UserClientRequestStrategyTests.swift in Sources */ = {isa = PBXBuildFile; fileRef = 0920833C1BA84F3100F82B29 /* UserClientRequestStrategyTests.swift */; };
		09BCDB8E1BCE7F000020DCC7 /* ZMAPSMessageDecoder.h in Headers */ = {isa = PBXBuildFile; fileRef = 09BCDB8C1BCE7F000020DCC7 /* ZMAPSMessageDecoder.h */; settings = {ATTRIBUTES = (Public, ); }; };
		09BCDB8F1BCE7F000020DCC7 /* ZMAPSMessageDecoder.m in Sources */ = {isa = PBXBuildFile; fileRef = 09BCDB8D1BCE7F000020DCC7 /* ZMAPSMessageDecoder.m */; };
		09C77C531BA6C77000E2163F /* UserClientRequestStrategy.swift in Sources */ = {isa = PBXBuildFile; fileRef = 09C77C521BA6C77000E2163F /* UserClientRequestStrategy.swift */; };
		09CC4AAA1B7C884900201C63 /* libz.dylib in Frameworks */ = {isa = PBXBuildFile; fileRef = 09CC4AA91B7C884900201C63 /* libz.dylib */; };
		09CC4AAC1B7C885100201C63 /* libbz2.dylib in Frameworks */ = {isa = PBXBuildFile; fileRef = 09CC4AAB1B7C885100201C63 /* libbz2.dylib */; };
		09CC4AAE1B7C885800201C63 /* libc++.dylib in Frameworks */ = {isa = PBXBuildFile; fileRef = 09CC4AAD1B7C885800201C63 /* libc++.dylib */; };
		09CC4ADE1B7D076700201C63 /* ZMEnvironmentsSetup.h in Headers */ = {isa = PBXBuildFile; fileRef = 09CC4ADC1B7D076700201C63 /* ZMEnvironmentsSetup.h */; };
		09CC4ADF1B7D076700201C63 /* ZMEnvironmentsSetup.m in Sources */ = {isa = PBXBuildFile; fileRef = 09CC4ADD1B7D076700201C63 /* ZMEnvironmentsSetup.m */; };
		09D7A88A1AE7E591008F190C /* ZMPhoneNumberVerificationTranscoderTests.m in Sources */ = {isa = PBXBuildFile; fileRef = 09D7A8881AE7E591008F190C /* ZMPhoneNumberVerificationTranscoderTests.m */; };
		09D7CE641AE94D4200CC5F45 /* ZMCredentials+Internal.h in Headers */ = {isa = PBXBuildFile; fileRef = 09D7CE621AE94D4200CC5F45 /* ZMCredentials+Internal.h */; };
		09E393B31BAAABCC00F3EA1B /* ZMAuthenticationStatus_Internal.h in Headers */ = {isa = PBXBuildFile; fileRef = 09E393B21BAAABCC00F3EA1B /* ZMAuthenticationStatus_Internal.h */; };
		09E393BB1BAB0BB500F3EA1B /* ZMUserSession+OTR.h in Headers */ = {isa = PBXBuildFile; fileRef = 09E393B91BAB0BB500F3EA1B /* ZMUserSession+OTR.h */; settings = {ATTRIBUTES = (Public, ); }; };
		09E393BE1BAB0C2A00F3EA1B /* ZMUserSession+OTR.m in Sources */ = {isa = PBXBuildFile; fileRef = 09E393BD1BAB0C2A00F3EA1B /* ZMUserSession+OTR.m */; };
		160195611E30C9CF00ACBFAC /* LocalNotificationDispatcherCallingTests.swift in Sources */ = {isa = PBXBuildFile; fileRef = 160195601E30C9CF00ACBFAC /* LocalNotificationDispatcherCallingTests.swift */; };
		16063CED1BD11FC90097F62C /* ZMSearchRequest.h in Headers */ = {isa = PBXBuildFile; fileRef = 16063CEC1BD11F450097F62C /* ZMSearchRequest.h */; settings = {ATTRIBUTES = (Public, ); }; };
		16063CEF1BD120180097F62C /* ZMSearchRequest.m in Sources */ = {isa = PBXBuildFile; fileRef = 16063CEE1BD120180097F62C /* ZMSearchRequest.m */; };
		16063CF21BD4F46B0097F62C /* ZMSearchRequest+Internal.h in Headers */ = {isa = PBXBuildFile; fileRef = 16063CF01BD4F46B0097F62C /* ZMSearchRequest+Internal.h */; };
		160C31411E6DDFC30012E4BC /* VoiceChannelV3Tests.swift in Sources */ = {isa = PBXBuildFile; fileRef = 160C31401E6DDFC30012E4BC /* VoiceChannelV3Tests.swift */; };
		1618B40F1DE5F0A6003F015C /* VoiceChannelV2+CallActionsInternal.swift in Sources */ = {isa = PBXBuildFile; fileRef = 1618B40E1DE5F0A6003F015C /* VoiceChannelV2+CallActionsInternal.swift */; };
		1618B4101DE5FAD4003F015C /* ZMUserSession+Internal.h in Headers */ = {isa = PBXBuildFile; fileRef = 3EC2357F192B617700B72C21 /* ZMUserSession+Internal.h */; };
		1621D2711D770FB1007108C2 /* ZMSyncStateDelegate.h in Headers */ = {isa = PBXBuildFile; fileRef = 1621D2701D770FB1007108C2 /* ZMSyncStateDelegate.h */; };
		164B8C211E254AD00060AB26 /* WireCallCenterV3Mock.swift in Sources */ = {isa = PBXBuildFile; fileRef = 165D3A1A1E1D43870052E654 /* WireCallCenterV3Mock.swift */; };
		1659114D1DEF1DA3007FA847 /* ZMLocalNotificationForCallState.swift in Sources */ = {isa = PBXBuildFile; fileRef = 1659114C1DEF1DA3007FA847 /* ZMLocalNotificationForCallState.swift */; };
		1659114F1DEF1F6E007FA847 /* LocalNotificationDispatcher+Calling.swift in Sources */ = {isa = PBXBuildFile; fileRef = 1659114E1DEF1F6E007FA847 /* LocalNotificationDispatcher+Calling.swift */; };
		165911531DEF38EC007FA847 /* CallStateObserver.swift in Sources */ = {isa = PBXBuildFile; fileRef = 165911521DEF38EC007FA847 /* CallStateObserver.swift */; };
		165911571DF18B37007FA847 /* ZMCallKitDelegate+WireCallCenter.swift in Sources */ = {isa = PBXBuildFile; fileRef = 165911561DF18B37007FA847 /* ZMCallKitDelegate+WireCallCenter.swift */; };
		165911591DF18E9A007FA847 /* ZMCallKitDelegate+Internal.h in Headers */ = {isa = PBXBuildFile; fileRef = 165911581DF18DBA007FA847 /* ZMCallKitDelegate+Internal.h */; settings = {ATTRIBUTES = (Public, ); }; };
		165D3A151E1D3EF30052E654 /* WireCallCenterV3.swift in Sources */ = {isa = PBXBuildFile; fileRef = 165D3A141E1D3EF30052E654 /* WireCallCenterV3.swift */; };
		165D3A211E1D43870052E654 /* VoiceChannelV3.swift in Sources */ = {isa = PBXBuildFile; fileRef = 165D3A171E1D43870052E654 /* VoiceChannelV3.swift */; };
		165D3A221E1D43870052E654 /* VoiceChannel.swift in Sources */ = {isa = PBXBuildFile; fileRef = 165D3A181E1D43870052E654 /* VoiceChannel.swift */; };
		165D3A231E1D43870052E654 /* VoiceChannelRouter.swift in Sources */ = {isa = PBXBuildFile; fileRef = 165D3A191E1D43870052E654 /* VoiceChannelRouter.swift */; };
		165D3A251E1D43870052E654 /* VoiceChannelV2.m in Sources */ = {isa = PBXBuildFile; fileRef = 165D3A1B1E1D43870052E654 /* VoiceChannelV2.m */; };
		165D3A261E1D43870052E654 /* VoiceChannelV2+Internal.h in Headers */ = {isa = PBXBuildFile; fileRef = 165D3A1C1E1D43870052E654 /* VoiceChannelV2+Internal.h */; settings = {ATTRIBUTES = (Public, ); }; };
		165D3A281E1D43870052E654 /* CallingInitialisationNotification.swift in Sources */ = {isa = PBXBuildFile; fileRef = 165D3A1E1E1D43870052E654 /* CallingInitialisationNotification.swift */; };
		165D3A291E1D43870052E654 /* VoiceChannelV2+Testing.h in Headers */ = {isa = PBXBuildFile; fileRef = 165D3A1F1E1D43870052E654 /* VoiceChannelV2+Testing.h */; };
		165D3A3D1E1D60520052E654 /* ZMConversation+VoiceChannel.swift in Sources */ = {isa = PBXBuildFile; fileRef = 165D3A3C1E1D60520052E654 /* ZMConversation+VoiceChannel.swift */; };
		165D3A421E1E94490052E654 /* VoiceChannelRouterTests.swift in Sources */ = {isa = PBXBuildFile; fileRef = 165D3A3F1E1E64580052E654 /* VoiceChannelRouterTests.swift */; };
		165D3A431E1E94890052E654 /* CallingInitalisationNotificationTests.swift in Sources */ = {isa = PBXBuildFile; fileRef = 165D3A3E1E1E64580052E654 /* CallingInitalisationNotificationTests.swift */; };
		166A8BF31E015F3B00F5EEEA /* WireCallCenterV3Factory.swift in Sources */ = {isa = PBXBuildFile; fileRef = 166A8BF21E015F3B00F5EEEA /* WireCallCenterV3Factory.swift */; };
		166A8BF91E02C7D500F5EEEA /* ZMHotFix+PendingChanges.swift in Sources */ = {isa = PBXBuildFile; fileRef = 166A8BF81E02C7D500F5EEEA /* ZMHotFix+PendingChanges.swift */; };
		166A8C001E0941DB00F5EEEA /* WireCallCenterV2.swift in Sources */ = {isa = PBXBuildFile; fileRef = 166A8BFF1E0941DB00F5EEEA /* WireCallCenterV2.swift */; };
		166A8C021E0D634700F5EEEA /* WireCallCenter.swift in Sources */ = {isa = PBXBuildFile; fileRef = 166A8C011E0D634700F5EEEA /* WireCallCenter.swift */; };
		1671F9FF1E2FAF50009F3150 /* ZMLocalNotificationForCallEventTests.swift in Sources */ = {isa = PBXBuildFile; fileRef = 1671F9FE1E2FAF50009F3150 /* ZMLocalNotificationForCallEventTests.swift */; };
		16C22BA41BF4D5D7007099D9 /* NSError+ZMUserSessionInternal.h in Headers */ = {isa = PBXBuildFile; fileRef = 3E05F254192A50CC00F22D80 /* NSError+ZMUserSessionInternal.h */; settings = {ATTRIBUTES = (Public, ); }; };
		16D3FCDD1E323D180052A535 /* WireCallCenterV2Tests.swift in Sources */ = {isa = PBXBuildFile; fileRef = 16D3FCDC1E323D180052A535 /* WireCallCenterV2Tests.swift */; };
		16D3FCDF1E365ABC0052A535 /* CallStateObserverTests.swift in Sources */ = {isa = PBXBuildFile; fileRef = 16D3FCDE1E365ABC0052A535 /* CallStateObserverTests.swift */; };
		16D3FCE31E37582E0052A535 /* CallingProtocolStrategy.h in Headers */ = {isa = PBXBuildFile; fileRef = 16D3FCE21E3757CA0052A535 /* CallingProtocolStrategy.h */; settings = {ATTRIBUTES = (Public, ); }; };
		16D3FCE51E37A8050052A535 /* NSManagedObjectContext+ServerTimeDelta.swift in Sources */ = {isa = PBXBuildFile; fileRef = 16D3FCE41E37A8050052A535 /* NSManagedObjectContext+ServerTimeDelta.swift */; };
		16D3FCFE1E3932FD0052A535 /* VoiceChannelV2.h in Headers */ = {isa = PBXBuildFile; fileRef = 16D3FCFB1E3932FD0052A535 /* VoiceChannelV2.h */; settings = {ATTRIBUTES = (Public, ); }; };
		16D3FCFF1E3932FD0052A535 /* VoiceChannelV2+CallFlow.h in Headers */ = {isa = PBXBuildFile; fileRef = 16D3FCFC1E3932FD0052A535 /* VoiceChannelV2+CallFlow.h */; settings = {ATTRIBUTES = (Public, ); }; };
		16D3FD001E3932FD0052A535 /* VoiceChannelV2+VideoCalling.h in Headers */ = {isa = PBXBuildFile; fileRef = 16D3FCFD1E3932FD0052A535 /* VoiceChannelV2+VideoCalling.h */; settings = {ATTRIBUTES = (Public, ); }; };
		16D3FD021E3A5C0D0052A535 /* ZMConversationVoiceChannelRouterTests.swift in Sources */ = {isa = PBXBuildFile; fileRef = 16D3FD011E3A5C0D0052A535 /* ZMConversationVoiceChannelRouterTests.swift */; };
		16DABFAE1DCF98D3001973E3 /* CallingRequestStrategy.swift in Sources */ = {isa = PBXBuildFile; fileRef = 16DABFAD1DCF98D3001973E3 /* CallingRequestStrategy.swift */; };
		16DCAD671B0F9447008C1DD9 /* NSURL+LaunchOptions.h in Headers */ = {isa = PBXBuildFile; fileRef = 16DCAD641B0F9447008C1DD9 /* NSURL+LaunchOptions.h */; };
		16DCAD691B0F9447008C1DD9 /* NSURL+LaunchOptions.m in Sources */ = {isa = PBXBuildFile; fileRef = 16DCAD651B0F9447008C1DD9 /* NSURL+LaunchOptions.m */; };
		16DCAD6F1B147706008C1DD9 /* NSURL+LaunchOptionsTests.m in Sources */ = {isa = PBXBuildFile; fileRef = 16DCAD6D1B1476FE008C1DD9 /* NSURL+LaunchOptionsTests.m */; };
		16F5F16C1E4092C00062F0AE /* NSManagedObjectContext+CTCallCenter.swift in Sources */ = {isa = PBXBuildFile; fileRef = 16F5F16B1E4092C00062F0AE /* NSManagedObjectContext+CTCallCenter.swift */; };
		1E16CE841BF4BC1800336616 /* ZMProtos.framework in Frameworks */ = {isa = PBXBuildFile; fileRef = 1E16CE831BF4BC1800336616 /* ZMProtos.framework */; };
		1E16CE871BF4BC5F00336616 /* ProtocolBuffers.framework in Frameworks */ = {isa = PBXBuildFile; fileRef = 1E16CE861BF4BC5F00336616 /* ProtocolBuffers.framework */; };
		1E16CE881BF4BC5F00336616 /* ProtocolBuffers.framework in Frameworks */ = {isa = PBXBuildFile; fileRef = 1E16CE861BF4BC5F00336616 /* ProtocolBuffers.framework */; };
		1EB871501BF502A000AF5CE1 /* ZMUserTranscoder.h in Headers */ = {isa = PBXBuildFile; fileRef = 54F8D6EC19AB535700146664 /* ZMUserTranscoder.h */; settings = {ATTRIBUTES = (Public, ); }; };
		3E05F252192A4FBD00F22D80 /* UserSessionErrorTests.m in Sources */ = {isa = PBXBuildFile; fileRef = 3E05F250192A4FBD00F22D80 /* UserSessionErrorTests.m */; };
		3E08B5631A67EDF800F23B9E /* zmessaging.framework in Embed Framework */ = {isa = PBXBuildFile; fileRef = 549815931A43232400A7CE2E /* zmessaging.framework */; settings = {ATTRIBUTES = (CodeSignOnCopy, RemoveHeadersOnCopy, ); }; };
		3E17FA671A6690AA00DFA12F /* ZMPushRegistrant.h in Headers */ = {isa = PBXBuildFile; fileRef = 3E17FA611A66881900DFA12F /* ZMPushRegistrant.h */; settings = {ATTRIBUTES = (Public, ); }; };
		3E1858BC1951D6DA005FE78F /* MemoryLeaksObserver.m in Sources */ = {isa = PBXBuildFile; fileRef = 3E1858B31951D69B005FE78F /* MemoryLeaksObserver.m */; };
		3E1860BA191A5D99000FE027 /* TestHost-main.m in Sources */ = {isa = PBXBuildFile; fileRef = 3E1860B6191A5D99000FE027 /* TestHost-main.m */; };
		3E1860BB191A5D99000FE027 /* TestHostAppDelegate.m in Sources */ = {isa = PBXBuildFile; fileRef = 3E1860B8191A5D99000FE027 /* TestHostAppDelegate.m */; };
		3E26BED51A4037370071B4C9 /* IsTypingTests.m in Sources */ = {isa = PBXBuildFile; fileRef = 3E26BED31A4037370071B4C9 /* IsTypingTests.m */; };
		3E26BEE91A408F590071B4C9 /* ZMTypingUsersTests.m in Sources */ = {isa = PBXBuildFile; fileRef = 3E26BEE71A408F590071B4C9 /* ZMTypingUsersTests.m */; };
		3E27131F1A8A68BF008EE50F /* Push.strings in Resources */ = {isa = PBXBuildFile; fileRef = 3E27131A1A8A68BF008EE50F /* Push.strings */; };
		3E2713211A8A68BF008EE50F /* Push.stringsdict in Resources */ = {isa = PBXBuildFile; fileRef = 3E27131C1A8A68BF008EE50F /* Push.stringsdict */; };
		3E288A6C19C859210031CFCE /* NotificationObservers.m in Sources */ = {isa = PBXBuildFile; fileRef = 3E288A6A19C859210031CFCE /* NotificationObservers.m */; };
		3E3C00D21A2358CF00D02D21 /* ZMTypingTests.m in Sources */ = {isa = PBXBuildFile; fileRef = 3E3C00D01A2358CF00D02D21 /* ZMTypingTests.m */; };
		3E3C00DB1A235F6000D02D21 /* ZMTypingUsersTimeoutTests.m in Sources */ = {isa = PBXBuildFile; fileRef = 3E3C00D91A235F6000D02D21 /* ZMTypingUsersTimeoutTests.m */; };
		3E5286BD1AD3DB8A00B1AB1C /* KeySetTests.swift in Sources */ = {isa = PBXBuildFile; fileRef = 3E5286BB1AD3DB8A00B1AB1C /* KeySetTests.swift */; };
		3E887BA51ABC51880022797E /* ZMPushKitLogging.m in Sources */ = {isa = PBXBuildFile; fileRef = 3E887BA31ABC51880022797E /* ZMPushKitLogging.m */; };
		3E9848BD1A65253000F7B050 /* Hack.swift in Sources */ = {isa = PBXBuildFile; fileRef = 3E9848BC1A65253000F7B050 /* Hack.swift */; };
		3EA1EC6D19BDE4C800AA1384 /* ZMPushTokenTests.m in Sources */ = {isa = PBXBuildFile; fileRef = 3EA1EC6B19BDE4C800AA1384 /* ZMPushTokenTests.m */; };
		3EC499941A92463D003F9E32 /* ZMBackgroundFetchState.m in Sources */ = {isa = PBXBuildFile; fileRef = 3EC499901A92463D003F9E32 /* ZMBackgroundFetchState.m */; };
		3EC499971A9246DE003F9E32 /* ZMBackgroundFetchStateTests.m in Sources */ = {isa = PBXBuildFile; fileRef = 3EC499951A9246DE003F9E32 /* ZMBackgroundFetchStateTests.m */; };
		3ED972FB1A0A65D800BAFC61 /* ZMBlacklistVerificatorTest.m in Sources */ = {isa = PBXBuildFile; fileRef = F9F11A061A0A630900F1DCEE /* ZMBlacklistVerificatorTest.m */; };
		3EDBFD781A65200F0095E2DD /* ZMPushRegistrant.swift in Sources */ = {isa = PBXBuildFile; fileRef = 3EDBFD761A65200F0095E2DD /* ZMPushRegistrant.swift */; };
		3EDDBBA21A5ACEF400A87E06 /* ZMUnauthenticatedBackgroundStateTests.m in Sources */ = {isa = PBXBuildFile; fileRef = 3EDDBBA01A5ACEF400A87E06 /* ZMUnauthenticatedBackgroundStateTests.m */; };
		3EDDBBA41A5ACF0400A87E06 /* ZMUnauthenticatedBackgroundState.m in Sources */ = {isa = PBXBuildFile; fileRef = 3EDDBB9C1A5ACEDE00A87E06 /* ZMUnauthenticatedBackgroundState.m */; };
		3EEA678C199D079600AF7665 /* UserTests.m in Sources */ = {isa = PBXBuildFile; fileRef = 3EEA678A199D079600AF7665 /* UserTests.m */; };
		54034F381BB1A6D900F4ED62 /* ZMUserSession+Logs.swift in Sources */ = {isa = PBXBuildFile; fileRef = 54034F371BB1A6D900F4ED62 /* ZMUserSession+Logs.swift */; };
		540818A61BCA647D00257CA7 /* ZMBlacklistVerificator+Testing.h in Headers */ = {isa = PBXBuildFile; fileRef = 540818A51BCA647D00257CA7 /* ZMBlacklistVerificator+Testing.h */; };
		540A0BA51954859E00FB7D61 /* ZMSyncStrategyTests.m in Sources */ = {isa = PBXBuildFile; fileRef = 85D85104C6D06FA902E3253C /* ZMSyncStrategyTests.m */; };
		540B0DF719D1B81300E1573D /* ZMLastUpdateEventIDTranscoderTests.m in Sources */ = {isa = PBXBuildFile; fileRef = 54188DCA19D19DE200DA40E4 /* ZMLastUpdateEventIDTranscoderTests.m */; };
		541228451AEE422C00D9ED1C /* ZMAuthenticationStatusTests.m in Sources */ = {isa = PBXBuildFile; fileRef = 541228431AEE422C00D9ED1C /* ZMAuthenticationStatusTests.m */; };
		541918ED195AD9D100A5023D /* SendAndReceiveMessagesTests.m in Sources */ = {isa = PBXBuildFile; fileRef = 541918EB195AD9D100A5023D /* SendAndReceiveMessagesTests.m */; };
		541DD5B819EBBC0600C02EC2 /* ZMSearchDirectoryTests.m in Sources */ = {isa = PBXBuildFile; fileRef = 541DD5AC19EBBBFD00C02EC2 /* ZMSearchDirectoryTests.m */; };
		541DD5BB19EBBC0600C02EC2 /* ZMUserIDsForSearchDirectoryTableTests.m in Sources */ = {isa = PBXBuildFile; fileRef = 541DD5AF19EBBBFD00C02EC2 /* ZMUserIDsForSearchDirectoryTableTests.m */; };
		5422E9701BD5A5D0005A7C77 /* OTRTests.swift in Sources */ = {isa = PBXBuildFile; fileRef = 5422E96E1BD5A4FD005A7C77 /* OTRTests.swift */; };
		54257C081DF1C94200107FE7 /* TopConversationsDirectory.swift in Sources */ = {isa = PBXBuildFile; fileRef = 54257C071DF1C94200107FE7 /* TopConversationsDirectory.swift */; };
		542DA04719B71C86008BDB92 /* ZMSlowSyncPhaseOneStateTests.m in Sources */ = {isa = PBXBuildFile; fileRef = 54B718181940A18000B798FA /* ZMSlowSyncPhaseOneStateTests.m */; };
		542DFEE61DDCA452000F5B95 /* UserProfileUpdateStatusTests.swift in Sources */ = {isa = PBXBuildFile; fileRef = 542DFEE51DDCA452000F5B95 /* UserProfileUpdateStatusTests.swift */; };
		542DFEE81DDCA4FD000F5B95 /* UserProfileUpdateRequestStrategyTests.swift in Sources */ = {isa = PBXBuildFile; fileRef = 542DFEE71DDCA4FD000F5B95 /* UserProfileUpdateRequestStrategyTests.swift */; };
		543095931DE76B170065367F /* random1.txt in Resources */ = {isa = PBXBuildFile; fileRef = 543095921DE76B170065367F /* random1.txt */; };
		543095951DE76B270065367F /* random2.txt in Resources */ = {isa = PBXBuildFile; fileRef = 543095941DE76B270065367F /* random2.txt */; };
		5430E9251BAA0D9F00395E05 /* ZMessagingLogs.h in Headers */ = {isa = PBXBuildFile; fileRef = 5430E9231BAA0D9F00395E05 /* ZMessagingLogs.h */; };
		5430FF151CE4A359004ECFFE /* FileTransferTests.m in Sources */ = {isa = PBXBuildFile; fileRef = 5430FF141CE4A359004ECFFE /* FileTransferTests.m */; };
		543236431AF90735003A54CE /* ZMUnauthenticatedState.m in Sources */ = {isa = PBXBuildFile; fileRef = 54B717FA19408B6900B798FA /* ZMUnauthenticatedState.m */; };
		5435C5551E13D9A0002D9766 /* NSManagedObjectContext+KeyValueStore.swift in Sources */ = {isa = PBXBuildFile; fileRef = 5435C5541E13D9A0002D9766 /* NSManagedObjectContext+KeyValueStore.swift */; };
		54386A631A248E44001AD795 /* ZMPreBackgroundStateTest.m in Sources */ = {isa = PBXBuildFile; fileRef = 54386A611A248E44001AD795 /* ZMPreBackgroundStateTest.m */; };
		543ED0011D79E0EE00A9CDF3 /* ApplicationMock.swift in Sources */ = {isa = PBXBuildFile; fileRef = 543ED0001D79E0EE00A9CDF3 /* ApplicationMock.swift */; };
		5442A7321E42244C00415104 /* libPhoneNumberiOS.framework in Frameworks */ = {isa = PBXBuildFile; fileRef = 5442A7311E42244C00415104 /* libPhoneNumberiOS.framework */; };
		5447E4631AECDC2E00411FCD /* ZMUserSessionRegistrationTests.m in Sources */ = {isa = PBXBuildFile; fileRef = 5447E4611AECDC2E00411FCD /* ZMUserSessionRegistrationTests.m */; };
		5447E4681AECDE6500411FCD /* ZMUserSessionTestsBase.m in Sources */ = {isa = PBXBuildFile; fileRef = 5447E4661AECDE6500411FCD /* ZMUserSessionTestsBase.m */; };
		544913B41B0247700044DE36 /* ZMCredentialsTests.m in Sources */ = {isa = PBXBuildFile; fileRef = 544913B21B0247700044DE36 /* ZMCredentialsTests.m */; };
		544A08D51AED8A0500F65877 /* ZMAuthenticationStatus.m in Sources */ = {isa = PBXBuildFile; fileRef = 544A08D31AED8A0500F65877 /* ZMAuthenticationStatus.m */; };
		544BA11A1A433DE400D3B852 /* zmessaging.h in Headers */ = {isa = PBXBuildFile; fileRef = 542049EF196AB84B000D8A94 /* zmessaging.h */; settings = {ATTRIBUTES = (Public, ); }; };
		544BA1231A433DE400D3B852 /* ZMUserSession.h in Headers */ = {isa = PBXBuildFile; fileRef = 54BAF1B119212E51008042FB /* ZMUserSession.h */; settings = {ATTRIBUTES = (Public, ); }; };
		544BA1241A433DE400D3B852 /* ZMUserSession+Background.h in Headers */ = {isa = PBXBuildFile; fileRef = 3E4F727C19EC0868002FE184 /* ZMUserSession+Background.h */; settings = {ATTRIBUTES = (Public, ); }; };
		544BA1271A433DE400D3B852 /* NSError+ZMUserSession.h in Headers */ = {isa = PBXBuildFile; fileRef = 3E05F247192A4F8900F22D80 /* NSError+ZMUserSession.h */; settings = {ATTRIBUTES = (Public, ); }; };
		544BA12B1A433DE400D3B852 /* ZMSearchDirectory.h in Headers */ = {isa = PBXBuildFile; fileRef = 54BE367A196C10CB00D15ECF /* ZMSearchDirectory.h */; settings = {ATTRIBUTES = (Public, ); }; };
		544BA1311A433DE400D3B852 /* ZMNetworkState.h in Headers */ = {isa = PBXBuildFile; fileRef = 546D45FD19E29D92004C478D /* ZMNetworkState.h */; settings = {ATTRIBUTES = (Public, ); }; };
		544BA1361A43401400D3B852 /* ZMFlowSyncTests.m in Sources */ = {isa = PBXBuildFile; fileRef = 3EAD6A10199BBEE200D519DB /* ZMFlowSyncTests.m */; };
		544BA1571A43424F00D3B852 /* zmessaging.framework in Frameworks */ = {isa = PBXBuildFile; fileRef = 549815931A43232400A7CE2E /* zmessaging.framework */; };
		544D1C281DF95224003B2FC8 /* AddressBookIOS8.swift in Sources */ = {isa = PBXBuildFile; fileRef = 544D1C271DF95224003B2FC8 /* AddressBookIOS8.swift */; };
		544F8FF31DDCD34600D1AB04 /* UserProfileUpdateNotifications.swift in Sources */ = {isa = PBXBuildFile; fileRef = 544F8FF21DDCD34600D1AB04 /* UserProfileUpdateNotifications.swift */; };
		545434A219AB6975003892D9 /* ZMRegistrationTranscoderTests.m in Sources */ = {isa = PBXBuildFile; fileRef = 54F8D73019AB677400146664 /* ZMRegistrationTranscoderTests.m */; };
		545434A719AB6ADA003892D9 /* ZMConnectionTranscoderTest.m in Sources */ = {isa = PBXBuildFile; fileRef = 54F8D72B19AB677300146664 /* ZMConnectionTranscoderTest.m */; };
		545434A919AB6ADA003892D9 /* ZMConversationTranscoderTests.m in Sources */ = {isa = PBXBuildFile; fileRef = 54F8D72D19AB677300146664 /* ZMConversationTranscoderTests.m */; };
		545434AB19AB6ADA003892D9 /* ZMMissingUpdateEventsTranscoderTests.m in Sources */ = {isa = PBXBuildFile; fileRef = 54F8D72F19AB677300146664 /* ZMMissingUpdateEventsTranscoderTests.m */; };
		545434AC19AB6ADA003892D9 /* ZMSelfTranscoderTests.m in Sources */ = {isa = PBXBuildFile; fileRef = 54F8D73119AB677400146664 /* ZMSelfTranscoderTests.m */; };
		545434AE19AB6ADA003892D9 /* ZMUserTranscoderTests.m in Sources */ = {isa = PBXBuildFile; fileRef = 54F8D73319AB677400146664 /* ZMUserTranscoderTests.m */; };
		5454A69D1AEFA01D0022AFA4 /* EmailRegistrationTests.m in Sources */ = {isa = PBXBuildFile; fileRef = 5454A69B1AEFA01D0022AFA4 /* EmailRegistrationTests.m */; };
		5454A6A11AEFA0A70022AFA4 /* PhoneRegistrationTests.m in Sources */ = {isa = PBXBuildFile; fileRef = 5454A69F1AEFA0A70022AFA4 /* PhoneRegistrationTests.m */; };
		545643D31C62C12E00A2129C /* ConversationTests+OTR.m in Sources */ = {isa = PBXBuildFile; fileRef = 09914E501BD6613600C10BF8 /* ConversationTests+OTR.m */; };
		545643D61C62C1A800A2129C /* ConversationTestsBase.m in Sources */ = {isa = PBXBuildFile; fileRef = 545643D51C62C1A800A2129C /* ConversationTestsBase.m */; };
		545F601C1D6C336D00C2C55B /* AddressBookSearchTests.swift in Sources */ = {isa = PBXBuildFile; fileRef = 545F601B1D6C336D00C2C55B /* AddressBookSearchTests.swift */; };
		545FC3341A5B003A005EEA26 /* ObjectTranscoderTests.m in Sources */ = {isa = PBXBuildFile; fileRef = 54F8D74919AB67B300146664 /* ObjectTranscoderTests.m */; };
		546392721D79D5210094EC66 /* Application.swift in Sources */ = {isa = PBXBuildFile; fileRef = 546392711D79D5210094EC66 /* Application.swift */; };
		5463C897193F3C74006799DE /* ZMTimingTests.m in Sources */ = {isa = PBXBuildFile; fileRef = 5463C890193F38A6006799DE /* ZMTimingTests.m */; };
		5467F1C41E0AE2EF008C1745 /* KeyValueStore.swift in Sources */ = {isa = PBXBuildFile; fileRef = 5467F1C31E0AE2EF008C1745 /* KeyValueStore.swift */; };
		5467F1C61E0AE421008C1745 /* KeyValueStore+AccessToken.swift in Sources */ = {isa = PBXBuildFile; fileRef = 5467F1C51E0AE421008C1745 /* KeyValueStore+AccessToken.swift */; };
		546D700619C70F71005883E9 /* CallingTests.m in Sources */ = {isa = PBXBuildFile; fileRef = 546D700419C70F71005883E9 /* CallingTests.m */; };
		546E73EC1ADFD9F200AFF9BE /* ZMUserSessionAuthenticationNotification.h in Headers */ = {isa = PBXBuildFile; fileRef = 546E73E91ADFD9F200AFF9BE /* ZMUserSessionAuthenticationNotification.h */; settings = {ATTRIBUTES = (Public, ); }; };
		546E73EE1ADFD9F200AFF9BE /* ZMUserSessionAuthenticationNotification.m in Sources */ = {isa = PBXBuildFile; fileRef = 546E73EA1ADFD9F200AFF9BE /* ZMUserSessionAuthenticationNotification.m */; };
		546E73F21ADFDDFE00AFF9BE /* ZMUserSessionRegistrationNotification.h in Headers */ = {isa = PBXBuildFile; fileRef = 546E73EF1ADFDDFE00AFF9BE /* ZMUserSessionRegistrationNotification.h */; settings = {ATTRIBUTES = (Public, ); }; };
		546E73F41ADFDDFE00AFF9BE /* ZMUserSessionRegistrationNotification.m in Sources */ = {isa = PBXBuildFile; fileRef = 546E73F01ADFDDFE00AFF9BE /* ZMUserSessionRegistrationNotification.m */; };
		546F815C1E685F6E00775059 /* LocalNotificationDispatcherTests.swift in Sources */ = {isa = PBXBuildFile; fileRef = 546F815A1E685F1A00775059 /* LocalNotificationDispatcherTests.swift */; };
		5474C80A1921309400185A3A /* MessagingTest.m in Sources */ = {isa = PBXBuildFile; fileRef = 5474C8061921309400185A3A /* MessagingTest.m */; };
		5474C80C1921309400185A3A /* MessagingTestTests.m in Sources */ = {isa = PBXBuildFile; fileRef = 5474C8081921309400185A3A /* MessagingTestTests.m */; };
		54764B961C92FDC100BD25E3 /* 1900x1500.jpg in Resources */ = {isa = PBXBuildFile; fileRef = 54DFAE211C92D979004B1D15 /* 1900x1500.jpg */; };
		54764B991C9303D600BD25E3 /* medium.jpg in Resources */ = {isa = PBXBuildFile; fileRef = 54764B971C9303D600BD25E3 /* medium.jpg */; };
		54764B9A1C9303D600BD25E3 /* tiny.jpg in Resources */ = {isa = PBXBuildFile; fileRef = 54764B981C9303D600BD25E3 /* tiny.jpg */; };
		54764B9C1C930AEB00BD25E3 /* Lorem Ipsum.txt in Resources */ = {isa = PBXBuildFile; fileRef = 54764B9B1C930AEB00BD25E3 /* Lorem Ipsum.txt */; };
		54764B9F1C931E9400BD25E3 /* animated.gif in Resources */ = {isa = PBXBuildFile; fileRef = 54764B9D1C931E9400BD25E3 /* animated.gif */; };
		54764BA01C931E9400BD25E3 /* not_animated.gif in Resources */ = {isa = PBXBuildFile; fileRef = 54764B9E1C931E9400BD25E3 /* not_animated.gif */; };
		5476E3BD19A77C6900E68BAD /* PushChannelTests.m in Sources */ = {isa = PBXBuildFile; fileRef = 5476E3BB19A77C6900E68BAD /* PushChannelTests.m */; };
		54773ABD1DF093AC00B484AF /* ZMSearchDirectoryAddressBookTests.swift in Sources */ = {isa = PBXBuildFile; fileRef = 54773ABC1DF093AC00B484AF /* ZMSearchDirectoryAddressBookTests.swift */; };
		5478A1411DEC4048006F7268 /* UserProfile.swift in Sources */ = {isa = PBXBuildFile; fileRef = 5478A1401DEC4048006F7268 /* UserProfile.swift */; };
		547E5B581DDB4B800038D936 /* UserProfileUpdateStatus.swift in Sources */ = {isa = PBXBuildFile; fileRef = 547E5B571DDB4B800038D936 /* UserProfileUpdateStatus.swift */; };
		547E5B5A1DDB67390038D936 /* UserProfileUpdateRequestStrategy.swift in Sources */ = {isa = PBXBuildFile; fileRef = 547E5B591DDB67390038D936 /* UserProfileUpdateRequestStrategy.swift */; };
		548214071A025C54001AA4E0 /* ZMSimpleListRequestPaginatorTests.m in Sources */ = {isa = PBXBuildFile; fileRef = 548214051A025C54001AA4E0 /* ZMSimpleListRequestPaginatorTests.m */; };
		548241F01AB09C1500E0ED07 /* APNSTests.m in Sources */ = {isa = PBXBuildFile; fileRef = 545F3DBA1AAF64FB00BF817B /* APNSTests.m */; };
		54839E0A19F7EC8300762058 /* ZMBackgroundStateTests.m in Sources */ = {isa = PBXBuildFile; fileRef = 54839E0819F7EC8300762058 /* ZMBackgroundStateTests.m */; };
		54877C9619922C0B0097FB58 /* UserProfileTests.m in Sources */ = {isa = PBXBuildFile; fileRef = 54877C9419922C0B0097FB58 /* UserProfileTests.m */; };
		54880E3D194B5845007271AA /* ZMOperationLoopTests.m in Sources */ = {isa = PBXBuildFile; fileRef = 85D858D72B109C5D9A85645B /* ZMOperationLoopTests.m */; };
		548BBA1C195071E30041945E /* ZMUserSessionTests.m in Sources */ = {isa = PBXBuildFile; fileRef = 54610D32192C9D7200FE7201 /* ZMUserSessionTests.m */; };
		5490F8ED1AEFD2B3004696F4 /* ZMUserSessionAuthenticationTests.m in Sources */ = {isa = PBXBuildFile; fileRef = 5490F8EB1AEFD2B3004696F4 /* ZMUserSessionAuthenticationTests.m */; };
		5490F8F11AF00B50004696F4 /* ZMAuthenticationStatus+Testing.h in Headers */ = {isa = PBXBuildFile; fileRef = 5490F8EF1AF00B50004696F4 /* ZMAuthenticationStatus+Testing.h */; settings = {ATTRIBUTES = (Public, ); }; };
		5492C6C519ACCCA8008F41E2 /* ConnectionTests.m in Sources */ = {isa = PBXBuildFile; fileRef = 5492C6C319ACCCA8008F41E2 /* ConnectionTests.m */; };
		549552541D645683004F21F6 /* AddressBookTests.swift in Sources */ = {isa = PBXBuildFile; fileRef = 549552511D64567C004F21F6 /* AddressBookTests.swift */; };
		54973A361DD48CAB007F8702 /* NSManagedObject+EncryptionContext.swift in Sources */ = {isa = PBXBuildFile; fileRef = 54973A351DD48CAB007F8702 /* NSManagedObject+EncryptionContext.swift */; };
		549815CD1A432BC700A7CE2E /* ZMBlacklistDownloader.m in Sources */ = {isa = PBXBuildFile; fileRef = F9FD798619EE742600D70FCD /* ZMBlacklistDownloader.m */; };
		549815CE1A432BC700A7CE2E /* ZMBlacklistVerificator.m in Sources */ = {isa = PBXBuildFile; fileRef = F9FD798C19EE9B9A00D70FCD /* ZMBlacklistVerificator.m */; };
		549815CF1A432BC700A7CE2E /* ZMSearchResult.m in Sources */ = {isa = PBXBuildFile; fileRef = A9BABE6C19BA1F2A00E9E5A3 /* ZMSearchResult.m */; };
		549815D01A432BC700A7CE2E /* ZMSearchRequestCodec.m in Sources */ = {isa = PBXBuildFile; fileRef = A9BABE7619BA1F5900E9E5A3 /* ZMSearchRequestCodec.m */; };
		549815D11A432BC700A7CE2E /* ZMSearch.m in Sources */ = {isa = PBXBuildFile; fileRef = A9BABE7C19BA1FE500E9E5A3 /* ZMSearch.m */; };
		549815D31A432BC700A7CE2E /* ZMSearchDirectory.m in Sources */ = {isa = PBXBuildFile; fileRef = A9BABE6019BA1F2300E9E5A3 /* ZMSearchDirectory.m */; };
		549815D41A432BC700A7CE2E /* ZMSearchUser+UserSession.m in Sources */ = {isa = PBXBuildFile; fileRef = A9BABE6219BA1F2300E9E5A3 /* ZMSearchUser+UserSession.m */; };
		549815D71A432BC700A7CE2E /* ZMCommonContactsSearch.m in Sources */ = {isa = PBXBuildFile; fileRef = 54A1BE3A19E69A3400B68A76 /* ZMCommonContactsSearch.m */; };
		549815D91A432BC700A7CE2E /* ZMUserSession.m in Sources */ = {isa = PBXBuildFile; fileRef = 54BAF1BC19212EBA008042FB /* ZMUserSession.m */; };
		549815DA1A432BC700A7CE2E /* ZMUserSession+Background.m in Sources */ = {isa = PBXBuildFile; fileRef = 3E4F728219EC0D76002FE184 /* ZMUserSession+Background.m */; };
		549815DC1A432BC700A7CE2E /* NSError+ZMUserSession.m in Sources */ = {isa = PBXBuildFile; fileRef = 3E05F253192A50CC00F22D80 /* NSError+ZMUserSession.m */; };
		5498161B1A432BC800A7CE2E /* ZMTyping.m in Sources */ = {isa = PBXBuildFile; fileRef = 3E3C00CA1A2358BA00D02D21 /* ZMTyping.m */; };
		5498161C1A432BC800A7CE2E /* ZMTypingUsersTimeout.m in Sources */ = {isa = PBXBuildFile; fileRef = 3E3C00D41A235C5300D02D21 /* ZMTypingUsersTimeout.m */; };
		5498161D1A432BC800A7CE2E /* ZMTypingUsers.m in Sources */ = {isa = PBXBuildFile; fileRef = 3E26BEE11A408DBE0071B4C9 /* ZMTypingUsers.m */; };
		5498161E1A432BC800A7CE2E /* ZMPushToken.m in Sources */ = {isa = PBXBuildFile; fileRef = 3EA1EC6619BDE3F400AA1384 /* ZMPushToken.m */; };
		549816251A432BC800A7CE2E /* ZMSimpleListRequestPaginator.m in Sources */ = {isa = PBXBuildFile; fileRef = 548213FF1A0253CC001AA4E0 /* ZMSimpleListRequestPaginator.m */; };
		549816271A432BC800A7CE2E /* ZMCallStateTranscoder.m in Sources */ = {isa = PBXBuildFile; fileRef = 54224B6019B0795200666125 /* ZMCallStateTranscoder.m */; };
		549816291A432BC800A7CE2E /* ZMConnectionTranscoder.m in Sources */ = {isa = PBXBuildFile; fileRef = 54F8D6DE19AB535700146664 /* ZMConnectionTranscoder.m */; };
		5498162B1A432BC800A7CE2E /* ZMConversationTranscoder.m in Sources */ = {isa = PBXBuildFile; fileRef = 54294A2019472D4E007BE3CE /* ZMConversationTranscoder.m */; };
		5498162D1A432BC800A7CE2E /* ZMMissingUpdateEventsTranscoder.m in Sources */ = {isa = PBXBuildFile; fileRef = 54F8D6E519AB535700146664 /* ZMMissingUpdateEventsTranscoder.m */; };
		5498162E1A432BC800A7CE2E /* ZMLastUpdateEventIDTranscoder.m in Sources */ = {isa = PBXBuildFile; fileRef = 5427B34E19D195A100CC18DC /* ZMLastUpdateEventIDTranscoder.m */; };
		5498162F1A432BC800A7CE2E /* ZMRegistrationTranscoder.m in Sources */ = {isa = PBXBuildFile; fileRef = 54F8D71A19AB541400146664 /* ZMRegistrationTranscoder.m */; };
		549816301A432BC800A7CE2E /* ZMSelfTranscoder.m in Sources */ = {isa = PBXBuildFile; fileRef = 54F8D6E919AB535700146664 /* ZMSelfTranscoder.m */; };
		549816321A432BC800A7CE2E /* ZMUserTranscoder.m in Sources */ = {isa = PBXBuildFile; fileRef = 54F8D6ED19AB535700146664 /* ZMUserTranscoder.m */; };
		549816351A432BC800A7CE2E /* ZMLoginTranscoder.m in Sources */ = {isa = PBXBuildFile; fileRef = 54C11B9F19D1E4A100576A96 /* ZMLoginTranscoder.m */; };
		549816391A432BC800A7CE2E /* ZMSyncState.m in Sources */ = {isa = PBXBuildFile; fileRef = 54B717EF1940788E00B798FA /* ZMSyncState.m */; };
		5498163B1A432BC800A7CE2E /* ZMEventProcessingState.m in Sources */ = {isa = PBXBuildFile; fileRef = 54B7180719408CD600B798FA /* ZMEventProcessingState.m */; };
		5498163D1A432BC800A7CE2E /* ZMSlowSyncPhaseOneState.m in Sources */ = {isa = PBXBuildFile; fileRef = 54B7180C19408CFE00B798FA /* ZMSlowSyncPhaseOneState.m */; };
		5498163E1A432BC800A7CE2E /* ZMSlowSyncPhaseTwoState.m in Sources */ = {isa = PBXBuildFile; fileRef = 54B7181119408D4E00B798FA /* ZMSlowSyncPhaseTwoState.m */; };
		5498163F1A432BC800A7CE2E /* ZMSyncStateMachine.m in Sources */ = {isa = PBXBuildFile; fileRef = 54FB94B819A4C5CD00BA9965 /* ZMSyncStateMachine.m */; };
		549816401A432BC800A7CE2E /* ZMUpdateEventsCatchUpPhaseOneState.m in Sources */ = {isa = PBXBuildFile; fileRef = 54DB35A119A5E357001756C2 /* ZMUpdateEventsCatchUpPhaseOneState.m */; };
		549816411A432BC800A7CE2E /* ZMUpdateEventsCatchUpPhaseTwoState.m in Sources */ = {isa = PBXBuildFile; fileRef = 54DB35AB19A5E3AA001756C2 /* ZMUpdateEventsCatchUpPhaseTwoState.m */; };
		549816421A432BC800A7CE2E /* ZMDownloadLastUpdateEventIDState.m in Sources */ = {isa = PBXBuildFile; fileRef = 54BDC60919C3246900B22C03 /* ZMDownloadLastUpdateEventIDState.m */; };
		549816431A432BC800A7CE2E /* ZMBackgroundState.m in Sources */ = {isa = PBXBuildFile; fileRef = 54839E0219F7E7A000762058 /* ZMBackgroundState.m */; };
		549816441A432BC800A7CE2E /* ZMPreBackgroundState.m in Sources */ = {isa = PBXBuildFile; fileRef = 54386A5B1A248CE4001AD795 /* ZMPreBackgroundState.m */; };
		549816451A432BC800A7CE2E /* ZMOperationLoop.m in Sources */ = {isa = PBXBuildFile; fileRef = 85D8502FFC4412F91D0CC1A4 /* ZMOperationLoop.m */; };
		549816461A432BC800A7CE2E /* ZMOperationLoop+Background.m in Sources */ = {isa = PBXBuildFile; fileRef = F962A8E919FFC06E00FD0F80 /* ZMOperationLoop+Background.m */; };
		549816471A432BC800A7CE2E /* ZMSyncStrategy.m in Sources */ = {isa = PBXBuildFile; fileRef = 85D859D47B6EBF09E4137658 /* ZMSyncStrategy.m */; };
		549816591A432BC800A7CE2E /* ZMTestNotifications.m in Sources */ = {isa = PBXBuildFile; fileRef = A9D2478D1981522100EDFE79 /* ZMTestNotifications.m */; };
		5498165A1A432BC800A7CE2E /* ZMUpdateEventsBuffer.m in Sources */ = {isa = PBXBuildFile; fileRef = 54F7217919A611DE009A8AF5 /* ZMUpdateEventsBuffer.m */; };
		549816601A432BC800A7CE2E /* ZMFlowSync.m in Sources */ = {isa = PBXBuildFile; fileRef = 3EAD6A0A199BB79200D519DB /* ZMFlowSync.m */; };
		549816611A432BC800A7CE2E /* VoiceChannelV2+CallFlow.m in Sources */ = {isa = PBXBuildFile; fileRef = 3ED03B75196C212D00B40DB0 /* VoiceChannelV2+CallFlow.m */; };
		54991D581DEDCF2B007E282F /* AddressBook.swift in Sources */ = {isa = PBXBuildFile; fileRef = 54991D571DEDCF2B007E282F /* AddressBook.swift */; };
		54991D5A1DEDD07E007E282F /* AddressBookIOS9.swift in Sources */ = {isa = PBXBuildFile; fileRef = 54991D591DEDD07E007E282F /* AddressBookIOS9.swift */; };
		549AEA3B1D6340BC003C0BEC /* AddressBookUploadRequestStrategy.swift in Sources */ = {isa = PBXBuildFile; fileRef = 549AEA3A1D6340BC003C0BEC /* AddressBookUploadRequestStrategy.swift */; };
		549AEA3D1D6365C1003C0BEC /* ZMUserSession+AddressBook.swift in Sources */ = {isa = PBXBuildFile; fileRef = 549AEA3C1D6365C1003C0BEC /* ZMUserSession+AddressBook.swift */; };
		549AEA3F1D636EF3003C0BEC /* AddressBookUploadRequestStrategyTest.swift in Sources */ = {isa = PBXBuildFile; fileRef = 549AEA3E1D636EF3003C0BEC /* AddressBookUploadRequestStrategyTest.swift */; };
		549F61BD1E27F58A005E402F /* SelfContactCardUploadStrategy.swift in Sources */ = {isa = PBXBuildFile; fileRef = 549F61BC1E27F58A005E402F /* SelfContactCardUploadStrategy.swift */; };
		549F61C01E27FDF9005E402F /* SelfContactCardUploadStrategyTests.swift in Sources */ = {isa = PBXBuildFile; fileRef = 549F61BE1E27FD90005E402F /* SelfContactCardUploadStrategyTests.swift */; };
		54A0A6311BCE9864001A3A4C /* ZMHotFix.m in Sources */ = {isa = PBXBuildFile; fileRef = F95ECF4D1B94A553009F91BA /* ZMHotFix.m */; };
		54A0A6321BCE9867001A3A4C /* ZMHotFixDirectory.m in Sources */ = {isa = PBXBuildFile; fileRef = 54DE26B21BC56E62002B5FBC /* ZMHotFixDirectory.m */; };
		54A170651B300696001B41A5 /* ProxiedRequestStrategy.swift in Sources */ = {isa = PBXBuildFile; fileRef = 54A170631B300696001B41A5 /* ProxiedRequestStrategy.swift */; };
		54A170691B300717001B41A5 /* ProxiedRequestStrategyTests.swift in Sources */ = {isa = PBXBuildFile; fileRef = 54A170671B300717001B41A5 /* ProxiedRequestStrategyTests.swift */; };
		54A1BE4519E6B79000B68A76 /* ZMCommonContactsSearchTests.m in Sources */ = {isa = PBXBuildFile; fileRef = 54A1BE4319E6B79000B68A76 /* ZMCommonContactsSearchTests.m */; };
		54A227D61D6604A5009414C0 /* SynchronizationMocks.swift in Sources */ = {isa = PBXBuildFile; fileRef = 54A227D51D6604A5009414C0 /* SynchronizationMocks.swift */; };
		54A2C9F31DAFBA3300FFD2A0 /* NSManagedObjectContext+EventDecoder.swift in Sources */ = {isa = PBXBuildFile; fileRef = 54A2C9F21DAFBA3300FFD2A0 /* NSManagedObjectContext+EventDecoder.swift */; };
		54A343471D6B589A004B65EA /* AddressBookSearch.swift in Sources */ = {isa = PBXBuildFile; fileRef = 54A343461D6B589A004B65EA /* AddressBookSearch.swift */; };
		54A3ACC31A261603008AF8DF /* BackgroundTests.m in Sources */ = {isa = PBXBuildFile; fileRef = 54A3ACC21A261603008AF8DF /* BackgroundTests.m */; };
		54A3F24F1C08523500FE3A6B /* ZMOperationLoop.h in Headers */ = {isa = PBXBuildFile; fileRef = 85D85F3EC8565FD102AC0E5B /* ZMOperationLoop.h */; settings = {ATTRIBUTES = (Public, ); }; };
		54AB428E1DF5C5B400381F2C /* TopConversationsDirectoryTests.swift in Sources */ = {isa = PBXBuildFile; fileRef = 54AB428D1DF5C5B400381F2C /* TopConversationsDirectoryTests.swift */; };
		54ADA7631E3B3D8E00B90C7D /* IntegrationTestBase+Encryption.swift in Sources */ = {isa = PBXBuildFile; fileRef = 54ADA7611E3B3CBE00B90C7D /* IntegrationTestBase+Encryption.swift */; };
		54B2A0891DAE71F100BB40B1 /* AddressBookTracker.swift in Sources */ = {isa = PBXBuildFile; fileRef = 54B2A0831DAE71F100BB40B1 /* AddressBookTracker.swift */; };
		54B2A08B1DAE71F100BB40B1 /* APNSPerformanceTracker.swift in Sources */ = {isa = PBXBuildFile; fileRef = 54B2A0851DAE71F100BB40B1 /* APNSPerformanceTracker.swift */; };
		54B2A08C1DAE71F100BB40B1 /* Clusterizer+VOIP.swift in Sources */ = {isa = PBXBuildFile; fileRef = 54B2A0861DAE71F100BB40B1 /* Clusterizer+VOIP.swift */; };
		54B2A08D1DAE71F100BB40B1 /* Clusterizer.swift in Sources */ = {isa = PBXBuildFile; fileRef = 54B2A0871DAE71F100BB40B1 /* Clusterizer.swift */; };
		54B717F6194078CA00B798FA /* ZMSyncStateTests.m in Sources */ = {isa = PBXBuildFile; fileRef = 54B717F4194078CA00B798FA /* ZMSyncStateTests.m */; };
		54B7181719409A4600B798FA /* ZMEventProcessingStateTests.m in Sources */ = {isa = PBXBuildFile; fileRef = 54B7181519409A4600B798FA /* ZMEventProcessingStateTests.m */; };
		54B7181D1940A86000B798FA /* ZMSlowSyncPhaseTwoStateTests.m in Sources */ = {isa = PBXBuildFile; fileRef = 54B7181B1940A86000B798FA /* ZMSlowSyncPhaseTwoStateTests.m */; };
		54B9D9791AF9202A00F6DDF1 /* ZMUnauthenticatedStateTests.m in Sources */ = {isa = PBXBuildFile; fileRef = 54B717FE19408BAD00B798FA /* ZMUnauthenticatedStateTests.m */; };
		54BABB1E19B7541700E65E74 /* StateBaseTest.m in Sources */ = {isa = PBXBuildFile; fileRef = 54177D2A19A4DDF00037A220 /* StateBaseTest.m */; };
		54BDC61419C32A5200B22C03 /* ZMDownloadLastUpdateEventIDStateTests.m in Sources */ = {isa = PBXBuildFile; fileRef = 54BDC61219C32A5200B22C03 /* ZMDownloadLastUpdateEventIDStateTests.m */; };
		54BFDF681BDA6F9A0034A3DB /* HistorySynchronizationStatus.swift in Sources */ = {isa = PBXBuildFile; fileRef = 54BFDF671BDA6F9A0034A3DB /* HistorySynchronizationStatus.swift */; };
		54BFDF6A1BDA87D20034A3DB /* HistorySynchronizationStatusTests.swift in Sources */ = {isa = PBXBuildFile; fileRef = 54BFDF691BDA87D20034A3DB /* HistorySynchronizationStatusTests.swift */; };
		54C11BAD19D1EB7500576A96 /* ZMLoginTranscoderTests.m in Sources */ = {isa = PBXBuildFile; fileRef = 54C11BAB19D1EB7500576A96 /* ZMLoginTranscoderTests.m */; };
		54C2F6991A6FA988003D09D9 /* ZMLocalNotificationForEventTest.m in Sources */ = {isa = PBXBuildFile; fileRef = 54C2F6811A6FA988003D09D9 /* ZMLocalNotificationForEventTest.m */; };
		54C2F69B1A6FA988003D09D9 /* ZMLocalNotificationForExpiredMessageTest.m in Sources */ = {isa = PBXBuildFile; fileRef = 54C2F6821A6FA988003D09D9 /* ZMLocalNotificationForExpiredMessageTest.m */; };
		54C2F69F1A6FA988003D09D9 /* ZMSpellOutSmallNumbersFormatterTests.m in Sources */ = {isa = PBXBuildFile; fileRef = 54C2F6841A6FA988003D09D9 /* ZMSpellOutSmallNumbersFormatterTests.m */; };
		54CB7B861C3BA7890090EB05 /* ZMCallStateLogger.h in Headers */ = {isa = PBXBuildFile; fileRef = F9771AD21B6661B400BB04EC /* ZMCallStateLogger.h */; };
		54D1751A1ADE8AA2001AA338 /* ZMUserSession+Registration.h in Headers */ = {isa = PBXBuildFile; fileRef = 54D175181ADE8AA2001AA338 /* ZMUserSession+Registration.h */; settings = {ATTRIBUTES = (Public, ); }; };
		54D175211ADE8B18001AA338 /* ZMUserSession+Registration.m in Sources */ = {isa = PBXBuildFile; fileRef = 54D1751F1ADE8B18001AA338 /* ZMUserSession+Registration.m */; };
		54D175241ADE9449001AA338 /* ZMUserSession+Authentication.h in Headers */ = {isa = PBXBuildFile; fileRef = 54D175221ADE9449001AA338 /* ZMUserSession+Authentication.h */; settings = {ATTRIBUTES = (Public, ); }; };
		54D175271ADE9EC9001AA338 /* ZMUserSession+Authentication.m in Sources */ = {isa = PBXBuildFile; fileRef = 54D175251ADE9EC9001AA338 /* ZMUserSession+Authentication.m */; };
		54D785011A37256C00F47798 /* ZMEncodedNSUUIDWithTimestampTests.m in Sources */ = {isa = PBXBuildFile; fileRef = 54D784FD1A37248000F47798 /* ZMEncodedNSUUIDWithTimestampTests.m */; };
		54D9331E1AE1643A00C0B91C /* ZMCredentials.h in Headers */ = {isa = PBXBuildFile; fileRef = 54D9331C1AE1643A00C0B91C /* ZMCredentials.h */; settings = {ATTRIBUTES = (Public, ); }; };
		54D933211AE1653000C0B91C /* ZMCredentials.m in Sources */ = {isa = PBXBuildFile; fileRef = 54D9331F1AE1653000C0B91C /* ZMCredentials.m */; };
		54DE26B31BC56E62002B5FBC /* ZMHotFixDirectory.h in Headers */ = {isa = PBXBuildFile; fileRef = 54DE26B11BC56E62002B5FBC /* ZMHotFixDirectory.h */; settings = {ATTRIBUTES = (Public, ); }; };
		54DE9BEB1DE74FFB00EFFB9C /* RandomHandleGenerator.swift in Sources */ = {isa = PBXBuildFile; fileRef = 54DE9BEA1DE74FFB00EFFB9C /* RandomHandleGenerator.swift */; };
		54DE9BEF1DE760A900EFFB9C /* RandomHandleGeneratorTests.swift in Sources */ = {isa = PBXBuildFile; fileRef = 54DE9BEC1DE75D4900EFFB9C /* RandomHandleGeneratorTests.swift */; };
		54DFB8F01B30649000F1C736 /* GiphyTests.m in Sources */ = {isa = PBXBuildFile; fileRef = 54DFB8EE1B30649000F1C736 /* GiphyTests.m */; };
		54E2C1E01E682DC400536569 /* LocalNotificationDispatcher.swift in Sources */ = {isa = PBXBuildFile; fileRef = 54E2C1DF1E682DC400536569 /* LocalNotificationDispatcher.swift */; };
		54E4DD0F1DE4A9C500FEF192 /* UserHandleTests.swift in Sources */ = {isa = PBXBuildFile; fileRef = 54E4DD0D1DE4A9A200FEF192 /* UserHandleTests.swift */; };
		54EFF35D1D6D6CE9005DED56 /* ZMSearchResult+AddressBook.swift in Sources */ = {isa = PBXBuildFile; fileRef = 54EFF35C1D6D6CE9005DED56 /* ZMSearchResult+AddressBook.swift */; };
		54EFF35F1D6D9B3D005DED56 /* InvitationTests.swift in Sources */ = {isa = PBXBuildFile; fileRef = 54EFF35E1D6D9B3D005DED56 /* InvitationTests.swift */; };
		54F0A0951B3018D7003386BC /* ProxiedRequestsStatus.swift in Sources */ = {isa = PBXBuildFile; fileRef = 54F0A0931B3018D7003386BC /* ProxiedRequestsStatus.swift */; };
		54F428CE19A5154700036D6D /* ZMSyncStateMachineTests.m in Sources */ = {isa = PBXBuildFile; fileRef = 54F428CC19A5154700036D6D /* ZMSyncStateMachineTests.m */; };
		54F4DC5A1A4438B300FDB6EA /* zmessaging.framework in Frameworks */ = {isa = PBXBuildFile; fileRef = 549815931A43232400A7CE2E /* zmessaging.framework */; };
		54F7216B19A5E7BA009A8AF5 /* ZMUpdateEventsCatchUpPhaseOneStateTests.m in Sources */ = {isa = PBXBuildFile; fileRef = 54F7216919A5E7BA009A8AF5 /* ZMUpdateEventsCatchUpPhaseOneStateTests.m */; };
		54F7217219A5E7E1009A8AF5 /* ZMUpdateEventsCatchUpPhaseTwoStateTests.m in Sources */ = {isa = PBXBuildFile; fileRef = 54F7217019A5E7E1009A8AF5 /* ZMUpdateEventsCatchUpPhaseTwoStateTests.m */; };
		54F7217E19A62225009A8AF5 /* ZMUpdateEventsBufferTests.m in Sources */ = {isa = PBXBuildFile; fileRef = 54F7217C19A62225009A8AF5 /* ZMUpdateEventsBufferTests.m */; };
		54FC8A11192CD55000D3C016 /* LoginFlowTests.m in Sources */ = {isa = PBXBuildFile; fileRef = 54FC8A0F192CD55000D3C016 /* LoginFlowTests.m */; };
		54FEAAA91BC7BB9C002DE521 /* ZMBlacklistDownloader+Testing.h in Headers */ = {isa = PBXBuildFile; fileRef = 54FEAAA81BC7BB9C002DE521 /* ZMBlacklistDownloader+Testing.h */; };
		85D8522CF8DE246DDD5BD12C /* MockEntity.m in Sources */ = {isa = PBXBuildFile; fileRef = 85D85AAE7FA09852AB9B0D6A /* MockEntity.m */; };
		85D85B0D7E5F7D9A55B5E07B /* IntegrationTestBase.m in Sources */ = {isa = PBXBuildFile; fileRef = 85D85FD47DF54EE1F532B5BE /* IntegrationTestBase.m */; };
		85D85EAFA1CB6E457D14E3B7 /* MockEntity2.m in Sources */ = {isa = PBXBuildFile; fileRef = 85D85C9E7A2AAAE14D4BC2CC /* MockEntity2.m */; };
		85D85EEDD5DD19FB747ED4A5 /* MockModelObjectContextFactory.m in Sources */ = {isa = PBXBuildFile; fileRef = 85D852DA0CD2C94CADB3B6FE /* MockModelObjectContextFactory.m */; };
		871667FA1BB2AE9C009C6EEA /* APSSignalingKeysStore.swift in Sources */ = {isa = PBXBuildFile; fileRef = 871667F91BB2AE9C009C6EEA /* APSSignalingKeysStore.swift */; };
		872C99531DB525A1006A3BDE /* ZMCallKitDelegateTests.swift in Sources */ = {isa = PBXBuildFile; fileRef = 872C99511DB5256E006A3BDE /* ZMCallKitDelegateTests.swift */; };
		872C99591DB659E6006A3BDE /* ringing_from_them_long.caf in Resources */ = {isa = PBXBuildFile; fileRef = 872C99571DB659E6006A3BDE /* ringing_from_them_long.caf */; };
		872C995B1DB65D0D006A3BDE /* harp.m4a in Resources */ = {isa = PBXBuildFile; fileRef = 872C995A1DB65D0D006A3BDE /* harp.m4a */; };
		872C99601DB6722C006A3BDE /* ZMCallKitDelegateTests+Mocking.m in Sources */ = {isa = PBXBuildFile; fileRef = 872C995F1DB6722C006A3BDE /* ZMCallKitDelegateTests+Mocking.m */; };
		874F142D1C16FD9700C15118 /* Device.swift in Sources */ = {isa = PBXBuildFile; fileRef = 874F142C1C16FD9700C15118 /* Device.swift */; };
		87508EA01D08264000162483 /* ZMSound.swift in Sources */ = {isa = PBXBuildFile; fileRef = 87508E9F1D08264000162483 /* ZMSound.swift */; };
		8795A3D51B2EDE030047A067 /* ZMAVSBridge.h in Headers */ = {isa = PBXBuildFile; fileRef = 8795A3D21B2EDE030047A067 /* ZMAVSBridge.h */; settings = {ATTRIBUTES = (Public, ); }; };
		8795A3D71B2EDE030047A067 /* ZMAVSBridge.m in Sources */ = {isa = PBXBuildFile; fileRef = 8795A3D31B2EDE030047A067 /* ZMAVSBridge.m */; };
		8798607B1C3D48A400218A3E /* DeleteAccountRequestStrategy.swift in Sources */ = {isa = PBXBuildFile; fileRef = 8798607A1C3D48A400218A3E /* DeleteAccountRequestStrategy.swift */; };
		879861C81DA7E11E00152584 /* VoiceChannelV2+VideoCalling.m in Sources */ = {isa = PBXBuildFile; fileRef = 879861C71DA7E11E00152584 /* VoiceChannelV2+VideoCalling.m */; };
		87ADCE3B1DA6539F00CC06DC /* ZMCallKitDelegate.h in Headers */ = {isa = PBXBuildFile; fileRef = 87ADCE391DA6539F00CC06DC /* ZMCallKitDelegate.h */; settings = {ATTRIBUTES = (Public, ); }; };
		87ADCE3C1DA6539F00CC06DC /* ZMCallKitDelegate.m in Sources */ = {isa = PBXBuildFile; fileRef = 87ADCE3A1DA6539F00CC06DC /* ZMCallKitDelegate.m */; };
		87D003FF1BB5810D00472E06 /* APSSignalingKeyStoreTests.swift in Sources */ = {isa = PBXBuildFile; fileRef = 87D003FE1BB5810D00472E06 /* APSSignalingKeyStoreTests.swift */; };
		87D4625D1C3D526D00433469 /* DeleteAccountRequestStrategyTests.swift in Sources */ = {isa = PBXBuildFile; fileRef = 87D4625C1C3D526D00433469 /* DeleteAccountRequestStrategyTests.swift */; };
		87DC8A0F1C57979B00B7B4F2 /* ZMOnDemandFlowManager.h in Headers */ = {isa = PBXBuildFile; fileRef = 87DC8A0D1C57979B00B7B4F2 /* ZMOnDemandFlowManager.h */; settings = {ATTRIBUTES = (Public, ); }; };
		87DC8A101C57979B00B7B4F2 /* ZMOnDemandFlowManager.m in Sources */ = {isa = PBXBuildFile; fileRef = 87DC8A0E1C57979B00B7B4F2 /* ZMOnDemandFlowManager.m */; };
		87DC8A151C57B3D600B7B4F2 /* VoiceChannelV2Tests+VideoCalling.m in Sources */ = {isa = PBXBuildFile; fileRef = 87DC8A121C57A8B300B7B4F2 /* VoiceChannelV2Tests+VideoCalling.m */; };
		A907771A192E33A500141F13 /* SlowSyncTests.m in Sources */ = {isa = PBXBuildFile; fileRef = 85D85D997334755E841D13EA /* SlowSyncTests.m */; };
		A9692F8A1986476900849241 /* NSString_NormalizationTests.m in Sources */ = {isa = PBXBuildFile; fileRef = A9692F881986476900849241 /* NSString_NormalizationTests.m */; };
		A9A3CA10198A9967007F7BDB /* SearchTests.m in Sources */ = {isa = PBXBuildFile; fileRef = A9A3CA0E198A9967007F7BDB /* SearchTests.m */; };
		A9E522BF195DD8FA00CFB8E8 /* ConversationsTests.m in Sources */ = {isa = PBXBuildFile; fileRef = 3E6CD176194F435F00BAE83E /* ConversationsTests.m */; };
		A9FD58B419B4B69900DB7A50 /* ZMCallStateTranscoderTests.m in Sources */ = {isa = PBXBuildFile; fileRef = A9FD58B219B4B69900DB7A50 /* ZMCallStateTranscoderTests.m */; };
		AF6415A41C9C17FF00A535F5 /* EncryptedBase64EncondedExternalMessageTestFixture.txt in Resources */ = {isa = PBXBuildFile; fileRef = AF6415A01C9C151700A535F5 /* EncryptedBase64EncondedExternalMessageTestFixture.txt */; };
		AF6415A51C9C180200A535F5 /* ExternalMessageTextFixture.txt in Resources */ = {isa = PBXBuildFile; fileRef = AF6415A11C9C151700A535F5 /* ExternalMessageTextFixture.txt */; };
		BF00441B1C737CE9007A6EA4 /* BackgroundAPNSPingBackStatus.swift in Sources */ = {isa = PBXBuildFile; fileRef = BF00441A1C737CE9007A6EA4 /* BackgroundAPNSPingBackStatus.swift */; };
		BF158D2F1CE087D8007C6F8A /* video.mp4 in Resources */ = {isa = PBXBuildFile; fileRef = BF158D2E1CE087D8007C6F8A /* video.mp4 */; };
		BF2A9D511D6B536E00FA7DBC /* EventDecoder.swift in Sources */ = {isa = PBXBuildFile; fileRef = BF2A9D501D6B536E00FA7DBC /* EventDecoder.swift */; };
		BF2A9D551D6B5B9700FA7DBC /* EventDecoderTests.swift in Sources */ = {isa = PBXBuildFile; fileRef = BF2A9D541D6B5B9700FA7DBC /* EventDecoderTests.swift */; };
		BF2A9D581D6B5BDB00FA7DBC /* StoreUpdateEventTests.swift in Sources */ = {isa = PBXBuildFile; fileRef = BF2A9D571D6B5BDB00FA7DBC /* StoreUpdateEventTests.swift */; };
		BF2A9D5D1D6B63DB00FA7DBC /* StoreUpdateEvent.swift in Sources */ = {isa = PBXBuildFile; fileRef = BF2A9D5A1D6B63DB00FA7DBC /* StoreUpdateEvent.swift */; };
		BF2A9D611D6C70EA00FA7DBC /* ZMEventModel.xcdatamodeld in Sources */ = {isa = PBXBuildFile; fileRef = BF2A9D5F1D6C70EA00FA7DBC /* ZMEventModel.xcdatamodeld */; };
		BF36DDF11E8BACD400D61310 /* ZMUserSession+OperationLoop.h in Headers */ = {isa = PBXBuildFile; fileRef = BF36DDF01E8BACD400D61310 /* ZMUserSession+OperationLoop.h */; settings = {ATTRIBUTES = (Public, ); }; };
		BF36DDF21E8BAE3C00D61310 /* ZMOperationLoop+Background.h in Headers */ = {isa = PBXBuildFile; fileRef = F962A8E819FFC06E00FD0F80 /* ZMOperationLoop+Background.h */; settings = {ATTRIBUTES = (Public, ); }; };
		BF44A3511C71D5FC00C6928E /* store127.wiredatabase in Resources */ = {isa = PBXBuildFile; fileRef = BF44A3501C71D5FC00C6928E /* store127.wiredatabase */; };
		BF4BA0321E89085E00AE99DC /* SearchDirectoryUserIDTable.swift in Sources */ = {isa = PBXBuildFile; fileRef = BF4BA0311E89085E00AE99DC /* SearchDirectoryUserIDTable.swift */; };
		BF603D201E76DE3B006E59CA /* ZMCommonContactsSearchDelegate.h in Headers */ = {isa = PBXBuildFile; fileRef = BF603D1F1E76DE3B006E59CA /* ZMCommonContactsSearchDelegate.h */; settings = {ATTRIBUTES = (Public, ); }; };
		BF6D5D031C4948830049F712 /* zmessaging124.momd in Resources */ = {isa = PBXBuildFile; fileRef = BF6D5D021C4948830049F712 /* zmessaging124.momd */; };
		BF6D5D051C494D730049F712 /* zmessaging125.momd in Resources */ = {isa = PBXBuildFile; fileRef = BF6D5D041C494D730049F712 /* zmessaging125.momd */; };
		BF735CFA1E70003D003BC61F /* SystemMessageCallObserver.swift in Sources */ = {isa = PBXBuildFile; fileRef = BF735CF91E70003D003BC61F /* SystemMessageCallObserver.swift */; };
		BF7D39D61E5DA4F30004C7C0 /* ZMUserSession+MessageLikeAction.swift in Sources */ = {isa = PBXBuildFile; fileRef = BF7D39D51E5DA4F30004C7C0 /* ZMUserSession+MessageLikeAction.swift */; };
		BF7ED2E21DF6BD16003A4397 /* Analytics+HandleSuggestions.swift in Sources */ = {isa = PBXBuildFile; fileRef = BF7ED2E11DF6BD16003A4397 /* Analytics+HandleSuggestions.swift */; };
		BF8367311C52651900364B37 /* store125.wiredatabase in Resources */ = {isa = PBXBuildFile; fileRef = BF8367301C52651900364B37 /* store125.wiredatabase */; };
		BF838F051C6A4885001C5BF7 /* ZMCookie.h in Headers */ = {isa = PBXBuildFile; fileRef = BF838F031C6A4885001C5BF7 /* ZMCookie.h */; settings = {ATTRIBUTES = (Public, ); }; };
		BF838F061C6A4885001C5BF7 /* ZMCookie.m in Sources */ = {isa = PBXBuildFile; fileRef = BF838F041C6A4885001C5BF7 /* ZMCookie.m */; };
		BF8899931DC7AD9F00187CBD /* ZMTransport.framework in Frameworks */ = {isa = PBXBuildFile; fileRef = 09CC4AB91B7CCA0F00201C63 /* ZMTransport.framework */; };
		BF889DC61D0ADE110031F3E6 /* AnalyticsTests.swift in Sources */ = {isa = PBXBuildFile; fileRef = BF40AC711D096A0E00287E29 /* AnalyticsTests.swift */; };
		BF889DC71D0ADE150031F3E6 /* ClusterizerTests.swift in Sources */ = {isa = PBXBuildFile; fileRef = BF40AC7D1D0990A900287E29 /* ClusterizerTests.swift */; };
		BF989D061E893AE90052BF8F /* SearchDirectoryUserIDTableTests.swift in Sources */ = {isa = PBXBuildFile; fileRef = BF989D051E893AE90052BF8F /* SearchDirectoryUserIDTableTests.swift */; };
		BFAB67B01E535B4B00D67C1A /* TextSearchTests.swift in Sources */ = {isa = PBXBuildFile; fileRef = BFAB67AF1E535B4B00D67C1A /* TextSearchTests.swift */; };
		BFB524CE1C7722EC006BCE23 /* BackgroundAPNSPingBackStatusTests.swift in Sources */ = {isa = PBXBuildFile; fileRef = BFB524CD1C7722EC006BCE23 /* BackgroundAPNSPingBackStatusTests.swift */; };
		BFC747BA1CE0975D00F74333 /* zimages.framework in Frameworks */ = {isa = PBXBuildFile; fileRef = BFC747B91CE0975D00F74333 /* zimages.framework */; };
		BFCE9A5B1C4E4C4D00951B3D /* store124.wiredatabase in Resources */ = {isa = PBXBuildFile; fileRef = BFCE9A581C4E4C4D00951B3D /* store124.wiredatabase */; };
		BFE53F551D5A2F7000398378 /* DeleteMessagesTests.swift in Sources */ = {isa = PBXBuildFile; fileRef = BFE53F541D5A2F7000398378 /* DeleteMessagesTests.swift */; };
		CE35B7F71D353CC4007CF3F8 /* LinkPreviewTests.m in Sources */ = {isa = PBXBuildFile; fileRef = CE35B7F61D353CC4007CF3F8 /* LinkPreviewTests.m */; };
		CE5DC1A11DDA09F000D24DBA /* avs.framework in Frameworks */ = {isa = PBXBuildFile; fileRef = CE5DC1A01DDA09F000D24DBA /* avs.framework */; };
		CE99C4A01D378C5D0001D297 /* MockLinkPreviewDetector.m in Sources */ = {isa = PBXBuildFile; fileRef = CE99C49F1D378C5D0001D297 /* MockLinkPreviewDetector.m */; };
		CEE02E461DDA0F4D00BA2BE2 /* avs.framework in Frameworks */ = {isa = PBXBuildFile; fileRef = CE5DC1A01DDA09F000D24DBA /* avs.framework */; };
		CEF2DE7F1DB778F300451642 /* RequestLoopAnalyticsTracker.swift in Sources */ = {isa = PBXBuildFile; fileRef = CEF2DE7E1DB778F300451642 /* RequestLoopAnalyticsTracker.swift */; };
		F170AF211E78013A0033DC33 /* UserImageAssetUpdateStrategyTests.swift in Sources */ = {isa = PBXBuildFile; fileRef = F170AF1F1E7800CF0033DC33 /* UserImageAssetUpdateStrategyTests.swift */; };
		F19F4F3A1E5F1AE400F4D8FF /* UserProfileImageUpdateStatus.swift in Sources */ = {isa = PBXBuildFile; fileRef = F19F4F391E5F1AE400F4D8FF /* UserProfileImageUpdateStatus.swift */; };
		F19F4F3C1E604AA700F4D8FF /* UserImageAssetUpdateStrategy.swift in Sources */ = {isa = PBXBuildFile; fileRef = F19F4F3B1E604AA700F4D8FF /* UserImageAssetUpdateStrategy.swift */; };
		F19F4F4D1E646C3C00F4D8FF /* UserProfileImageUpdateStatusTests.swift in Sources */ = {isa = PBXBuildFile; fileRef = F19F4F4C1E646C3C00F4D8FF /* UserProfileImageUpdateStatusTests.swift */; };
		F19F4F4F1E6575F700F4D8FF /* UserProfileImageOwner.swift in Sources */ = {isa = PBXBuildFile; fileRef = F19F4F4E1E6575F700F4D8FF /* UserProfileImageOwner.swift */; };
		F920F4D61DA3DCF8002B860B /* ConversationTests+Ephemeral.swift in Sources */ = {isa = PBXBuildFile; fileRef = F920F4D51DA3DCF8002B860B /* ConversationTests+Ephemeral.swift */; };
		F9245BED1CBF95A8009D1E85 /* ZMHotFixDirectory+Swift.swift in Sources */ = {isa = PBXBuildFile; fileRef = F9245BEC1CBF95A8009D1E85 /* ZMHotFixDirectory+Swift.swift */; };
		F925468B1C62882500CE2D7C /* ZMCallStateTranscoderTests+VideoCalling.m in Sources */ = {isa = PBXBuildFile; fileRef = F925468A1C62882500CE2D7C /* ZMCallStateTranscoderTests+VideoCalling.m */; };
		F925468E1C63B61000CE2D7C /* MessagingTest+EventFactory.m in Sources */ = {isa = PBXBuildFile; fileRef = F925468D1C63B61000CE2D7C /* MessagingTest+EventFactory.m */; };
		F929C18F1E433FFB0018ADA4 /* CallingV2+Notifications.swift in Sources */ = {isa = PBXBuildFile; fileRef = F929C18E1E433FFB0018ADA4 /* CallingV2+Notifications.swift */; };
		F929C1A01E4A074F0018ADA4 /* ZMCDataModel.framework in Frameworks */ = {isa = PBXBuildFile; fileRef = F929C19F1E4A074F0018ADA4 /* ZMCDataModel.framework */; };
		F9331C8A1CB41C6000139ECC /* ZMUserTests+UserSession.m in Sources */ = {isa = PBXBuildFile; fileRef = F9331C891CB41C6000139ECC /* ZMUserTests+UserSession.m */; };
		F93667061D79724200E15420 /* ZMLocalNotificationForEventTests+Reactions.swift in Sources */ = {isa = PBXBuildFile; fileRef = F93667041D79723100E15420 /* ZMLocalNotificationForEventTests+Reactions.swift */; };
		F936DB2A1C11DF40005E93AE /* ZMClientUpdateNotification.h in Headers */ = {isa = PBXBuildFile; fileRef = F936DB281C11DF40005E93AE /* ZMClientUpdateNotification.h */; settings = {ATTRIBUTES = (Public, ); }; };
		F936DB2B1C11DF40005E93AE /* ZMClientUpdateNotification.m in Sources */ = {isa = PBXBuildFile; fileRef = F936DB291C11DF40005E93AE /* ZMClientUpdateNotification.m */; };
		F936DB2D1C11E52B005E93AE /* ZMClientUpdateNotification+Internal.h in Headers */ = {isa = PBXBuildFile; fileRef = F936DB2C1C11E4CB005E93AE /* ZMClientUpdateNotification+Internal.h */; settings = {ATTRIBUTES = (Public, ); }; };
		F93A75F21C1F219800252586 /* ConversationStatusStrategy.swift in Sources */ = {isa = PBXBuildFile; fileRef = F93A75F11C1F219800252586 /* ConversationStatusStrategy.swift */; };
		F9410F631DE44C2E007451FF /* TypingStrategyTests.swift in Sources */ = {isa = PBXBuildFile; fileRef = F9410F621DE44C2E007451FF /* TypingStrategyTests.swift */; };
		F9410F651DE49C13007451FF /* PushTokenStrategy.swift in Sources */ = {isa = PBXBuildFile; fileRef = F9410F641DE49C13007451FF /* PushTokenStrategy.swift */; };
		F9410F661DE4A01F007451FF /* ZMPushToken.h in Headers */ = {isa = PBXBuildFile; fileRef = 3EA1EC6519BDE3F400AA1384 /* ZMPushToken.h */; settings = {ATTRIBUTES = (Public, ); }; };
		F9410F681DE4BE42007451FF /* PushTokenStrategyTests.swift in Sources */ = {isa = PBXBuildFile; fileRef = F9410F671DE4BE42007451FF /* PushTokenStrategyTests.swift */; };
		F94E39241E4CE2CA0072D71C /* VoiceChannelStateSnapshotTests.swift in Sources */ = {isa = PBXBuildFile; fileRef = F94E39231E4CE2CA0072D71C /* VoiceChannelStateSnapshotTests.swift */; };
		F94F6B331E54B9C000D46A29 /* CallingRequestStrategyTests.swift in Sources */ = {isa = PBXBuildFile; fileRef = F94F6B321E54B9C000D46A29 /* CallingRequestStrategyTests.swift */; };
		F95373F41C7C70D000BE6427 /* ZMLocalNotificationForEventTest+CallEvents.m in Sources */ = {isa = PBXBuildFile; fileRef = F95373F31C7C70D000BE6427 /* ZMLocalNotificationForEventTest+CallEvents.m */; };
		F95557021A1CAECD0035F0C8 /* ZMSearchRequestCodecTests.m in Sources */ = {isa = PBXBuildFile; fileRef = F95556FE1A1CA1580035F0C8 /* ZMSearchRequestCodecTests.m */; };
		F95706541DE5D1CC0087442C /* SearchUserImageStrategy.swift in Sources */ = {isa = PBXBuildFile; fileRef = F95706531DE5D1CC0087442C /* SearchUserImageStrategy.swift */; };
		F95706561DE5D7EA0087442C /* ZMSearchDirectory+Internal.h in Headers */ = {isa = PBXBuildFile; fileRef = A9BABE6119BA1F2300E9E5A3 /* ZMSearchDirectory+Internal.h */; settings = {ATTRIBUTES = (Public, ); }; };
		F95706591DE5F6D40087442C /* SearchUserImageStrategyTests.swift in Sources */ = {isa = PBXBuildFile; fileRef = F95706581DE5F6D40087442C /* SearchUserImageStrategyTests.swift */; };
		F959F3121C5B6B9E00820A21 /* ZMBackgroundTaskState.h in Headers */ = {isa = PBXBuildFile; fileRef = F959F3101C5B6B9E00820A21 /* ZMBackgroundTaskState.h */; };
		F959F3131C5B6B9E00820A21 /* ZMBackgroundTaskState.m in Sources */ = {isa = PBXBuildFile; fileRef = F959F3111C5B6B9E00820A21 /* ZMBackgroundTaskState.m */; };
		F95ECF4E1B94A553009F91BA /* ZMHotFix.h in Headers */ = {isa = PBXBuildFile; fileRef = F95ECF4C1B94A553009F91BA /* ZMHotFix.h */; };
		F95ECF511B94BD05009F91BA /* ZMHotFixTests.m in Sources */ = {isa = PBXBuildFile; fileRef = F95ECF501B94BD05009F91BA /* ZMHotFixTests.m */; };
		F964700C1D5C720D00A81A92 /* ConversationTests+MessageEditing.m in Sources */ = {isa = PBXBuildFile; fileRef = F964700B1D5C720D00A81A92 /* ConversationTests+MessageEditing.m */; };
		F96C8E7A1D7DCCE8004B6D87 /* LocalNotificationDispatcher+Messages.swift in Sources */ = {isa = PBXBuildFile; fileRef = F96C8E791D7DCCE8004B6D87 /* LocalNotificationDispatcher+Messages.swift */; };
		F96C8E821D7ECECF004B6D87 /* ZMLocalNotificationForMessageTests.swift in Sources */ = {isa = PBXBuildFile; fileRef = F96C8E811D7ECECF004B6D87 /* ZMLocalNotificationForMessageTests.swift */; };
		F96C8E8A1D7F6F8C004B6D87 /* ZMLocalNotificationForSystemMessageTests.swift in Sources */ = {isa = PBXBuildFile; fileRef = F96C8E891D7F6F8C004B6D87 /* ZMLocalNotificationForSystemMessageTests.swift */; };
		F97180531A9E18B5002CEAF8 /* ZMFlowSync.h in Headers */ = {isa = PBXBuildFile; fileRef = 3EAD6A09199BB79200D519DB /* ZMFlowSync.h */; };
		F97678FA1D76D11400CC075D /* BackgroundAPNSConfirmationStatus.swift in Sources */ = {isa = PBXBuildFile; fileRef = F97678F91D76D11400CC075D /* BackgroundAPNSConfirmationStatus.swift */; };
		F976790A1D771B3900CC075D /* BackgroundAPNSConfirmationStatusTests.swift in Sources */ = {isa = PBXBuildFile; fileRef = F97679081D771B2700CC075D /* BackgroundAPNSConfirmationStatusTests.swift */; };
		F9771ACA1B664D1A00BB04EC /* ZMGSMCallHandler.h in Headers */ = {isa = PBXBuildFile; fileRef = F9771AC71B664D1A00BB04EC /* ZMGSMCallHandler.h */; };
		F9771ACC1B664D1A00BB04EC /* ZMGSMCallHandler.m in Sources */ = {isa = PBXBuildFile; fileRef = F9771AC81B664D1A00BB04EC /* ZMGSMCallHandler.m */; };
		F9771AD11B664D3D00BB04EC /* ZMGSMCallHandlerTest.m in Sources */ = {isa = PBXBuildFile; fileRef = F9771AD01B664D3D00BB04EC /* ZMGSMCallHandlerTest.m */; };
		F9771AD71B6661B400BB04EC /* ZMCallStateLogger.m in Sources */ = {isa = PBXBuildFile; fileRef = F9771AD31B6661B400BB04EC /* ZMCallStateLogger.m */; };
		F9771ADC1B677BAF00BB04EC /* ZMCallStateLoggerTests.m in Sources */ = {isa = PBXBuildFile; fileRef = F9771ADA1B677BAF00BB04EC /* ZMCallStateLoggerTests.m */; };
		F98DD6D31ABB2F7C001D58CF /* ZMUserSession+UserNotificationCategories.h in Headers */ = {isa = PBXBuildFile; fileRef = F98DD6D01ABB2F7C001D58CF /* ZMUserSession+UserNotificationCategories.h */; settings = {ATTRIBUTES = (Public, ); }; };
		F98DD6D51ABB2F7C001D58CF /* ZMUserSession+UserNotificationCategories.m in Sources */ = {isa = PBXBuildFile; fileRef = F98DD6D11ABB2F7C001D58CF /* ZMUserSession+UserNotificationCategories.m */; };
		F98EDCD31D82B913001E65CB /* ZMLocalNotificationForCallEvent.swift in Sources */ = {isa = PBXBuildFile; fileRef = F98EDCC81D82B913001E65CB /* ZMLocalNotificationForCallEvent.swift */; };
		F98EDCD41D82B913001E65CB /* ZMLocalNotificationForConnectionEvent.swift in Sources */ = {isa = PBXBuildFile; fileRef = F98EDCC91D82B913001E65CB /* ZMLocalNotificationForConnectionEvent.swift */; };
		F98EDCD51D82B913001E65CB /* ZMLocalNotificationForEvent.swift in Sources */ = {isa = PBXBuildFile; fileRef = F98EDCCA1D82B913001E65CB /* ZMLocalNotificationForEvent.swift */; };
		F98EDCD61D82B913001E65CB /* ZMLocalNotificationForReactions.swift in Sources */ = {isa = PBXBuildFile; fileRef = F98EDCCB1D82B913001E65CB /* ZMLocalNotificationForReactions.swift */; };
		F98EDCD71D82B913001E65CB /* ZMLocalNotificationContentType.swift in Sources */ = {isa = PBXBuildFile; fileRef = F98EDCCD1D82B913001E65CB /* ZMLocalNotificationContentType.swift */; };
		F98EDCD81D82B913001E65CB /* ZMLocalNotificationForMessage.swift in Sources */ = {isa = PBXBuildFile; fileRef = F98EDCCE1D82B913001E65CB /* ZMLocalNotificationForMessage.swift */; };
		F98EDCD91D82B913001E65CB /* ZMLocalNotificationForSystemMessage.swift in Sources */ = {isa = PBXBuildFile; fileRef = F98EDCCF1D82B913001E65CB /* ZMLocalNotificationForSystemMessage.swift */; };
		F98EDCDA1D82B913001E65CB /* ZMLocalNotification+Internal.h in Headers */ = {isa = PBXBuildFile; fileRef = F98EDCD01D82B913001E65CB /* ZMLocalNotification+Internal.h */; };
		F98EDCDB1D82B913001E65CB /* ZMLocalNotification.h in Headers */ = {isa = PBXBuildFile; fileRef = F98EDCD11D82B913001E65CB /* ZMLocalNotification.h */; settings = {ATTRIBUTES = (Public, ); }; };
		F98EDCDC1D82B913001E65CB /* ZMLocalNotification.m in Sources */ = {isa = PBXBuildFile; fileRef = F98EDCD21D82B913001E65CB /* ZMLocalNotification.m */; };
		F98EDCEA1D82B924001E65CB /* SessionTracker.swift in Sources */ = {isa = PBXBuildFile; fileRef = F98EDCDE1D82B924001E65CB /* SessionTracker.swift */; };
		F98EDCEB1D82B924001E65CB /* NotificationSounds.swift in Sources */ = {isa = PBXBuildFile; fileRef = F98EDCDF1D82B924001E65CB /* NotificationSounds.swift */; };
		F98EDCEC1D82B924001E65CB /* UILocalNotification+StringProcessing.h in Headers */ = {isa = PBXBuildFile; fileRef = F98EDCE01D82B924001E65CB /* UILocalNotification+StringProcessing.h */; settings = {ATTRIBUTES = (Public, ); }; };
		F98EDCED1D82B924001E65CB /* UILocalNotification+StringProcessing.m in Sources */ = {isa = PBXBuildFile; fileRef = F98EDCE11D82B924001E65CB /* UILocalNotification+StringProcessing.m */; };
		F98EDCEE1D82B924001E65CB /* UILocalNotification+UserInfo.h in Headers */ = {isa = PBXBuildFile; fileRef = F98EDCE21D82B924001E65CB /* UILocalNotification+UserInfo.h */; settings = {ATTRIBUTES = (Public, ); }; };
		F98EDCEF1D82B924001E65CB /* UILocalNotification+UserInfo.m in Sources */ = {isa = PBXBuildFile; fileRef = F98EDCE31D82B924001E65CB /* UILocalNotification+UserInfo.m */; };
		F98EDCF01D82B924001E65CB /* ZMLocalNotificationLocalization+Components.swift in Sources */ = {isa = PBXBuildFile; fileRef = F98EDCE41D82B924001E65CB /* ZMLocalNotificationLocalization+Components.swift */; };
		F98EDCF11D82B924001E65CB /* ZMLocalNotificationLocalization.h in Headers */ = {isa = PBXBuildFile; fileRef = F98EDCE51D82B924001E65CB /* ZMLocalNotificationLocalization.h */; settings = {ATTRIBUTES = (Public, ); }; };
		F98EDCF21D82B924001E65CB /* ZMLocalNotificationLocalization.m in Sources */ = {isa = PBXBuildFile; fileRef = F98EDCE61D82B924001E65CB /* ZMLocalNotificationLocalization.m */; };
		F98EDCF31D82B924001E65CB /* ZMLocalNotificationSet.swift in Sources */ = {isa = PBXBuildFile; fileRef = F98EDCE71D82B924001E65CB /* ZMLocalNotificationSet.swift */; };
		F98EDCF41D82B924001E65CB /* ZMSpellOutSmallNumbersFormatter.h in Headers */ = {isa = PBXBuildFile; fileRef = F98EDCE81D82B924001E65CB /* ZMSpellOutSmallNumbersFormatter.h */; };
		F98EDCF51D82B924001E65CB /* ZMSpellOutSmallNumbersFormatter.m in Sources */ = {isa = PBXBuildFile; fileRef = F98EDCE91D82B924001E65CB /* ZMSpellOutSmallNumbersFormatter.m */; };
		F98EDCF81D82EB1D001E65CB /* SessionTrackerTest.swift in Sources */ = {isa = PBXBuildFile; fileRef = F98EDCF61D82EAFD001E65CB /* SessionTrackerTest.swift */; };
		F991C0A91CB5391C004D8465 /* ZMCallTimer.swift in Sources */ = {isa = PBXBuildFile; fileRef = F991C0A81CB5391C004D8465 /* ZMCallTimer.swift */; };
		F991C0AC1CB53A80004D8465 /* ZMCallTimerTests.swift in Sources */ = {isa = PBXBuildFile; fileRef = F991C0AA1CB53A7B004D8465 /* ZMCallTimerTests.swift */; };
		F991C0AE1CB548A3004D8465 /* VoiceChannelV2+CallTimer.swift in Sources */ = {isa = PBXBuildFile; fileRef = F991C0AD1CB548A3004D8465 /* VoiceChannelV2+CallTimer.swift */; };
		F991CE151CB55512004D8465 /* ZMConversation+Testing.m in Sources */ = {isa = PBXBuildFile; fileRef = F991CE121CB55512004D8465 /* ZMConversation+Testing.m */; };
		F991CE161CB55512004D8465 /* ZMUser+Testing.m in Sources */ = {isa = PBXBuildFile; fileRef = F991CE141CB55512004D8465 /* ZMUser+Testing.m */; };
		F991CE1E1CB65F08004D8465 /* ZMTypingUsers.h in Headers */ = {isa = PBXBuildFile; fileRef = 3E26BEE01A408DBE0071B4C9 /* ZMTypingUsers.h */; settings = {ATTRIBUTES = (Public, ); }; };
		F99298591BE110490058D42F /* ZMClientRegistrationStatusTests.m in Sources */ = {isa = PBXBuildFile; fileRef = F99298581BE110490058D42F /* ZMClientRegistrationStatusTests.m */; };
		F992985B1BE143570058D42F /* ZMClientRegistrationStatus+Internal.h in Headers */ = {isa = PBXBuildFile; fileRef = F992985A1BE1404D0058D42F /* ZMClientRegistrationStatus+Internal.h */; settings = {ATTRIBUTES = (Public, ); }; };
		F9A754121DA3D44900094937 /* ZMProtos.framework in Frameworks */ = {isa = PBXBuildFile; fileRef = 0960829F1B8F0581001176DB /* ZMProtos.framework */; };
		F9A754161DA3D48800094937 /* ZMProtos.framework in Frameworks */ = {isa = PBXBuildFile; fileRef = 0960829F1B8F0581001176DB /* ZMProtos.framework */; };
		F9ABDF411CECBD8A008461B2 /* ZMAccountStatus.swift in Sources */ = {isa = PBXBuildFile; fileRef = F9ABDF401CECBD8A008461B2 /* ZMAccountStatus.swift */; };
		F9ABDF441CECC6C0008461B2 /* ZMAccountStatusTests.swift in Sources */ = {isa = PBXBuildFile; fileRef = F9ABDF421CECC69C008461B2 /* ZMAccountStatusTests.swift */; };
		F9B171F61C0EF21100E6EEC6 /* ClientUpdateStatus.swift in Sources */ = {isa = PBXBuildFile; fileRef = F9B171F51C0EF21100E6EEC6 /* ClientUpdateStatus.swift */; };
		F9B171F81C0F00E700E6EEC6 /* ClientUpdateStatusTests.swift in Sources */ = {isa = PBXBuildFile; fileRef = F9B171F71C0F00E700E6EEC6 /* ClientUpdateStatusTests.swift */; };
		F9B171FA1C0F320200E6EEC6 /* ClientManagementTests.m in Sources */ = {isa = PBXBuildFile; fileRef = F9B171F91C0F320200E6EEC6 /* ClientManagementTests.m */; };
		F9B20D581C58C8C800F2CDEC /* CallingTests+VideoCalling.m in Sources */ = {isa = PBXBuildFile; fileRef = F9B20D571C58C8C800F2CDEC /* CallingTests+VideoCalling.m */; };
		F9B71F401CB28449001DB03F /* ZMNotifications+UserSession.m in Sources */ = {isa = PBXBuildFile; fileRef = F9B71F3E1CB28449001DB03F /* ZMNotifications+UserSession.m */; };
		F9B71F411CB28449001DB03F /* ZMNotifications+UserSessionInternal.h in Headers */ = {isa = PBXBuildFile; fileRef = F9B71F3F1CB28449001DB03F /* ZMNotifications+UserSessionInternal.h */; settings = {ATTRIBUTES = (Public, ); }; };
		F9B71F431CB284CC001DB03F /* ZMNotifications+UserSession.h in Headers */ = {isa = PBXBuildFile; fileRef = F9B71F421CB284CC001DB03F /* ZMNotifications+UserSession.h */; settings = {ATTRIBUTES = (Public, ); }; };
		F9B71F471CB29600001DB03F /* ZMBareUser+UserSession.h in Headers */ = {isa = PBXBuildFile; fileRef = F9B71F461CB29600001DB03F /* ZMBareUser+UserSession.h */; settings = {ATTRIBUTES = (Public, ); }; };
		F9B71F491CB297ED001DB03F /* ZMUser+UserSession.m in Sources */ = {isa = PBXBuildFile; fileRef = F9B71F481CB297ED001DB03F /* ZMUser+UserSession.m */; };
		F9B71F4C1CB2B841001DB03F /* NSManagedObjectContext+TestHelpers.m in Sources */ = {isa = PBXBuildFile; fileRef = F9B71F4B1CB2B841001DB03F /* NSManagedObjectContext+TestHelpers.m */; };
		F9B71FAB1CB2C0FA001DB03F /* ZMCallStateTests+VideoCalling.swift in Sources */ = {isa = PBXBuildFile; fileRef = F9B71FAA1CB2C0FA001DB03F /* ZMCallStateTests+VideoCalling.swift */; };
		F9B71FAE1CB2C20D001DB03F /* VoiceChannelV2Tests.m in Sources */ = {isa = PBXBuildFile; fileRef = F9B71FAD1CB2C20D001DB03F /* VoiceChannelV2Tests.m */; };
		F9B8305D1DEC6A2500FF6FE7 /* UserImageStrategy.swift in Sources */ = {isa = PBXBuildFile; fileRef = F9B8305C1DEC6A2500FF6FE7 /* UserImageStrategy.swift */; };
		F9B8305F1DEC86E700FF6FE7 /* UserImageStrategyTests.swift in Sources */ = {isa = PBXBuildFile; fileRef = F9B8305E1DEC86E700FF6FE7 /* UserImageStrategyTests.swift */; };
		F9C598AD1A0947B300B1F760 /* ZMBlacklistDownloaderTest.m in Sources */ = {isa = PBXBuildFile; fileRef = F9FD798919EE962F00D70FCD /* ZMBlacklistDownloaderTest.m */; };
		F9C9A4F01CAD29190039E10C /* store128.wiredatabase in Resources */ = {isa = PBXBuildFile; fileRef = F9C9A4ED1CAD290B0039E10C /* store128.wiredatabase */; };
		F9CA51B71B345F39003AA83A /* ZMStoredLocalNotification.h in Headers */ = {isa = PBXBuildFile; fileRef = F9CA51B41B345F39003AA83A /* ZMStoredLocalNotification.h */; };
		F9CA51B91B345F39003AA83A /* ZMStoredLocalNotification.m in Sources */ = {isa = PBXBuildFile; fileRef = F9CA51B51B345F39003AA83A /* ZMStoredLocalNotification.m */; };
		F9CA51BE1B3460B2003AA83A /* ZMStoredLocalNotificationTests.m in Sources */ = {isa = PBXBuildFile; fileRef = F9CA51BD1B3460B2003AA83A /* ZMStoredLocalNotificationTests.m */; };
		F9D25DB11C5BB991002D18B3 /* ZMBackgroundTaskStateTests.m in Sources */ = {isa = PBXBuildFile; fileRef = F9D25DB01C5BB991002D18B3 /* ZMBackgroundTaskStateTests.m */; };
		F9D32EA91C6D071F0049136A /* CallingTests+PushNotifications.m in Sources */ = {isa = PBXBuildFile; fileRef = F9D32EA81C6D071F0049136A /* CallingTests+PushNotifications.m */; };
		F9DAC54F1C2035660001F11E /* ConversationStatusStrategyTests.swift in Sources */ = {isa = PBXBuildFile; fileRef = F9DAC54D1C2034E70001F11E /* ConversationStatusStrategyTests.swift */; };
		F9E462DA1D7043C60036CFA7 /* ConversationTests+Confirmation.swift in Sources */ = {isa = PBXBuildFile; fileRef = F9E462D91D7043C60036CFA7 /* ConversationTests+Confirmation.swift */; };
		F9E4779F1D216467003A99AC /* ZMLocalNotificationSetTests.swift in Sources */ = {isa = PBXBuildFile; fileRef = F9E4779D1D21640E003A99AC /* ZMLocalNotificationSetTests.swift */; };
		F9F631421DE3524100416938 /* TypingStrategy.swift in Sources */ = {isa = PBXBuildFile; fileRef = F9F631411DE3524100416938 /* TypingStrategy.swift */; };
		F9F631431DE3534F00416938 /* ZMTyping.h in Headers */ = {isa = PBXBuildFile; fileRef = 3E3C00C91A2358BA00D02D21 /* ZMTyping.h */; settings = {ATTRIBUTES = (Public, ); }; };
		F9F9F5621D75D62100AE6499 /* RequestStrategyTestBase.swift in Sources */ = {isa = PBXBuildFile; fileRef = F9F9F5611D75D62100AE6499 /* RequestStrategyTestBase.swift */; };
		F9FD167B1BDFCDAD00725F5C /* ZMClientRegistrationStatus.h in Headers */ = {isa = PBXBuildFile; fileRef = F9FD16791BDFCDAD00725F5C /* ZMClientRegistrationStatus.h */; settings = {ATTRIBUTES = (Public, ); }; };
		F9FD167C1BDFCDAD00725F5C /* ZMClientRegistrationStatus.m in Sources */ = {isa = PBXBuildFile; fileRef = F9FD167A1BDFCDAD00725F5C /* ZMClientRegistrationStatus.m */; };
/* End PBXBuildFile section */

/* Begin PBXContainerItemProxy section */
		3E1860D0191A649D000FE027 /* PBXContainerItemProxy */ = {
			isa = PBXContainerItemProxy;
			containerPortal = 540029AB1918CA8500578793 /* Project object */;
			proxyType = 1;
			remoteGlobalIDString = 3E186087191A56F6000FE027;
			remoteInfo = "zmessaging Test Host";
		};
		54F4DC571A4438AC00FDB6EA /* PBXContainerItemProxy */ = {
			isa = PBXContainerItemProxy;
			containerPortal = 540029AB1918CA8500578793 /* Project object */;
			proxyType = 1;
			remoteGlobalIDString = 549815921A43232400A7CE2E;
			remoteInfo = "zmessaging-ios.framework";
		};
		A9FF8088195B17B3002CD44B /* PBXContainerItemProxy */ = {
			isa = PBXContainerItemProxy;
			containerPortal = 540029AB1918CA8500578793 /* Project object */;
			proxyType = 1;
			remoteGlobalIDString = 3E186087191A56F6000FE027;
			remoteInfo = "zmessaging Test Host";
		};
/* End PBXContainerItemProxy section */

/* Begin PBXCopyFilesBuildPhase section */
		5405FF3B1A6005A100CB012B /* Embed Framework */ = {
			isa = PBXCopyFilesBuildPhase;
			buildActionMask = 2147483647;
			dstPath = "";
			dstSubfolderSpec = 10;
			files = (
				3E08B5631A67EDF800F23B9E /* zmessaging.framework in Embed Framework */,
			);
			name = "Embed Framework";
			runOnlyForDeploymentPostprocessing = 0;
		};
/* End PBXCopyFilesBuildPhase section */

/* Begin PBXFileReference section */
		0920833C1BA84F3100F82B29 /* UserClientRequestStrategyTests.swift */ = {isa = PBXFileReference; fileEncoding = 4; lastKnownFileType = sourcecode.swift; path = UserClientRequestStrategyTests.swift; sourceTree = "<group>"; };
		0920833F1BA95EE100F82B29 /* UserClientRequestFactory.swift */ = {isa = PBXFileReference; fileEncoding = 4; lastKnownFileType = sourcecode.swift; path = UserClientRequestFactory.swift; sourceTree = "<group>"; };
		0920C4D81B305FF500C55728 /* UserSessionGiphyRequestStateTests.swift */ = {isa = PBXFileReference; fileEncoding = 4; lastKnownFileType = sourcecode.swift; path = UserSessionGiphyRequestStateTests.swift; sourceTree = "<group>"; };
		09284B6A1B8272C300EEE10E /* zmessaging Test Host.entitlements */ = {isa = PBXFileReference; lastKnownFileType = text.xml; path = "zmessaging Test Host.entitlements"; sourceTree = "<group>"; };
		0928E2631BA07EE80057232E /* Cryptobox.framework */ = {isa = PBXFileReference; lastKnownFileType = wrapper.framework; name = Cryptobox.framework; path = Carthage/Build/iOS/Cryptobox.framework; sourceTree = "<group>"; };
		0932EA431AE5514100D1BFD1 /* ZMPhoneNumberVerificationTranscoder.h */ = {isa = PBXFileReference; fileEncoding = 4; lastKnownFileType = sourcecode.c.h; path = ZMPhoneNumberVerificationTranscoder.h; sourceTree = "<group>"; };
		0932EA441AE5514100D1BFD1 /* ZMPhoneNumberVerificationTranscoder.m */ = {isa = PBXFileReference; fileEncoding = 4; lastKnownFileType = sourcecode.c.objc; path = ZMPhoneNumberVerificationTranscoder.m; sourceTree = "<group>"; };
		093694441BA9633300F36B3A /* UserClientRequestFactoryTests.swift */ = {isa = PBXFileReference; fileEncoding = 4; lastKnownFileType = sourcecode.swift; path = UserClientRequestFactoryTests.swift; sourceTree = "<group>"; };
		094CDBEB1B84CFC8004AD7BF /* zmessaging-ios-test-target.xcconfig */ = {isa = PBXFileReference; lastKnownFileType = text.xcconfig; path = "zmessaging-ios-test-target.xcconfig"; sourceTree = "<group>"; };
		094CDBEC1B84CFDB004AD7BF /* libs.xcconfig */ = {isa = PBXFileReference; lastKnownFileType = text.xcconfig; path = libs.xcconfig; sourceTree = "<group>"; };
		09531F131AE960E300B8556A /* ZMLoginCodeRequestTranscoder.h */ = {isa = PBXFileReference; fileEncoding = 4; lastKnownFileType = sourcecode.c.h; path = ZMLoginCodeRequestTranscoder.h; sourceTree = "<group>"; };
		09531F141AE960E300B8556A /* ZMLoginCodeRequestTranscoder.m */ = {isa = PBXFileReference; fileEncoding = 4; lastKnownFileType = sourcecode.c.objc; path = ZMLoginCodeRequestTranscoder.m; sourceTree = "<group>"; };
		09531F1A1AE9644800B8556A /* ZMLoginCodeRequestTranscoderTests.m */ = {isa = PBXFileReference; fileEncoding = 4; lastKnownFileType = sourcecode.c.objc; path = ZMLoginCodeRequestTranscoderTests.m; sourceTree = "<group>"; };
		0960829F1B8F0581001176DB /* ZMProtos.framework */ = {isa = PBXFileReference; lastKnownFileType = wrapper.framework; name = ZMProtos.framework; path = Carthage/Build/iOS/ZMProtos.framework; sourceTree = "<group>"; };
		097E36A91B7A58280039CC4C /* ZMCSystem.framework */ = {isa = PBXFileReference; lastKnownFileType = wrapper.framework; name = ZMCSystem.framework; path = Carthage/Build/iOS/ZMCSystem.framework; sourceTree = "<group>"; };
		098CFBB71B7B9B3F000B02B1 /* ZMTesting.framework */ = {isa = PBXFileReference; lastKnownFileType = wrapper.framework; name = ZMTesting.framework; path = Carthage/Build/iOS/ZMTesting.framework; sourceTree = "<group>"; };
		098CFBBA1B7B9C94000B02B1 /* BaseTestSwiftHelpers.swift */ = {isa = PBXFileReference; fileEncoding = 4; lastKnownFileType = sourcecode.swift; path = BaseTestSwiftHelpers.swift; sourceTree = "<group>"; };
		09914E501BD6613600C10BF8 /* ConversationTests+OTR.m */ = {isa = PBXFileReference; fileEncoding = 4; lastKnownFileType = sourcecode.c.objc; name = "ConversationTests+OTR.m"; path = "../E2EE/ConversationTests+OTR.m"; sourceTree = "<group>"; };
		09914E521BD6613D00C10BF8 /* ZMDecodedAPSMessageTest.m */ = {isa = PBXFileReference; fileEncoding = 4; lastKnownFileType = sourcecode.c.objc; path = ZMDecodedAPSMessageTest.m; sourceTree = "<group>"; };
		0994E1DD1B835C4900A51721 /* ios-test-host.xcconfig */ = {isa = PBXFileReference; lastKnownFileType = text.xcconfig; path = "ios-test-host.xcconfig"; sourceTree = "<group>"; };
		0994E1DE1B835C4900A51721 /* ios-test-target.xcconfig */ = {isa = PBXFileReference; lastKnownFileType = text.xcconfig; path = "ios-test-target.xcconfig"; sourceTree = "<group>"; };
		0994E1DF1B835C4900A51721 /* ios.xcconfig */ = {isa = PBXFileReference; lastKnownFileType = text.xcconfig; path = ios.xcconfig; sourceTree = "<group>"; };
		0994E1E01B835C4900A51721 /* osx-test-target.xcconfig */ = {isa = PBXFileReference; lastKnownFileType = text.xcconfig; path = "osx-test-target.xcconfig"; sourceTree = "<group>"; };
		0994E1E11B835C4900A51721 /* osx.xcconfig */ = {isa = PBXFileReference; lastKnownFileType = text.xcconfig; path = osx.xcconfig; sourceTree = "<group>"; };
		0994E1E21B835C4900A51721 /* project-common.xcconfig */ = {isa = PBXFileReference; lastKnownFileType = text.xcconfig; path = "project-common.xcconfig"; sourceTree = "<group>"; };
		0994E1E31B835C4900A51721 /* project-debug.xcconfig */ = {isa = PBXFileReference; lastKnownFileType = text.xcconfig; path = "project-debug.xcconfig"; sourceTree = "<group>"; };
		0994E1E41B835C4900A51721 /* project.xcconfig */ = {isa = PBXFileReference; lastKnownFileType = text.xcconfig; path = project.xcconfig; sourceTree = "<group>"; };
		0994E1E61B835C4900A51721 /* simulator.xcconfig */ = {isa = PBXFileReference; lastKnownFileType = text.xcconfig; path = simulator.xcconfig; sourceTree = "<group>"; };
		0994E1E71B835C4900A51721 /* swift.xcconfig */ = {isa = PBXFileReference; lastKnownFileType = text.xcconfig; path = swift.xcconfig; sourceTree = "<group>"; };
		0994E1E81B835C4900A51721 /* tests.xcconfig */ = {isa = PBXFileReference; lastKnownFileType = text.xcconfig; path = tests.xcconfig; sourceTree = "<group>"; };
		0994E1E91B835C4900A51721 /* warnings-debug.xcconfig */ = {isa = PBXFileReference; lastKnownFileType = text.xcconfig; path = "warnings-debug.xcconfig"; sourceTree = "<group>"; };
		0994E1EA1B835C4900A51721 /* warnings.xcconfig */ = {isa = PBXFileReference; lastKnownFileType = text.xcconfig; path = warnings.xcconfig; sourceTree = "<group>"; };
		0994E1EE1B835C4900A51721 /* zmessaging-ios.xcconfig */ = {isa = PBXFileReference; lastKnownFileType = text.xcconfig; path = "zmessaging-ios.xcconfig"; sourceTree = "<group>"; };
		0994E1EF1B835C4900A51721 /* zmessaging-osx.xcconfig */ = {isa = PBXFileReference; lastKnownFileType = text.xcconfig; path = "zmessaging-osx.xcconfig"; sourceTree = "<group>"; };
		0994E1F01B835C4900A51721 /* zmessaging.xcconfig */ = {isa = PBXFileReference; lastKnownFileType = text.xcconfig; path = zmessaging.xcconfig; sourceTree = "<group>"; };
		0994E1F11B835D1100A51721 /* version.xcconfig */ = {isa = PBXFileReference; lastKnownFileType = text.xcconfig; path = version.xcconfig; sourceTree = "<group>"; };
		09B730891B301F0200A5CCC9 /* ZMUserSession+Proxy.m */ = {isa = PBXFileReference; fileEncoding = 4; lastKnownFileType = sourcecode.c.objc; path = "ZMUserSession+Proxy.m"; sourceTree = "<group>"; };
		09B730941B3045E400A5CCC9 /* ProxiedRequestStatusTests.swift */ = {isa = PBXFileReference; fileEncoding = 4; lastKnownFileType = sourcecode.swift; path = ProxiedRequestStatusTests.swift; sourceTree = "<group>"; };
		09B978F31B679B6200A30B38 /* OCMock.framework */ = {isa = PBXFileReference; lastKnownFileType = wrapper.framework; name = OCMock.framework; path = Carthage/Build/iOS/OCMock.framework; sourceTree = "<group>"; };
		09BCDB8C1BCE7F000020DCC7 /* ZMAPSMessageDecoder.h */ = {isa = PBXFileReference; fileEncoding = 4; lastKnownFileType = sourcecode.c.h; path = ZMAPSMessageDecoder.h; sourceTree = "<group>"; };
		09BCDB8D1BCE7F000020DCC7 /* ZMAPSMessageDecoder.m */ = {isa = PBXFileReference; fileEncoding = 4; lastKnownFileType = sourcecode.c.objc; path = ZMAPSMessageDecoder.m; sourceTree = "<group>"; };
		09C77C431BA2FB8E00E2163F /* libcryptobox.a */ = {isa = PBXFileReference; lastKnownFileType = archive.ar; name = libcryptobox.a; path = "Carthage/Checkouts/cryptobox-ios/build/lib/libcryptobox.a"; sourceTree = "<group>"; };
		09C77C441BA2FB8E00E2163F /* libsodium.a */ = {isa = PBXFileReference; lastKnownFileType = archive.ar; name = libsodium.a; path = "Carthage/Checkouts/cryptobox-ios/build/lib/libsodium.a"; sourceTree = "<group>"; };
		09C77C521BA6C77000E2163F /* UserClientRequestStrategy.swift */ = {isa = PBXFileReference; fileEncoding = 4; lastKnownFileType = sourcecode.swift; path = UserClientRequestStrategy.swift; sourceTree = "<group>"; };
		09CC4AA91B7C884900201C63 /* libz.dylib */ = {isa = PBXFileReference; lastKnownFileType = "compiled.mach-o.dylib"; name = libz.dylib; path = Platforms/iPhoneOS.platform/Developer/SDKs/iPhoneOS8.4.sdk/usr/lib/libz.dylib; sourceTree = DEVELOPER_DIR; };
		09CC4AAB1B7C885100201C63 /* libbz2.dylib */ = {isa = PBXFileReference; lastKnownFileType = "compiled.mach-o.dylib"; name = libbz2.dylib; path = Platforms/iPhoneOS.platform/Developer/SDKs/iPhoneOS8.4.sdk/usr/lib/libbz2.dylib; sourceTree = DEVELOPER_DIR; };
		09CC4AAD1B7C885800201C63 /* libc++.dylib */ = {isa = PBXFileReference; lastKnownFileType = "compiled.mach-o.dylib"; name = "libc++.dylib"; path = "Platforms/iPhoneOS.platform/Developer/SDKs/iPhoneOS8.4.sdk/usr/lib/libc++.dylib"; sourceTree = DEVELOPER_DIR; };
		09CC4AB71B7CB8B700201C63 /* Cartfile */ = {isa = PBXFileReference; lastKnownFileType = text; path = Cartfile; sourceTree = "<group>"; };
		09CC4AB81B7CB8BF00201C63 /* Cartfile.private */ = {isa = PBXFileReference; lastKnownFileType = text; path = Cartfile.private; sourceTree = "<group>"; };
		09CC4AB91B7CCA0F00201C63 /* ZMTransport.framework */ = {isa = PBXFileReference; lastKnownFileType = wrapper.framework; name = ZMTransport.framework; path = Carthage/Build/iOS/ZMTransport.framework; sourceTree = "<group>"; };
		09CC4ADC1B7D076700201C63 /* ZMEnvironmentsSetup.h */ = {isa = PBXFileReference; fileEncoding = 4; lastKnownFileType = sourcecode.c.h; path = ZMEnvironmentsSetup.h; sourceTree = "<group>"; };
		09CC4ADD1B7D076700201C63 /* ZMEnvironmentsSetup.m */ = {isa = PBXFileReference; fileEncoding = 4; lastKnownFileType = sourcecode.c.objc; path = ZMEnvironmentsSetup.m; sourceTree = "<group>"; };
		09D7A8881AE7E591008F190C /* ZMPhoneNumberVerificationTranscoderTests.m */ = {isa = PBXFileReference; fileEncoding = 4; lastKnownFileType = sourcecode.c.objc; path = ZMPhoneNumberVerificationTranscoderTests.m; sourceTree = "<group>"; };
		09D7CE621AE94D4200CC5F45 /* ZMCredentials+Internal.h */ = {isa = PBXFileReference; fileEncoding = 4; lastKnownFileType = sourcecode.c.h; path = "ZMCredentials+Internal.h"; sourceTree = "<group>"; };
		09E393B21BAAABCC00F3EA1B /* ZMAuthenticationStatus_Internal.h */ = {isa = PBXFileReference; fileEncoding = 4; lastKnownFileType = sourcecode.c.h; path = ZMAuthenticationStatus_Internal.h; sourceTree = "<group>"; };
		09E393B91BAB0BB500F3EA1B /* ZMUserSession+OTR.h */ = {isa = PBXFileReference; fileEncoding = 4; lastKnownFileType = sourcecode.c.h; path = "ZMUserSession+OTR.h"; sourceTree = "<group>"; };
		09E393BD1BAB0C2A00F3EA1B /* ZMUserSession+OTR.m */ = {isa = PBXFileReference; fileEncoding = 4; lastKnownFileType = sourcecode.c.objc; path = "ZMUserSession+OTR.m"; sourceTree = "<group>"; };
		160195601E30C9CF00ACBFAC /* LocalNotificationDispatcherCallingTests.swift */ = {isa = PBXFileReference; fileEncoding = 4; lastKnownFileType = sourcecode.swift; path = LocalNotificationDispatcherCallingTests.swift; sourceTree = "<group>"; };
		16063CEC1BD11F450097F62C /* ZMSearchRequest.h */ = {isa = PBXFileReference; lastKnownFileType = sourcecode.c.h; path = ZMSearchRequest.h; sourceTree = "<group>"; };
		16063CEE1BD120180097F62C /* ZMSearchRequest.m */ = {isa = PBXFileReference; fileEncoding = 4; lastKnownFileType = sourcecode.c.objc; path = ZMSearchRequest.m; sourceTree = "<group>"; };
		16063CF01BD4F46B0097F62C /* ZMSearchRequest+Internal.h */ = {isa = PBXFileReference; fileEncoding = 4; lastKnownFileType = sourcecode.c.h; path = "ZMSearchRequest+Internal.h"; sourceTree = "<group>"; };
		160C31401E6DDFC30012E4BC /* VoiceChannelV3Tests.swift */ = {isa = PBXFileReference; fileEncoding = 4; lastKnownFileType = sourcecode.swift; path = VoiceChannelV3Tests.swift; sourceTree = "<group>"; };
		1618B40E1DE5F0A6003F015C /* VoiceChannelV2+CallActionsInternal.swift */ = {isa = PBXFileReference; fileEncoding = 4; lastKnownFileType = sourcecode.swift; path = "VoiceChannelV2+CallActionsInternal.swift"; sourceTree = "<group>"; };
		1621D26E1D77098B007108C2 /* WireRequestStrategy.framework */ = {isa = PBXFileReference; lastKnownFileType = wrapper.framework; name = WireRequestStrategy.framework; path = Carthage/Build/iOS/WireRequestStrategy.framework; sourceTree = "<group>"; };
		1621D2701D770FB1007108C2 /* ZMSyncStateDelegate.h */ = {isa = PBXFileReference; fileEncoding = 4; lastKnownFileType = sourcecode.c.h; path = ZMSyncStateDelegate.h; sourceTree = "<group>"; };
		1659114C1DEF1DA3007FA847 /* ZMLocalNotificationForCallState.swift */ = {isa = PBXFileReference; fileEncoding = 4; lastKnownFileType = sourcecode.swift; path = ZMLocalNotificationForCallState.swift; sourceTree = "<group>"; };
		1659114E1DEF1F6E007FA847 /* LocalNotificationDispatcher+Calling.swift */ = {isa = PBXFileReference; fileEncoding = 4; lastKnownFileType = sourcecode.swift; path = "LocalNotificationDispatcher+Calling.swift"; sourceTree = "<group>"; };
		165911521DEF38EC007FA847 /* CallStateObserver.swift */ = {isa = PBXFileReference; fileEncoding = 4; lastKnownFileType = sourcecode.swift; path = CallStateObserver.swift; sourceTree = "<group>"; };
		165911561DF18B37007FA847 /* ZMCallKitDelegate+WireCallCenter.swift */ = {isa = PBXFileReference; fileEncoding = 4; lastKnownFileType = sourcecode.swift; path = "ZMCallKitDelegate+WireCallCenter.swift"; sourceTree = "<group>"; };
		165911581DF18DBA007FA847 /* ZMCallKitDelegate+Internal.h */ = {isa = PBXFileReference; lastKnownFileType = sourcecode.c.h; path = "ZMCallKitDelegate+Internal.h"; sourceTree = "<group>"; };
		165D3A141E1D3EF30052E654 /* WireCallCenterV3.swift */ = {isa = PBXFileReference; fileEncoding = 4; lastKnownFileType = sourcecode.swift; path = WireCallCenterV3.swift; sourceTree = "<group>"; };
		165D3A171E1D43870052E654 /* VoiceChannelV3.swift */ = {isa = PBXFileReference; fileEncoding = 4; lastKnownFileType = sourcecode.swift; path = VoiceChannelV3.swift; sourceTree = "<group>"; };
		165D3A181E1D43870052E654 /* VoiceChannel.swift */ = {isa = PBXFileReference; fileEncoding = 4; lastKnownFileType = sourcecode.swift; path = VoiceChannel.swift; sourceTree = "<group>"; };
		165D3A191E1D43870052E654 /* VoiceChannelRouter.swift */ = {isa = PBXFileReference; fileEncoding = 4; lastKnownFileType = sourcecode.swift; path = VoiceChannelRouter.swift; sourceTree = "<group>"; };
		165D3A1A1E1D43870052E654 /* WireCallCenterV3Mock.swift */ = {isa = PBXFileReference; fileEncoding = 4; lastKnownFileType = sourcecode.swift; path = WireCallCenterV3Mock.swift; sourceTree = "<group>"; };
		165D3A1B1E1D43870052E654 /* VoiceChannelV2.m */ = {isa = PBXFileReference; fileEncoding = 4; lastKnownFileType = sourcecode.c.objc; path = VoiceChannelV2.m; sourceTree = "<group>"; };
		165D3A1C1E1D43870052E654 /* VoiceChannelV2+Internal.h */ = {isa = PBXFileReference; fileEncoding = 4; lastKnownFileType = sourcecode.c.h; path = "VoiceChannelV2+Internal.h"; sourceTree = "<group>"; };
		165D3A1E1E1D43870052E654 /* CallingInitialisationNotification.swift */ = {isa = PBXFileReference; fileEncoding = 4; lastKnownFileType = sourcecode.swift; path = CallingInitialisationNotification.swift; sourceTree = "<group>"; };
		165D3A1F1E1D43870052E654 /* VoiceChannelV2+Testing.h */ = {isa = PBXFileReference; fileEncoding = 4; lastKnownFileType = sourcecode.c.h; path = "VoiceChannelV2+Testing.h"; sourceTree = "<group>"; };
		165D3A3C1E1D60520052E654 /* ZMConversation+VoiceChannel.swift */ = {isa = PBXFileReference; fileEncoding = 4; lastKnownFileType = sourcecode.swift; path = "ZMConversation+VoiceChannel.swift"; sourceTree = "<group>"; };
		165D3A3E1E1E64580052E654 /* CallingInitalisationNotificationTests.swift */ = {isa = PBXFileReference; fileEncoding = 4; lastKnownFileType = sourcecode.swift; path = CallingInitalisationNotificationTests.swift; sourceTree = "<group>"; };
		165D3A3F1E1E64580052E654 /* VoiceChannelRouterTests.swift */ = {isa = PBXFileReference; fileEncoding = 4; lastKnownFileType = sourcecode.swift; path = VoiceChannelRouterTests.swift; sourceTree = "<group>"; };
		166A8BF21E015F3B00F5EEEA /* WireCallCenterV3Factory.swift */ = {isa = PBXFileReference; fileEncoding = 4; lastKnownFileType = sourcecode.swift; path = WireCallCenterV3Factory.swift; sourceTree = "<group>"; };
		166A8BF81E02C7D500F5EEEA /* ZMHotFix+PendingChanges.swift */ = {isa = PBXFileReference; fileEncoding = 4; lastKnownFileType = sourcecode.swift; path = "ZMHotFix+PendingChanges.swift"; sourceTree = "<group>"; };
		166A8BFF1E0941DB00F5EEEA /* WireCallCenterV2.swift */ = {isa = PBXFileReference; fileEncoding = 4; lastKnownFileType = sourcecode.swift; path = WireCallCenterV2.swift; sourceTree = "<group>"; };
		166A8C011E0D634700F5EEEA /* WireCallCenter.swift */ = {isa = PBXFileReference; fileEncoding = 4; lastKnownFileType = sourcecode.swift; path = WireCallCenter.swift; sourceTree = "<group>"; };
		1671F9FE1E2FAF50009F3150 /* ZMLocalNotificationForCallEventTests.swift */ = {isa = PBXFileReference; fileEncoding = 4; lastKnownFileType = sourcecode.swift; path = ZMLocalNotificationForCallEventTests.swift; sourceTree = "<group>"; };
		16D3FCDC1E323D180052A535 /* WireCallCenterV2Tests.swift */ = {isa = PBXFileReference; fileEncoding = 4; lastKnownFileType = sourcecode.swift; path = WireCallCenterV2Tests.swift; sourceTree = "<group>"; };
		16D3FCDE1E365ABC0052A535 /* CallStateObserverTests.swift */ = {isa = PBXFileReference; fileEncoding = 4; lastKnownFileType = sourcecode.swift; path = CallStateObserverTests.swift; sourceTree = "<group>"; };
		16D3FCE21E3757CA0052A535 /* CallingProtocolStrategy.h */ = {isa = PBXFileReference; lastKnownFileType = sourcecode.c.h; path = CallingProtocolStrategy.h; sourceTree = "<group>"; };
		16D3FCE41E37A8050052A535 /* NSManagedObjectContext+ServerTimeDelta.swift */ = {isa = PBXFileReference; fileEncoding = 4; lastKnownFileType = sourcecode.swift; path = "NSManagedObjectContext+ServerTimeDelta.swift"; sourceTree = "<group>"; };
		16D3FCFB1E3932FD0052A535 /* VoiceChannelV2.h */ = {isa = PBXFileReference; fileEncoding = 4; lastKnownFileType = sourcecode.c.h; path = VoiceChannelV2.h; sourceTree = "<group>"; };
		16D3FCFC1E3932FD0052A535 /* VoiceChannelV2+CallFlow.h */ = {isa = PBXFileReference; fileEncoding = 4; lastKnownFileType = sourcecode.c.h; path = "VoiceChannelV2+CallFlow.h"; sourceTree = "<group>"; };
		16D3FCFD1E3932FD0052A535 /* VoiceChannelV2+VideoCalling.h */ = {isa = PBXFileReference; fileEncoding = 4; lastKnownFileType = sourcecode.c.h; path = "VoiceChannelV2+VideoCalling.h"; sourceTree = "<group>"; };
		16D3FD011E3A5C0D0052A535 /* ZMConversationVoiceChannelRouterTests.swift */ = {isa = PBXFileReference; fileEncoding = 4; lastKnownFileType = sourcecode.swift; path = ZMConversationVoiceChannelRouterTests.swift; sourceTree = "<group>"; };
		16DABFAD1DCF98D3001973E3 /* CallingRequestStrategy.swift */ = {isa = PBXFileReference; fileEncoding = 4; lastKnownFileType = sourcecode.swift; path = CallingRequestStrategy.swift; sourceTree = "<group>"; };
		16DCAD641B0F9447008C1DD9 /* NSURL+LaunchOptions.h */ = {isa = PBXFileReference; fileEncoding = 4; lastKnownFileType = sourcecode.c.h; path = "NSURL+LaunchOptions.h"; sourceTree = "<group>"; };
		16DCAD651B0F9447008C1DD9 /* NSURL+LaunchOptions.m */ = {isa = PBXFileReference; fileEncoding = 4; lastKnownFileType = sourcecode.c.objc; path = "NSURL+LaunchOptions.m"; sourceTree = "<group>"; };
		16DCAD6D1B1476FE008C1DD9 /* NSURL+LaunchOptionsTests.m */ = {isa = PBXFileReference; fileEncoding = 4; lastKnownFileType = sourcecode.c.objc; path = "NSURL+LaunchOptionsTests.m"; sourceTree = "<group>"; };
		16F5F16B1E4092C00062F0AE /* NSManagedObjectContext+CTCallCenter.swift */ = {isa = PBXFileReference; fileEncoding = 4; lastKnownFileType = sourcecode.swift; path = "NSManagedObjectContext+CTCallCenter.swift"; sourceTree = "<group>"; };
		1E16CE781BF4979600336616 /* ZMCMockTransport.framework */ = {isa = PBXFileReference; lastKnownFileType = wrapper.framework; name = ZMCMockTransport.framework; path = Carthage/Build/iOS/ZMCMockTransport.framework; sourceTree = "<group>"; };
		1E16CE831BF4BC1800336616 /* ZMProtos.framework */ = {isa = PBXFileReference; lastKnownFileType = wrapper.framework; name = ZMProtos.framework; path = Carthage/Build/iOS/ZMProtos.framework; sourceTree = "<group>"; };
		1E16CE861BF4BC5F00336616 /* ProtocolBuffers.framework */ = {isa = PBXFileReference; lastKnownFileType = wrapper.framework; name = ProtocolBuffers.framework; path = Carthage/Build/iOS/ProtocolBuffers.framework; sourceTree = "<group>"; };
		3E05F247192A4F8900F22D80 /* NSError+ZMUserSession.h */ = {isa = PBXFileReference; fileEncoding = 4; lastKnownFileType = sourcecode.c.h; path = "NSError+ZMUserSession.h"; sourceTree = "<group>"; };
		3E05F250192A4FBD00F22D80 /* UserSessionErrorTests.m */ = {isa = PBXFileReference; fileEncoding = 4; lastKnownFileType = sourcecode.c.objc; path = UserSessionErrorTests.m; sourceTree = "<group>"; };
		3E05F253192A50CC00F22D80 /* NSError+ZMUserSession.m */ = {isa = PBXFileReference; fileEncoding = 4; lastKnownFileType = sourcecode.c.objc; path = "NSError+ZMUserSession.m"; sourceTree = "<group>"; };
		3E05F254192A50CC00F22D80 /* NSError+ZMUserSessionInternal.h */ = {isa = PBXFileReference; fileEncoding = 4; lastKnownFileType = sourcecode.c.h; path = "NSError+ZMUserSessionInternal.h"; sourceTree = "<group>"; };
		3E17FA611A66881900DFA12F /* ZMPushRegistrant.h */ = {isa = PBXFileReference; lastKnownFileType = sourcecode.c.h; path = ZMPushRegistrant.h; sourceTree = "<group>"; };
		3E1858B21951D69B005FE78F /* MemoryLeaksObserver.h */ = {isa = PBXFileReference; fileEncoding = 4; lastKnownFileType = sourcecode.c.h; path = MemoryLeaksObserver.h; sourceTree = "<group>"; };
		3E1858B31951D69B005FE78F /* MemoryLeaksObserver.m */ = {isa = PBXFileReference; fileEncoding = 4; lastKnownFileType = sourcecode.c.objc; path = MemoryLeaksObserver.m; sourceTree = "<group>"; };
		3E18605C191A4F3B000FE027 /* zmessaging-iOS.pch */ = {isa = PBXFileReference; lastKnownFileType = sourcecode.c.h; path = "zmessaging-iOS.pch"; sourceTree = "<group>"; };
		3E18605F191A4F6A000FE027 /* README.md */ = {isa = PBXFileReference; lastKnownFileType = text; path = README.md; sourceTree = "<group>"; };
		3E186088191A56F6000FE027 /* zmessaging Test Host.app */ = {isa = PBXFileReference; explicitFileType = wrapper.application; includeInIndex = 0; path = "zmessaging Test Host.app"; sourceTree = BUILT_PRODUCTS_DIR; };
		3E1860B4191A5D99000FE027 /* Test-Host-Info.plist */ = {isa = PBXFileReference; fileEncoding = 4; lastKnownFileType = text.plist.xml; path = "Test-Host-Info.plist"; sourceTree = "<group>"; };
		3E1860B5191A5D99000FE027 /* Test-Host-Prefix.pch */ = {isa = PBXFileReference; fileEncoding = 4; lastKnownFileType = sourcecode.c.h; path = "Test-Host-Prefix.pch"; sourceTree = "<group>"; };
		3E1860B6191A5D99000FE027 /* TestHost-main.m */ = {isa = PBXFileReference; fileEncoding = 4; lastKnownFileType = sourcecode.c.objc; path = "TestHost-main.m"; sourceTree = "<group>"; };
		3E1860B7191A5D99000FE027 /* TestHostAppDelegate.h */ = {isa = PBXFileReference; fileEncoding = 4; lastKnownFileType = sourcecode.c.h; path = TestHostAppDelegate.h; sourceTree = "<group>"; };
		3E1860B8191A5D99000FE027 /* TestHostAppDelegate.m */ = {isa = PBXFileReference; fileEncoding = 4; lastKnownFileType = sourcecode.c.objc; path = TestHostAppDelegate.m; sourceTree = "<group>"; };
		3E1860C3191A649D000FE027 /* zmessaging-iOS-Tests.xctest */ = {isa = PBXFileReference; explicitFileType = wrapper.cfbundle; includeInIndex = 0; path = "zmessaging-iOS-Tests.xctest"; sourceTree = BUILT_PRODUCTS_DIR; };
		3E26BED31A4037370071B4C9 /* IsTypingTests.m */ = {isa = PBXFileReference; fileEncoding = 4; lastKnownFileType = sourcecode.c.objc; path = IsTypingTests.m; sourceTree = "<group>"; };
		3E26BEE01A408DBE0071B4C9 /* ZMTypingUsers.h */ = {isa = PBXFileReference; fileEncoding = 4; lastKnownFileType = sourcecode.c.h; path = ZMTypingUsers.h; sourceTree = "<group>"; };
		3E26BEE11A408DBE0071B4C9 /* ZMTypingUsers.m */ = {isa = PBXFileReference; fileEncoding = 4; lastKnownFileType = sourcecode.c.objc; path = ZMTypingUsers.m; sourceTree = "<group>"; };
		3E26BEE71A408F590071B4C9 /* ZMTypingUsersTests.m */ = {isa = PBXFileReference; fileEncoding = 4; lastKnownFileType = sourcecode.c.objc; path = ZMTypingUsersTests.m; sourceTree = "<group>"; };
		3E2712FE1A891781008EE50F /* Tests-ios-Info.plist */ = {isa = PBXFileReference; lastKnownFileType = text.plist.xml; path = "Tests-ios-Info.plist"; sourceTree = "<group>"; };
		3E288A6919C859210031CFCE /* NotificationObservers.h */ = {isa = PBXFileReference; fileEncoding = 4; lastKnownFileType = sourcecode.c.h; path = NotificationObservers.h; sourceTree = "<group>"; };
		3E288A6A19C859210031CFCE /* NotificationObservers.m */ = {isa = PBXFileReference; fileEncoding = 4; lastKnownFileType = sourcecode.c.objc; path = NotificationObservers.m; sourceTree = "<group>"; };
		3E3C00C91A2358BA00D02D21 /* ZMTyping.h */ = {isa = PBXFileReference; fileEncoding = 4; lastKnownFileType = sourcecode.c.h; path = ZMTyping.h; sourceTree = "<group>"; };
		3E3C00CA1A2358BA00D02D21 /* ZMTyping.m */ = {isa = PBXFileReference; fileEncoding = 4; lastKnownFileType = sourcecode.c.objc; path = ZMTyping.m; sourceTree = "<group>"; };
		3E3C00D01A2358CF00D02D21 /* ZMTypingTests.m */ = {isa = PBXFileReference; fileEncoding = 4; lastKnownFileType = sourcecode.c.objc; path = ZMTypingTests.m; sourceTree = "<group>"; };
		3E3C00D31A235C5300D02D21 /* ZMTypingUsersTimeout.h */ = {isa = PBXFileReference; fileEncoding = 4; lastKnownFileType = sourcecode.c.h; path = ZMTypingUsersTimeout.h; sourceTree = "<group>"; };
		3E3C00D41A235C5300D02D21 /* ZMTypingUsersTimeout.m */ = {isa = PBXFileReference; fileEncoding = 4; lastKnownFileType = sourcecode.c.objc; path = ZMTypingUsersTimeout.m; sourceTree = "<group>"; };
		3E3C00D91A235F6000D02D21 /* ZMTypingUsersTimeoutTests.m */ = {isa = PBXFileReference; fileEncoding = 4; lastKnownFileType = sourcecode.c.objc; path = ZMTypingUsersTimeoutTests.m; sourceTree = "<group>"; };
		3E4844BD1A94D74E00EF1E27 /* ZMBackgroundFetch.h */ = {isa = PBXFileReference; fileEncoding = 4; lastKnownFileType = sourcecode.c.h; path = ZMBackgroundFetch.h; sourceTree = "<group>"; };
		3E4CE69219657F0100939CEF /* ZMLocalizable.strings */ = {isa = PBXFileReference; fileEncoding = 4; lastKnownFileType = text.plist.strings; path = ZMLocalizable.strings; sourceTree = "<group>"; };
		3E4F727C19EC0868002FE184 /* ZMUserSession+Background.h */ = {isa = PBXFileReference; fileEncoding = 4; lastKnownFileType = sourcecode.c.h; path = "ZMUserSession+Background.h"; sourceTree = "<group>"; };
		3E4F728219EC0D76002FE184 /* ZMUserSession+Background.m */ = {isa = PBXFileReference; fileEncoding = 4; lastKnownFileType = sourcecode.c.objc; path = "ZMUserSession+Background.m"; sourceTree = "<group>"; };
		3E5286BB1AD3DB8A00B1AB1C /* KeySetTests.swift */ = {isa = PBXFileReference; fileEncoding = 4; lastKnownFileType = sourcecode.swift; path = KeySetTests.swift; sourceTree = "<group>"; };
		3E6CD176194F435F00BAE83E /* ConversationsTests.m */ = {isa = PBXFileReference; fileEncoding = 4; lastKnownFileType = sourcecode.c.objc; path = ConversationsTests.m; sourceTree = "<group>"; };
		3E799CF2192140300020A438 /* zmessaging-Tests.pch */ = {isa = PBXFileReference; lastKnownFileType = sourcecode.c.h; path = "zmessaging-Tests.pch"; sourceTree = "<group>"; };
		3E887BA31ABC51880022797E /* ZMPushKitLogging.m */ = {isa = PBXFileReference; fileEncoding = 4; lastKnownFileType = sourcecode.c.objc; path = ZMPushKitLogging.m; sourceTree = "<group>"; };
		3E9848BC1A65253000F7B050 /* Hack.swift */ = {isa = PBXFileReference; fileEncoding = 4; lastKnownFileType = sourcecode.swift; path = Hack.swift; sourceTree = "<group>"; };
		3EA1EC6519BDE3F400AA1384 /* ZMPushToken.h */ = {isa = PBXFileReference; fileEncoding = 4; lastKnownFileType = sourcecode.c.h; path = ZMPushToken.h; sourceTree = "<group>"; };
		3EA1EC6619BDE3F400AA1384 /* ZMPushToken.m */ = {isa = PBXFileReference; fileEncoding = 4; lastKnownFileType = sourcecode.c.objc; path = ZMPushToken.m; sourceTree = "<group>"; };
		3EA1EC6B19BDE4C800AA1384 /* ZMPushTokenTests.m */ = {isa = PBXFileReference; fileEncoding = 4; lastKnownFileType = sourcecode.c.objc; path = ZMPushTokenTests.m; sourceTree = "<group>"; };
		3EAD6A09199BB79200D519DB /* ZMFlowSync.h */ = {isa = PBXFileReference; fileEncoding = 4; lastKnownFileType = sourcecode.c.h; path = ZMFlowSync.h; sourceTree = "<group>"; };
		3EAD6A0A199BB79200D519DB /* ZMFlowSync.m */ = {isa = PBXFileReference; fileEncoding = 4; lastKnownFileType = sourcecode.c.objc; path = ZMFlowSync.m; sourceTree = "<group>"; };
		3EAD6A10199BBEE200D519DB /* ZMFlowSyncTests.m */ = {isa = PBXFileReference; fileEncoding = 4; lastKnownFileType = sourcecode.c.objc; path = ZMFlowSyncTests.m; sourceTree = "<group>"; };
		3EC2357F192B617700B72C21 /* ZMUserSession+Internal.h */ = {isa = PBXFileReference; fileEncoding = 4; lastKnownFileType = sourcecode.c.h; path = "ZMUserSession+Internal.h"; sourceTree = "<group>"; };
		3EC4998F1A92463D003F9E32 /* ZMBackgroundFetchState.h */ = {isa = PBXFileReference; fileEncoding = 4; lastKnownFileType = sourcecode.c.h; path = ZMBackgroundFetchState.h; sourceTree = "<group>"; };
		3EC499901A92463D003F9E32 /* ZMBackgroundFetchState.m */ = {isa = PBXFileReference; fileEncoding = 4; lastKnownFileType = sourcecode.c.objc; path = ZMBackgroundFetchState.m; sourceTree = "<group>"; };
		3EC499951A9246DE003F9E32 /* ZMBackgroundFetchStateTests.m */ = {isa = PBXFileReference; fileEncoding = 4; lastKnownFileType = sourcecode.c.objc; path = ZMBackgroundFetchStateTests.m; sourceTree = "<group>"; };
		3ED03B75196C212D00B40DB0 /* VoiceChannelV2+CallFlow.m */ = {isa = PBXFileReference; fileEncoding = 4; lastKnownFileType = sourcecode.c.objc; path = "VoiceChannelV2+CallFlow.m"; sourceTree = "<group>"; };
		3EDBFD761A65200F0095E2DD /* ZMPushRegistrant.swift */ = {isa = PBXFileReference; fileEncoding = 4; lastKnownFileType = sourcecode.swift; path = ZMPushRegistrant.swift; sourceTree = "<group>"; };
		3EDDBB9B1A5ACEDE00A87E06 /* ZMUnauthenticatedBackgroundState.h */ = {isa = PBXFileReference; fileEncoding = 4; lastKnownFileType = sourcecode.c.h; path = ZMUnauthenticatedBackgroundState.h; sourceTree = "<group>"; };
		3EDDBB9C1A5ACEDE00A87E06 /* ZMUnauthenticatedBackgroundState.m */ = {isa = PBXFileReference; fileEncoding = 4; lastKnownFileType = sourcecode.c.objc; path = ZMUnauthenticatedBackgroundState.m; sourceTree = "<group>"; };
		3EDDBBA01A5ACEF400A87E06 /* ZMUnauthenticatedBackgroundStateTests.m */ = {isa = PBXFileReference; fileEncoding = 4; lastKnownFileType = sourcecode.c.objc; path = ZMUnauthenticatedBackgroundStateTests.m; sourceTree = "<group>"; };
		3EEA678A199D079600AF7665 /* UserTests.m */ = {isa = PBXFileReference; fileEncoding = 4; lastKnownFileType = sourcecode.c.objc; path = UserTests.m; sourceTree = "<group>"; };
		54034F371BB1A6D900F4ED62 /* ZMUserSession+Logs.swift */ = {isa = PBXFileReference; fileEncoding = 4; lastKnownFileType = sourcecode.swift; path = "ZMUserSession+Logs.swift"; sourceTree = "<group>"; };
		540818A51BCA647D00257CA7 /* ZMBlacklistVerificator+Testing.h */ = {isa = PBXFileReference; fileEncoding = 4; lastKnownFileType = sourcecode.c.h; path = "ZMBlacklistVerificator+Testing.h"; sourceTree = "<group>"; };
		541228431AEE422C00D9ED1C /* ZMAuthenticationStatusTests.m */ = {isa = PBXFileReference; fileEncoding = 4; lastKnownFileType = sourcecode.c.objc; path = ZMAuthenticationStatusTests.m; sourceTree = "<group>"; };
		54177D1F19A4CAE70037A220 /* ZMObjectStrategyDirectory.h */ = {isa = PBXFileReference; fileEncoding = 4; lastKnownFileType = sourcecode.c.h; path = ZMObjectStrategyDirectory.h; sourceTree = "<group>"; };
		54177D2919A4DDA60037A220 /* StateBaseTest.h */ = {isa = PBXFileReference; fileEncoding = 4; lastKnownFileType = sourcecode.c.h; path = StateBaseTest.h; sourceTree = "<group>"; };
		54177D2A19A4DDF00037A220 /* StateBaseTest.m */ = {isa = PBXFileReference; fileEncoding = 4; lastKnownFileType = sourcecode.c.objc; path = StateBaseTest.m; sourceTree = "<group>"; };
		54188DCA19D19DE200DA40E4 /* ZMLastUpdateEventIDTranscoderTests.m */ = {isa = PBXFileReference; fileEncoding = 4; lastKnownFileType = sourcecode.c.objc; path = ZMLastUpdateEventIDTranscoderTests.m; sourceTree = "<group>"; };
		541918EB195AD9D100A5023D /* SendAndReceiveMessagesTests.m */ = {isa = PBXFileReference; fileEncoding = 4; lastKnownFileType = sourcecode.c.objc; path = SendAndReceiveMessagesTests.m; sourceTree = "<group>"; };
		541DD5AC19EBBBFD00C02EC2 /* ZMSearchDirectoryTests.m */ = {isa = PBXFileReference; fileEncoding = 4; lastKnownFileType = sourcecode.c.objc; name = ZMSearchDirectoryTests.m; path = Search/ZMSearchDirectoryTests.m; sourceTree = "<group>"; };
		541DD5AF19EBBBFD00C02EC2 /* ZMUserIDsForSearchDirectoryTableTests.m */ = {isa = PBXFileReference; fileEncoding = 4; lastKnownFileType = sourcecode.c.objc; name = ZMUserIDsForSearchDirectoryTableTests.m; path = Search/ZMUserIDsForSearchDirectoryTableTests.m; sourceTree = "<group>"; };
		542049EF196AB84B000D8A94 /* zmessaging.h */ = {isa = PBXFileReference; lastKnownFileType = sourcecode.c.h; path = zmessaging.h; sourceTree = "<group>"; };
		54224B5F19B0795200666125 /* ZMCallStateTranscoder.h */ = {isa = PBXFileReference; fileEncoding = 4; lastKnownFileType = sourcecode.c.h; name = ZMCallStateTranscoder.h; path = ../ZMCallStateTranscoder.h; sourceTree = "<group>"; };
		54224B6019B0795200666125 /* ZMCallStateTranscoder.m */ = {isa = PBXFileReference; fileEncoding = 4; lastKnownFileType = sourcecode.c.objc; name = ZMCallStateTranscoder.m; path = ../ZMCallStateTranscoder.m; sourceTree = "<group>"; };
		5422E96E1BD5A4FD005A7C77 /* OTRTests.swift */ = {isa = PBXFileReference; fileEncoding = 4; lastKnownFileType = sourcecode.swift; path = OTRTests.swift; sourceTree = "<group>"; };
		5423B999191A4A1B0044347D /* en */ = {isa = PBXFileReference; lastKnownFileType = text.plist.strings; name = en; path = en.lproj/InfoPlist.strings; sourceTree = "<group>"; };
		54257C071DF1C94200107FE7 /* TopConversationsDirectory.swift */ = {isa = PBXFileReference; fileEncoding = 4; lastKnownFileType = sourcecode.swift; path = TopConversationsDirectory.swift; sourceTree = "<group>"; };
		5427B34619D17ACE00CC18DC /* ZMMissingUpdateEventsTranscoder+Internal.h */ = {isa = PBXFileReference; fileEncoding = 4; lastKnownFileType = sourcecode.c.h; path = "ZMMissingUpdateEventsTranscoder+Internal.h"; sourceTree = "<group>"; };
		5427B34D19D195A100CC18DC /* ZMLastUpdateEventIDTranscoder.h */ = {isa = PBXFileReference; fileEncoding = 4; lastKnownFileType = sourcecode.c.h; path = ZMLastUpdateEventIDTranscoder.h; sourceTree = "<group>"; };
		5427B34E19D195A100CC18DC /* ZMLastUpdateEventIDTranscoder.m */ = {isa = PBXFileReference; fileEncoding = 4; lastKnownFileType = sourcecode.c.objc; path = ZMLastUpdateEventIDTranscoder.m; sourceTree = "<group>"; };
		5427B35319D1965A00CC18DC /* ZMLastUpdateEventIDTranscoder+Internal.h */ = {isa = PBXFileReference; fileEncoding = 4; lastKnownFileType = sourcecode.c.h; path = "ZMLastUpdateEventIDTranscoder+Internal.h"; sourceTree = "<group>"; };
		54294A1F19472D4E007BE3CE /* ZMConversationTranscoder.h */ = {isa = PBXFileReference; fileEncoding = 4; lastKnownFileType = sourcecode.c.h; path = ZMConversationTranscoder.h; sourceTree = "<group>"; };
		54294A2019472D4E007BE3CE /* ZMConversationTranscoder.m */ = {isa = PBXFileReference; fileEncoding = 4; lastKnownFileType = sourcecode.c.objc; path = ZMConversationTranscoder.m; sourceTree = "<group>"; };
		542DFEE51DDCA452000F5B95 /* UserProfileUpdateStatusTests.swift */ = {isa = PBXFileReference; fileEncoding = 4; lastKnownFileType = sourcecode.swift; path = UserProfileUpdateStatusTests.swift; sourceTree = "<group>"; };
		542DFEE71DDCA4FD000F5B95 /* UserProfileUpdateRequestStrategyTests.swift */ = {isa = PBXFileReference; fileEncoding = 4; lastKnownFileType = sourcecode.swift; path = UserProfileUpdateRequestStrategyTests.swift; sourceTree = "<group>"; };
		543095921DE76B170065367F /* random1.txt */ = {isa = PBXFileReference; fileEncoding = 4; lastKnownFileType = text; path = random1.txt; sourceTree = "<group>"; };
		543095941DE76B270065367F /* random2.txt */ = {isa = PBXFileReference; fileEncoding = 4; lastKnownFileType = text; path = random2.txt; sourceTree = "<group>"; };
		5430E9231BAA0D9F00395E05 /* ZMessagingLogs.h */ = {isa = PBXFileReference; fileEncoding = 4; lastKnownFileType = sourcecode.c.h; path = ZMessagingLogs.h; sourceTree = "<group>"; };
		5430FF141CE4A359004ECFFE /* FileTransferTests.m */ = {isa = PBXFileReference; fileEncoding = 4; lastKnownFileType = sourcecode.c.objc; path = FileTransferTests.m; sourceTree = "<group>"; };
		5435C5541E13D9A0002D9766 /* NSManagedObjectContext+KeyValueStore.swift */ = {isa = PBXFileReference; fileEncoding = 4; lastKnownFileType = sourcecode.swift; path = "NSManagedObjectContext+KeyValueStore.swift"; sourceTree = "<group>"; };
		54386A5A1A248CE4001AD795 /* ZMPreBackgroundState.h */ = {isa = PBXFileReference; fileEncoding = 4; lastKnownFileType = sourcecode.c.h; path = ZMPreBackgroundState.h; sourceTree = "<group>"; };
		54386A5B1A248CE4001AD795 /* ZMPreBackgroundState.m */ = {isa = PBXFileReference; fileEncoding = 4; lastKnownFileType = sourcecode.c.objc; path = ZMPreBackgroundState.m; sourceTree = "<group>"; };
		54386A611A248E44001AD795 /* ZMPreBackgroundStateTest.m */ = {isa = PBXFileReference; fileEncoding = 4; lastKnownFileType = sourcecode.c.objc; path = ZMPreBackgroundStateTest.m; sourceTree = "<group>"; };
		543993E71A14C85E00B739E0 /* ZMUnauthenticatedState+Tests.h */ = {isa = PBXFileReference; fileEncoding = 4; lastKnownFileType = sourcecode.c.h; path = "ZMUnauthenticatedState+Tests.h"; sourceTree = "<group>"; };
		543ED0001D79E0EE00A9CDF3 /* ApplicationMock.swift */ = {isa = PBXFileReference; fileEncoding = 4; lastKnownFileType = sourcecode.swift; path = ApplicationMock.swift; sourceTree = "<group>"; };
		5442A7311E42244C00415104 /* libPhoneNumberiOS.framework */ = {isa = PBXFileReference; lastKnownFileType = wrapper.framework; name = libPhoneNumberiOS.framework; path = Carthage/Build/iOS/libPhoneNumberiOS.framework; sourceTree = "<group>"; };
		5447E4611AECDC2E00411FCD /* ZMUserSessionRegistrationTests.m */ = {isa = PBXFileReference; fileEncoding = 4; lastKnownFileType = sourcecode.c.objc; path = ZMUserSessionRegistrationTests.m; sourceTree = "<group>"; };
		5447E4651AECDC5000411FCD /* ZMUserSessionTestsBase.h */ = {isa = PBXFileReference; fileEncoding = 4; lastKnownFileType = sourcecode.c.h; path = ZMUserSessionTestsBase.h; sourceTree = "<group>"; };
		5447E4661AECDE6500411FCD /* ZMUserSessionTestsBase.m */ = {isa = PBXFileReference; fileEncoding = 4; lastKnownFileType = sourcecode.c.objc; path = ZMUserSessionTestsBase.m; sourceTree = "<group>"; };
		544913B21B0247700044DE36 /* ZMCredentialsTests.m */ = {isa = PBXFileReference; fileEncoding = 4; lastKnownFileType = sourcecode.c.objc; path = ZMCredentialsTests.m; sourceTree = "<group>"; };
		544A08D31AED8A0500F65877 /* ZMAuthenticationStatus.m */ = {isa = PBXFileReference; fileEncoding = 4; lastKnownFileType = sourcecode.c.objc; path = ZMAuthenticationStatus.m; sourceTree = "<group>"; };
		544D1C271DF95224003B2FC8 /* AddressBookIOS8.swift */ = {isa = PBXFileReference; fileEncoding = 4; lastKnownFileType = sourcecode.swift; path = AddressBookIOS8.swift; sourceTree = "<group>"; };
		544F8FF21DDCD34600D1AB04 /* UserProfileUpdateNotifications.swift */ = {isa = PBXFileReference; fileEncoding = 4; lastKnownFileType = sourcecode.swift; path = UserProfileUpdateNotifications.swift; sourceTree = "<group>"; };
		5454A69B1AEFA01D0022AFA4 /* EmailRegistrationTests.m */ = {isa = PBXFileReference; fileEncoding = 4; lastKnownFileType = sourcecode.c.objc; path = EmailRegistrationTests.m; sourceTree = "<group>"; };
		5454A69F1AEFA0A70022AFA4 /* PhoneRegistrationTests.m */ = {isa = PBXFileReference; fileEncoding = 4; lastKnownFileType = sourcecode.c.objc; path = PhoneRegistrationTests.m; sourceTree = "<group>"; };
		545643D41C62C1A800A2129C /* ConversationTestsBase.h */ = {isa = PBXFileReference; fileEncoding = 4; lastKnownFileType = sourcecode.c.h; path = ConversationTestsBase.h; sourceTree = "<group>"; };
		545643D51C62C1A800A2129C /* ConversationTestsBase.m */ = {isa = PBXFileReference; fileEncoding = 4; lastKnownFileType = sourcecode.c.objc; path = ConversationTestsBase.m; sourceTree = "<group>"; };
		545F3DBA1AAF64FB00BF817B /* APNSTests.m */ = {isa = PBXFileReference; fileEncoding = 4; lastKnownFileType = sourcecode.c.objc; lineEnding = 0; path = APNSTests.m; sourceTree = "<group>"; xcLanguageSpecificationIdentifier = xcode.lang.objc; };
		545F3DBE1AAF68BB00BF817B /* ZMUserSession+Background+Testing.h */ = {isa = PBXFileReference; lastKnownFileType = sourcecode.c.h; path = "ZMUserSession+Background+Testing.h"; sourceTree = "<group>"; };
		545F601B1D6C336D00C2C55B /* AddressBookSearchTests.swift */ = {isa = PBXFileReference; fileEncoding = 4; lastKnownFileType = sourcecode.swift; path = AddressBookSearchTests.swift; sourceTree = "<group>"; };
		54610D32192C9D7200FE7201 /* ZMUserSessionTests.m */ = {isa = PBXFileReference; fileEncoding = 4; lastKnownFileType = sourcecode.c.objc; path = ZMUserSessionTests.m; sourceTree = "<group>"; };
		546392711D79D5210094EC66 /* Application.swift */ = {isa = PBXFileReference; fileEncoding = 4; lastKnownFileType = sourcecode.swift; path = Application.swift; sourceTree = "<group>"; };
		5463C88F193F38A6006799DE /* ZMTimingTests.h */ = {isa = PBXFileReference; fileEncoding = 4; lastKnownFileType = sourcecode.c.h; path = ZMTimingTests.h; sourceTree = "<group>"; };
		5463C890193F38A6006799DE /* ZMTimingTests.m */ = {isa = PBXFileReference; fileEncoding = 4; lastKnownFileType = sourcecode.c.objc; path = ZMTimingTests.m; sourceTree = "<group>"; };
		5467F1C31E0AE2EF008C1745 /* KeyValueStore.swift */ = {isa = PBXFileReference; fileEncoding = 4; lastKnownFileType = sourcecode.swift; path = KeyValueStore.swift; sourceTree = "<group>"; };
		5467F1C51E0AE421008C1745 /* KeyValueStore+AccessToken.swift */ = {isa = PBXFileReference; fileEncoding = 4; lastKnownFileType = sourcecode.swift; path = "KeyValueStore+AccessToken.swift"; sourceTree = "<group>"; };
		546BAD5F19F8149B007C4938 /* ZMSyncStrategy+Internal.h */ = {isa = PBXFileReference; fileEncoding = 4; lastKnownFileType = sourcecode.c.h; path = "ZMSyncStrategy+Internal.h"; sourceTree = "<group>"; };
		546D45FD19E29D92004C478D /* ZMNetworkState.h */ = {isa = PBXFileReference; fileEncoding = 4; lastKnownFileType = sourcecode.c.h; path = ZMNetworkState.h; sourceTree = "<group>"; };
		546D700419C70F71005883E9 /* CallingTests.m */ = {isa = PBXFileReference; fileEncoding = 4; lastKnownFileType = sourcecode.c.objc; lineEnding = 0; path = CallingTests.m; sourceTree = "<group>"; xcLanguageSpecificationIdentifier = xcode.lang.objc; };
		546E73E91ADFD9F200AFF9BE /* ZMUserSessionAuthenticationNotification.h */ = {isa = PBXFileReference; fileEncoding = 4; lastKnownFileType = sourcecode.c.h; path = ZMUserSessionAuthenticationNotification.h; sourceTree = "<group>"; };
		546E73EA1ADFD9F200AFF9BE /* ZMUserSessionAuthenticationNotification.m */ = {isa = PBXFileReference; fileEncoding = 4; lastKnownFileType = sourcecode.c.objc; path = ZMUserSessionAuthenticationNotification.m; sourceTree = "<group>"; };
		546E73EF1ADFDDFE00AFF9BE /* ZMUserSessionRegistrationNotification.h */ = {isa = PBXFileReference; fileEncoding = 4; lastKnownFileType = sourcecode.c.h; path = ZMUserSessionRegistrationNotification.h; sourceTree = "<group>"; };
		546E73F01ADFDDFE00AFF9BE /* ZMUserSessionRegistrationNotification.m */ = {isa = PBXFileReference; fileEncoding = 4; lastKnownFileType = sourcecode.c.objc; path = ZMUserSessionRegistrationNotification.m; sourceTree = "<group>"; };
		546F815A1E685F1A00775059 /* LocalNotificationDispatcherTests.swift */ = {isa = PBXFileReference; fileEncoding = 4; lastKnownFileType = sourcecode.swift; path = LocalNotificationDispatcherTests.swift; sourceTree = "<group>"; };
		5474C8051921309400185A3A /* MessagingTest.h */ = {isa = PBXFileReference; fileEncoding = 4; lastKnownFileType = sourcecode.c.h; path = MessagingTest.h; sourceTree = "<group>"; };
		5474C8061921309400185A3A /* MessagingTest.m */ = {isa = PBXFileReference; fileEncoding = 4; lastKnownFileType = sourcecode.c.objc; path = MessagingTest.m; sourceTree = "<group>"; };
		5474C8081921309400185A3A /* MessagingTestTests.m */ = {isa = PBXFileReference; fileEncoding = 4; lastKnownFileType = sourcecode.c.objc; path = MessagingTestTests.m; sourceTree = "<group>"; };
		54764B971C9303D600BD25E3 /* medium.jpg */ = {isa = PBXFileReference; lastKnownFileType = image.jpeg; path = medium.jpg; sourceTree = "<group>"; };
		54764B981C9303D600BD25E3 /* tiny.jpg */ = {isa = PBXFileReference; lastKnownFileType = image.jpeg; path = tiny.jpg; sourceTree = "<group>"; };
		54764B9B1C930AEB00BD25E3 /* Lorem Ipsum.txt */ = {isa = PBXFileReference; fileEncoding = 4; lastKnownFileType = text; path = "Lorem Ipsum.txt"; sourceTree = "<group>"; };
		54764B9D1C931E9400BD25E3 /* animated.gif */ = {isa = PBXFileReference; lastKnownFileType = image.gif; path = animated.gif; sourceTree = "<group>"; };
		54764B9E1C931E9400BD25E3 /* not_animated.gif */ = {isa = PBXFileReference; lastKnownFileType = image.gif; path = not_animated.gif; sourceTree = "<group>"; };
		5476E3BB19A77C6900E68BAD /* PushChannelTests.m */ = {isa = PBXFileReference; fileEncoding = 4; lastKnownFileType = sourcecode.c.objc; path = PushChannelTests.m; sourceTree = "<group>"; };
		54773ABC1DF093AC00B484AF /* ZMSearchDirectoryAddressBookTests.swift */ = {isa = PBXFileReference; fileEncoding = 4; lastKnownFileType = sourcecode.swift; path = ZMSearchDirectoryAddressBookTests.swift; sourceTree = "<group>"; };
		5477CDF01BFE0D2700A36F7A /* Cartfile.resolved */ = {isa = PBXFileReference; fileEncoding = 4; lastKnownFileType = text; path = Cartfile.resolved; sourceTree = "<group>"; };
		5478A1401DEC4048006F7268 /* UserProfile.swift */ = {isa = PBXFileReference; fileEncoding = 4; lastKnownFileType = sourcecode.swift; path = UserProfile.swift; sourceTree = "<group>"; };
		547E5B571DDB4B800038D936 /* UserProfileUpdateStatus.swift */ = {isa = PBXFileReference; fileEncoding = 4; lastKnownFileType = sourcecode.swift; path = UserProfileUpdateStatus.swift; sourceTree = "<group>"; };
		547E5B591DDB67390038D936 /* UserProfileUpdateRequestStrategy.swift */ = {isa = PBXFileReference; fileEncoding = 4; lastKnownFileType = sourcecode.swift; path = UserProfileUpdateRequestStrategy.swift; sourceTree = "<group>"; };
		548213FE1A0253CC001AA4E0 /* ZMSimpleListRequestPaginator.h */ = {isa = PBXFileReference; fileEncoding = 4; lastKnownFileType = sourcecode.c.h; path = ZMSimpleListRequestPaginator.h; sourceTree = "<group>"; };
		548213FF1A0253CC001AA4E0 /* ZMSimpleListRequestPaginator.m */ = {isa = PBXFileReference; fileEncoding = 4; lastKnownFileType = sourcecode.c.objc; path = ZMSimpleListRequestPaginator.m; sourceTree = "<group>"; };
		548214051A025C54001AA4E0 /* ZMSimpleListRequestPaginatorTests.m */ = {isa = PBXFileReference; fileEncoding = 4; lastKnownFileType = sourcecode.c.objc; path = ZMSimpleListRequestPaginatorTests.m; sourceTree = "<group>"; };
		548214081A027B66001AA4E0 /* ZMSimpleListRequestPaginator+Internal.h */ = {isa = PBXFileReference; fileEncoding = 4; lastKnownFileType = sourcecode.c.h; path = "ZMSimpleListRequestPaginator+Internal.h"; sourceTree = "<group>"; };
		54839E0119F7E7A000762058 /* ZMBackgroundState.h */ = {isa = PBXFileReference; fileEncoding = 4; lastKnownFileType = sourcecode.c.h; path = ZMBackgroundState.h; sourceTree = "<group>"; };
		54839E0219F7E7A000762058 /* ZMBackgroundState.m */ = {isa = PBXFileReference; fileEncoding = 4; lastKnownFileType = sourcecode.c.objc; path = ZMBackgroundState.m; sourceTree = "<group>"; };
		54839E0819F7EC8300762058 /* ZMBackgroundStateTests.m */ = {isa = PBXFileReference; fileEncoding = 4; lastKnownFileType = sourcecode.c.objc; path = ZMBackgroundStateTests.m; sourceTree = "<group>"; };
		54877C9419922C0B0097FB58 /* UserProfileTests.m */ = {isa = PBXFileReference; fileEncoding = 4; lastKnownFileType = sourcecode.c.objc; path = UserProfileTests.m; sourceTree = "<group>"; };
		5490F8EB1AEFD2B3004696F4 /* ZMUserSessionAuthenticationTests.m */ = {isa = PBXFileReference; fileEncoding = 4; lastKnownFileType = sourcecode.c.objc; path = ZMUserSessionAuthenticationTests.m; sourceTree = "<group>"; };
		5490F8EF1AF00B50004696F4 /* ZMAuthenticationStatus+Testing.h */ = {isa = PBXFileReference; fileEncoding = 4; lastKnownFileType = sourcecode.c.h; path = "ZMAuthenticationStatus+Testing.h"; sourceTree = "<group>"; };
		5492C6C319ACCCA8008F41E2 /* ConnectionTests.m */ = {isa = PBXFileReference; fileEncoding = 4; lastKnownFileType = sourcecode.c.objc; lineEnding = 0; path = ConnectionTests.m; sourceTree = "<group>"; xcLanguageSpecificationIdentifier = xcode.lang.objc; };
		549552511D64567C004F21F6 /* AddressBookTests.swift */ = {isa = PBXFileReference; fileEncoding = 4; lastKnownFileType = sourcecode.swift; path = AddressBookTests.swift; sourceTree = "<group>"; };
		54973A351DD48CAB007F8702 /* NSManagedObject+EncryptionContext.swift */ = {isa = PBXFileReference; fileEncoding = 4; lastKnownFileType = sourcecode.swift; path = "NSManagedObject+EncryptionContext.swift"; sourceTree = "<group>"; };
		549815931A43232400A7CE2E /* zmessaging.framework */ = {isa = PBXFileReference; explicitFileType = wrapper.framework; includeInIndex = 0; path = zmessaging.framework; sourceTree = BUILT_PRODUCTS_DIR; };
		549815961A43232400A7CE2E /* zmessaging-ios-Info.plist */ = {isa = PBXFileReference; lastKnownFileType = text.plist.xml; path = "zmessaging-ios-Info.plist"; sourceTree = "<group>"; };
		54991D571DEDCF2B007E282F /* AddressBook.swift */ = {isa = PBXFileReference; fileEncoding = 4; lastKnownFileType = sourcecode.swift; path = AddressBook.swift; sourceTree = "<group>"; };
		54991D591DEDD07E007E282F /* AddressBookIOS9.swift */ = {isa = PBXFileReference; fileEncoding = 4; lastKnownFileType = sourcecode.swift; path = AddressBookIOS9.swift; sourceTree = "<group>"; };
		549AEA3A1D6340BC003C0BEC /* AddressBookUploadRequestStrategy.swift */ = {isa = PBXFileReference; fileEncoding = 4; lastKnownFileType = sourcecode.swift; path = AddressBookUploadRequestStrategy.swift; sourceTree = "<group>"; };
		549AEA3C1D6365C1003C0BEC /* ZMUserSession+AddressBook.swift */ = {isa = PBXFileReference; fileEncoding = 4; lastKnownFileType = sourcecode.swift; path = "ZMUserSession+AddressBook.swift"; sourceTree = "<group>"; };
		549AEA3E1D636EF3003C0BEC /* AddressBookUploadRequestStrategyTest.swift */ = {isa = PBXFileReference; fileEncoding = 4; lastKnownFileType = sourcecode.swift; path = AddressBookUploadRequestStrategyTest.swift; sourceTree = "<group>"; };
		549F61BC1E27F58A005E402F /* SelfContactCardUploadStrategy.swift */ = {isa = PBXFileReference; fileEncoding = 4; lastKnownFileType = sourcecode.swift; path = SelfContactCardUploadStrategy.swift; sourceTree = "<group>"; };
		549F61BE1E27FD90005E402F /* SelfContactCardUploadStrategyTests.swift */ = {isa = PBXFileReference; fileEncoding = 4; lastKnownFileType = sourcecode.swift; path = SelfContactCardUploadStrategyTests.swift; sourceTree = "<group>"; };
		54A170631B300696001B41A5 /* ProxiedRequestStrategy.swift */ = {isa = PBXFileReference; fileEncoding = 4; lastKnownFileType = sourcecode.swift; path = ProxiedRequestStrategy.swift; sourceTree = "<group>"; };
		54A170671B300717001B41A5 /* ProxiedRequestStrategyTests.swift */ = {isa = PBXFileReference; fileEncoding = 4; lastKnownFileType = sourcecode.swift; path = ProxiedRequestStrategyTests.swift; sourceTree = "<group>"; };
		54A1BE3919E69A3400B68A76 /* ZMCommonContactsSearch.h */ = {isa = PBXFileReference; fileEncoding = 4; lastKnownFileType = sourcecode.c.h; path = ZMCommonContactsSearch.h; sourceTree = "<group>"; };
		54A1BE3A19E69A3400B68A76 /* ZMCommonContactsSearch.m */ = {isa = PBXFileReference; fileEncoding = 4; lastKnownFileType = sourcecode.c.objc; path = ZMCommonContactsSearch.m; sourceTree = "<group>"; };
		54A1BE4319E6B79000B68A76 /* ZMCommonContactsSearchTests.m */ = {isa = PBXFileReference; fileEncoding = 4; lastKnownFileType = sourcecode.c.objc; path = ZMCommonContactsSearchTests.m; sourceTree = "<group>"; };
		54A227D51D6604A5009414C0 /* SynchronizationMocks.swift */ = {isa = PBXFileReference; fileEncoding = 4; lastKnownFileType = sourcecode.swift; path = SynchronizationMocks.swift; sourceTree = "<group>"; };
		54A2C9F21DAFBA3300FFD2A0 /* NSManagedObjectContext+EventDecoder.swift */ = {isa = PBXFileReference; fileEncoding = 4; lastKnownFileType = sourcecode.swift; path = "NSManagedObjectContext+EventDecoder.swift"; sourceTree = "<group>"; };
		54A343461D6B589A004B65EA /* AddressBookSearch.swift */ = {isa = PBXFileReference; fileEncoding = 4; lastKnownFileType = sourcecode.swift; path = AddressBookSearch.swift; sourceTree = "<group>"; };
		54A3ACC21A261603008AF8DF /* BackgroundTests.m */ = {isa = PBXFileReference; fileEncoding = 4; lastKnownFileType = sourcecode.c.objc; path = BackgroundTests.m; sourceTree = "<group>"; };
		54AB428D1DF5C5B400381F2C /* TopConversationsDirectoryTests.swift */ = {isa = PBXFileReference; fileEncoding = 4; lastKnownFileType = sourcecode.swift; path = TopConversationsDirectoryTests.swift; sourceTree = "<group>"; };
		54ADA7611E3B3CBE00B90C7D /* IntegrationTestBase+Encryption.swift */ = {isa = PBXFileReference; fileEncoding = 4; lastKnownFileType = sourcecode.swift; path = "IntegrationTestBase+Encryption.swift"; sourceTree = "<group>"; };
		54B2A0831DAE71F100BB40B1 /* AddressBookTracker.swift */ = {isa = PBXFileReference; fileEncoding = 4; lastKnownFileType = sourcecode.swift; path = AddressBookTracker.swift; sourceTree = "<group>"; };
		54B2A0851DAE71F100BB40B1 /* APNSPerformanceTracker.swift */ = {isa = PBXFileReference; fileEncoding = 4; lastKnownFileType = sourcecode.swift; path = APNSPerformanceTracker.swift; sourceTree = "<group>"; };
		54B2A0861DAE71F100BB40B1 /* Clusterizer+VOIP.swift */ = {isa = PBXFileReference; fileEncoding = 4; lastKnownFileType = sourcecode.swift; path = "Clusterizer+VOIP.swift"; sourceTree = "<group>"; };
		54B2A0871DAE71F100BB40B1 /* Clusterizer.swift */ = {isa = PBXFileReference; fileEncoding = 4; lastKnownFileType = sourcecode.swift; path = Clusterizer.swift; sourceTree = "<group>"; };
		54B717EE1940788E00B798FA /* ZMSyncState.h */ = {isa = PBXFileReference; fileEncoding = 4; lastKnownFileType = sourcecode.c.h; path = ZMSyncState.h; sourceTree = "<group>"; };
		54B717EF1940788E00B798FA /* ZMSyncState.m */ = {isa = PBXFileReference; fileEncoding = 4; lastKnownFileType = sourcecode.c.objc; path = ZMSyncState.m; sourceTree = "<group>"; };
		54B717F4194078CA00B798FA /* ZMSyncStateTests.m */ = {isa = PBXFileReference; fileEncoding = 4; lastKnownFileType = sourcecode.c.objc; path = ZMSyncStateTests.m; sourceTree = "<group>"; };
		54B717F7194079EA00B798FA /* ZMStateMachineDelegate.h */ = {isa = PBXFileReference; fileEncoding = 4; lastKnownFileType = sourcecode.c.h; path = ZMStateMachineDelegate.h; sourceTree = "<group>"; };
		54B717F919408B6900B798FA /* ZMUnauthenticatedState.h */ = {isa = PBXFileReference; fileEncoding = 4; lastKnownFileType = sourcecode.c.h; path = ZMUnauthenticatedState.h; sourceTree = "<group>"; };
		54B717FA19408B6900B798FA /* ZMUnauthenticatedState.m */ = {isa = PBXFileReference; fileEncoding = 4; lastKnownFileType = sourcecode.c.objc; path = ZMUnauthenticatedState.m; sourceTree = "<group>"; };
		54B717FE19408BAD00B798FA /* ZMUnauthenticatedStateTests.m */ = {isa = PBXFileReference; fileEncoding = 4; lastKnownFileType = sourcecode.c.objc; path = ZMUnauthenticatedStateTests.m; sourceTree = "<group>"; };
		54B7180619408CD600B798FA /* ZMEventProcessingState.h */ = {isa = PBXFileReference; fileEncoding = 4; lastKnownFileType = sourcecode.c.h; path = ZMEventProcessingState.h; sourceTree = "<group>"; };
		54B7180719408CD600B798FA /* ZMEventProcessingState.m */ = {isa = PBXFileReference; fileEncoding = 4; lastKnownFileType = sourcecode.c.objc; path = ZMEventProcessingState.m; sourceTree = "<group>"; };
		54B7180B19408CFE00B798FA /* ZMSlowSyncPhaseOneState.h */ = {isa = PBXFileReference; fileEncoding = 4; lastKnownFileType = sourcecode.c.h; path = ZMSlowSyncPhaseOneState.h; sourceTree = "<group>"; };
		54B7180C19408CFE00B798FA /* ZMSlowSyncPhaseOneState.m */ = {isa = PBXFileReference; fileEncoding = 4; lastKnownFileType = sourcecode.c.objc; path = ZMSlowSyncPhaseOneState.m; sourceTree = "<group>"; };
		54B7181019408D4E00B798FA /* ZMSlowSyncPhaseTwoState.h */ = {isa = PBXFileReference; fileEncoding = 4; lastKnownFileType = sourcecode.c.h; path = ZMSlowSyncPhaseTwoState.h; sourceTree = "<group>"; };
		54B7181119408D4E00B798FA /* ZMSlowSyncPhaseTwoState.m */ = {isa = PBXFileReference; fileEncoding = 4; lastKnownFileType = sourcecode.c.objc; path = ZMSlowSyncPhaseTwoState.m; sourceTree = "<group>"; };
		54B7181519409A4600B798FA /* ZMEventProcessingStateTests.m */ = {isa = PBXFileReference; fileEncoding = 4; lastKnownFileType = sourcecode.c.objc; path = ZMEventProcessingStateTests.m; sourceTree = "<group>"; };
		54B718181940A18000B798FA /* ZMSlowSyncPhaseOneStateTests.m */ = {isa = PBXFileReference; fileEncoding = 4; lastKnownFileType = sourcecode.c.objc; path = ZMSlowSyncPhaseOneStateTests.m; sourceTree = "<group>"; };
		54B7181B1940A86000B798FA /* ZMSlowSyncPhaseTwoStateTests.m */ = {isa = PBXFileReference; fileEncoding = 4; lastKnownFileType = sourcecode.c.objc; path = ZMSlowSyncPhaseTwoStateTests.m; sourceTree = "<group>"; };
		54BAF1B119212E51008042FB /* ZMUserSession.h */ = {isa = PBXFileReference; fileEncoding = 4; lastKnownFileType = sourcecode.c.h; path = ZMUserSession.h; sourceTree = "<group>"; };
		54BAF1BC19212EBA008042FB /* ZMUserSession.m */ = {isa = PBXFileReference; fileEncoding = 4; lastKnownFileType = sourcecode.c.objc; path = ZMUserSession.m; sourceTree = "<group>"; };
		54BD32D01A5ACCF9008EB1B0 /* Test-Bridging-Header.h */ = {isa = PBXFileReference; fileEncoding = 4; lastKnownFileType = sourcecode.c.h; path = "Test-Bridging-Header.h"; sourceTree = "<group>"; };
		54BDC60019C2FE4F00B22C03 /* ZMConnectionTranscoder+Internal.h */ = {isa = PBXFileReference; fileEncoding = 4; lastKnownFileType = sourcecode.c.h; path = "ZMConnectionTranscoder+Internal.h"; sourceTree = "<group>"; };
		54BDC60819C3246900B22C03 /* ZMDownloadLastUpdateEventIDState.h */ = {isa = PBXFileReference; fileEncoding = 4; lastKnownFileType = sourcecode.c.h; path = ZMDownloadLastUpdateEventIDState.h; sourceTree = "<group>"; };
		54BDC60919C3246900B22C03 /* ZMDownloadLastUpdateEventIDState.m */ = {isa = PBXFileReference; fileEncoding = 4; lastKnownFileType = sourcecode.c.objc; path = ZMDownloadLastUpdateEventIDState.m; sourceTree = "<group>"; };
		54BDC61219C32A5200B22C03 /* ZMDownloadLastUpdateEventIDStateTests.m */ = {isa = PBXFileReference; fileEncoding = 4; lastKnownFileType = sourcecode.c.objc; path = ZMDownloadLastUpdateEventIDStateTests.m; sourceTree = "<group>"; };
		54BE367A196C10CB00D15ECF /* ZMSearchDirectory.h */ = {isa = PBXFileReference; fileEncoding = 4; lastKnownFileType = sourcecode.c.h; path = ZMSearchDirectory.h; sourceTree = "<group>"; };
		54BFDF671BDA6F9A0034A3DB /* HistorySynchronizationStatus.swift */ = {isa = PBXFileReference; fileEncoding = 4; lastKnownFileType = sourcecode.swift; path = HistorySynchronizationStatus.swift; sourceTree = "<group>"; };
		54BFDF691BDA87D20034A3DB /* HistorySynchronizationStatusTests.swift */ = {isa = PBXFileReference; fileEncoding = 4; lastKnownFileType = sourcecode.swift; path = HistorySynchronizationStatusTests.swift; sourceTree = "<group>"; };
		54C11B9E19D1E4A100576A96 /* ZMLoginTranscoder.h */ = {isa = PBXFileReference; fileEncoding = 4; lastKnownFileType = sourcecode.c.h; path = ZMLoginTranscoder.h; sourceTree = "<group>"; };
		54C11B9F19D1E4A100576A96 /* ZMLoginTranscoder.m */ = {isa = PBXFileReference; fileEncoding = 4; lastKnownFileType = sourcecode.c.objc; path = ZMLoginTranscoder.m; sourceTree = "<group>"; };
		54C11BA819D1E70900576A96 /* ZMLoginTranscoder+Internal.h */ = {isa = PBXFileReference; fileEncoding = 4; lastKnownFileType = sourcecode.c.h; path = "ZMLoginTranscoder+Internal.h"; sourceTree = "<group>"; };
		54C11BAB19D1EB7500576A96 /* ZMLoginTranscoderTests.m */ = {isa = PBXFileReference; fileEncoding = 4; lastKnownFileType = sourcecode.c.objc; path = ZMLoginTranscoderTests.m; sourceTree = "<group>"; };
		54C2F6811A6FA988003D09D9 /* ZMLocalNotificationForEventTest.m */ = {isa = PBXFileReference; fileEncoding = 4; lastKnownFileType = sourcecode.c.objc; path = ZMLocalNotificationForEventTest.m; sourceTree = "<group>"; };
		54C2F6821A6FA988003D09D9 /* ZMLocalNotificationForExpiredMessageTest.m */ = {isa = PBXFileReference; fileEncoding = 4; lastKnownFileType = sourcecode.c.objc; path = ZMLocalNotificationForExpiredMessageTest.m; sourceTree = "<group>"; };
		54C2F6831A6FA988003D09D9 /* ZMPushRegistrantTests.m */ = {isa = PBXFileReference; fileEncoding = 4; lastKnownFileType = sourcecode.c.objc; path = ZMPushRegistrantTests.m; sourceTree = "<group>"; };
		54C2F6841A6FA988003D09D9 /* ZMSpellOutSmallNumbersFormatterTests.m */ = {isa = PBXFileReference; fileEncoding = 4; lastKnownFileType = sourcecode.c.objc; path = ZMSpellOutSmallNumbersFormatterTests.m; sourceTree = "<group>"; };
		54D175181ADE8AA2001AA338 /* ZMUserSession+Registration.h */ = {isa = PBXFileReference; fileEncoding = 4; lastKnownFileType = sourcecode.c.h; path = "ZMUserSession+Registration.h"; sourceTree = "<group>"; };
		54D1751F1ADE8B18001AA338 /* ZMUserSession+Registration.m */ = {isa = PBXFileReference; fileEncoding = 4; lastKnownFileType = sourcecode.c.objc; path = "ZMUserSession+Registration.m"; sourceTree = "<group>"; };
		54D175221ADE9449001AA338 /* ZMUserSession+Authentication.h */ = {isa = PBXFileReference; fileEncoding = 4; lastKnownFileType = sourcecode.c.h; path = "ZMUserSession+Authentication.h"; sourceTree = "<group>"; };
		54D175251ADE9EC9001AA338 /* ZMUserSession+Authentication.m */ = {isa = PBXFileReference; fileEncoding = 4; lastKnownFileType = sourcecode.c.objc; path = "ZMUserSession+Authentication.m"; sourceTree = "<group>"; };
		54D784FD1A37248000F47798 /* ZMEncodedNSUUIDWithTimestampTests.m */ = {isa = PBXFileReference; fileEncoding = 4; lastKnownFileType = sourcecode.c.objc; path = ZMEncodedNSUUIDWithTimestampTests.m; sourceTree = "<group>"; };
		54D9331C1AE1643A00C0B91C /* ZMCredentials.h */ = {isa = PBXFileReference; fileEncoding = 4; lastKnownFileType = sourcecode.c.h; path = ZMCredentials.h; sourceTree = "<group>"; };
		54D9331F1AE1653000C0B91C /* ZMCredentials.m */ = {isa = PBXFileReference; fileEncoding = 4; lastKnownFileType = sourcecode.c.objc; path = ZMCredentials.m; sourceTree = "<group>"; };
		54DB35A019A5E357001756C2 /* ZMUpdateEventsCatchUpPhaseOneState.h */ = {isa = PBXFileReference; fileEncoding = 4; lastKnownFileType = sourcecode.c.h; path = ZMUpdateEventsCatchUpPhaseOneState.h; sourceTree = "<group>"; };
		54DB35A119A5E357001756C2 /* ZMUpdateEventsCatchUpPhaseOneState.m */ = {isa = PBXFileReference; fileEncoding = 4; lastKnownFileType = sourcecode.c.objc; path = ZMUpdateEventsCatchUpPhaseOneState.m; sourceTree = "<group>"; };
		54DB35AA19A5E3AA001756C2 /* ZMUpdateEventsCatchUpPhaseTwoState.h */ = {isa = PBXFileReference; fileEncoding = 4; lastKnownFileType = sourcecode.c.h; path = ZMUpdateEventsCatchUpPhaseTwoState.h; sourceTree = "<group>"; };
		54DB35AB19A5E3AA001756C2 /* ZMUpdateEventsCatchUpPhaseTwoState.m */ = {isa = PBXFileReference; fileEncoding = 4; lastKnownFileType = sourcecode.c.objc; path = ZMUpdateEventsCatchUpPhaseTwoState.m; sourceTree = "<group>"; };
		54DE26B11BC56E62002B5FBC /* ZMHotFixDirectory.h */ = {isa = PBXFileReference; fileEncoding = 4; lastKnownFileType = sourcecode.c.h; path = ZMHotFixDirectory.h; sourceTree = "<group>"; };
		54DE26B21BC56E62002B5FBC /* ZMHotFixDirectory.m */ = {isa = PBXFileReference; fileEncoding = 4; lastKnownFileType = sourcecode.c.objc; path = ZMHotFixDirectory.m; sourceTree = "<group>"; };
		54DE9BEA1DE74FFB00EFFB9C /* RandomHandleGenerator.swift */ = {isa = PBXFileReference; fileEncoding = 4; lastKnownFileType = sourcecode.swift; path = RandomHandleGenerator.swift; sourceTree = "<group>"; };
		54DE9BEC1DE75D4900EFFB9C /* RandomHandleGeneratorTests.swift */ = {isa = PBXFileReference; fileEncoding = 4; lastKnownFileType = sourcecode.swift; path = RandomHandleGeneratorTests.swift; sourceTree = "<group>"; };
		54DFAE211C92D979004B1D15 /* 1900x1500.jpg */ = {isa = PBXFileReference; lastKnownFileType = image.jpeg; path = 1900x1500.jpg; sourceTree = "<group>"; };
		54DFB8EE1B30649000F1C736 /* GiphyTests.m */ = {isa = PBXFileReference; fileEncoding = 4; lastKnownFileType = sourcecode.c.objc; path = GiphyTests.m; sourceTree = "<group>"; };
		54E2C1DF1E682DC400536569 /* LocalNotificationDispatcher.swift */ = {isa = PBXFileReference; fileEncoding = 4; lastKnownFileType = sourcecode.swift; path = LocalNotificationDispatcher.swift; sourceTree = "<group>"; };
		54E4DD0D1DE4A9A200FEF192 /* UserHandleTests.swift */ = {isa = PBXFileReference; fileEncoding = 4; lastKnownFileType = sourcecode.swift; path = UserHandleTests.swift; sourceTree = "<group>"; };
		54EBDDEA1966B2B000B23C36 /* ZMConversationTranscoder+Internal.h */ = {isa = PBXFileReference; lastKnownFileType = sourcecode.c.h; path = "ZMConversationTranscoder+Internal.h"; sourceTree = "<group>"; };
		54EFF35C1D6D6CE9005DED56 /* ZMSearchResult+AddressBook.swift */ = {isa = PBXFileReference; fileEncoding = 4; lastKnownFileType = sourcecode.swift; path = "ZMSearchResult+AddressBook.swift"; sourceTree = "<group>"; };
		54EFF35E1D6D9B3D005DED56 /* InvitationTests.swift */ = {isa = PBXFileReference; fileEncoding = 4; lastKnownFileType = sourcecode.swift; path = InvitationTests.swift; sourceTree = "<group>"; };
		54F0A0931B3018D7003386BC /* ProxiedRequestsStatus.swift */ = {isa = PBXFileReference; fileEncoding = 4; lastKnownFileType = sourcecode.swift; path = ProxiedRequestsStatus.swift; sourceTree = "<group>"; };
		54F428CC19A5154700036D6D /* ZMSyncStateMachineTests.m */ = {isa = PBXFileReference; fileEncoding = 4; lastKnownFileType = sourcecode.c.objc; path = ZMSyncStateMachineTests.m; sourceTree = "<group>"; };
		54F428D319A520FD00036D6D /* ZMSyncStateMachine+internal.h */ = {isa = PBXFileReference; fileEncoding = 4; lastKnownFileType = sourcecode.c.h; path = "ZMSyncStateMachine+internal.h"; sourceTree = "<group>"; };
		54F7216919A5E7BA009A8AF5 /* ZMUpdateEventsCatchUpPhaseOneStateTests.m */ = {isa = PBXFileReference; fileEncoding = 4; lastKnownFileType = sourcecode.c.objc; path = ZMUpdateEventsCatchUpPhaseOneStateTests.m; sourceTree = "<group>"; };
		54F7217019A5E7E1009A8AF5 /* ZMUpdateEventsCatchUpPhaseTwoStateTests.m */ = {isa = PBXFileReference; fileEncoding = 4; lastKnownFileType = sourcecode.c.objc; path = ZMUpdateEventsCatchUpPhaseTwoStateTests.m; sourceTree = "<group>"; };
		54F7217319A5F0C5009A8AF5 /* ZMAuthenticationStatus.h */ = {isa = PBXFileReference; fileEncoding = 4; lastKnownFileType = sourcecode.c.h; path = ZMAuthenticationStatus.h; sourceTree = "<group>"; };
		54F7217619A60E88009A8AF5 /* ZMUpdateEventsBuffer.h */ = {isa = PBXFileReference; fileEncoding = 4; lastKnownFileType = sourcecode.c.h; path = ZMUpdateEventsBuffer.h; sourceTree = "<group>"; };
		54F7217919A611DE009A8AF5 /* ZMUpdateEventsBuffer.m */ = {isa = PBXFileReference; fileEncoding = 4; lastKnownFileType = sourcecode.c.objc; path = ZMUpdateEventsBuffer.m; sourceTree = "<group>"; };
		54F7217C19A62225009A8AF5 /* ZMUpdateEventsBufferTests.m */ = {isa = PBXFileReference; fileEncoding = 4; lastKnownFileType = sourcecode.c.objc; path = ZMUpdateEventsBufferTests.m; sourceTree = "<group>"; };
		54F8D6DD19AB535700146664 /* ZMConnectionTranscoder.h */ = {isa = PBXFileReference; fileEncoding = 4; lastKnownFileType = sourcecode.c.h; path = ZMConnectionTranscoder.h; sourceTree = "<group>"; };
		54F8D6DE19AB535700146664 /* ZMConnectionTranscoder.m */ = {isa = PBXFileReference; fileEncoding = 4; lastKnownFileType = sourcecode.c.objc; path = ZMConnectionTranscoder.m; sourceTree = "<group>"; };
		54F8D6E419AB535700146664 /* ZMMissingUpdateEventsTranscoder.h */ = {isa = PBXFileReference; fileEncoding = 4; lastKnownFileType = sourcecode.c.h; path = ZMMissingUpdateEventsTranscoder.h; sourceTree = "<group>"; };
		54F8D6E519AB535700146664 /* ZMMissingUpdateEventsTranscoder.m */ = {isa = PBXFileReference; fileEncoding = 4; lastKnownFileType = sourcecode.c.objc; path = ZMMissingUpdateEventsTranscoder.m; sourceTree = "<group>"; };
		54F8D6E819AB535700146664 /* ZMSelfTranscoder.h */ = {isa = PBXFileReference; fileEncoding = 4; lastKnownFileType = sourcecode.c.h; path = ZMSelfTranscoder.h; sourceTree = "<group>"; };
		54F8D6E919AB535700146664 /* ZMSelfTranscoder.m */ = {isa = PBXFileReference; fileEncoding = 4; lastKnownFileType = sourcecode.c.objc; path = ZMSelfTranscoder.m; sourceTree = "<group>"; };
		54F8D6EC19AB535700146664 /* ZMUserTranscoder.h */ = {isa = PBXFileReference; fileEncoding = 4; lastKnownFileType = sourcecode.c.h; path = ZMUserTranscoder.h; sourceTree = "<group>"; };
		54F8D6ED19AB535700146664 /* ZMUserTranscoder.m */ = {isa = PBXFileReference; fileEncoding = 4; lastKnownFileType = sourcecode.c.objc; path = ZMUserTranscoder.m; sourceTree = "<group>"; };
		54F8D6EE19AB535700146664 /* ZMUserTranscoder+Internal.h */ = {isa = PBXFileReference; fileEncoding = 4; lastKnownFileType = sourcecode.c.h; path = "ZMUserTranscoder+Internal.h"; sourceTree = "<group>"; };
		54F8D71919AB541400146664 /* ZMRegistrationTranscoder.h */ = {isa = PBXFileReference; fileEncoding = 4; lastKnownFileType = sourcecode.c.h; path = ZMRegistrationTranscoder.h; sourceTree = "<group>"; };
		54F8D71A19AB541400146664 /* ZMRegistrationTranscoder.m */ = {isa = PBXFileReference; fileEncoding = 4; lastKnownFileType = sourcecode.c.objc; path = ZMRegistrationTranscoder.m; sourceTree = "<group>"; };
		54F8D72B19AB677300146664 /* ZMConnectionTranscoderTest.m */ = {isa = PBXFileReference; fileEncoding = 4; lastKnownFileType = sourcecode.c.objc; path = ZMConnectionTranscoderTest.m; sourceTree = "<group>"; };
		54F8D72D19AB677300146664 /* ZMConversationTranscoderTests.m */ = {isa = PBXFileReference; fileEncoding = 4; lastKnownFileType = sourcecode.c.objc; path = ZMConversationTranscoderTests.m; sourceTree = "<group>"; };
		54F8D72F19AB677300146664 /* ZMMissingUpdateEventsTranscoderTests.m */ = {isa = PBXFileReference; fileEncoding = 4; lastKnownFileType = sourcecode.c.objc; path = ZMMissingUpdateEventsTranscoderTests.m; sourceTree = "<group>"; };
		54F8D73019AB677400146664 /* ZMRegistrationTranscoderTests.m */ = {isa = PBXFileReference; fileEncoding = 4; lastKnownFileType = sourcecode.c.objc; path = ZMRegistrationTranscoderTests.m; sourceTree = "<group>"; };
		54F8D73119AB677400146664 /* ZMSelfTranscoderTests.m */ = {isa = PBXFileReference; fileEncoding = 4; lastKnownFileType = sourcecode.c.objc; path = ZMSelfTranscoderTests.m; sourceTree = "<group>"; };
		54F8D73319AB677400146664 /* ZMUserTranscoderTests.m */ = {isa = PBXFileReference; fileEncoding = 4; lastKnownFileType = sourcecode.c.objc; path = ZMUserTranscoderTests.m; sourceTree = "<group>"; };
		54F8D74819AB67B300146664 /* ObjectTranscoderTests.h */ = {isa = PBXFileReference; fileEncoding = 4; lastKnownFileType = sourcecode.c.h; path = ObjectTranscoderTests.h; sourceTree = "<group>"; };
		54F8D74919AB67B300146664 /* ObjectTranscoderTests.m */ = {isa = PBXFileReference; fileEncoding = 4; lastKnownFileType = sourcecode.c.objc; path = ObjectTranscoderTests.m; sourceTree = "<group>"; };
		54FB94B719A4C5CD00BA9965 /* ZMSyncStateMachine.h */ = {isa = PBXFileReference; fileEncoding = 4; lastKnownFileType = sourcecode.c.h; path = ZMSyncStateMachine.h; sourceTree = "<group>"; };
		54FB94B819A4C5CD00BA9965 /* ZMSyncStateMachine.m */ = {isa = PBXFileReference; fileEncoding = 4; lastKnownFileType = sourcecode.c.objc; path = ZMSyncStateMachine.m; sourceTree = "<group>"; };
		54FC8A0F192CD55000D3C016 /* LoginFlowTests.m */ = {isa = PBXFileReference; fileEncoding = 4; lastKnownFileType = sourcecode.c.objc; path = LoginFlowTests.m; sourceTree = "<group>"; };
		54FEAAA81BC7BB9C002DE521 /* ZMBlacklistDownloader+Testing.h */ = {isa = PBXFileReference; fileEncoding = 4; lastKnownFileType = sourcecode.c.h; path = "ZMBlacklistDownloader+Testing.h"; sourceTree = "<group>"; };
		85D8502FFC4412F91D0CC1A4 /* ZMOperationLoop.m */ = {isa = PBXFileReference; fileEncoding = 4; lastKnownFileType = sourcecode.c.objc; path = ZMOperationLoop.m; sourceTree = "<group>"; };
		85D85104C6D06FA902E3253C /* ZMSyncStrategyTests.m */ = {isa = PBXFileReference; fileEncoding = 4; lastKnownFileType = sourcecode.c.objc; path = ZMSyncStrategyTests.m; sourceTree = "<group>"; };
		85D85110893896EBA6E879CE /* MockEntity2.h */ = {isa = PBXFileReference; fileEncoding = 4; lastKnownFileType = sourcecode.c.h; path = MockEntity2.h; sourceTree = "<group>"; };
		85D852DA0CD2C94CADB3B6FE /* MockModelObjectContextFactory.m */ = {isa = PBXFileReference; fileEncoding = 4; lastKnownFileType = sourcecode.c.objc; path = MockModelObjectContextFactory.m; sourceTree = "<group>"; };
		85D853338EC38D9B021D71BF /* ZMSyncStrategy.h */ = {isa = PBXFileReference; fileEncoding = 4; lastKnownFileType = sourcecode.c.h; path = ZMSyncStrategy.h; sourceTree = "<group>"; };
		85D858D72B109C5D9A85645B /* ZMOperationLoopTests.m */ = {isa = PBXFileReference; fileEncoding = 4; lastKnownFileType = sourcecode.c.objc; path = ZMOperationLoopTests.m; sourceTree = "<group>"; };
		85D859D47B6EBF09E4137658 /* ZMSyncStrategy.m */ = {isa = PBXFileReference; fileEncoding = 4; lastKnownFileType = sourcecode.c.objc; path = ZMSyncStrategy.m; sourceTree = "<group>"; };
		85D85A150524EE3BE658A112 /* IntegrationTestBase.h */ = {isa = PBXFileReference; fileEncoding = 4; lastKnownFileType = sourcecode.c.h; path = IntegrationTestBase.h; sourceTree = "<group>"; };
		85D85A3CF8F1D3B0D2532954 /* MockModelObjectContextFactory.h */ = {isa = PBXFileReference; fileEncoding = 4; lastKnownFileType = sourcecode.c.h; path = MockModelObjectContextFactory.h; sourceTree = "<group>"; };
		85D85AAE7FA09852AB9B0D6A /* MockEntity.m */ = {isa = PBXFileReference; fileEncoding = 4; lastKnownFileType = sourcecode.c.objc; path = MockEntity.m; sourceTree = "<group>"; };
		85D85BDE1EC2D916896D3132 /* MockEntity.h */ = {isa = PBXFileReference; fileEncoding = 4; lastKnownFileType = sourcecode.c.h; path = MockEntity.h; sourceTree = "<group>"; };
		85D85C9E7A2AAAE14D4BC2CC /* MockEntity2.m */ = {isa = PBXFileReference; fileEncoding = 4; lastKnownFileType = sourcecode.c.objc; path = MockEntity2.m; sourceTree = "<group>"; };
		85D85D997334755E841D13EA /* SlowSyncTests.m */ = {isa = PBXFileReference; fileEncoding = 4; lastKnownFileType = sourcecode.c.objc; path = SlowSyncTests.m; sourceTree = "<group>"; };
		85D85F3EC8565FD102AC0E5B /* ZMOperationLoop.h */ = {isa = PBXFileReference; fileEncoding = 4; lastKnownFileType = sourcecode.c.h; path = ZMOperationLoop.h; sourceTree = "<group>"; };
		85D85FD47DF54EE1F532B5BE /* IntegrationTestBase.m */ = {isa = PBXFileReference; fileEncoding = 4; lastKnownFileType = sourcecode.c.objc; path = IntegrationTestBase.m; sourceTree = "<group>"; };
		871667F91BB2AE9C009C6EEA /* APSSignalingKeysStore.swift */ = {isa = PBXFileReference; fileEncoding = 4; lastKnownFileType = sourcecode.swift; path = APSSignalingKeysStore.swift; sourceTree = "<group>"; };
		87210C1B1DCA08F500A3FA5F /* ZMCallKitDelegate+TypeConformance.h */ = {isa = PBXFileReference; lastKnownFileType = sourcecode.c.h; path = "ZMCallKitDelegate+TypeConformance.h"; sourceTree = "<group>"; };
		872C99511DB5256E006A3BDE /* ZMCallKitDelegateTests.swift */ = {isa = PBXFileReference; fileEncoding = 4; lastKnownFileType = sourcecode.swift; path = ZMCallKitDelegateTests.swift; sourceTree = "<group>"; };
		872C99571DB659E6006A3BDE /* ringing_from_them_long.caf */ = {isa = PBXFileReference; lastKnownFileType = file; path = ringing_from_them_long.caf; sourceTree = "<group>"; };
		872C995A1DB65D0D006A3BDE /* harp.m4a */ = {isa = PBXFileReference; lastKnownFileType = file; path = harp.m4a; sourceTree = "<group>"; };
		872C995E1DB6722C006A3BDE /* ZMCallKitDelegateTests+Mocking.h */ = {isa = PBXFileReference; fileEncoding = 4; lastKnownFileType = sourcecode.c.h; path = "ZMCallKitDelegateTests+Mocking.h"; sourceTree = "<group>"; };
		872C995F1DB6722C006A3BDE /* ZMCallKitDelegateTests+Mocking.m */ = {isa = PBXFileReference; fileEncoding = 4; lastKnownFileType = sourcecode.c.objc; path = "ZMCallKitDelegateTests+Mocking.m"; sourceTree = "<group>"; };
		874F142C1C16FD9700C15118 /* Device.swift */ = {isa = PBXFileReference; fileEncoding = 4; lastKnownFileType = sourcecode.swift; path = Device.swift; sourceTree = "<group>"; };
		87508E9F1D08264000162483 /* ZMSound.swift */ = {isa = PBXFileReference; fileEncoding = 4; lastKnownFileType = sourcecode.swift; path = ZMSound.swift; sourceTree = "<group>"; };
		8795A3D21B2EDE030047A067 /* ZMAVSBridge.h */ = {isa = PBXFileReference; fileEncoding = 4; lastKnownFileType = sourcecode.c.h; path = ZMAVSBridge.h; sourceTree = "<group>"; };
		8795A3D31B2EDE030047A067 /* ZMAVSBridge.m */ = {isa = PBXFileReference; fileEncoding = 4; lastKnownFileType = sourcecode.c.objc; path = ZMAVSBridge.m; sourceTree = "<group>"; };
		8798607A1C3D48A400218A3E /* DeleteAccountRequestStrategy.swift */ = {isa = PBXFileReference; fileEncoding = 4; lastKnownFileType = sourcecode.swift; path = DeleteAccountRequestStrategy.swift; sourceTree = "<group>"; };
		879861C71DA7E11E00152584 /* VoiceChannelV2+VideoCalling.m */ = {isa = PBXFileReference; fileEncoding = 4; lastKnownFileType = sourcecode.c.objc; path = "VoiceChannelV2+VideoCalling.m"; sourceTree = "<group>"; };
		87ADCE391DA6539F00CC06DC /* ZMCallKitDelegate.h */ = {isa = PBXFileReference; fileEncoding = 4; lastKnownFileType = sourcecode.c.h; path = ZMCallKitDelegate.h; sourceTree = "<group>"; };
		87ADCE3A1DA6539F00CC06DC /* ZMCallKitDelegate.m */ = {isa = PBXFileReference; fileEncoding = 4; lastKnownFileType = sourcecode.c.objc; path = ZMCallKitDelegate.m; sourceTree = "<group>"; };
		87D003FE1BB5810D00472E06 /* APSSignalingKeyStoreTests.swift */ = {isa = PBXFileReference; fileEncoding = 4; lastKnownFileType = sourcecode.swift; path = APSSignalingKeyStoreTests.swift; sourceTree = "<group>"; };
		87D4625C1C3D526D00433469 /* DeleteAccountRequestStrategyTests.swift */ = {isa = PBXFileReference; fileEncoding = 4; lastKnownFileType = sourcecode.swift; path = DeleteAccountRequestStrategyTests.swift; sourceTree = "<group>"; };
		87DC8A0D1C57979B00B7B4F2 /* ZMOnDemandFlowManager.h */ = {isa = PBXFileReference; fileEncoding = 4; lastKnownFileType = sourcecode.c.h; path = ZMOnDemandFlowManager.h; sourceTree = "<group>"; };
		87DC8A0E1C57979B00B7B4F2 /* ZMOnDemandFlowManager.m */ = {isa = PBXFileReference; fileEncoding = 4; lastKnownFileType = sourcecode.c.objc; path = ZMOnDemandFlowManager.m; sourceTree = "<group>"; };
		87DC8A121C57A8B300B7B4F2 /* VoiceChannelV2Tests+VideoCalling.m */ = {isa = PBXFileReference; fileEncoding = 4; lastKnownFileType = sourcecode.c.objc; path = "VoiceChannelV2Tests+VideoCalling.m"; sourceTree = "<group>"; };
		A9692F881986476900849241 /* NSString_NormalizationTests.m */ = {isa = PBXFileReference; fileEncoding = 4; lastKnownFileType = sourcecode.c.objc; path = NSString_NormalizationTests.m; sourceTree = "<group>"; };
		A9A3CA0E198A9967007F7BDB /* SearchTests.m */ = {isa = PBXFileReference; fileEncoding = 4; lastKnownFileType = sourcecode.c.objc; path = SearchTests.m; sourceTree = "<group>"; };
		A9BABE6019BA1F2300E9E5A3 /* ZMSearchDirectory.m */ = {isa = PBXFileReference; fileEncoding = 4; lastKnownFileType = sourcecode.c.objc; path = ZMSearchDirectory.m; sourceTree = "<group>"; };
		A9BABE6119BA1F2300E9E5A3 /* ZMSearchDirectory+Internal.h */ = {isa = PBXFileReference; fileEncoding = 4; lastKnownFileType = sourcecode.c.h; path = "ZMSearchDirectory+Internal.h"; sourceTree = "<group>"; };
		A9BABE6219BA1F2300E9E5A3 /* ZMSearchUser+UserSession.m */ = {isa = PBXFileReference; fileEncoding = 4; lastKnownFileType = sourcecode.c.objc; path = "ZMSearchUser+UserSession.m"; sourceTree = "<group>"; };
		A9BABE6C19BA1F2A00E9E5A3 /* ZMSearchResult.m */ = {isa = PBXFileReference; fileEncoding = 4; lastKnownFileType = sourcecode.c.objc; path = ZMSearchResult.m; sourceTree = "<group>"; };
		A9BABE6D19BA1F2A00E9E5A3 /* ZMSearchResult+Internal.h */ = {isa = PBXFileReference; fileEncoding = 4; lastKnownFileType = sourcecode.c.h; path = "ZMSearchResult+Internal.h"; sourceTree = "<group>"; };
		A9BABE6E19BA1F2A00E9E5A3 /* ZMSearchState.h */ = {isa = PBXFileReference; fileEncoding = 4; lastKnownFileType = sourcecode.c.h; path = ZMSearchState.h; sourceTree = "<group>"; };
		A9BABE7519BA1F5900E9E5A3 /* ZMSearchRequestCodec.h */ = {isa = PBXFileReference; fileEncoding = 4; lastKnownFileType = sourcecode.c.h; path = ZMSearchRequestCodec.h; sourceTree = "<group>"; };
		A9BABE7619BA1F5900E9E5A3 /* ZMSearchRequestCodec.m */ = {isa = PBXFileReference; fileEncoding = 4; lastKnownFileType = sourcecode.c.objc; path = ZMSearchRequestCodec.m; sourceTree = "<group>"; };
		A9BABE7B19BA1FE500E9E5A3 /* ZMSearch.h */ = {isa = PBXFileReference; fileEncoding = 4; lastKnownFileType = sourcecode.c.h; path = ZMSearch.h; sourceTree = "<group>"; };
		A9BABE7C19BA1FE500E9E5A3 /* ZMSearch.m */ = {isa = PBXFileReference; fileEncoding = 4; lastKnownFileType = sourcecode.c.objc; path = ZMSearch.m; sourceTree = "<group>"; };
		A9D24788198151E300EDFE79 /* ZMTestNotifications.h */ = {isa = PBXFileReference; lastKnownFileType = sourcecode.c.h; path = ZMTestNotifications.h; sourceTree = "<group>"; };
		A9D2478D1981522100EDFE79 /* ZMTestNotifications.m */ = {isa = PBXFileReference; fileEncoding = 4; lastKnownFileType = sourcecode.c.objc; path = ZMTestNotifications.m; sourceTree = "<group>"; };
		A9FD58B219B4B69900DB7A50 /* ZMCallStateTranscoderTests.m */ = {isa = PBXFileReference; fileEncoding = 4; lastKnownFileType = sourcecode.c.objc; path = ZMCallStateTranscoderTests.m; sourceTree = "<group>"; };
		AF6415A01C9C151700A535F5 /* EncryptedBase64EncondedExternalMessageTestFixture.txt */ = {isa = PBXFileReference; fileEncoding = 4; lastKnownFileType = text; path = EncryptedBase64EncondedExternalMessageTestFixture.txt; sourceTree = "<group>"; };
		AF6415A11C9C151700A535F5 /* ExternalMessageTextFixture.txt */ = {isa = PBXFileReference; fileEncoding = 4; lastKnownFileType = text; path = ExternalMessageTextFixture.txt; sourceTree = "<group>"; };
		B40964971DAD3D110098667A /* ja */ = {isa = PBXFileReference; lastKnownFileType = text.plist.strings; name = ja; path = ja.lproj/Push.strings; sourceTree = "<group>"; };
		B40964981DAD3D110098667A /* ja */ = {isa = PBXFileReference; lastKnownFileType = text.plist.stringsdict; name = ja; path = ja.lproj/Push.stringsdict; sourceTree = "<group>"; };
		B40964991DAD3D170098667A /* it */ = {isa = PBXFileReference; lastKnownFileType = text.plist.strings; name = it; path = it.lproj/Push.strings; sourceTree = "<group>"; };
		B409649A1DAD3D170098667A /* it */ = {isa = PBXFileReference; lastKnownFileType = text.plist.stringsdict; name = it; path = it.lproj/Push.stringsdict; sourceTree = "<group>"; };
		B409649B1DAD3D1E0098667A /* nl */ = {isa = PBXFileReference; lastKnownFileType = text.plist.strings; name = nl; path = nl.lproj/Push.strings; sourceTree = "<group>"; };
		B409649C1DAD3D1E0098667A /* nl */ = {isa = PBXFileReference; lastKnownFileType = text.plist.stringsdict; name = nl; path = nl.lproj/Push.stringsdict; sourceTree = "<group>"; };
		B409649D1DAD3D260098667A /* tr */ = {isa = PBXFileReference; lastKnownFileType = text.plist.strings; name = tr; path = tr.lproj/Push.strings; sourceTree = "<group>"; };
		B409649E1DAD3D260098667A /* tr */ = {isa = PBXFileReference; lastKnownFileType = text.plist.stringsdict; name = tr; path = tr.lproj/Push.stringsdict; sourceTree = "<group>"; };
		B40CD09F1DB7997E0008DA45 /* fr */ = {isa = PBXFileReference; lastKnownFileType = text.plist.strings; name = fr; path = fr.lproj/Push.strings; sourceTree = "<group>"; };
		B40CD0A01DB7997E0008DA45 /* fr */ = {isa = PBXFileReference; lastKnownFileType = text.plist.stringsdict; name = fr; path = fr.lproj/Push.stringsdict; sourceTree = "<group>"; };
		B40CD0A11DB799850008DA45 /* da */ = {isa = PBXFileReference; lastKnownFileType = text.plist.strings; name = da; path = da.lproj/Push.strings; sourceTree = "<group>"; };
		B40CD0A21DB799850008DA45 /* da */ = {isa = PBXFileReference; lastKnownFileType = text.plist.stringsdict; name = da; path = da.lproj/Push.stringsdict; sourceTree = "<group>"; };
		B40DC79C1D01A61600CEF65C /* pt-BR */ = {isa = PBXFileReference; lastKnownFileType = text.plist.strings; name = "pt-BR"; path = "pt-BR.lproj/Push.strings"; sourceTree = "<group>"; };
		B40DC79D1D01A61600CEF65C /* pt-BR */ = {isa = PBXFileReference; lastKnownFileType = text.plist.stringsdict; name = "pt-BR"; path = "pt-BR.lproj/Push.stringsdict"; sourceTree = "<group>"; };
		B422BB981DCCC3F60076EAD5 /* ar */ = {isa = PBXFileReference; lastKnownFileType = text.plist.strings; name = ar; path = ar.lproj/Push.strings; sourceTree = "<group>"; };
		B422BB991DCCC3F60076EAD5 /* ar */ = {isa = PBXFileReference; lastKnownFileType = text.plist.stringsdict; name = ar; path = ar.lproj/Push.stringsdict; sourceTree = "<group>"; };
		B42430E01E55CB6B00D73D1B /* pl */ = {isa = PBXFileReference; lastKnownFileType = text.plist.strings; name = pl; path = pl.lproj/Push.strings; sourceTree = "<group>"; };
		B42430E11E55CB6B00D73D1B /* pl */ = {isa = PBXFileReference; lastKnownFileType = text.plist.stringsdict; name = pl; path = pl.lproj/Push.stringsdict; sourceTree = "<group>"; };
		B42783671E363D3A00747363 /* fi */ = {isa = PBXFileReference; lastKnownFileType = text.plist.strings; name = fi; path = fi.lproj/Push.strings; sourceTree = "<group>"; };
		B42783681E363D3A00747363 /* fi */ = {isa = PBXFileReference; lastKnownFileType = text.plist.stringsdict; name = fi; path = fi.lproj/Push.stringsdict; sourceTree = "<group>"; };
		B432ADBF1E02DE9500147768 /* et */ = {isa = PBXFileReference; lastKnownFileType = text.plist.strings; name = et; path = et.lproj/Push.strings; sourceTree = "<group>"; };
		B432ADC01E02DE9500147768 /* et */ = {isa = PBXFileReference; lastKnownFileType = text.plist.stringsdict; name = et; path = et.lproj/Push.stringsdict; sourceTree = "<group>"; };
		B49AFC271DCCCB3D006B753B /* zh-Hans */ = {isa = PBXFileReference; lastKnownFileType = text.plist.strings; name = "zh-Hans"; path = "zh-Hans.lproj/Push.strings"; sourceTree = "<group>"; };
		B49AFC281DCCCB3D006B753B /* zh-Hans */ = {isa = PBXFileReference; lastKnownFileType = text.plist.stringsdict; name = "zh-Hans"; path = "zh-Hans.lproj/Push.stringsdict"; sourceTree = "<group>"; };
		B4A124851DDCB58900FD9D66 /* sl */ = {isa = PBXFileReference; lastKnownFileType = text.plist.strings; name = sl; path = sl.lproj/Push.strings; sourceTree = "<group>"; };
		B4A124861DDCB58A00FD9D66 /* sl */ = {isa = PBXFileReference; lastKnownFileType = text.plist.stringsdict; name = sl; path = sl.lproj/Push.stringsdict; sourceTree = "<group>"; };
		B4D37F921D7EEA3F00D0C1BC /* es */ = {isa = PBXFileReference; lastKnownFileType = text.plist.strings; name = es; path = es.lproj/Push.strings; sourceTree = "<group>"; };
		B4D37F931D7EEA3F00D0C1BC /* es */ = {isa = PBXFileReference; lastKnownFileType = text.plist.stringsdict; name = es; path = es.lproj/Push.stringsdict; sourceTree = "<group>"; };
		B4D37F941D7EEA5100D0C1BC /* uk */ = {isa = PBXFileReference; lastKnownFileType = text.plist.strings; name = uk; path = uk.lproj/Push.strings; sourceTree = "<group>"; };
		B4D37F951D7EEA5100D0C1BC /* uk */ = {isa = PBXFileReference; lastKnownFileType = text.plist.stringsdict; name = uk; path = uk.lproj/Push.stringsdict; sourceTree = "<group>"; };
		B4D37F961D7EEA5B00D0C1BC /* ru */ = {isa = PBXFileReference; lastKnownFileType = text.plist.strings; name = ru; path = ru.lproj/Push.strings; sourceTree = "<group>"; };
		B4D37F971D7EEA5B00D0C1BC /* ru */ = {isa = PBXFileReference; lastKnownFileType = text.plist.stringsdict; name = ru; path = ru.lproj/Push.stringsdict; sourceTree = "<group>"; };
		BF00441A1C737CE9007A6EA4 /* BackgroundAPNSPingBackStatus.swift */ = {isa = PBXFileReference; fileEncoding = 4; lastKnownFileType = sourcecode.swift; path = BackgroundAPNSPingBackStatus.swift; sourceTree = "<group>"; };
		BF158D2E1CE087D8007C6F8A /* video.mp4 */ = {isa = PBXFileReference; lastKnownFileType = file; path = video.mp4; sourceTree = "<group>"; };
		BF2A9D501D6B536E00FA7DBC /* EventDecoder.swift */ = {isa = PBXFileReference; fileEncoding = 4; lastKnownFileType = sourcecode.swift; name = EventDecoder.swift; path = Decoding/EventDecoder.swift; sourceTree = "<group>"; };
		BF2A9D541D6B5B9700FA7DBC /* EventDecoderTests.swift */ = {isa = PBXFileReference; fileEncoding = 4; lastKnownFileType = sourcecode.swift; path = EventDecoderTests.swift; sourceTree = "<group>"; };
		BF2A9D571D6B5BDB00FA7DBC /* StoreUpdateEventTests.swift */ = {isa = PBXFileReference; fileEncoding = 4; lastKnownFileType = sourcecode.swift; path = StoreUpdateEventTests.swift; sourceTree = "<group>"; };
		BF2A9D5A1D6B63DB00FA7DBC /* StoreUpdateEvent.swift */ = {isa = PBXFileReference; fileEncoding = 4; lastKnownFileType = sourcecode.swift; name = StoreUpdateEvent.swift; path = Decoding/StoreUpdateEvent.swift; sourceTree = "<group>"; };
		BF2A9D601D6C70EA00FA7DBC /* ZMEventModel.xcdatamodel */ = {isa = PBXFileReference; lastKnownFileType = wrapper.xcdatamodel; path = ZMEventModel.xcdatamodel; sourceTree = "<group>"; };
		BF36DDF01E8BACD400D61310 /* ZMUserSession+OperationLoop.h */ = {isa = PBXFileReference; fileEncoding = 4; lastKnownFileType = sourcecode.c.h; path = "ZMUserSession+OperationLoop.h"; sourceTree = "<group>"; };
		BF40AC711D096A0E00287E29 /* AnalyticsTests.swift */ = {isa = PBXFileReference; fileEncoding = 4; lastKnownFileType = sourcecode.swift; path = AnalyticsTests.swift; sourceTree = "<group>"; };
		BF40AC7D1D0990A900287E29 /* ClusterizerTests.swift */ = {isa = PBXFileReference; fileEncoding = 4; lastKnownFileType = sourcecode.swift; path = ClusterizerTests.swift; sourceTree = "<group>"; };
		BF44A3501C71D5FC00C6928E /* store127.wiredatabase */ = {isa = PBXFileReference; lastKnownFileType = file; path = store127.wiredatabase; sourceTree = "<group>"; };
		BF4BA0311E89085E00AE99DC /* SearchDirectoryUserIDTable.swift */ = {isa = PBXFileReference; fileEncoding = 4; lastKnownFileType = sourcecode.swift; path = SearchDirectoryUserIDTable.swift; sourceTree = "<group>"; };
		BF603D1F1E76DE3B006E59CA /* ZMCommonContactsSearchDelegate.h */ = {isa = PBXFileReference; fileEncoding = 4; lastKnownFileType = sourcecode.c.h; path = ZMCommonContactsSearchDelegate.h; sourceTree = "<group>"; };
		BF6D5D021C4948830049F712 /* zmessaging124.momd */ = {isa = PBXFileReference; lastKnownFileType = folder; path = zmessaging124.momd; sourceTree = "<group>"; };
		BF6D5D041C494D730049F712 /* zmessaging125.momd */ = {isa = PBXFileReference; lastKnownFileType = folder; path = zmessaging125.momd; sourceTree = "<group>"; };
		BF735CF91E70003D003BC61F /* SystemMessageCallObserver.swift */ = {isa = PBXFileReference; fileEncoding = 4; lastKnownFileType = sourcecode.swift; path = SystemMessageCallObserver.swift; sourceTree = "<group>"; };
		BF7D39D51E5DA4F30004C7C0 /* ZMUserSession+MessageLikeAction.swift */ = {isa = PBXFileReference; fileEncoding = 4; lastKnownFileType = sourcecode.swift; path = "ZMUserSession+MessageLikeAction.swift"; sourceTree = "<group>"; };
		BF7ED2E11DF6BD16003A4397 /* Analytics+HandleSuggestions.swift */ = {isa = PBXFileReference; fileEncoding = 4; lastKnownFileType = sourcecode.swift; path = "Analytics+HandleSuggestions.swift"; sourceTree = "<group>"; };
		BF8367301C52651900364B37 /* store125.wiredatabase */ = {isa = PBXFileReference; lastKnownFileType = file; path = store125.wiredatabase; sourceTree = "<group>"; };
		BF838F031C6A4885001C5BF7 /* ZMCookie.h */ = {isa = PBXFileReference; fileEncoding = 4; lastKnownFileType = sourcecode.c.h; path = ZMCookie.h; sourceTree = "<group>"; };
		BF838F041C6A4885001C5BF7 /* ZMCookie.m */ = {isa = PBXFileReference; fileEncoding = 4; lastKnownFileType = sourcecode.c.objc; path = ZMCookie.m; sourceTree = "<group>"; };
		BF8899911DC7882F00187CBD /* ZMTransport.framework */ = {isa = PBXFileReference; lastKnownFileType = wrapper.framework; name = ZMTransport.framework; path = "../wire-ios-transport/build/Debug-iphoneos/ZMTransport.framework"; sourceTree = "<group>"; };
		BF989D051E893AE90052BF8F /* SearchDirectoryUserIDTableTests.swift */ = {isa = PBXFileReference; fileEncoding = 4; lastKnownFileType = sourcecode.swift; path = SearchDirectoryUserIDTableTests.swift; sourceTree = "<group>"; };
		BFAB67AF1E535B4B00D67C1A /* TextSearchTests.swift */ = {isa = PBXFileReference; fileEncoding = 4; lastKnownFileType = sourcecode.swift; path = TextSearchTests.swift; sourceTree = "<group>"; };
		BFB524CD1C7722EC006BCE23 /* BackgroundAPNSPingBackStatusTests.swift */ = {isa = PBXFileReference; fileEncoding = 4; lastKnownFileType = sourcecode.swift; path = BackgroundAPNSPingBackStatusTests.swift; sourceTree = "<group>"; };
		BFC747B91CE0975D00F74333 /* zimages.framework */ = {isa = PBXFileReference; lastKnownFileType = wrapper.framework; name = zimages.framework; path = "../zmc-images/build/Debug-iphoneos/zimages.framework"; sourceTree = "<group>"; };
		BFCE9A581C4E4C4D00951B3D /* store124.wiredatabase */ = {isa = PBXFileReference; lastKnownFileType = file; path = store124.wiredatabase; sourceTree = "<group>"; };
		BFE53F541D5A2F7000398378 /* DeleteMessagesTests.swift */ = {isa = PBXFileReference; fileEncoding = 4; lastKnownFileType = sourcecode.swift; path = DeleteMessagesTests.swift; sourceTree = "<group>"; };
		CE35B7F61D353CC4007CF3F8 /* LinkPreviewTests.m */ = {isa = PBXFileReference; fileEncoding = 4; lastKnownFileType = sourcecode.c.objc; path = LinkPreviewTests.m; sourceTree = "<group>"; };
		CE59DD7B1CFC7D6C0009F8FD /* ZMCDataModel.framework */ = {isa = PBXFileReference; lastKnownFileType = wrapper.framework; name = ZMCDataModel.framework; path = "../../../../Library/Developer/Xcode/DerivedData/ZClient-iOS-dkzruzvfpikqstehiyrcjhyckwcj/Build/Products/Debug-iphonesimulator/ZMCDataModel.framework"; sourceTree = "<group>"; };
		CE5DC1A01DDA09F000D24DBA /* avs.framework */ = {isa = PBXFileReference; lastKnownFileType = wrapper.framework; name = avs.framework; path = Carthage/Build/iOS/avs.framework; sourceTree = "<group>"; };
		CE99C49E1D378C5D0001D297 /* MockLinkPreviewDetector.h */ = {isa = PBXFileReference; fileEncoding = 4; lastKnownFileType = sourcecode.c.h; path = MockLinkPreviewDetector.h; sourceTree = "<group>"; };
		CE99C49F1D378C5D0001D297 /* MockLinkPreviewDetector.m */ = {isa = PBXFileReference; fileEncoding = 4; lastKnownFileType = sourcecode.c.objc; path = MockLinkPreviewDetector.m; sourceTree = "<group>"; };
		CE99C4A11D37ACC60001D297 /* Ono.framework */ = {isa = PBXFileReference; lastKnownFileType = wrapper.framework; name = Ono.framework; path = Carthage/Build/iOS/Ono.framework; sourceTree = "<group>"; };
		CEE02EA71DDDC49300BA2BE2 /* WireMessageStrategy.framework */ = {isa = PBXFileReference; lastKnownFileType = wrapper.framework; name = WireMessageStrategy.framework; path = "../wire-ios-message-strategy/build/Debug-iphoneos/WireMessageStrategy.framework"; sourceTree = "<group>"; };
		CEF2DE7E1DB778F300451642 /* RequestLoopAnalyticsTracker.swift */ = {isa = PBXFileReference; fileEncoding = 4; lastKnownFileType = sourcecode.swift; path = RequestLoopAnalyticsTracker.swift; sourceTree = "<group>"; };
		F170AF1F1E7800CF0033DC33 /* UserImageAssetUpdateStrategyTests.swift */ = {isa = PBXFileReference; fileEncoding = 4; lastKnownFileType = sourcecode.swift; path = UserImageAssetUpdateStrategyTests.swift; sourceTree = "<group>"; };
		F19F4F391E5F1AE400F4D8FF /* UserProfileImageUpdateStatus.swift */ = {isa = PBXFileReference; fileEncoding = 4; lastKnownFileType = sourcecode.swift; path = UserProfileImageUpdateStatus.swift; sourceTree = "<group>"; };
		F19F4F3B1E604AA700F4D8FF /* UserImageAssetUpdateStrategy.swift */ = {isa = PBXFileReference; fileEncoding = 4; lastKnownFileType = sourcecode.swift; path = UserImageAssetUpdateStrategy.swift; sourceTree = "<group>"; };
		F19F4F4C1E646C3C00F4D8FF /* UserProfileImageUpdateStatusTests.swift */ = {isa = PBXFileReference; fileEncoding = 4; lastKnownFileType = sourcecode.swift; path = UserProfileImageUpdateStatusTests.swift; sourceTree = "<group>"; };
		F19F4F4E1E6575F700F4D8FF /* UserProfileImageOwner.swift */ = {isa = PBXFileReference; fileEncoding = 4; lastKnownFileType = sourcecode.swift; path = UserProfileImageOwner.swift; sourceTree = "<group>"; };
		F91CA6AC1BECBD3F000EE5C2 /* Base */ = {isa = PBXFileReference; lastKnownFileType = text.plist.strings; name = Base; path = Base.lproj/Push.strings; sourceTree = "<group>"; };
		F91CA6AD1BECBD46000EE5C2 /* Base */ = {isa = PBXFileReference; lastKnownFileType = text.plist.stringsdict; name = Base; path = Base.lproj/Push.stringsdict; sourceTree = "<group>"; };
		F91CA6AE1BECBD51000EE5C2 /* de */ = {isa = PBXFileReference; lastKnownFileType = text.plist.strings; name = de; path = de.lproj/Push.strings; sourceTree = "<group>"; };
		F91CA6AF1BECBD51000EE5C2 /* de */ = {isa = PBXFileReference; lastKnownFileType = text.plist.stringsdict; name = de; path = de.lproj/Push.stringsdict; sourceTree = "<group>"; };
		F920F4D51DA3DCF8002B860B /* ConversationTests+Ephemeral.swift */ = {isa = PBXFileReference; fileEncoding = 4; lastKnownFileType = sourcecode.swift; path = "ConversationTests+Ephemeral.swift"; sourceTree = "<group>"; };
		F9245BEC1CBF95A8009D1E85 /* ZMHotFixDirectory+Swift.swift */ = {isa = PBXFileReference; fileEncoding = 4; lastKnownFileType = sourcecode.swift; path = "ZMHotFixDirectory+Swift.swift"; sourceTree = "<group>"; };
		F92546891C6287AB00CE2D7C /* ZMCallStateTranscoderTests.h */ = {isa = PBXFileReference; fileEncoding = 4; lastKnownFileType = sourcecode.c.h; path = ZMCallStateTranscoderTests.h; sourceTree = "<group>"; };
		F925468A1C62882500CE2D7C /* ZMCallStateTranscoderTests+VideoCalling.m */ = {isa = PBXFileReference; fileEncoding = 4; lastKnownFileType = sourcecode.c.objc; path = "ZMCallStateTranscoderTests+VideoCalling.m"; sourceTree = "<group>"; };
		F925468C1C63B61000CE2D7C /* MessagingTest+EventFactory.h */ = {isa = PBXFileReference; fileEncoding = 4; lastKnownFileType = sourcecode.c.h; path = "MessagingTest+EventFactory.h"; sourceTree = "<group>"; };
		F925468D1C63B61000CE2D7C /* MessagingTest+EventFactory.m */ = {isa = PBXFileReference; fileEncoding = 4; lastKnownFileType = sourcecode.c.objc; path = "MessagingTest+EventFactory.m"; sourceTree = "<group>"; };
		F929C18E1E433FFB0018ADA4 /* CallingV2+Notifications.swift */ = {isa = PBXFileReference; fileEncoding = 4; lastKnownFileType = sourcecode.swift; path = "CallingV2+Notifications.swift"; sourceTree = "<group>"; };
		F929C19F1E4A074F0018ADA4 /* ZMCDataModel.framework */ = {isa = PBXFileReference; lastKnownFileType = wrapper.framework; name = ZMCDataModel.framework; path = Carthage/Build/iOS/ZMCDataModel.framework; sourceTree = "<group>"; };
		F9331C891CB41C6000139ECC /* ZMUserTests+UserSession.m */ = {isa = PBXFileReference; fileEncoding = 4; lastKnownFileType = sourcecode.c.objc; path = "ZMUserTests+UserSession.m"; sourceTree = "<group>"; };
		F93667041D79723100E15420 /* ZMLocalNotificationForEventTests+Reactions.swift */ = {isa = PBXFileReference; fileEncoding = 4; lastKnownFileType = sourcecode.swift; path = "ZMLocalNotificationForEventTests+Reactions.swift"; sourceTree = "<group>"; };
		F936DB281C11DF40005E93AE /* ZMClientUpdateNotification.h */ = {isa = PBXFileReference; fileEncoding = 4; lastKnownFileType = sourcecode.c.h; path = ZMClientUpdateNotification.h; sourceTree = "<group>"; };
		F936DB291C11DF40005E93AE /* ZMClientUpdateNotification.m */ = {isa = PBXFileReference; fileEncoding = 4; lastKnownFileType = sourcecode.c.objc; path = ZMClientUpdateNotification.m; sourceTree = "<group>"; };
		F936DB2C1C11E4CB005E93AE /* ZMClientUpdateNotification+Internal.h */ = {isa = PBXFileReference; lastKnownFileType = sourcecode.c.h; path = "ZMClientUpdateNotification+Internal.h"; sourceTree = "<group>"; };
		F93A75F11C1F219800252586 /* ConversationStatusStrategy.swift */ = {isa = PBXFileReference; fileEncoding = 4; lastKnownFileType = sourcecode.swift; path = ConversationStatusStrategy.swift; sourceTree = "<group>"; };
		F9410F621DE44C2E007451FF /* TypingStrategyTests.swift */ = {isa = PBXFileReference; fileEncoding = 4; lastKnownFileType = sourcecode.swift; path = TypingStrategyTests.swift; sourceTree = "<group>"; };
		F9410F641DE49C13007451FF /* PushTokenStrategy.swift */ = {isa = PBXFileReference; fileEncoding = 4; lastKnownFileType = sourcecode.swift; name = PushTokenStrategy.swift; path = Source/Synchronization/Strategies/PushTokenStrategy.swift; sourceTree = SOURCE_ROOT; };
		F9410F671DE4BE42007451FF /* PushTokenStrategyTests.swift */ = {isa = PBXFileReference; fileEncoding = 4; lastKnownFileType = sourcecode.swift; path = PushTokenStrategyTests.swift; sourceTree = "<group>"; };
		F94E39231E4CE2CA0072D71C /* VoiceChannelStateSnapshotTests.swift */ = {isa = PBXFileReference; fileEncoding = 4; lastKnownFileType = sourcecode.swift; path = VoiceChannelStateSnapshotTests.swift; sourceTree = "<group>"; };
		F94F6B321E54B9C000D46A29 /* CallingRequestStrategyTests.swift */ = {isa = PBXFileReference; fileEncoding = 4; lastKnownFileType = sourcecode.swift; path = CallingRequestStrategyTests.swift; sourceTree = "<group>"; };
		F95373F01C7C6FF500BE6427 /* ZMLocalNotificationForEventTest.h */ = {isa = PBXFileReference; lastKnownFileType = sourcecode.c.h; path = ZMLocalNotificationForEventTest.h; sourceTree = "<group>"; };
		F95373F31C7C70D000BE6427 /* ZMLocalNotificationForEventTest+CallEvents.m */ = {isa = PBXFileReference; fileEncoding = 4; lastKnownFileType = sourcecode.c.objc; path = "ZMLocalNotificationForEventTest+CallEvents.m"; sourceTree = "<group>"; };
		F95556FE1A1CA1580035F0C8 /* ZMSearchRequestCodecTests.m */ = {isa = PBXFileReference; fileEncoding = 4; lastKnownFileType = sourcecode.c.objc; name = ZMSearchRequestCodecTests.m; path = Search/ZMSearchRequestCodecTests.m; sourceTree = "<group>"; };
		F95706531DE5D1CC0087442C /* SearchUserImageStrategy.swift */ = {isa = PBXFileReference; fileEncoding = 4; lastKnownFileType = sourcecode.swift; path = SearchUserImageStrategy.swift; sourceTree = "<group>"; };
		F95706581DE5F6D40087442C /* SearchUserImageStrategyTests.swift */ = {isa = PBXFileReference; fileEncoding = 4; lastKnownFileType = sourcecode.swift; path = SearchUserImageStrategyTests.swift; sourceTree = "<group>"; };
		F959F3101C5B6B9E00820A21 /* ZMBackgroundTaskState.h */ = {isa = PBXFileReference; fileEncoding = 4; lastKnownFileType = sourcecode.c.h; path = ZMBackgroundTaskState.h; sourceTree = "<group>"; };
		F959F3111C5B6B9E00820A21 /* ZMBackgroundTaskState.m */ = {isa = PBXFileReference; fileEncoding = 4; lastKnownFileType = sourcecode.c.objc; path = ZMBackgroundTaskState.m; sourceTree = "<group>"; };
		F95ECF4C1B94A553009F91BA /* ZMHotFix.h */ = {isa = PBXFileReference; fileEncoding = 4; lastKnownFileType = sourcecode.c.h; path = ZMHotFix.h; sourceTree = "<group>"; };
		F95ECF4D1B94A553009F91BA /* ZMHotFix.m */ = {isa = PBXFileReference; fileEncoding = 4; lastKnownFileType = sourcecode.c.objc; path = ZMHotFix.m; sourceTree = "<group>"; };
		F95ECF501B94BD05009F91BA /* ZMHotFixTests.m */ = {isa = PBXFileReference; fileEncoding = 4; lastKnownFileType = sourcecode.c.objc; path = ZMHotFixTests.m; sourceTree = "<group>"; };
		F962A8E819FFC06E00FD0F80 /* ZMOperationLoop+Background.h */ = {isa = PBXFileReference; fileEncoding = 4; lastKnownFileType = sourcecode.c.h; path = "ZMOperationLoop+Background.h"; sourceTree = "<group>"; };
		F962A8E919FFC06E00FD0F80 /* ZMOperationLoop+Background.m */ = {isa = PBXFileReference; fileEncoding = 4; lastKnownFileType = sourcecode.c.objc; path = "ZMOperationLoop+Background.m"; sourceTree = "<group>"; };
		F962A8EF19FFD4DC00FD0F80 /* ZMOperationLoop+Private.h */ = {isa = PBXFileReference; lastKnownFileType = sourcecode.c.h; path = "ZMOperationLoop+Private.h"; sourceTree = "<group>"; };
		F964700B1D5C720D00A81A92 /* ConversationTests+MessageEditing.m */ = {isa = PBXFileReference; fileEncoding = 4; lastKnownFileType = sourcecode.c.objc; path = "ConversationTests+MessageEditing.m"; sourceTree = "<group>"; };
		F96C8E791D7DCCE8004B6D87 /* LocalNotificationDispatcher+Messages.swift */ = {isa = PBXFileReference; fileEncoding = 4; lastKnownFileType = sourcecode.swift; path = "LocalNotificationDispatcher+Messages.swift"; sourceTree = "<group>"; };
		F96C8E811D7ECECF004B6D87 /* ZMLocalNotificationForMessageTests.swift */ = {isa = PBXFileReference; fileEncoding = 4; lastKnownFileType = sourcecode.swift; path = ZMLocalNotificationForMessageTests.swift; sourceTree = "<group>"; };
		F96C8E891D7F6F8C004B6D87 /* ZMLocalNotificationForSystemMessageTests.swift */ = {isa = PBXFileReference; fileEncoding = 4; lastKnownFileType = sourcecode.swift; path = ZMLocalNotificationForSystemMessageTests.swift; sourceTree = "<group>"; };
		F97678F91D76D11400CC075D /* BackgroundAPNSConfirmationStatus.swift */ = {isa = PBXFileReference; fileEncoding = 4; lastKnownFileType = sourcecode.swift; path = BackgroundAPNSConfirmationStatus.swift; sourceTree = "<group>"; };
		F97679081D771B2700CC075D /* BackgroundAPNSConfirmationStatusTests.swift */ = {isa = PBXFileReference; fileEncoding = 4; lastKnownFileType = sourcecode.swift; path = BackgroundAPNSConfirmationStatusTests.swift; sourceTree = "<group>"; };
		F9771AC71B664D1A00BB04EC /* ZMGSMCallHandler.h */ = {isa = PBXFileReference; fileEncoding = 4; lastKnownFileType = sourcecode.c.h; path = ZMGSMCallHandler.h; sourceTree = "<group>"; };
		F9771AC81B664D1A00BB04EC /* ZMGSMCallHandler.m */ = {isa = PBXFileReference; fileEncoding = 4; lastKnownFileType = sourcecode.c.objc; path = ZMGSMCallHandler.m; sourceTree = "<group>"; };
		F9771AD01B664D3D00BB04EC /* ZMGSMCallHandlerTest.m */ = {isa = PBXFileReference; fileEncoding = 4; lastKnownFileType = sourcecode.c.objc; path = ZMGSMCallHandlerTest.m; sourceTree = "<group>"; };
		F9771AD21B6661B400BB04EC /* ZMCallStateLogger.h */ = {isa = PBXFileReference; fileEncoding = 4; lastKnownFileType = sourcecode.c.h; path = ZMCallStateLogger.h; sourceTree = "<group>"; };
		F9771AD31B6661B400BB04EC /* ZMCallStateLogger.m */ = {isa = PBXFileReference; fileEncoding = 4; lastKnownFileType = sourcecode.c.objc; path = ZMCallStateLogger.m; sourceTree = "<group>"; };
		F9771ADA1B677BAF00BB04EC /* ZMCallStateLoggerTests.m */ = {isa = PBXFileReference; fileEncoding = 4; lastKnownFileType = sourcecode.c.objc; path = ZMCallStateLoggerTests.m; sourceTree = "<group>"; };
		F98DD6D01ABB2F7C001D58CF /* ZMUserSession+UserNotificationCategories.h */ = {isa = PBXFileReference; fileEncoding = 4; lastKnownFileType = sourcecode.c.h; path = "ZMUserSession+UserNotificationCategories.h"; sourceTree = "<group>"; };
		F98DD6D11ABB2F7C001D58CF /* ZMUserSession+UserNotificationCategories.m */ = {isa = PBXFileReference; fileEncoding = 4; lastKnownFileType = sourcecode.c.objc; path = "ZMUserSession+UserNotificationCategories.m"; sourceTree = "<group>"; };
		F98EDCC81D82B913001E65CB /* ZMLocalNotificationForCallEvent.swift */ = {isa = PBXFileReference; fileEncoding = 4; lastKnownFileType = sourcecode.swift; path = ZMLocalNotificationForCallEvent.swift; sourceTree = "<group>"; };
		F98EDCC91D82B913001E65CB /* ZMLocalNotificationForConnectionEvent.swift */ = {isa = PBXFileReference; fileEncoding = 4; lastKnownFileType = sourcecode.swift; path = ZMLocalNotificationForConnectionEvent.swift; sourceTree = "<group>"; };
		F98EDCCA1D82B913001E65CB /* ZMLocalNotificationForEvent.swift */ = {isa = PBXFileReference; fileEncoding = 4; lastKnownFileType = sourcecode.swift; path = ZMLocalNotificationForEvent.swift; sourceTree = "<group>"; };
		F98EDCCB1D82B913001E65CB /* ZMLocalNotificationForReactions.swift */ = {isa = PBXFileReference; fileEncoding = 4; lastKnownFileType = sourcecode.swift; path = ZMLocalNotificationForReactions.swift; sourceTree = "<group>"; };
		F98EDCCD1D82B913001E65CB /* ZMLocalNotificationContentType.swift */ = {isa = PBXFileReference; fileEncoding = 4; lastKnownFileType = sourcecode.swift; path = ZMLocalNotificationContentType.swift; sourceTree = "<group>"; };
		F98EDCCE1D82B913001E65CB /* ZMLocalNotificationForMessage.swift */ = {isa = PBXFileReference; fileEncoding = 4; lastKnownFileType = sourcecode.swift; path = ZMLocalNotificationForMessage.swift; sourceTree = "<group>"; };
		F98EDCCF1D82B913001E65CB /* ZMLocalNotificationForSystemMessage.swift */ = {isa = PBXFileReference; fileEncoding = 4; lastKnownFileType = sourcecode.swift; path = ZMLocalNotificationForSystemMessage.swift; sourceTree = "<group>"; };
		F98EDCD01D82B913001E65CB /* ZMLocalNotification+Internal.h */ = {isa = PBXFileReference; fileEncoding = 4; lastKnownFileType = sourcecode.c.h; path = "ZMLocalNotification+Internal.h"; sourceTree = "<group>"; };
		F98EDCD11D82B913001E65CB /* ZMLocalNotification.h */ = {isa = PBXFileReference; fileEncoding = 4; lastKnownFileType = sourcecode.c.h; path = ZMLocalNotification.h; sourceTree = "<group>"; };
		F98EDCD21D82B913001E65CB /* ZMLocalNotification.m */ = {isa = PBXFileReference; fileEncoding = 4; lastKnownFileType = sourcecode.c.objc; path = ZMLocalNotification.m; sourceTree = "<group>"; };
		F98EDCDE1D82B924001E65CB /* SessionTracker.swift */ = {isa = PBXFileReference; fileEncoding = 4; lastKnownFileType = sourcecode.swift; path = SessionTracker.swift; sourceTree = "<group>"; };
		F98EDCDF1D82B924001E65CB /* NotificationSounds.swift */ = {isa = PBXFileReference; fileEncoding = 4; lastKnownFileType = sourcecode.swift; path = NotificationSounds.swift; sourceTree = "<group>"; };
		F98EDCE01D82B924001E65CB /* UILocalNotification+StringProcessing.h */ = {isa = PBXFileReference; fileEncoding = 4; lastKnownFileType = sourcecode.c.h; path = "UILocalNotification+StringProcessing.h"; sourceTree = "<group>"; };
		F98EDCE11D82B924001E65CB /* UILocalNotification+StringProcessing.m */ = {isa = PBXFileReference; fileEncoding = 4; lastKnownFileType = sourcecode.c.objc; path = "UILocalNotification+StringProcessing.m"; sourceTree = "<group>"; };
		F98EDCE21D82B924001E65CB /* UILocalNotification+UserInfo.h */ = {isa = PBXFileReference; fileEncoding = 4; lastKnownFileType = sourcecode.c.h; path = "UILocalNotification+UserInfo.h"; sourceTree = "<group>"; };
		F98EDCE31D82B924001E65CB /* UILocalNotification+UserInfo.m */ = {isa = PBXFileReference; fileEncoding = 4; lastKnownFileType = sourcecode.c.objc; path = "UILocalNotification+UserInfo.m"; sourceTree = "<group>"; };
		F98EDCE41D82B924001E65CB /* ZMLocalNotificationLocalization+Components.swift */ = {isa = PBXFileReference; fileEncoding = 4; lastKnownFileType = sourcecode.swift; path = "ZMLocalNotificationLocalization+Components.swift"; sourceTree = "<group>"; };
		F98EDCE51D82B924001E65CB /* ZMLocalNotificationLocalization.h */ = {isa = PBXFileReference; fileEncoding = 4; lastKnownFileType = sourcecode.c.h; path = ZMLocalNotificationLocalization.h; sourceTree = "<group>"; };
		F98EDCE61D82B924001E65CB /* ZMLocalNotificationLocalization.m */ = {isa = PBXFileReference; fileEncoding = 4; lastKnownFileType = sourcecode.c.objc; path = ZMLocalNotificationLocalization.m; sourceTree = "<group>"; };
		F98EDCE71D82B924001E65CB /* ZMLocalNotificationSet.swift */ = {isa = PBXFileReference; fileEncoding = 4; lastKnownFileType = sourcecode.swift; path = ZMLocalNotificationSet.swift; sourceTree = "<group>"; };
		F98EDCE81D82B924001E65CB /* ZMSpellOutSmallNumbersFormatter.h */ = {isa = PBXFileReference; fileEncoding = 4; lastKnownFileType = sourcecode.c.h; path = ZMSpellOutSmallNumbersFormatter.h; sourceTree = "<group>"; };
		F98EDCE91D82B924001E65CB /* ZMSpellOutSmallNumbersFormatter.m */ = {isa = PBXFileReference; fileEncoding = 4; lastKnownFileType = sourcecode.c.objc; path = ZMSpellOutSmallNumbersFormatter.m; sourceTree = "<group>"; };
		F98EDCF61D82EAFD001E65CB /* SessionTrackerTest.swift */ = {isa = PBXFileReference; fileEncoding = 4; lastKnownFileType = sourcecode.swift; path = SessionTrackerTest.swift; sourceTree = "<group>"; };
		F991C0A81CB5391C004D8465 /* ZMCallTimer.swift */ = {isa = PBXFileReference; fileEncoding = 4; lastKnownFileType = sourcecode.swift; path = ZMCallTimer.swift; sourceTree = "<group>"; };
		F991C0AA1CB53A7B004D8465 /* ZMCallTimerTests.swift */ = {isa = PBXFileReference; fileEncoding = 4; lastKnownFileType = sourcecode.swift; path = ZMCallTimerTests.swift; sourceTree = "<group>"; };
		F991C0AD1CB548A3004D8465 /* VoiceChannelV2+CallTimer.swift */ = {isa = PBXFileReference; fileEncoding = 4; lastKnownFileType = sourcecode.swift; path = "VoiceChannelV2+CallTimer.swift"; sourceTree = "<group>"; };
		F991CE111CB55512004D8465 /* ZMConversation+Testing.h */ = {isa = PBXFileReference; fileEncoding = 4; lastKnownFileType = sourcecode.c.h; path = "ZMConversation+Testing.h"; sourceTree = "<group>"; };
		F991CE121CB55512004D8465 /* ZMConversation+Testing.m */ = {isa = PBXFileReference; fileEncoding = 4; lastKnownFileType = sourcecode.c.objc; path = "ZMConversation+Testing.m"; sourceTree = "<group>"; };
		F991CE131CB55512004D8465 /* ZMUser+Testing.h */ = {isa = PBXFileReference; fileEncoding = 4; lastKnownFileType = sourcecode.c.h; path = "ZMUser+Testing.h"; sourceTree = "<group>"; };
		F991CE141CB55512004D8465 /* ZMUser+Testing.m */ = {isa = PBXFileReference; fileEncoding = 4; lastKnownFileType = sourcecode.c.objc; path = "ZMUser+Testing.m"; sourceTree = "<group>"; };
		F99298581BE110490058D42F /* ZMClientRegistrationStatusTests.m */ = {isa = PBXFileReference; fileEncoding = 4; lastKnownFileType = sourcecode.c.objc; path = ZMClientRegistrationStatusTests.m; sourceTree = "<group>"; };
		F992985A1BE1404D0058D42F /* ZMClientRegistrationStatus+Internal.h */ = {isa = PBXFileReference; lastKnownFileType = sourcecode.c.h; path = "ZMClientRegistrationStatus+Internal.h"; sourceTree = "<group>"; };
		F9ABDF401CECBD8A008461B2 /* ZMAccountStatus.swift */ = {isa = PBXFileReference; fileEncoding = 4; lastKnownFileType = sourcecode.swift; path = ZMAccountStatus.swift; sourceTree = "<group>"; };
		F9ABDF421CECC69C008461B2 /* ZMAccountStatusTests.swift */ = {isa = PBXFileReference; fileEncoding = 4; lastKnownFileType = sourcecode.swift; path = ZMAccountStatusTests.swift; sourceTree = "<group>"; };
		F9B171F51C0EF21100E6EEC6 /* ClientUpdateStatus.swift */ = {isa = PBXFileReference; fileEncoding = 4; lastKnownFileType = sourcecode.swift; path = ClientUpdateStatus.swift; sourceTree = "<group>"; };
		F9B171F71C0F00E700E6EEC6 /* ClientUpdateStatusTests.swift */ = {isa = PBXFileReference; fileEncoding = 4; lastKnownFileType = sourcecode.swift; path = ClientUpdateStatusTests.swift; sourceTree = "<group>"; };
		F9B171F91C0F320200E6EEC6 /* ClientManagementTests.m */ = {isa = PBXFileReference; fileEncoding = 4; lastKnownFileType = sourcecode.c.objc; path = ClientManagementTests.m; sourceTree = "<group>"; };
		F9B20D561C58C7B900F2CDEC /* CallingTests.h */ = {isa = PBXFileReference; lastKnownFileType = sourcecode.c.h; path = CallingTests.h; sourceTree = "<group>"; };
		F9B20D571C58C8C800F2CDEC /* CallingTests+VideoCalling.m */ = {isa = PBXFileReference; fileEncoding = 4; lastKnownFileType = sourcecode.c.objc; path = "CallingTests+VideoCalling.m"; sourceTree = "<group>"; };
		F9B71F361CB26FB2001DB03F /* ZMUtilities.framework */ = {isa = PBXFileReference; lastKnownFileType = wrapper.framework; name = ZMUtilities.framework; path = Carthage/Build/iOS/ZMUtilities.framework; sourceTree = "<group>"; };
		F9B71F3E1CB28449001DB03F /* ZMNotifications+UserSession.m */ = {isa = PBXFileReference; fileEncoding = 4; lastKnownFileType = sourcecode.c.objc; path = "ZMNotifications+UserSession.m"; sourceTree = "<group>"; };
		F9B71F3F1CB28449001DB03F /* ZMNotifications+UserSessionInternal.h */ = {isa = PBXFileReference; fileEncoding = 4; lastKnownFileType = sourcecode.c.h; path = "ZMNotifications+UserSessionInternal.h"; sourceTree = "<group>"; };
		F9B71F421CB284CC001DB03F /* ZMNotifications+UserSession.h */ = {isa = PBXFileReference; fileEncoding = 4; lastKnownFileType = sourcecode.c.h; path = "ZMNotifications+UserSession.h"; sourceTree = "<group>"; };
		F9B71F461CB29600001DB03F /* ZMBareUser+UserSession.h */ = {isa = PBXFileReference; fileEncoding = 4; lastKnownFileType = sourcecode.c.h; path = "ZMBareUser+UserSession.h"; sourceTree = "<group>"; };
		F9B71F481CB297ED001DB03F /* ZMUser+UserSession.m */ = {isa = PBXFileReference; fileEncoding = 4; lastKnownFileType = sourcecode.c.objc; name = "ZMUser+UserSession.m"; path = "Source/Data Model/ZMUser+UserSession.m"; sourceTree = SOURCE_ROOT; };
		F9B71F4A1CB2B841001DB03F /* NSManagedObjectContext+TestHelpers.h */ = {isa = PBXFileReference; fileEncoding = 4; lastKnownFileType = sourcecode.c.h; path = "NSManagedObjectContext+TestHelpers.h"; sourceTree = "<group>"; };
		F9B71F4B1CB2B841001DB03F /* NSManagedObjectContext+TestHelpers.m */ = {isa = PBXFileReference; fileEncoding = 4; lastKnownFileType = sourcecode.c.objc; path = "NSManagedObjectContext+TestHelpers.m"; sourceTree = "<group>"; };
		F9B71FAA1CB2C0FA001DB03F /* ZMCallStateTests+VideoCalling.swift */ = {isa = PBXFileReference; fileEncoding = 4; lastKnownFileType = sourcecode.swift; path = "ZMCallStateTests+VideoCalling.swift"; sourceTree = "<group>"; };
		F9B71FAC1CB2C20D001DB03F /* VoiceChannelV2Tests.h */ = {isa = PBXFileReference; fileEncoding = 4; lastKnownFileType = sourcecode.c.h; path = VoiceChannelV2Tests.h; sourceTree = "<group>"; };
		F9B71FAD1CB2C20D001DB03F /* VoiceChannelV2Tests.m */ = {isa = PBXFileReference; fileEncoding = 4; lastKnownFileType = sourcecode.c.objc; path = VoiceChannelV2Tests.m; sourceTree = "<group>"; };
		F9B8305C1DEC6A2500FF6FE7 /* UserImageStrategy.swift */ = {isa = PBXFileReference; fileEncoding = 4; lastKnownFileType = sourcecode.swift; path = UserImageStrategy.swift; sourceTree = "<group>"; };
		F9B8305E1DEC86E700FF6FE7 /* UserImageStrategyTests.swift */ = {isa = PBXFileReference; fileEncoding = 4; lastKnownFileType = sourcecode.swift; path = UserImageStrategyTests.swift; sourceTree = "<group>"; };
		F9C9A4ED1CAD290B0039E10C /* store128.wiredatabase */ = {isa = PBXFileReference; lastKnownFileType = file; path = store128.wiredatabase; sourceTree = "<group>"; };
		F9CA51B41B345F39003AA83A /* ZMStoredLocalNotification.h */ = {isa = PBXFileReference; fileEncoding = 4; lastKnownFileType = sourcecode.c.h; path = ZMStoredLocalNotification.h; sourceTree = "<group>"; };
		F9CA51B51B345F39003AA83A /* ZMStoredLocalNotification.m */ = {isa = PBXFileReference; fileEncoding = 4; lastKnownFileType = sourcecode.c.objc; path = ZMStoredLocalNotification.m; sourceTree = "<group>"; };
		F9CA51BD1B3460B2003AA83A /* ZMStoredLocalNotificationTests.m */ = {isa = PBXFileReference; fileEncoding = 4; lastKnownFileType = sourcecode.c.objc; path = ZMStoredLocalNotificationTests.m; sourceTree = "<group>"; };
		F9D25DB01C5BB991002D18B3 /* ZMBackgroundTaskStateTests.m */ = {isa = PBXFileReference; fileEncoding = 4; lastKnownFileType = sourcecode.c.objc; path = ZMBackgroundTaskStateTests.m; sourceTree = "<group>"; };
		F9D32EA81C6D071F0049136A /* CallingTests+PushNotifications.m */ = {isa = PBXFileReference; fileEncoding = 4; lastKnownFileType = sourcecode.c.objc; path = "CallingTests+PushNotifications.m"; sourceTree = "<group>"; };
		F9DAC54D1C2034E70001F11E /* ConversationStatusStrategyTests.swift */ = {isa = PBXFileReference; fileEncoding = 4; lastKnownFileType = sourcecode.swift; path = ConversationStatusStrategyTests.swift; sourceTree = "<group>"; };
		F9E3AB511BEA017300C1A6AA /* ZMSelfTranscoder+Internal.h */ = {isa = PBXFileReference; fileEncoding = 4; lastKnownFileType = sourcecode.c.h; path = "ZMSelfTranscoder+Internal.h"; sourceTree = "<group>"; };
		F9E462D91D7043C60036CFA7 /* ConversationTests+Confirmation.swift */ = {isa = PBXFileReference; fileEncoding = 4; lastKnownFileType = sourcecode.swift; path = "ConversationTests+Confirmation.swift"; sourceTree = "<group>"; };
		F9E4779D1D21640E003A99AC /* ZMLocalNotificationSetTests.swift */ = {isa = PBXFileReference; fileEncoding = 4; lastKnownFileType = sourcecode.swift; path = ZMLocalNotificationSetTests.swift; sourceTree = "<group>"; };
		F9F11A061A0A630900F1DCEE /* ZMBlacklistVerificatorTest.m */ = {isa = PBXFileReference; fileEncoding = 4; lastKnownFileType = sourcecode.c.objc; path = ZMBlacklistVerificatorTest.m; sourceTree = "<group>"; };
		F9F631411DE3524100416938 /* TypingStrategy.swift */ = {isa = PBXFileReference; fileEncoding = 4; lastKnownFileType = sourcecode.swift; path = TypingStrategy.swift; sourceTree = "<group>"; };
		F9F9F5611D75D62100AE6499 /* RequestStrategyTestBase.swift */ = {isa = PBXFileReference; fileEncoding = 4; lastKnownFileType = sourcecode.swift; path = RequestStrategyTestBase.swift; sourceTree = "<group>"; };
		F9FD16791BDFCDAD00725F5C /* ZMClientRegistrationStatus.h */ = {isa = PBXFileReference; fileEncoding = 4; lastKnownFileType = sourcecode.c.h; path = ZMClientRegistrationStatus.h; sourceTree = "<group>"; };
		F9FD167A1BDFCDAD00725F5C /* ZMClientRegistrationStatus.m */ = {isa = PBXFileReference; fileEncoding = 4; lastKnownFileType = sourcecode.c.objc; path = ZMClientRegistrationStatus.m; sourceTree = "<group>"; };
		F9FD798519EE742600D70FCD /* ZMBlacklistDownloader.h */ = {isa = PBXFileReference; fileEncoding = 4; lastKnownFileType = sourcecode.c.h; path = ZMBlacklistDownloader.h; sourceTree = "<group>"; };
		F9FD798619EE742600D70FCD /* ZMBlacklistDownloader.m */ = {isa = PBXFileReference; fileEncoding = 4; lastKnownFileType = sourcecode.c.objc; path = ZMBlacklistDownloader.m; sourceTree = "<group>"; };
		F9FD798919EE962F00D70FCD /* ZMBlacklistDownloaderTest.m */ = {isa = PBXFileReference; fileEncoding = 4; lastKnownFileType = sourcecode.c.objc; path = ZMBlacklistDownloaderTest.m; sourceTree = "<group>"; };
		F9FD798B19EE9B9A00D70FCD /* ZMBlacklistVerificator.h */ = {isa = PBXFileReference; fileEncoding = 4; lastKnownFileType = sourcecode.c.h; path = ZMBlacklistVerificator.h; sourceTree = "<group>"; };
		F9FD798C19EE9B9A00D70FCD /* ZMBlacklistVerificator.m */ = {isa = PBXFileReference; fileEncoding = 4; lastKnownFileType = sourcecode.c.objc; path = ZMBlacklistVerificator.m; sourceTree = "<group>"; };
/* End PBXFileReference section */

/* Begin PBXFrameworksBuildPhase section */
		3E186085191A56F6000FE027 /* Frameworks */ = {
			isa = PBXFrameworksBuildPhase;
			buildActionMask = 2147483647;
			files = (
				F9A754161DA3D48800094937 /* ZMProtos.framework in Frameworks */,
				09B978FE1B679F4B00A30B38 /* OCMock.framework in Frameworks */,
				544BA1571A43424F00D3B852 /* zmessaging.framework in Frameworks */,
				098CFBB91B7B9B61000B02B1 /* ZMTesting.framework in Frameworks */,
				1E16CE881BF4BC5F00336616 /* ProtocolBuffers.framework in Frameworks */,
			);
			runOnlyForDeploymentPostprocessing = 0;
		};
		3E1860C0191A649D000FE027 /* Frameworks */ = {
			isa = PBXFrameworksBuildPhase;
			buildActionMask = 2147483647;
			files = (
				1E16CE841BF4BC1800336616 /* ZMProtos.framework in Frameworks */,
				09B978FF1B679F5D00A30B38 /* OCMock.framework in Frameworks */,
				098CFBB81B7B9B47000B02B1 /* ZMTesting.framework in Frameworks */,
				1E16CE871BF4BC5F00336616 /* ProtocolBuffers.framework in Frameworks */,
				54F4DC5A1A4438B300FDB6EA /* zmessaging.framework in Frameworks */,
				CEE02E461DDA0F4D00BA2BE2 /* avs.framework in Frameworks */,
			);
			runOnlyForDeploymentPostprocessing = 0;
		};
		5498158F1A43232400A7CE2E /* Frameworks */ = {
			isa = PBXFrameworksBuildPhase;
			buildActionMask = 2147483647;
			files = (
				CE5DC1A11DDA09F000D24DBA /* avs.framework in Frameworks */,
				BF8899931DC7AD9F00187CBD /* ZMTransport.framework in Frameworks */,
				09CC4AAE1B7C885800201C63 /* libc++.dylib in Frameworks */,
				09CC4AAC1B7C885100201C63 /* libbz2.dylib in Frameworks */,
				09CC4AAA1B7C884900201C63 /* libz.dylib in Frameworks */,
				5442A7321E42244C00415104 /* libPhoneNumberiOS.framework in Frameworks */,
				BFC747BA1CE0975D00F74333 /* zimages.framework in Frameworks */,
				F9A754121DA3D44900094937 /* ZMProtos.framework in Frameworks */,
				097E36AA1B7A58570039CC4C /* ZMCSystem.framework in Frameworks */,
				F929C1A01E4A074F0018ADA4 /* ZMCDataModel.framework in Frameworks */,
			);
			runOnlyForDeploymentPostprocessing = 0;
		};
/* End PBXFrameworksBuildPhase section */

/* Begin PBXGroup section */
		0928E38F1BA2CFF60057232E /* E2EE */ = {
			isa = PBXGroup;
			children = (
				09E393BD1BAB0C2A00F3EA1B /* ZMUserSession+OTR.m */,
				871667F91BB2AE9C009C6EEA /* APSSignalingKeysStore.swift */,
				09BCDB8C1BCE7F000020DCC7 /* ZMAPSMessageDecoder.h */,
				09BCDB8D1BCE7F000020DCC7 /* ZMAPSMessageDecoder.m */,
			);
			path = E2EE;
			sourceTree = "<group>";
		};
		0994E1DB1B835C4900A51721 /* zmc-config */ = {
			isa = PBXGroup;
			children = (
				0994E1DD1B835C4900A51721 /* ios-test-host.xcconfig */,
				0994E1DE1B835C4900A51721 /* ios-test-target.xcconfig */,
				0994E1DF1B835C4900A51721 /* ios.xcconfig */,
				0994E1E01B835C4900A51721 /* osx-test-target.xcconfig */,
				0994E1E11B835C4900A51721 /* osx.xcconfig */,
				0994E1E21B835C4900A51721 /* project-common.xcconfig */,
				0994E1E31B835C4900A51721 /* project-debug.xcconfig */,
				0994E1E41B835C4900A51721 /* project.xcconfig */,
				0994E1E61B835C4900A51721 /* simulator.xcconfig */,
				0994E1E71B835C4900A51721 /* swift.xcconfig */,
				0994E1E81B835C4900A51721 /* tests.xcconfig */,
				0994E1E91B835C4900A51721 /* warnings-debug.xcconfig */,
				0994E1EA1B835C4900A51721 /* warnings.xcconfig */,
			);
			path = "zmc-config";
			sourceTree = "<group>";
		};
		09C77C3C1BA2E38D00E2163F /* E2EE */ = {
			isa = PBXGroup;
			children = (
				F9F9F5611D75D62100AE6499 /* RequestStrategyTestBase.swift */,
				0920833C1BA84F3100F82B29 /* UserClientRequestStrategyTests.swift */,
				093694441BA9633300F36B3A /* UserClientRequestFactoryTests.swift */,
				87D003FE1BB5810D00472E06 /* APSSignalingKeyStoreTests.swift */,
				09914E521BD6613D00C10BF8 /* ZMDecodedAPSMessageTest.m */,
			);
			path = E2EE;
			sourceTree = "<group>";
		};
		3E18605A191A4EF8000FE027 /* Resources */ = {
			isa = PBXGroup;
			children = (
				54764B9D1C931E9400BD25E3 /* animated.gif */,
				54764B9E1C931E9400BD25E3 /* not_animated.gif */,
				54764B971C9303D600BD25E3 /* medium.jpg */,
				54764B981C9303D600BD25E3 /* tiny.jpg */,
				AF6415A01C9C151700A535F5 /* EncryptedBase64EncondedExternalMessageTestFixture.txt */,
				AF6415A11C9C151700A535F5 /* ExternalMessageTextFixture.txt */,
				BF158D2E1CE087D8007C6F8A /* video.mp4 */,
				54DFAE211C92D979004B1D15 /* 1900x1500.jpg */,
				F9C9A4F11CAD2A200039E10C /* DB Ficture 1.28 */,
				BF44A3521C71D60100C6928E /* DB Fixture 1.27 */,
				BF72DF111C4D257C002B324F /* DB Fixture 1.24 */,
				BF72DF101C4D256B002B324F /* DB Fixture 1.25 / 1.26 */,
				5423B998191A4A1B0044347D /* InfoPlist.strings */,
				3E2712FE1A891781008EE50F /* Tests-ios-Info.plist */,
				54764B9B1C930AEB00BD25E3 /* Lorem Ipsum.txt */,
			);
			path = Resources;
			sourceTree = "<group>";
		};
		3E18605B191A4F28000FE027 /* Public */ = {
			isa = PBXGroup;
			children = (
				16D3FCE21E3757CA0052A535 /* CallingProtocolStrategy.h */,
				F9B71F461CB29600001DB03F /* ZMBareUser+UserSession.h */,
				F9B71F421CB284CC001DB03F /* ZMNotifications+UserSession.h */,
				542049EF196AB84B000D8A94 /* zmessaging.h */,
				54BAF1B119212E51008042FB /* ZMUserSession.h */,
				3E4F727C19EC0868002FE184 /* ZMUserSession+Background.h */,
				54D175181ADE8AA2001AA338 /* ZMUserSession+Registration.h */,
				54D175221ADE9449001AA338 /* ZMUserSession+Authentication.h */,
				09E393B91BAB0BB500F3EA1B /* ZMUserSession+OTR.h */,
				3E05F247192A4F8900F22D80 /* NSError+ZMUserSession.h */,
				54BE367A196C10CB00D15ECF /* ZMSearchDirectory.h */,
				54D9331C1AE1643A00C0B91C /* ZMCredentials.h */,
				546D45FD19E29D92004C478D /* ZMNetworkState.h */,
				16063CEC1BD11F450097F62C /* ZMSearchRequest.h */,
			);
			path = Public;
			sourceTree = "<group>";
		};
		3E18605E191A4F4F000FE027 /* Resources */ = {
			isa = PBXGroup;
			children = (
				3E799CC9192134900020A438 /* Configurations */,
				3E27131A1A8A68BF008EE50F /* Push.strings */,
				3E27131C1A8A68BF008EE50F /* Push.stringsdict */,
				549815961A43232400A7CE2E /* zmessaging-ios-Info.plist */,
				3E4CE69219657F0100939CEF /* ZMLocalizable.strings */,
				543095921DE76B170065367F /* random1.txt */,
				543095941DE76B270065367F /* random2.txt */,
			);
			path = Resources;
			sourceTree = "<group>";
		};
		3E1860B3191A5D1D000FE027 /* iOS Test Host */ = {
			isa = PBXGroup;
			children = (
				3E1860B4191A5D99000FE027 /* Test-Host-Info.plist */,
				3E1860B5191A5D99000FE027 /* Test-Host-Prefix.pch */,
				3E1860B6191A5D99000FE027 /* TestHost-main.m */,
				3E1860B7191A5D99000FE027 /* TestHostAppDelegate.h */,
				3E1860B8191A5D99000FE027 /* TestHostAppDelegate.m */,
				3E9848BC1A65253000F7B050 /* Hack.swift */,
				872C995A1DB65D0D006A3BDE /* harp.m4a */,
				872C99571DB659E6006A3BDE /* ringing_from_them_long.caf */,
			);
			path = "iOS Test Host";
			sourceTree = "<group>";
		};
		3E799CC9192134900020A438 /* Configurations */ = {
			isa = PBXGroup;
			children = (
				0994E1DB1B835C4900A51721 /* zmc-config */,
				0994E1EE1B835C4900A51721 /* zmessaging-ios.xcconfig */,
				0994E1EF1B835C4900A51721 /* zmessaging-osx.xcconfig */,
				0994E1F01B835C4900A51721 /* zmessaging.xcconfig */,
				0994E1F11B835D1100A51721 /* version.xcconfig */,
				094CDBEB1B84CFC8004AD7BF /* zmessaging-ios-test-target.xcconfig */,
				094CDBEC1B84CFDB004AD7BF /* libs.xcconfig */,
			);
			path = Configurations;
			sourceTree = "<group>";
		};
		3E89FFA3191B6E15002D3A3E /* Data Model */ = {
			isa = PBXGroup;
			children = (
				F9B71F481CB297ED001DB03F /* ZMUser+UserSession.m */,
				3E3C00C91A2358BA00D02D21 /* ZMTyping.h */,
				3E3C00CA1A2358BA00D02D21 /* ZMTyping.m */,
				3E3C00D31A235C5300D02D21 /* ZMTypingUsersTimeout.h */,
				3E3C00D41A235C5300D02D21 /* ZMTypingUsersTimeout.m */,
				3E26BEE01A408DBE0071B4C9 /* ZMTypingUsers.h */,
				3E26BEE11A408DBE0071B4C9 /* ZMTypingUsers.m */,
				5435C5541E13D9A0002D9766 /* NSManagedObjectContext+KeyValueStore.swift */,
				16D3FCE41E37A8050052A535 /* NSManagedObjectContext+ServerTimeDelta.swift */,
				16F5F16B1E4092C00062F0AE /* NSManagedObjectContext+CTCallCenter.swift */,
				3EFFDE481A13B01B00E80E22 /* Push Token */,
			);
			path = "Data Model";
			sourceTree = "<group>";
		};
		3EAD6A08199BB6C800D519DB /* Calling */ = {
			isa = PBXGroup;
			children = (
				165D3A181E1D43870052E654 /* VoiceChannel.swift */,
				165D3A171E1D43870052E654 /* VoiceChannelV3.swift */,
				16D3FCFB1E3932FD0052A535 /* VoiceChannelV2.h */,
				165D3A1B1E1D43870052E654 /* VoiceChannelV2.m */,
				165D3A1C1E1D43870052E654 /* VoiceChannelV2+Internal.h */,
				165D3A1F1E1D43870052E654 /* VoiceChannelV2+Testing.h */,
				F991C0AD1CB548A3004D8465 /* VoiceChannelV2+CallTimer.swift */,
				16D3FCFC1E3932FD0052A535 /* VoiceChannelV2+CallFlow.h */,
				3ED03B75196C212D00B40DB0 /* VoiceChannelV2+CallFlow.m */,
				16D3FCFD1E3932FD0052A535 /* VoiceChannelV2+VideoCalling.h */,
				879861C71DA7E11E00152584 /* VoiceChannelV2+VideoCalling.m */,
				1618B40E1DE5F0A6003F015C /* VoiceChannelV2+CallActionsInternal.swift */,
				165D3A191E1D43870052E654 /* VoiceChannelRouter.swift */,
				165D3A1E1E1D43870052E654 /* CallingInitialisationNotification.swift */,
				F991C0A81CB5391C004D8465 /* ZMCallTimer.swift */,
				3EAD6A09199BB79200D519DB /* ZMFlowSync.h */,
				3EAD6A0A199BB79200D519DB /* ZMFlowSync.m */,
				F9771AC71B664D1A00BB04EC /* ZMGSMCallHandler.h */,
				F9771AC81B664D1A00BB04EC /* ZMGSMCallHandler.m */,
				87DC8A0D1C57979B00B7B4F2 /* ZMOnDemandFlowManager.h */,
				87DC8A0E1C57979B00B7B4F2 /* ZMOnDemandFlowManager.m */,
				87ADCE391DA6539F00CC06DC /* ZMCallKitDelegate.h */,
				165911581DF18DBA007FA847 /* ZMCallKitDelegate+Internal.h */,
				87ADCE3A1DA6539F00CC06DC /* ZMCallKitDelegate.m */,
				165911561DF18B37007FA847 /* ZMCallKitDelegate+WireCallCenter.swift */,
				87210C1B1DCA08F500A3FA5F /* ZMCallKitDelegate+TypeConformance.h */,
				166A8C011E0D634700F5EEEA /* WireCallCenter.swift */,
				BF735CF91E70003D003BC61F /* SystemMessageCallObserver.swift */,
				F929C18D1E433FA70018ADA4 /* Calling V2 */,
				165D3A141E1D3EF30052E654 /* WireCallCenterV3.swift */,
				166A8BF21E015F3B00F5EEEA /* WireCallCenterV3Factory.swift */,
				165D3A3C1E1D60520052E654 /* ZMConversation+VoiceChannel.swift */,
			);
			path = Calling;
			sourceTree = "<group>";
		};
		3EAD6A0F199BBE5D00D519DB /* Calling */ = {
			isa = PBXGroup;
			children = (
				165D3A3E1E1E64580052E654 /* CallingInitalisationNotificationTests.swift */,
				165D3A3F1E1E64580052E654 /* VoiceChannelRouterTests.swift */,
				16D3FCDE1E365ABC0052A535 /* CallStateObserverTests.swift */,
				F991C0AA1CB53A7B004D8465 /* ZMCallTimerTests.swift */,
				160C31401E6DDFC30012E4BC /* VoiceChannelV3Tests.swift */,
				F9B71FAC1CB2C20D001DB03F /* VoiceChannelV2Tests.h */,
				F9B71FAD1CB2C20D001DB03F /* VoiceChannelV2Tests.m */,
				87DC8A121C57A8B300B7B4F2 /* VoiceChannelV2Tests+VideoCalling.m */,
				3EAD6A10199BBEE200D519DB /* ZMFlowSyncTests.m */,
				F9771AD01B664D3D00BB04EC /* ZMGSMCallHandlerTest.m */,
				F9B71FAA1CB2C0FA001DB03F /* ZMCallStateTests+VideoCalling.swift */,
				872C99511DB5256E006A3BDE /* ZMCallKitDelegateTests.swift */,
				872C995E1DB6722C006A3BDE /* ZMCallKitDelegateTests+Mocking.h */,
				872C995F1DB6722C006A3BDE /* ZMCallKitDelegateTests+Mocking.m */,
				165D3A1A1E1D43870052E654 /* WireCallCenterV3Mock.swift */,
				16D3FCDC1E323D180052A535 /* WireCallCenterV2Tests.swift */,
				F94E39231E4CE2CA0072D71C /* VoiceChannelStateSnapshotTests.swift */,
			);
			path = Calling;
			sourceTree = "<group>";
		};
		3EFFDE481A13B01B00E80E22 /* Push Token */ = {
			isa = PBXGroup;
			children = (
				3EA1EC6519BDE3F400AA1384 /* ZMPushToken.h */,
				3EA1EC6619BDE3F400AA1384 /* ZMPushToken.m */,
			);
			path = "Push Token";
			sourceTree = "<group>";
		};
		540029AA1918CA8500578793 = {
			isa = PBXGroup;
			children = (
				09284B6A1B8272C300EEE10E /* zmessaging Test Host.entitlements */,
				09CC4AB71B7CB8B700201C63 /* Cartfile */,
				5477CDF01BFE0D2700A36F7A /* Cartfile.resolved */,
				09CC4AB81B7CB8BF00201C63 /* Cartfile.private */,
				3E18605F191A4F6A000FE027 /* README.md */,
				5423B98C191A49CD0044347D /* Source */,
				3E18605E191A4F4F000FE027 /* Resources */,
				5423B997191A4A1B0044347D /* Tests */,
				540029B61918CA8500578793 /* Frameworks */,
				540029B51918CA8500578793 /* Products */,
			);
			sourceTree = "<group>";
		};
		540029B51918CA8500578793 /* Products */ = {
			isa = PBXGroup;
			children = (
				3E186088191A56F6000FE027 /* zmessaging Test Host.app */,
				3E1860C3191A649D000FE027 /* zmessaging-iOS-Tests.xctest */,
				549815931A43232400A7CE2E /* zmessaging.framework */,
			);
			name = Products;
			sourceTree = "<group>";
		};
		540029B61918CA8500578793 /* Frameworks */ = {
			isa = PBXGroup;
			children = (
				F929C19F1E4A074F0018ADA4 /* ZMCDataModel.framework */,
				CEE02EA71DDDC49300BA2BE2 /* WireMessageStrategy.framework */,
				CE5DC1A01DDA09F000D24DBA /* avs.framework */,
				5442A7311E42244C00415104 /* libPhoneNumberiOS.framework */,
				BF8899911DC7882F00187CBD /* ZMTransport.framework */,
				1621D26E1D77098B007108C2 /* WireRequestStrategy.framework */,
				CE99C4A11D37ACC60001D297 /* Ono.framework */,
				CE59DD7B1CFC7D6C0009F8FD /* ZMCDataModel.framework */,
				F9B71F361CB26FB2001DB03F /* ZMUtilities.framework */,
				09C77C431BA2FB8E00E2163F /* libcryptobox.a */,
				09C77C441BA2FB8E00E2163F /* libsodium.a */,
				09CC4AAD1B7C885800201C63 /* libc++.dylib */,
				09CC4AAB1B7C885100201C63 /* libbz2.dylib */,
				09CC4AA91B7C884900201C63 /* libz.dylib */,
				0928E2631BA07EE80057232E /* Cryptobox.framework */,
				0960829F1B8F0581001176DB /* ZMProtos.framework */,
				1E16CE861BF4BC5F00336616 /* ProtocolBuffers.framework */,
				1E16CE781BF4979600336616 /* ZMCMockTransport.framework */,
				09CC4AB91B7CCA0F00201C63 /* ZMTransport.framework */,
				098CFBB71B7B9B3F000B02B1 /* ZMTesting.framework */,
				097E36A91B7A58280039CC4C /* ZMCSystem.framework */,
				09B978F31B679B6200A30B38 /* OCMock.framework */,
			);
			name = Frameworks;
			sourceTree = "<group>";
		};
		5423B98C191A49CD0044347D /* Source */ = {
			isa = PBXGroup;
			children = (
				54B2A0821DAE71F100BB40B1 /* Analytics */,
				0928E38F1BA2CFF60057232E /* E2EE */,
				A9EADFFF19DBF20A00FD386C /* Utility */,
				A926F1E0196C12ED0045BB47 /* Registration */,
				A957B4B91962FB610060EE03 /* Notifications */,
				54BAF1BB19212EBA008042FB /* UserSession */,
				3E89FFA3191B6E15002D3A3E /* Data Model */,
				85D85DBFC1F3A95767DEEA45 /* Synchronization */,
				3EAD6A08199BB6C800D519DB /* Calling */,
				3E18605B191A4F28000FE027 /* Public */,
				3E18605C191A4F3B000FE027 /* zmessaging-iOS.pch */,
			);
			path = Source;
			sourceTree = "<group>";
		};
		5423B997191A4A1B0044347D /* Tests */ = {
			isa = PBXGroup;
			children = (
				5474C7DC1921303400185A3A /* Source */,
				3E1860B3191A5D1D000FE027 /* iOS Test Host */,
				3E18605A191A4EF8000FE027 /* Resources */,
			);
			path = Tests;
			sourceTree = "<group>";
		};
		5474C7DC1921303400185A3A /* Source */ = {
			isa = PBXGroup;
			children = (
				09C77C3C1BA2E38D00E2163F /* E2EE */,
				54C2F6751A6FA988003D09D9 /* Notifications */,
				A9EAE00A19DBF24100FD386C /* Utility */,
				54CEC9BB19AB34CE006817BB /* Registration */,
				5474C7EB1921303400185A3A /* UserSession */,
				5474C7DD1921303400185A3A /* Data Model */,
				85D850FC5E45F9F688A64419 /* Synchronization */,
				54FC8A0E192CD52800D3C016 /* Integration */,
				3EAD6A0F199BBE5D00D519DB /* Calling */,
				3E799CF2192140300020A438 /* zmessaging-Tests.pch */,
				098CFBBA1B7B9C94000B02B1 /* BaseTestSwiftHelpers.swift */,
				5474C8051921309400185A3A /* MessagingTest.h */,
				5474C8061921309400185A3A /* MessagingTest.m */,
				5474C8081921309400185A3A /* MessagingTestTests.m */,
				3E1858B21951D69B005FE78F /* MemoryLeaksObserver.h */,
				3E1858B31951D69B005FE78F /* MemoryLeaksObserver.m */,
				5463C88F193F38A6006799DE /* ZMTimingTests.h */,
				5463C890193F38A6006799DE /* ZMTimingTests.m */,
				54BD32D01A5ACCF9008EB1B0 /* Test-Bridging-Header.h */,
				CE99C49E1D378C5D0001D297 /* MockLinkPreviewDetector.h */,
				CE99C49F1D378C5D0001D297 /* MockLinkPreviewDetector.m */,
			);
			path = Source;
			sourceTree = "<group>";
		};
		5474C7DD1921303400185A3A /* Data Model */ = {
			isa = PBXGroup;
			children = (
				F991CE111CB55512004D8465 /* ZMConversation+Testing.h */,
				F991CE121CB55512004D8465 /* ZMConversation+Testing.m */,
				F991CE131CB55512004D8465 /* ZMUser+Testing.h */,
				F991CE141CB55512004D8465 /* ZMUser+Testing.m */,
				F9B71F4A1CB2B841001DB03F /* NSManagedObjectContext+TestHelpers.h */,
				F9B71F4B1CB2B841001DB03F /* NSManagedObjectContext+TestHelpers.m */,
				85D856D10F3CD0262DCB5730 /* MockDataModel */,
				3EA1EC6B19BDE4C800AA1384 /* ZMPushTokenTests.m */,
				3E3C00D01A2358CF00D02D21 /* ZMTypingTests.m */,
				3E3C00D91A235F6000D02D21 /* ZMTypingUsersTimeoutTests.m */,
				3E26BEE71A408F590071B4C9 /* ZMTypingUsersTests.m */,
				F9331C891CB41C6000139ECC /* ZMUserTests+UserSession.m */,
				16D3FD011E3A5C0D0052A535 /* ZMConversationVoiceChannelRouterTests.swift */,
			);
			path = "Data Model";
			sourceTree = "<group>";
		};
		5474C7EB1921303400185A3A /* UserSession */ = {
			isa = PBXGroup;
			children = (
				549127E819E7FDAB005871F5 /* Search */,
				5447E4651AECDC5000411FCD /* ZMUserSessionTestsBase.h */,
				5447E4661AECDE6500411FCD /* ZMUserSessionTestsBase.m */,
				54610D32192C9D7200FE7201 /* ZMUserSessionTests.m */,
				F9CA51BD1B3460B2003AA83A /* ZMStoredLocalNotificationTests.m */,
				5447E4611AECDC2E00411FCD /* ZMUserSessionRegistrationTests.m */,
				5490F8EB1AEFD2B3004696F4 /* ZMUserSessionAuthenticationTests.m */,
				0920C4D81B305FF500C55728 /* UserSessionGiphyRequestStateTests.swift */,
				541228431AEE422C00D9ED1C /* ZMAuthenticationStatusTests.m */,
				F9ABDF421CECC69C008461B2 /* ZMAccountStatusTests.swift */,
				F99298581BE110490058D42F /* ZMClientRegistrationStatusTests.m */,
				F9B171F71C0F00E700E6EEC6 /* ClientUpdateStatusTests.swift */,
				54BFDF691BDA87D20034A3DB /* HistorySynchronizationStatusTests.swift */,
				09B730941B3045E400A5CCC9 /* ProxiedRequestStatusTests.swift */,
				BFB524CD1C7722EC006BCE23 /* BackgroundAPNSPingBackStatusTests.swift */,
				F97679081D771B2700CC075D /* BackgroundAPNSConfirmationStatusTests.swift */,
				544913B21B0247700044DE36 /* ZMCredentialsTests.m */,
				542DFEE51DDCA452000F5B95 /* UserProfileUpdateStatusTests.swift */,
				F19F4F4C1E646C3C00F4D8FF /* UserProfileImageUpdateStatusTests.swift */,
				3E05F250192A4FBD00F22D80 /* UserSessionErrorTests.m */,
				A9692F881986476900849241 /* NSString_NormalizationTests.m */,
				54A1BE4319E6B79000B68A76 /* ZMCommonContactsSearchTests.m */,
				F9FD798919EE962F00D70FCD /* ZMBlacklistDownloaderTest.m */,
				F9F11A061A0A630900F1DCEE /* ZMBlacklistVerificatorTest.m */,
				54D784FD1A37248000F47798 /* ZMEncodedNSUUIDWithTimestampTests.m */,
				16DCAD6D1B1476FE008C1DD9 /* NSURL+LaunchOptionsTests.m */,
			);
			path = UserSession;
			sourceTree = "<group>";
		};
		549127E819E7FDAB005871F5 /* Search */ = {
			isa = PBXGroup;
			children = (
				F95556FE1A1CA1580035F0C8 /* ZMSearchRequestCodecTests.m */,
				541DD5AC19EBBBFD00C02EC2 /* ZMSearchDirectoryTests.m */,
				54773ABC1DF093AC00B484AF /* ZMSearchDirectoryAddressBookTests.swift */,
				541DD5AF19EBBBFD00C02EC2 /* ZMUserIDsForSearchDirectoryTableTests.m */,
				BF989D051E893AE90052BF8F /* SearchDirectoryUserIDTableTests.swift */,
				545F601B1D6C336D00C2C55B /* AddressBookSearchTests.swift */,
				54AB428D1DF5C5B400381F2C /* TopConversationsDirectoryTests.swift */,
			);
			name = Search;
			sourceTree = "<group>";
		};
		54A170621B30068B001B41A5 /* Strategies */ = {
			isa = PBXGroup;
			children = (
				F9B8305C1DEC6A2500FF6FE7 /* UserImageStrategy.swift */,
				F9410F641DE49C13007451FF /* PushTokenStrategy.swift */,
				F9F631411DE3524100416938 /* TypingStrategy.swift */,
				F95706531DE5D1CC0087442C /* SearchUserImageStrategy.swift */,
				54A170631B300696001B41A5 /* ProxiedRequestStrategy.swift */,
				09C77C521BA6C77000E2163F /* UserClientRequestStrategy.swift */,
				0920833F1BA95EE100F82B29 /* UserClientRequestFactory.swift */,
				8798607A1C3D48A400218A3E /* DeleteAccountRequestStrategy.swift */,
				549AEA3A1D6340BC003C0BEC /* AddressBookUploadRequestStrategy.swift */,
				16DABFAD1DCF98D3001973E3 /* CallingRequestStrategy.swift */,
				549F61BC1E27F58A005E402F /* SelfContactCardUploadStrategy.swift */,
				547E5B591DDB67390038D936 /* UserProfileUpdateRequestStrategy.swift */,
				F19F4F3B1E604AA700F4D8FF /* UserImageAssetUpdateStrategy.swift */,
			);
			path = Strategies;
			sourceTree = "<group>";
		};
		54A170661B300700001B41A5 /* Strategies */ = {
			isa = PBXGroup;
			children = (
				F9B8305E1DEC86E700FF6FE7 /* UserImageStrategyTests.swift */,
				F94F6B321E54B9C000D46A29 /* CallingRequestStrategyTests.swift */,
				F9410F671DE4BE42007451FF /* PushTokenStrategyTests.swift */,
				F9410F621DE44C2E007451FF /* TypingStrategyTests.swift */,
				F95706581DE5F6D40087442C /* SearchUserImageStrategyTests.swift */,
				54A170671B300717001B41A5 /* ProxiedRequestStrategyTests.swift */,
				87D4625C1C3D526D00433469 /* DeleteAccountRequestStrategyTests.swift */,
				549AEA3E1D636EF3003C0BEC /* AddressBookUploadRequestStrategyTest.swift */,
				549F61BE1E27FD90005E402F /* SelfContactCardUploadStrategyTests.swift */,
				F170AF1F1E7800CF0033DC33 /* UserImageAssetUpdateStrategyTests.swift */,
			);
			path = Strategies;
			sourceTree = "<group>";
		};
		54B2A0821DAE71F100BB40B1 /* Analytics */ = {
			isa = PBXGroup;
			children = (
				54B2A0831DAE71F100BB40B1 /* AddressBookTracker.swift */,
				BF7ED2E11DF6BD16003A4397 /* Analytics+HandleSuggestions.swift */,
				54B2A0851DAE71F100BB40B1 /* APNSPerformanceTracker.swift */,
				54B2A0861DAE71F100BB40B1 /* Clusterizer+VOIP.swift */,
				54B2A0871DAE71F100BB40B1 /* Clusterizer.swift */,
				CEF2DE7E1DB778F300451642 /* RequestLoopAnalyticsTracker.swift */,
			);
			path = Analytics;
			sourceTree = "<group>";
		};
		54B717ED19406CBD00B798FA /* Sync States */ = {
			isa = PBXGroup;
			children = (
				54B717EE1940788E00B798FA /* ZMSyncState.h */,
				54B717EF1940788E00B798FA /* ZMSyncState.m */,
				54B717F7194079EA00B798FA /* ZMStateMachineDelegate.h */,
				54B717F919408B6900B798FA /* ZMUnauthenticatedState.h */,
				54B717FA19408B6900B798FA /* ZMUnauthenticatedState.m */,
				543993E71A14C85E00B739E0 /* ZMUnauthenticatedState+Tests.h */,
				3EDDBB9B1A5ACEDE00A87E06 /* ZMUnauthenticatedBackgroundState.h */,
				3EDDBB9C1A5ACEDE00A87E06 /* ZMUnauthenticatedBackgroundState.m */,
				54B7180619408CD600B798FA /* ZMEventProcessingState.h */,
				54B7180719408CD600B798FA /* ZMEventProcessingState.m */,
				54B7180B19408CFE00B798FA /* ZMSlowSyncPhaseOneState.h */,
				54B7180C19408CFE00B798FA /* ZMSlowSyncPhaseOneState.m */,
				54B7181019408D4E00B798FA /* ZMSlowSyncPhaseTwoState.h */,
				54B7181119408D4E00B798FA /* ZMSlowSyncPhaseTwoState.m */,
				54FB94B719A4C5CD00BA9965 /* ZMSyncStateMachine.h */,
				54F428D319A520FD00036D6D /* ZMSyncStateMachine+internal.h */,
				54FB94B819A4C5CD00BA9965 /* ZMSyncStateMachine.m */,
				54DB35A019A5E357001756C2 /* ZMUpdateEventsCatchUpPhaseOneState.h */,
				54DB35A119A5E357001756C2 /* ZMUpdateEventsCatchUpPhaseOneState.m */,
				54DB35AA19A5E3AA001756C2 /* ZMUpdateEventsCatchUpPhaseTwoState.h */,
				54DB35AB19A5E3AA001756C2 /* ZMUpdateEventsCatchUpPhaseTwoState.m */,
				54BDC60819C3246900B22C03 /* ZMDownloadLastUpdateEventIDState.h */,
				54BDC60919C3246900B22C03 /* ZMDownloadLastUpdateEventIDState.m */,
				54839E0119F7E7A000762058 /* ZMBackgroundState.h */,
				54839E0219F7E7A000762058 /* ZMBackgroundState.m */,
				54386A5A1A248CE4001AD795 /* ZMPreBackgroundState.h */,
				54386A5B1A248CE4001AD795 /* ZMPreBackgroundState.m */,
				3EC4998F1A92463D003F9E32 /* ZMBackgroundFetchState.h */,
				3EC499901A92463D003F9E32 /* ZMBackgroundFetchState.m */,
				F959F3101C5B6B9E00820A21 /* ZMBackgroundTaskState.h */,
				F959F3111C5B6B9E00820A21 /* ZMBackgroundTaskState.m */,
			);
			path = "Sync States";
			sourceTree = "<group>";
		};
		54B717F3194078B100B798FA /* Sync States */ = {
			isa = PBXGroup;
			children = (
				54177D2919A4DDA60037A220 /* StateBaseTest.h */,
				54177D2A19A4DDF00037A220 /* StateBaseTest.m */,
				54B717F4194078CA00B798FA /* ZMSyncStateTests.m */,
				54B717FE19408BAD00B798FA /* ZMUnauthenticatedStateTests.m */,
				3EDDBBA01A5ACEF400A87E06 /* ZMUnauthenticatedBackgroundStateTests.m */,
				54B7181519409A4600B798FA /* ZMEventProcessingStateTests.m */,
				54B718181940A18000B798FA /* ZMSlowSyncPhaseOneStateTests.m */,
				54B7181B1940A86000B798FA /* ZMSlowSyncPhaseTwoStateTests.m */,
				54F428CC19A5154700036D6D /* ZMSyncStateMachineTests.m */,
				54F7216919A5E7BA009A8AF5 /* ZMUpdateEventsCatchUpPhaseOneStateTests.m */,
				54F7217019A5E7E1009A8AF5 /* ZMUpdateEventsCatchUpPhaseTwoStateTests.m */,
				54BDC61219C32A5200B22C03 /* ZMDownloadLastUpdateEventIDStateTests.m */,
				54839E0819F7EC8300762058 /* ZMBackgroundStateTests.m */,
				3EC499951A9246DE003F9E32 /* ZMBackgroundFetchStateTests.m */,
				F9D25DB01C5BB991002D18B3 /* ZMBackgroundTaskStateTests.m */,
				54386A611A248E44001AD795 /* ZMPreBackgroundStateTest.m */,
			);
			path = "Sync States";
			sourceTree = "<group>";
		};
		54BAF1BB19212EBA008042FB /* UserSession */ = {
			isa = PBXGroup;
			children = (
				F9FD798019EE73C500D70FCD /* VersionBlacklist */,
				A9BABE5E19BA1EF300E9E5A3 /* Search */,
				3EC2357F192B617700B72C21 /* ZMUserSession+Internal.h */,
				BF36DDF01E8BACD400D61310 /* ZMUserSession+OperationLoop.h */,
				54BAF1BC19212EBA008042FB /* ZMUserSession.m */,
				549AEA3C1D6365C1003C0BEC /* ZMUserSession+AddressBook.swift */,
				3E4F728219EC0D76002FE184 /* ZMUserSession+Background.m */,
				BF7D39D51E5DA4F30004C7C0 /* ZMUserSession+MessageLikeAction.swift */,
				545F3DBE1AAF68BB00BF817B /* ZMUserSession+Background+Testing.h */,
				54D175251ADE9EC9001AA338 /* ZMUserSession+Authentication.m */,
				09B730891B301F0200A5CCC9 /* ZMUserSession+Proxy.m */,
				F98DD6D01ABB2F7C001D58CF /* ZMUserSession+UserNotificationCategories.h */,
				F98DD6D11ABB2F7C001D58CF /* ZMUserSession+UserNotificationCategories.m */,
				54034F371BB1A6D900F4ED62 /* ZMUserSession+Logs.swift */,
				F9CA51B41B345F39003AA83A /* ZMStoredLocalNotification.h */,
				F9CA51B51B345F39003AA83A /* ZMStoredLocalNotification.m */,
				3E4844BD1A94D74E00EF1E27 /* ZMBackgroundFetch.h */,
				3E05F253192A50CC00F22D80 /* NSError+ZMUserSession.m */,
				3E05F254192A50CC00F22D80 /* NSError+ZMUserSessionInternal.h */,
				16DCAD641B0F9447008C1DD9 /* NSURL+LaunchOptions.h */,
				16DCAD651B0F9447008C1DD9 /* NSURL+LaunchOptions.m */,
				54F7217319A5F0C5009A8AF5 /* ZMAuthenticationStatus.h */,
				165911521DEF38EC007FA847 /* CallStateObserver.swift */,
				54F0A0931B3018D7003386BC /* ProxiedRequestsStatus.swift */,
				5490F8EF1AF00B50004696F4 /* ZMAuthenticationStatus+Testing.h */,
				09E393B21BAAABCC00F3EA1B /* ZMAuthenticationStatus_Internal.h */,
				544A08D31AED8A0500F65877 /* ZMAuthenticationStatus.m */,
				F9ABDF401CECBD8A008461B2 /* ZMAccountStatus.swift */,
				54BFDF671BDA6F9A0034A3DB /* HistorySynchronizationStatus.swift */,
				F9FD16791BDFCDAD00725F5C /* ZMClientRegistrationStatus.h */,
				BF838F031C6A4885001C5BF7 /* ZMCookie.h */,
				BF838F041C6A4885001C5BF7 /* ZMCookie.m */,
				F992985A1BE1404D0058D42F /* ZMClientRegistrationStatus+Internal.h */,
				F9FD167A1BDFCDAD00725F5C /* ZMClientRegistrationStatus.m */,
				54973A351DD48CAB007F8702 /* NSManagedObject+EncryptionContext.swift */,
				F9B171F51C0EF21100E6EEC6 /* ClientUpdateStatus.swift */,
				BF00441A1C737CE9007A6EA4 /* BackgroundAPNSPingBackStatus.swift */,
				F97678F91D76D11400CC075D /* BackgroundAPNSConfirmationStatus.swift */,
				F936DB281C11DF40005E93AE /* ZMClientUpdateNotification.h */,
				F936DB291C11DF40005E93AE /* ZMClientUpdateNotification.m */,
				F936DB2C1C11E4CB005E93AE /* ZMClientUpdateNotification+Internal.h */,
				F19F4F4E1E6575F700F4D8FF /* UserProfileImageOwner.swift */,
				F19F4F391E5F1AE400F4D8FF /* UserProfileImageUpdateStatus.swift */,
				547E5B571DDB4B800038D936 /* UserProfileUpdateStatus.swift */,
				5478A1401DEC4048006F7268 /* UserProfile.swift */,
				5467F1C31E0AE2EF008C1745 /* KeyValueStore.swift */,
				5467F1C51E0AE421008C1745 /* KeyValueStore+AccessToken.swift */,
				544F8FF21DDCD34600D1AB04 /* UserProfileUpdateNotifications.swift */,
				54D1751F1ADE8B18001AA338 /* ZMUserSession+Registration.m */,
				546E73E91ADFD9F200AFF9BE /* ZMUserSessionAuthenticationNotification.h */,
				546E73EA1ADFD9F200AFF9BE /* ZMUserSessionAuthenticationNotification.m */,
				546E73EF1ADFDDFE00AFF9BE /* ZMUserSessionRegistrationNotification.h */,
				546E73F01ADFDDFE00AFF9BE /* ZMUserSessionRegistrationNotification.m */,
				54D9331F1AE1653000C0B91C /* ZMCredentials.m */,
				09D7CE621AE94D4200CC5F45 /* ZMCredentials+Internal.h */,
				8795A3D21B2EDE030047A067 /* ZMAVSBridge.h */,
				8795A3D31B2EDE030047A067 /* ZMAVSBridge.m */,
				09CC4ADC1B7D076700201C63 /* ZMEnvironmentsSetup.h */,
				09CC4ADD1B7D076700201C63 /* ZMEnvironmentsSetup.m */,
			);
			path = UserSession;
			sourceTree = "<group>";
		};
		54C2F6751A6FA988003D09D9 /* Notifications */ = {
			isa = PBXGroup;
			children = (
				54C2F67C1A6FA988003D09D9 /* PushNotifications */,
			);
			path = Notifications;
			sourceTree = "<group>";
		};
		54C2F67C1A6FA988003D09D9 /* PushNotifications */ = {
			isa = PBXGroup;
			children = (
				546F815A1E685F1A00775059 /* LocalNotificationDispatcherTests.swift */,
				160195601E30C9CF00ACBFAC /* LocalNotificationDispatcherCallingTests.swift */,
				F9E4779D1D21640E003A99AC /* ZMLocalNotificationSetTests.swift */,
				F95373F01C7C6FF500BE6427 /* ZMLocalNotificationForEventTest.h */,
				54C2F6811A6FA988003D09D9 /* ZMLocalNotificationForEventTest.m */,
				F98EDCF61D82EAFD001E65CB /* SessionTrackerTest.swift */,
				F96C8E811D7ECECF004B6D87 /* ZMLocalNotificationForMessageTests.swift */,
				1671F9FE1E2FAF50009F3150 /* ZMLocalNotificationForCallEventTests.swift */,
				F96C8E891D7F6F8C004B6D87 /* ZMLocalNotificationForSystemMessageTests.swift */,
				F93667041D79723100E15420 /* ZMLocalNotificationForEventTests+Reactions.swift */,
				F95373F31C7C70D000BE6427 /* ZMLocalNotificationForEventTest+CallEvents.m */,
				54C2F6821A6FA988003D09D9 /* ZMLocalNotificationForExpiredMessageTest.m */,
				54C2F6831A6FA988003D09D9 /* ZMPushRegistrantTests.m */,
				54C2F6841A6FA988003D09D9 /* ZMSpellOutSmallNumbersFormatterTests.m */,
			);
			path = PushNotifications;
			sourceTree = "<group>";
		};
		54CEC9BB19AB34CE006817BB /* Registration */ = {
			isa = PBXGroup;
			children = (
				549552511D64567C004F21F6 /* AddressBookTests.swift */,
				54DE9BEC1DE75D4900EFFB9C /* RandomHandleGeneratorTests.swift */,
			);
			path = Registration;
			sourceTree = "<group>";
		};
		54F8D6D619AB525400146664 /* Transcoders */ = {
			isa = PBXGroup;
			children = (
				A9AC349319C2F316003C1A5C /* Helper */,
				54224B5F19B0795200666125 /* ZMCallStateTranscoder.h */,
				54224B6019B0795200666125 /* ZMCallStateTranscoder.m */,
				F9771AD21B6661B400BB04EC /* ZMCallStateLogger.h */,
				F9771AD31B6661B400BB04EC /* ZMCallStateLogger.m */,
				54F8D6DD19AB535700146664 /* ZMConnectionTranscoder.h */,
				54F8D6DE19AB535700146664 /* ZMConnectionTranscoder.m */,
				54BDC60019C2FE4F00B22C03 /* ZMConnectionTranscoder+Internal.h */,
				54294A1F19472D4E007BE3CE /* ZMConversationTranscoder.h */,
				54EBDDEA1966B2B000B23C36 /* ZMConversationTranscoder+Internal.h */,
				54294A2019472D4E007BE3CE /* ZMConversationTranscoder.m */,
				F93A75F11C1F219800252586 /* ConversationStatusStrategy.swift */,
				54F8D6E419AB535700146664 /* ZMMissingUpdateEventsTranscoder.h */,
				5427B34619D17ACE00CC18DC /* ZMMissingUpdateEventsTranscoder+Internal.h */,
				54F8D6E519AB535700146664 /* ZMMissingUpdateEventsTranscoder.m */,
				5427B34D19D195A100CC18DC /* ZMLastUpdateEventIDTranscoder.h */,
				5427B35319D1965A00CC18DC /* ZMLastUpdateEventIDTranscoder+Internal.h */,
				5427B34E19D195A100CC18DC /* ZMLastUpdateEventIDTranscoder.m */,
				54F8D71919AB541400146664 /* ZMRegistrationTranscoder.h */,
				54F8D71A19AB541400146664 /* ZMRegistrationTranscoder.m */,
				0932EA431AE5514100D1BFD1 /* ZMPhoneNumberVerificationTranscoder.h */,
				0932EA441AE5514100D1BFD1 /* ZMPhoneNumberVerificationTranscoder.m */,
				54F8D6E819AB535700146664 /* ZMSelfTranscoder.h */,
				F9E3AB511BEA017300C1A6AA /* ZMSelfTranscoder+Internal.h */,
				54F8D6E919AB535700146664 /* ZMSelfTranscoder.m */,
				54F8D6EC19AB535700146664 /* ZMUserTranscoder.h */,
				54F8D6ED19AB535700146664 /* ZMUserTranscoder.m */,
				54F8D6EE19AB535700146664 /* ZMUserTranscoder+Internal.h */,
				54C11B9E19D1E4A100576A96 /* ZMLoginTranscoder.h */,
				54C11BA819D1E70900576A96 /* ZMLoginTranscoder+Internal.h */,
				54C11B9F19D1E4A100576A96 /* ZMLoginTranscoder.m */,
				09531F131AE960E300B8556A /* ZMLoginCodeRequestTranscoder.h */,
				09531F141AE960E300B8556A /* ZMLoginCodeRequestTranscoder.m */,
			);
			path = Transcoders;
			sourceTree = "<group>";
		};
		54F8D72919AB66CB00146664 /* Transcoders */ = {
			isa = PBXGroup;
			children = (
				A97042E019E2BEC700FE746B /* Helper */,
				54F8D74819AB67B300146664 /* ObjectTranscoderTests.h */,
				54F8D74919AB67B300146664 /* ObjectTranscoderTests.m */,
				F92546891C6287AB00CE2D7C /* ZMCallStateTranscoderTests.h */,
				A9FD58B219B4B69900DB7A50 /* ZMCallStateTranscoderTests.m */,
				F925468A1C62882500CE2D7C /* ZMCallStateTranscoderTests+VideoCalling.m */,
				F9771ADA1B677BAF00BB04EC /* ZMCallStateLoggerTests.m */,
				54F8D72B19AB677300146664 /* ZMConnectionTranscoderTest.m */,
				54F8D72D19AB677300146664 /* ZMConversationTranscoderTests.m */,
				F9DAC54D1C2034E70001F11E /* ConversationStatusStrategyTests.swift */,
				54F8D72F19AB677300146664 /* ZMMissingUpdateEventsTranscoderTests.m */,
				54188DCA19D19DE200DA40E4 /* ZMLastUpdateEventIDTranscoderTests.m */,
				54F8D73019AB677400146664 /* ZMRegistrationTranscoderTests.m */,
				54F8D73119AB677400146664 /* ZMSelfTranscoderTests.m */,
				542DFEE71DDCA4FD000F5B95 /* UserProfileUpdateRequestStrategyTests.swift */,
				54F8D73319AB677400146664 /* ZMUserTranscoderTests.m */,
				54C11BAB19D1EB7500576A96 /* ZMLoginTranscoderTests.m */,
				09531F1A1AE9644800B8556A /* ZMLoginCodeRequestTranscoderTests.m */,
				09D7A8881AE7E591008F190C /* ZMPhoneNumberVerificationTranscoderTests.m */,
			);
			path = Transcoders;
			sourceTree = "<group>";
		};
		54FC8A0E192CD52800D3C016 /* Integration */ = {
			isa = PBXGroup;
			children = (
				54EFF35E1D6D9B3D005DED56 /* InvitationTests.swift */,
				85D85A150524EE3BE658A112 /* IntegrationTestBase.h */,
				85D85FD47DF54EE1F532B5BE /* IntegrationTestBase.m */,
				54ADA7611E3B3CBE00B90C7D /* IntegrationTestBase+Encryption.swift */,
				3E288A6919C859210031CFCE /* NotificationObservers.h */,
				3E288A6A19C859210031CFCE /* NotificationObservers.m */,
				54FC8A0F192CD55000D3C016 /* LoginFlowTests.m */,
				85D85D997334755E841D13EA /* SlowSyncTests.m */,
				545643D41C62C1A800A2129C /* ConversationTestsBase.h */,
				545643D51C62C1A800A2129C /* ConversationTestsBase.m */,
				3E6CD176194F435F00BAE83E /* ConversationsTests.m */,
				BFE53F541D5A2F7000398378 /* DeleteMessagesTests.swift */,
				BFAB67AF1E535B4B00D67C1A /* TextSearchTests.swift */,
				F964700B1D5C720D00A81A92 /* ConversationTests+MessageEditing.m */,
				F9E462D91D7043C60036CFA7 /* ConversationTests+Confirmation.swift */,
				F920F4D51DA3DCF8002B860B /* ConversationTests+Ephemeral.swift */,
				09914E501BD6613600C10BF8 /* ConversationTests+OTR.m */,
				5430FF141CE4A359004ECFFE /* FileTransferTests.m */,
				541918EB195AD9D100A5023D /* SendAndReceiveMessagesTests.m */,
				A9A3CA0E198A9967007F7BDB /* SearchTests.m */,
				54877C9419922C0B0097FB58 /* UserProfileTests.m */,
				5454A69B1AEFA01D0022AFA4 /* EmailRegistrationTests.m */,
				5454A69F1AEFA0A70022AFA4 /* PhoneRegistrationTests.m */,
				3EEA678A199D079600AF7665 /* UserTests.m */,
				54E4DD0D1DE4A9A200FEF192 /* UserHandleTests.swift */,
				5476E3BB19A77C6900E68BAD /* PushChannelTests.m */,
				545F3DBA1AAF64FB00BF817B /* APNSTests.m */,
				5492C6C319ACCCA8008F41E2 /* ConnectionTests.m */,
				F9B20D561C58C7B900F2CDEC /* CallingTests.h */,
				546D700419C70F71005883E9 /* CallingTests.m */,
				F9D32EA81C6D071F0049136A /* CallingTests+PushNotifications.m */,
				F9B20D571C58C8C800F2CDEC /* CallingTests+VideoCalling.m */,
				54A3ACC21A261603008AF8DF /* BackgroundTests.m */,
				3E26BED31A4037370071B4C9 /* IsTypingTests.m */,
				54DFB8EE1B30649000F1C736 /* GiphyTests.m */,
				5422E96E1BD5A4FD005A7C77 /* OTRTests.swift */,
				F9B171F91C0F320200E6EEC6 /* ClientManagementTests.m */,
				CE35B7F61D353CC4007CF3F8 /* LinkPreviewTests.m */,
			);
			path = Integration;
			sourceTree = "<group>";
		};
		85D850FC5E45F9F688A64419 /* Synchronization */ = {
			isa = PBXGroup;
			children = (
				54F8D72919AB66CB00146664 /* Transcoders */,
				54B717F3194078B100B798FA /* Sync States */,
				BF2A9D561D6B5BB000FA7DBC /* Decoding */,
				54A170661B300700001B41A5 /* Strategies */,
				85D85104C6D06FA902E3253C /* ZMSyncStrategyTests.m */,
				85D858D72B109C5D9A85645B /* ZMOperationLoopTests.m */,
				54F7217C19A62225009A8AF5 /* ZMUpdateEventsBufferTests.m */,
				F95ECF501B94BD05009F91BA /* ZMHotFixTests.m */,
				54A227D51D6604A5009414C0 /* SynchronizationMocks.swift */,
			);
			path = Synchronization;
			sourceTree = "<group>";
		};
		85D856D10F3CD0262DCB5730 /* MockDataModel */ = {
			isa = PBXGroup;
			children = (
				85D85BDE1EC2D916896D3132 /* MockEntity.h */,
				85D85AAE7FA09852AB9B0D6A /* MockEntity.m */,
				85D85110893896EBA6E879CE /* MockEntity2.h */,
				85D85C9E7A2AAAE14D4BC2CC /* MockEntity2.m */,
				85D85A3CF8F1D3B0D2532954 /* MockModelObjectContextFactory.h */,
				85D852DA0CD2C94CADB3B6FE /* MockModelObjectContextFactory.m */,
			);
			path = MockDataModel;
			sourceTree = "<group>";
		};
		85D85DBFC1F3A95767DEEA45 /* Synchronization */ = {
			isa = PBXGroup;
			children = (
				54F8D6D619AB525400146664 /* Transcoders */,
				54B717ED19406CBD00B798FA /* Sync States */,
				54A170621B30068B001B41A5 /* Strategies */,
				BF2A9D591D6B639C00FA7DBC /* Decoding */,
				85D85F3EC8565FD102AC0E5B /* ZMOperationLoop.h */,
				F962A8EF19FFD4DC00FD0F80 /* ZMOperationLoop+Private.h */,
				85D8502FFC4412F91D0CC1A4 /* ZMOperationLoop.m */,
				F962A8E819FFC06E00FD0F80 /* ZMOperationLoop+Background.h */,
				F962A8E919FFC06E00FD0F80 /* ZMOperationLoop+Background.m */,
				85D853338EC38D9B021D71BF /* ZMSyncStrategy.h */,
				546BAD5F19F8149B007C4938 /* ZMSyncStrategy+Internal.h */,
				85D859D47B6EBF09E4137658 /* ZMSyncStrategy.m */,
				1621D2701D770FB1007108C2 /* ZMSyncStateDelegate.h */,
				A9D24788198151E300EDFE79 /* ZMTestNotifications.h */,
				A9D2478D1981522100EDFE79 /* ZMTestNotifications.m */,
				54177D1F19A4CAE70037A220 /* ZMObjectStrategyDirectory.h */,
				54F7217619A60E88009A8AF5 /* ZMUpdateEventsBuffer.h */,
				54F7217919A611DE009A8AF5 /* ZMUpdateEventsBuffer.m */,
				F95ECF4C1B94A553009F91BA /* ZMHotFix.h */,
				F95ECF4D1B94A553009F91BA /* ZMHotFix.m */,
				54DE26B11BC56E62002B5FBC /* ZMHotFixDirectory.h */,
				54DE26B21BC56E62002B5FBC /* ZMHotFixDirectory.m */,
				F9245BEC1CBF95A8009D1E85 /* ZMHotFixDirectory+Swift.swift */,
				166A8BF81E02C7D500F5EEEA /* ZMHotFix+PendingChanges.swift */,
			);
			path = Synchronization;
			sourceTree = "<group>";
		};
		A926F1E0196C12ED0045BB47 /* Registration */ = {
			isa = PBXGroup;
			children = (
				544D1C271DF95224003B2FC8 /* AddressBookIOS8.swift */,
				54991D591DEDD07E007E282F /* AddressBookIOS9.swift */,
				54991D571DEDCF2B007E282F /* AddressBook.swift */,
				54DE9BEA1DE74FFB00EFFB9C /* RandomHandleGenerator.swift */,
			);
			path = Registration;
			sourceTree = "<group>";
		};
		A957B4B91962FB610060EE03 /* Notifications */ = {
			isa = PBXGroup;
			children = (
				F9B71F3E1CB28449001DB03F /* ZMNotifications+UserSession.m */,
				F9B71F3F1CB28449001DB03F /* ZMNotifications+UserSessionInternal.h */,
				F928651C19F7A3D30097539C /* Push Notifications */,
			);
			path = Notifications;
			sourceTree = "<group>";
		};
		A97042E019E2BEC700FE746B /* Helper */ = {
			isa = PBXGroup;
			children = (
				548214051A025C54001AA4E0 /* ZMSimpleListRequestPaginatorTests.m */,
				F925468C1C63B61000CE2D7C /* MessagingTest+EventFactory.h */,
				F925468D1C63B61000CE2D7C /* MessagingTest+EventFactory.m */,
			);
			path = Helper;
			sourceTree = "<group>";
		};
		A9AC349319C2F316003C1A5C /* Helper */ = {
			isa = PBXGroup;
			children = (
				548213FE1A0253CC001AA4E0 /* ZMSimpleListRequestPaginator.h */,
				548214081A027B66001AA4E0 /* ZMSimpleListRequestPaginator+Internal.h */,
				548213FF1A0253CC001AA4E0 /* ZMSimpleListRequestPaginator.m */,
			);
			path = Helper;
			sourceTree = "<group>";
		};
		A9BABE5E19BA1EF300E9E5A3 /* Search */ = {
			isa = PBXGroup;
			children = (
				A9BABE5F19BA1EF300E9E5A3 /* Internal */,
				A9BABE6019BA1F2300E9E5A3 /* ZMSearchDirectory.m */,
				54EFF35C1D6D6CE9005DED56 /* ZMSearchResult+AddressBook.swift */,
				A9BABE6119BA1F2300E9E5A3 /* ZMSearchDirectory+Internal.h */,
				A9BABE6219BA1F2300E9E5A3 /* ZMSearchUser+UserSession.m */,
				54A1BE3919E69A3400B68A76 /* ZMCommonContactsSearch.h */,
				BF603D1F1E76DE3B006E59CA /* ZMCommonContactsSearchDelegate.h */,
				54A1BE3A19E69A3400B68A76 /* ZMCommonContactsSearch.m */,
				BF4BA0311E89085E00AE99DC /* SearchDirectoryUserIDTable.swift */,
				16063CEE1BD120180097F62C /* ZMSearchRequest.m */,
				16063CF01BD4F46B0097F62C /* ZMSearchRequest+Internal.h */,
				54257C071DF1C94200107FE7 /* TopConversationsDirectory.swift */,
			);
			path = Search;
			sourceTree = "<group>";
		};
		A9BABE5F19BA1EF300E9E5A3 /* Internal */ = {
			isa = PBXGroup;
			children = (
				A9BABE6C19BA1F2A00E9E5A3 /* ZMSearchResult.m */,
				A9BABE6D19BA1F2A00E9E5A3 /* ZMSearchResult+Internal.h */,
				A9BABE6E19BA1F2A00E9E5A3 /* ZMSearchState.h */,
				54A343461D6B589A004B65EA /* AddressBookSearch.swift */,
				A9BABE7519BA1F5900E9E5A3 /* ZMSearchRequestCodec.h */,
				A9BABE7619BA1F5900E9E5A3 /* ZMSearchRequestCodec.m */,
				A9BABE7B19BA1FE500E9E5A3 /* ZMSearch.h */,
				A9BABE7C19BA1FE500E9E5A3 /* ZMSearch.m */,
			);
			path = Internal;
			sourceTree = "<group>";
		};
		A9EADFFF19DBF20A00FD386C /* Utility */ = {
			isa = PBXGroup;
			children = (
				5430E9231BAA0D9F00395E05 /* ZMessagingLogs.h */,
				874F142C1C16FD9700C15118 /* Device.swift */,
				87508E9F1D08264000162483 /* ZMSound.swift */,
				546392711D79D5210094EC66 /* Application.swift */,
			);
			path = Utility;
			sourceTree = "<group>";
		};
		A9EAE00A19DBF24100FD386C /* Utility */ = {
			isa = PBXGroup;
			children = (
				3E5286BB1AD3DB8A00B1AB1C /* KeySetTests.swift */,
				BF40AC711D096A0E00287E29 /* AnalyticsTests.swift */,
				BF40AC7D1D0990A900287E29 /* ClusterizerTests.swift */,
				543ED0001D79E0EE00A9CDF3 /* ApplicationMock.swift */,
			);
			path = Utility;
			sourceTree = "<group>";
		};
		BF2A9D561D6B5BB000FA7DBC /* Decoding */ = {
			isa = PBXGroup;
			children = (
				BF2A9D541D6B5B9700FA7DBC /* EventDecoderTests.swift */,
				BF2A9D571D6B5BDB00FA7DBC /* StoreUpdateEventTests.swift */,
			);
			name = Decoding;
			sourceTree = "<group>";
		};
		BF2A9D591D6B639C00FA7DBC /* Decoding */ = {
			isa = PBXGroup;
			children = (
				BF2A9D501D6B536E00FA7DBC /* EventDecoder.swift */,
				BF2A9D5A1D6B63DB00FA7DBC /* StoreUpdateEvent.swift */,
				BF2A9D5F1D6C70EA00FA7DBC /* ZMEventModel.xcdatamodeld */,
				54A2C9F21DAFBA3300FFD2A0 /* NSManagedObjectContext+EventDecoder.swift */,
			);
			name = Decoding;
			sourceTree = "<group>";
		};
		BF44A3521C71D60100C6928E /* DB Fixture 1.27 */ = {
			isa = PBXGroup;
			children = (
				BF44A3501C71D5FC00C6928E /* store127.wiredatabase */,
			);
			name = "DB Fixture 1.27";
			sourceTree = "<group>";
		};
		BF72DF101C4D256B002B324F /* DB Fixture 1.25 / 1.26 */ = {
			isa = PBXGroup;
			children = (
				BF8367301C52651900364B37 /* store125.wiredatabase */,
				BF6D5D041C494D730049F712 /* zmessaging125.momd */,
			);
			name = "DB Fixture 1.25 / 1.26";
			sourceTree = "<group>";
		};
		BF72DF111C4D257C002B324F /* DB Fixture 1.24 */ = {
			isa = PBXGroup;
			children = (
				BFCE9A581C4E4C4D00951B3D /* store124.wiredatabase */,
				BF6D5D021C4948830049F712 /* zmessaging124.momd */,
			);
			name = "DB Fixture 1.24";
			sourceTree = "<group>";
		};
		F928651C19F7A3D30097539C /* Push Notifications */ = {
			isa = PBXGroup;
			children = (
				F98EDCDD1D82B924001E65CB /* Helpers */,
				F98EDCC61D82B913001E65CB /* Notification Types */,
				54E2C1DF1E682DC400536569 /* LocalNotificationDispatcher.swift */,
				F96C8E791D7DCCE8004B6D87 /* LocalNotificationDispatcher+Messages.swift */,
				1659114E1DEF1F6E007FA847 /* LocalNotificationDispatcher+Calling.swift */,
				3E17FA611A66881900DFA12F /* ZMPushRegistrant.h */,
				3E887BA31ABC51880022797E /* ZMPushKitLogging.m */,
				3EDBFD761A65200F0095E2DD /* ZMPushRegistrant.swift */,
			);
			name = "Push Notifications";
			path = "Push notifications";
			sourceTree = "<group>";
		};
		F929C18D1E433FA70018ADA4 /* Calling V2 */ = {
			isa = PBXGroup;
			children = (
				166A8BFF1E0941DB00F5EEEA /* WireCallCenterV2.swift */,
				F929C18E1E433FFB0018ADA4 /* CallingV2+Notifications.swift */,
			);
			name = "Calling V2";
			sourceTree = "<group>";
		};
		F98EDCC61D82B913001E65CB /* Notification Types */ = {
			isa = PBXGroup;
			children = (
				F98EDCC71D82B913001E65CB /* EventNotifications */,
				F98EDCCC1D82B913001E65CB /* MessageNotifications */,
				F98EDCD01D82B913001E65CB /* ZMLocalNotification+Internal.h */,
				1659114C1DEF1DA3007FA847 /* ZMLocalNotificationForCallState.swift */,
				F98EDCD11D82B913001E65CB /* ZMLocalNotification.h */,
				F98EDCD21D82B913001E65CB /* ZMLocalNotification.m */,
			);
			path = "Notification Types";
			sourceTree = "<group>";
		};
		F98EDCC71D82B913001E65CB /* EventNotifications */ = {
			isa = PBXGroup;
			children = (
				F98EDCC81D82B913001E65CB /* ZMLocalNotificationForCallEvent.swift */,
				F98EDCC91D82B913001E65CB /* ZMLocalNotificationForConnectionEvent.swift */,
				F98EDCCA1D82B913001E65CB /* ZMLocalNotificationForEvent.swift */,
				F98EDCCB1D82B913001E65CB /* ZMLocalNotificationForReactions.swift */,
			);
			path = EventNotifications;
			sourceTree = "<group>";
		};
		F98EDCCC1D82B913001E65CB /* MessageNotifications */ = {
			isa = PBXGroup;
			children = (
				F98EDCCD1D82B913001E65CB /* ZMLocalNotificationContentType.swift */,
				F98EDCCE1D82B913001E65CB /* ZMLocalNotificationForMessage.swift */,
				F98EDCCF1D82B913001E65CB /* ZMLocalNotificationForSystemMessage.swift */,
			);
			path = MessageNotifications;
			sourceTree = "<group>";
		};
		F98EDCDD1D82B924001E65CB /* Helpers */ = {
			isa = PBXGroup;
			children = (
				F98EDCDE1D82B924001E65CB /* SessionTracker.swift */,
				F98EDCDF1D82B924001E65CB /* NotificationSounds.swift */,
				F98EDCE01D82B924001E65CB /* UILocalNotification+StringProcessing.h */,
				F98EDCE11D82B924001E65CB /* UILocalNotification+StringProcessing.m */,
				F98EDCE21D82B924001E65CB /* UILocalNotification+UserInfo.h */,
				F98EDCE31D82B924001E65CB /* UILocalNotification+UserInfo.m */,
				F98EDCE41D82B924001E65CB /* ZMLocalNotificationLocalization+Components.swift */,
				F98EDCE51D82B924001E65CB /* ZMLocalNotificationLocalization.h */,
				F98EDCE61D82B924001E65CB /* ZMLocalNotificationLocalization.m */,
				F98EDCE71D82B924001E65CB /* ZMLocalNotificationSet.swift */,
				F98EDCE81D82B924001E65CB /* ZMSpellOutSmallNumbersFormatter.h */,
				F98EDCE91D82B924001E65CB /* ZMSpellOutSmallNumbersFormatter.m */,
			);
			path = Helpers;
			sourceTree = "<group>";
		};
		F9C9A4F11CAD2A200039E10C /* DB Ficture 1.28 */ = {
			isa = PBXGroup;
			children = (
				F9C9A4ED1CAD290B0039E10C /* store128.wiredatabase */,
			);
			name = "DB Ficture 1.28";
			sourceTree = "<group>";
		};
		F9FD798019EE73C500D70FCD /* VersionBlacklist */ = {
			isa = PBXGroup;
			children = (
				F9FD798519EE742600D70FCD /* ZMBlacklistDownloader.h */,
				54FEAAA81BC7BB9C002DE521 /* ZMBlacklistDownloader+Testing.h */,
				F9FD798619EE742600D70FCD /* ZMBlacklistDownloader.m */,
				F9FD798B19EE9B9A00D70FCD /* ZMBlacklistVerificator.h */,
				540818A51BCA647D00257CA7 /* ZMBlacklistVerificator+Testing.h */,
				F9FD798C19EE9B9A00D70FCD /* ZMBlacklistVerificator.m */,
			);
			name = VersionBlacklist;
			sourceTree = "<group>";
		};
/* End PBXGroup section */

/* Begin PBXHeadersBuildPhase section */
		549815901A43232400A7CE2E /* Headers */ = {
			isa = PBXHeadersBuildPhase;
			buildActionMask = 2147483647;
			files = (
				09E393BB1BAB0BB500F3EA1B /* ZMUserSession+OTR.h in Headers */,
				16C22BA41BF4D5D7007099D9 /* NSError+ZMUserSessionInternal.h in Headers */,
				F9FD167B1BDFCDAD00725F5C /* ZMClientRegistrationStatus.h in Headers */,
				F95706561DE5D7EA0087442C /* ZMSearchDirectory+Internal.h in Headers */,
				F9B71F411CB28449001DB03F /* ZMNotifications+UserSessionInternal.h in Headers */,
				544BA11A1A433DE400D3B852 /* zmessaging.h in Headers */,
				F991CE1E1CB65F08004D8465 /* ZMTypingUsers.h in Headers */,
				16D3FCFE1E3932FD0052A535 /* VoiceChannelV2.h in Headers */,
				1621D2711D770FB1007108C2 /* ZMSyncStateDelegate.h in Headers */,
				F936DB2D1C11E52B005E93AE /* ZMClientUpdateNotification+Internal.h in Headers */,
				F95ECF4E1B94A553009F91BA /* ZMHotFix.h in Headers */,
				16063CED1BD11FC90097F62C /* ZMSearchRequest.h in Headers */,
				8795A3D51B2EDE030047A067 /* ZMAVSBridge.h in Headers */,
				165D3A291E1D43870052E654 /* VoiceChannelV2+Testing.h in Headers */,
				F98EDCF41D82B924001E65CB /* ZMSpellOutSmallNumbersFormatter.h in Headers */,
<<<<<<< HEAD
=======
				BF36DDF11E8BACD400D61310 /* ZMUserSession+OperationLoop.h in Headers */,
				F95706551DE5D6D50087442C /* ZMUserIDsForSearchDirectoryTable.h in Headers */,
>>>>>>> e2ce5496
				094CDBEE1B84D0A1004AD7BF /* ZMBackgroundFetch.h in Headers */,
				F98EDCDA1D82B913001E65CB /* ZMLocalNotification+Internal.h in Headers */,
				54D1751A1ADE8AA2001AA338 /* ZMUserSession+Registration.h in Headers */,
				54D9331E1AE1643A00C0B91C /* ZMCredentials.h in Headers */,
				F9410F661DE4A01F007451FF /* ZMPushToken.h in Headers */,
				165D3A261E1D43870052E654 /* VoiceChannelV2+Internal.h in Headers */,
				16D3FD001E3932FD0052A535 /* VoiceChannelV2+VideoCalling.h in Headers */,
				54D175241ADE9449001AA338 /* ZMUserSession+Authentication.h in Headers */,
				F936DB2A1C11DF40005E93AE /* ZMClientUpdateNotification.h in Headers */,
				F98DD6D31ABB2F7C001D58CF /* ZMUserSession+UserNotificationCategories.h in Headers */,
				5490F8F11AF00B50004696F4 /* ZMAuthenticationStatus+Testing.h in Headers */,
				094CDBED1B84D0A1004AD7BF /* ZMUnauthenticatedBackgroundState.h in Headers */,
				09D7CE641AE94D4200CC5F45 /* ZMCredentials+Internal.h in Headers */,
				F98EDCEC1D82B924001E65CB /* UILocalNotification+StringProcessing.h in Headers */,
				0932EA461AE5514100D1BFD1 /* ZMPhoneNumberVerificationTranscoder.h in Headers */,
				BF838F051C6A4885001C5BF7 /* ZMCookie.h in Headers */,
				16D3FCFF1E3932FD0052A535 /* VoiceChannelV2+CallFlow.h in Headers */,
				F9B71F471CB29600001DB03F /* ZMBareUser+UserSession.h in Headers */,
				3E17FA671A6690AA00DFA12F /* ZMPushRegistrant.h in Headers */,
				54DE26B31BC56E62002B5FBC /* ZMHotFixDirectory.h in Headers */,
				16D3FCE31E37582E0052A535 /* CallingProtocolStrategy.h in Headers */,
				0932EA4D1AE6952A00D1BFD1 /* ZMAuthenticationStatus.h in Headers */,
				09CC4ADE1B7D076700201C63 /* ZMEnvironmentsSetup.h in Headers */,
				5430E9251BAA0D9F00395E05 /* ZMessagingLogs.h in Headers */,
				54CB7B861C3BA7890090EB05 /* ZMCallStateLogger.h in Headers */,
				BF603D201E76DE3B006E59CA /* ZMCommonContactsSearchDelegate.h in Headers */,
				1618B4101DE5FAD4003F015C /* ZMUserSession+Internal.h in Headers */,
				1EB871501BF502A000AF5CE1 /* ZMUserTranscoder.h in Headers */,
				F9F631431DE3534F00416938 /* ZMTyping.h in Headers */,
				F9771ACA1B664D1A00BB04EC /* ZMGSMCallHandler.h in Headers */,
				544BA1231A433DE400D3B852 /* ZMUserSession.h in Headers */,
				16063CF21BD4F46B0097F62C /* ZMSearchRequest+Internal.h in Headers */,
				F959F3121C5B6B9E00820A21 /* ZMBackgroundTaskState.h in Headers */,
				87ADCE3B1DA6539F00CC06DC /* ZMCallKitDelegate.h in Headers */,
				546E73EC1ADFD9F200AFF9BE /* ZMUserSessionAuthenticationNotification.h in Headers */,
				546E73F21ADFDDFE00AFF9BE /* ZMUserSessionRegistrationNotification.h in Headers */,
				BF36DDF21E8BAE3C00D61310 /* ZMOperationLoop+Background.h in Headers */,
				16DCAD671B0F9447008C1DD9 /* NSURL+LaunchOptions.h in Headers */,
				544BA1241A433DE400D3B852 /* ZMUserSession+Background.h in Headers */,
				09531F161AE960E300B8556A /* ZMLoginCodeRequestTranscoder.h in Headers */,
				F97180531A9E18B5002CEAF8 /* ZMFlowSync.h in Headers */,
				F992985B1BE143570058D42F /* ZMClientRegistrationStatus+Internal.h in Headers */,
				F98EDCDB1D82B913001E65CB /* ZMLocalNotification.h in Headers */,
				87DC8A0F1C57979B00B7B4F2 /* ZMOnDemandFlowManager.h in Headers */,
				165911591DF18E9A007FA847 /* ZMCallKitDelegate+Internal.h in Headers */,
				544BA1271A433DE400D3B852 /* NSError+ZMUserSession.h in Headers */,
				09BCDB8E1BCE7F000020DCC7 /* ZMAPSMessageDecoder.h in Headers */,
				F9B71F431CB284CC001DB03F /* ZMNotifications+UserSession.h in Headers */,
				F98EDCEE1D82B924001E65CB /* UILocalNotification+UserInfo.h in Headers */,
				540818A61BCA647D00257CA7 /* ZMBlacklistVerificator+Testing.h in Headers */,
				54A3F24F1C08523500FE3A6B /* ZMOperationLoop.h in Headers */,
				544BA12B1A433DE400D3B852 /* ZMSearchDirectory.h in Headers */,
				54FEAAA91BC7BB9C002DE521 /* ZMBlacklistDownloader+Testing.h in Headers */,
				09E393B31BAAABCC00F3EA1B /* ZMAuthenticationStatus_Internal.h in Headers */,
				F9CA51B71B345F39003AA83A /* ZMStoredLocalNotification.h in Headers */,
				544BA1311A433DE400D3B852 /* ZMNetworkState.h in Headers */,
				F98EDCF11D82B924001E65CB /* ZMLocalNotificationLocalization.h in Headers */,
			);
			runOnlyForDeploymentPostprocessing = 0;
		};
/* End PBXHeadersBuildPhase section */

/* Begin PBXNativeTarget section */
		3E186087191A56F6000FE027 /* zmessaging Test Host */ = {
			isa = PBXNativeTarget;
			buildConfigurationList = 3E1860AD191A56F7000FE027 /* Build configuration list for PBXNativeTarget "zmessaging Test Host" */;
			buildPhases = (
				3E186084191A56F6000FE027 /* Sources */,
				3E186085191A56F6000FE027 /* Frameworks */,
				3E186086191A56F6000FE027 /* Resources */,
				5405FF3B1A6005A100CB012B /* Embed Framework */,
				096960A81B6670E5006DF53B /* Copy Carthage Frameworks */,
			);
			buildRules = (
			);
			dependencies = (
			);
			name = "zmessaging Test Host";
			productName = "zmessaging Test Host";
			productReference = 3E186088191A56F6000FE027 /* zmessaging Test Host.app */;
			productType = "com.apple.product-type.application";
		};
		3E1860C2191A649D000FE027 /* zmessaging-iOS-Tests */ = {
			isa = PBXNativeTarget;
			buildConfigurationList = 3E1860D2191A649D000FE027 /* Build configuration list for PBXNativeTarget "zmessaging-iOS-Tests" */;
			buildPhases = (
				3E1860BF191A649D000FE027 /* Sources */,
				3E1860C0191A649D000FE027 /* Frameworks */,
				3E1860C1191A649D000FE027 /* Resources */,
			);
			buildRules = (
			);
			dependencies = (
				54F4DC581A4438AC00FDB6EA /* PBXTargetDependency */,
				3E1860D1191A649D000FE027 /* PBXTargetDependency */,
				A9FF8089195B17B3002CD44B /* PBXTargetDependency */,
			);
			name = "zmessaging-iOS-Tests";
			productName = "zmessaging-iOS-Tests";
			productReference = 3E1860C3191A649D000FE027 /* zmessaging-iOS-Tests.xctest */;
			productType = "com.apple.product-type.bundle.unit-test";
		};
		549815921A43232400A7CE2E /* zmessaging-ios */ = {
			isa = PBXNativeTarget;
			buildConfigurationList = 549815A61A43232500A7CE2E /* Build configuration list for PBXNativeTarget "zmessaging-ios" */;
			buildPhases = (
				5498158E1A43232400A7CE2E /* Sources */,
				5498158F1A43232400A7CE2E /* Frameworks */,
				549815901A43232400A7CE2E /* Headers */,
				549815911A43232400A7CE2E /* Resources */,
			);
			buildRules = (
			);
			dependencies = (
			);
			name = "zmessaging-ios";
			productName = "zmessaging-ios";
			productReference = 549815931A43232400A7CE2E /* zmessaging.framework */;
			productType = "com.apple.product-type.framework";
		};
/* End PBXNativeTarget section */

/* Begin PBXProject section */
		540029AB1918CA8500578793 /* Project object */ = {
			isa = PBXProject;
			attributes = {
				LastSwiftMigration = 0710;
				LastSwiftUpdateCheck = 0700;
				LastUpgradeCheck = 0820;
				ORGANIZATIONNAME = "Zeta Project Gmbh";
				TargetAttributes = {
					3E186087191A56F6000FE027 = {
						LastSwiftMigration = 0800;
						ProvisioningStyle = Manual;
						SystemCapabilities = {
							com.apple.ApplicationGroups.iOS = {
								enabled = 1;
							};
							com.apple.Keychain = {
								enabled = 1;
							};
						};
					};
					3E1860C2191A649D000FE027 = {
						LastSwiftMigration = 0800;
						ProvisioningStyle = Manual;
						TestTargetID = 3E186087191A56F6000FE027;
					};
					549815921A43232400A7CE2E = {
						CreatedOnToolsVersion = 6.2;
						LastSwiftMigration = 0800;
						ProvisioningStyle = Manual;
					};
				};
			};
			buildConfigurationList = 540029AE1918CA8500578793 /* Build configuration list for PBXProject "zmessaging-cocoa" */;
			compatibilityVersion = "Xcode 3.2";
			developmentRegion = English;
			hasScannedForEncodings = 0;
			knownRegions = (
				en,
				Base,
				de,
				"pt-BR",
				es,
				uk,
				ru,
				ja,
				it,
				nl,
				tr,
				fr,
				da,
				ar,
				"zh-Hans",
				sl,
				et,
				fi,
				pl,
			);
			mainGroup = 540029AA1918CA8500578793;
			productRefGroup = 540029B51918CA8500578793 /* Products */;
			projectDirPath = "";
			projectRoot = "";
			targets = (
				549815921A43232400A7CE2E /* zmessaging-ios */,
				3E1860C2191A649D000FE027 /* zmessaging-iOS-Tests */,
				3E186087191A56F6000FE027 /* zmessaging Test Host */,
			);
		};
/* End PBXProject section */

/* Begin PBXResourcesBuildPhase section */
		3E186086191A56F6000FE027 /* Resources */ = {
			isa = PBXResourcesBuildPhase;
			buildActionMask = 2147483647;
			files = (
				872C995B1DB65D0D006A3BDE /* harp.m4a in Resources */,
				872C99591DB659E6006A3BDE /* ringing_from_them_long.caf in Resources */,
			);
			runOnlyForDeploymentPostprocessing = 0;
		};
		3E1860C1191A649D000FE027 /* Resources */ = {
			isa = PBXResourcesBuildPhase;
			buildActionMask = 2147483647;
			files = (
				54764B961C92FDC100BD25E3 /* 1900x1500.jpg in Resources */,
				BF158D2F1CE087D8007C6F8A /* video.mp4 in Resources */,
				54764B9A1C9303D600BD25E3 /* tiny.jpg in Resources */,
				BF6D5D031C4948830049F712 /* zmessaging124.momd in Resources */,
				BF6D5D051C494D730049F712 /* zmessaging125.momd in Resources */,
				AF6415A51C9C180200A535F5 /* ExternalMessageTextFixture.txt in Resources */,
				BF44A3511C71D5FC00C6928E /* store127.wiredatabase in Resources */,
				AF6415A41C9C17FF00A535F5 /* EncryptedBase64EncondedExternalMessageTestFixture.txt in Resources */,
				54764B991C9303D600BD25E3 /* medium.jpg in Resources */,
				BF8367311C52651900364B37 /* store125.wiredatabase in Resources */,
				F9C9A4F01CAD29190039E10C /* store128.wiredatabase in Resources */,
				54764B9C1C930AEB00BD25E3 /* Lorem Ipsum.txt in Resources */,
				BFCE9A5B1C4E4C4D00951B3D /* store124.wiredatabase in Resources */,
				54764BA01C931E9400BD25E3 /* not_animated.gif in Resources */,
				54764B9F1C931E9400BD25E3 /* animated.gif in Resources */,
			);
			runOnlyForDeploymentPostprocessing = 0;
		};
		549815911A43232400A7CE2E /* Resources */ = {
			isa = PBXResourcesBuildPhase;
			buildActionMask = 2147483647;
			files = (
				3E2713211A8A68BF008EE50F /* Push.stringsdict in Resources */,
				543095951DE76B270065367F /* random2.txt in Resources */,
				3E27131F1A8A68BF008EE50F /* Push.strings in Resources */,
				0994E1D61B8354E400A51721 /* ZMLocalizable.strings in Resources */,
				543095931DE76B170065367F /* random1.txt in Resources */,
			);
			runOnlyForDeploymentPostprocessing = 0;
		};
/* End PBXResourcesBuildPhase section */

/* Begin PBXShellScriptBuildPhase section */
		096960A81B6670E5006DF53B /* Copy Carthage Frameworks */ = {
			isa = PBXShellScriptBuildPhase;
			buildActionMask = 2147483647;
			files = (
			);
			inputPaths = (
				"$(SRCROOT)/Carthage/Build/iOS/zimages.framework",
				"$(SRCROOT)/Carthage/Build/iOS/OCMock.framework",
				"$(SRCROOT)/Carthage/Build/iOS/ZMCSystem.framework",
				"$(SRCROOT)/Carthage/Build/iOS/ZMTesting.framework",
				"$(SRCROOT)/Carthage/Build/iOS/ZMTransport.framework",
				"$(SRCROOT)/Carthage/Build/iOS/ZMCMockTransport.framework",
				"$(SRCROOT)/Carthage/Build/iOS/ZMProtos.framework",
				"$(SRCROOT)/Carthage/Build/iOS/ProtocolBuffers.framework",
				"$(SRCROOT)/Carthage/Build/iOS/Cryptobox.framework",
				"$(SRCROOT)/Carthage/Build/iOS/ZMUtilities.framework",
				"$(SRCROOT)/Carthage/Build/iOS/libPhoneNumberiOS.framework",
				"$(SRCROOT)/Carthage/Build/iOS/PINCache.framework",
				"$(SRCROOT)/Carthage/Build/iOS/ZMCDataModel.framework",
				"$(SRCROOT)/Carthage/Build/iOS/Ono.framework",
				"$(SRCROOT)/Carthage/Build/iOS/ZMCLinkPreview.framework",
				"$(SRCROOT)/Carthage/Build/iOS/WireRequestStrategy.framework",
				"$(SRCROOT)/Carthage/Build/iOS/WireMessageStrategy.framework",
				"$(SRCROOT)/Carthage/Build/iOS/avs.framework",
			);
			name = "Copy Carthage Frameworks";
			outputPaths = (
			);
			runOnlyForDeploymentPostprocessing = 0;
			shellPath = /bin/sh;
			shellScript = "# to run locally, replace with $(BUILT_PRODUCTS_DIR)/zmessaging.framework\n/usr/local/bin/carthage copy-frameworks";
		};
/* End PBXShellScriptBuildPhase section */

/* Begin PBXSourcesBuildPhase section */
		3E186084191A56F6000FE027 /* Sources */ = {
			isa = PBXSourcesBuildPhase;
			buildActionMask = 2147483647;
			files = (
				3E9848BD1A65253000F7B050 /* Hack.swift in Sources */,
				3E1860BB191A5D99000FE027 /* TestHostAppDelegate.m in Sources */,
				3E1860BA191A5D99000FE027 /* TestHost-main.m in Sources */,
			);
			runOnlyForDeploymentPostprocessing = 0;
		};
		3E1860BF191A649D000FE027 /* Sources */ = {
			isa = PBXSourcesBuildPhase;
			buildActionMask = 2147483647;
			files = (
				544BA1361A43401400D3B852 /* ZMFlowSyncTests.m in Sources */,
				54ADA7631E3B3D8E00B90C7D /* IntegrationTestBase+Encryption.swift in Sources */,
				F991CE161CB55512004D8465 /* ZMUser+Testing.m in Sources */,
				3EEA678C199D079600AF7665 /* UserTests.m in Sources */,
				A9E522BF195DD8FA00CFB8E8 /* ConversationsTests.m in Sources */,
				54F7216B19A5E7BA009A8AF5 /* ZMUpdateEventsCatchUpPhaseOneStateTests.m in Sources */,
				54BABB1E19B7541700E65E74 /* StateBaseTest.m in Sources */,
				546D700619C70F71005883E9 /* CallingTests.m in Sources */,
				09531F1C1AE9644800B8556A /* ZMLoginCodeRequestTranscoderTests.m in Sources */,
				87D003FF1BB5810D00472E06 /* APSSignalingKeyStoreTests.swift in Sources */,
				F9B71FAB1CB2C0FA001DB03F /* ZMCallStateTests+VideoCalling.swift in Sources */,
				542DFEE61DDCA452000F5B95 /* UserProfileUpdateStatusTests.swift in Sources */,
				545434AB19AB6ADA003892D9 /* ZMMissingUpdateEventsTranscoderTests.m in Sources */,
				548BBA1C195071E30041945E /* ZMUserSessionTests.m in Sources */,
				A907771A192E33A500141F13 /* SlowSyncTests.m in Sources */,
				54BFDF6A1BDA87D20034A3DB /* HistorySynchronizationStatusTests.swift in Sources */,
				54A1BE4519E6B79000B68A76 /* ZMCommonContactsSearchTests.m in Sources */,
				F9331C8A1CB41C6000139ECC /* ZMUserTests+UserSession.m in Sources */,
				545434AC19AB6ADA003892D9 /* ZMSelfTranscoderTests.m in Sources */,
				548214071A025C54001AA4E0 /* ZMSimpleListRequestPaginatorTests.m in Sources */,
				3E5286BD1AD3DB8A00B1AB1C /* KeySetTests.swift in Sources */,
				F9771AD11B664D3D00BB04EC /* ZMGSMCallHandlerTest.m in Sources */,
				54A227D61D6604A5009414C0 /* SynchronizationMocks.swift in Sources */,
				54386A631A248E44001AD795 /* ZMPreBackgroundStateTest.m in Sources */,
				54A170691B300717001B41A5 /* ProxiedRequestStrategyTests.swift in Sources */,
				F95706591DE5F6D40087442C /* SearchUserImageStrategyTests.swift in Sources */,
				098CFBBB1B7B9C94000B02B1 /* BaseTestSwiftHelpers.swift in Sources */,
				F9D25DB11C5BB991002D18B3 /* ZMBackgroundTaskStateTests.m in Sources */,
				5447E4631AECDC2E00411FCD /* ZMUserSessionRegistrationTests.m in Sources */,
				543ED0011D79E0EE00A9CDF3 /* ApplicationMock.swift in Sources */,
				F925468B1C62882500CE2D7C /* ZMCallStateTranscoderTests+VideoCalling.m in Sources */,
				F976790A1D771B3900CC075D /* BackgroundAPNSConfirmationStatusTests.swift in Sources */,
				F920F4D61DA3DCF8002B860B /* ConversationTests+Ephemeral.swift in Sources */,
				54839E0A19F7EC8300762058 /* ZMBackgroundStateTests.m in Sources */,
				3E05F252192A4FBD00F22D80 /* UserSessionErrorTests.m in Sources */,
				545643D31C62C12E00A2129C /* ConversationTests+OTR.m in Sources */,
				F9B71FAE1CB2C20D001DB03F /* VoiceChannelV2Tests.m in Sources */,
				F9771ADC1B677BAF00BB04EC /* ZMCallStateLoggerTests.m in Sources */,
				545434A719AB6ADA003892D9 /* ZMConnectionTranscoderTest.m in Sources */,
				3E26BEE91A408F590071B4C9 /* ZMTypingUsersTests.m in Sources */,
				54AB428E1DF5C5B400381F2C /* TopConversationsDirectoryTests.swift in Sources */,
				CE99C4A01D378C5D0001D297 /* MockLinkPreviewDetector.m in Sources */,
				F96C8E821D7ECECF004B6D87 /* ZMLocalNotificationForMessageTests.swift in Sources */,
				F9E462DA1D7043C60036CFA7 /* ConversationTests+Confirmation.swift in Sources */,
				CE35B7F71D353CC4007CF3F8 /* LinkPreviewTests.m in Sources */,
				549F61C01E27FDF9005E402F /* SelfContactCardUploadStrategyTests.swift in Sources */,
				549552541D645683004F21F6 /* AddressBookTests.swift in Sources */,
				F19F4F4D1E646C3C00F4D8FF /* UserProfileImageUpdateStatusTests.swift in Sources */,
				87DC8A151C57B3D600B7B4F2 /* VoiceChannelV2Tests+VideoCalling.m in Sources */,
				549AEA3F1D636EF3003C0BEC /* AddressBookUploadRequestStrategyTest.swift in Sources */,
				F96C8E8A1D7F6F8C004B6D87 /* ZMLocalNotificationForSystemMessageTests.swift in Sources */,
				F925468E1C63B61000CE2D7C /* MessagingTest+EventFactory.m in Sources */,
				09D7A88A1AE7E591008F190C /* ZMPhoneNumberVerificationTranscoderTests.m in Sources */,
				542DFEE81DDCA4FD000F5B95 /* UserProfileUpdateRequestStrategyTests.swift in Sources */,
				548241F01AB09C1500E0ED07 /* APNSTests.m in Sources */,
				54FC8A11192CD55000D3C016 /* LoginFlowTests.m in Sources */,
				09BA924C1BD55FA5000DC962 /* UserClientRequestStrategyTests.swift in Sources */,
				A9692F8A1986476900849241 /* NSString_NormalizationTests.m in Sources */,
				54880E3D194B5845007271AA /* ZMOperationLoopTests.m in Sources */,
				F9410F631DE44C2E007451FF /* TypingStrategyTests.swift in Sources */,
				F98EDCF81D82EB1D001E65CB /* SessionTrackerTest.swift in Sources */,
				54B717F6194078CA00B798FA /* ZMSyncStateTests.m in Sources */,
				F9B20D581C58C8C800F2CDEC /* CallingTests+VideoCalling.m in Sources */,
				16DCAD6F1B147706008C1DD9 /* NSURL+LaunchOptionsTests.m in Sources */,
				541228451AEE422C00D9ED1C /* ZMAuthenticationStatusTests.m in Sources */,
				BF2A9D551D6B5B9700FA7DBC /* EventDecoderTests.swift in Sources */,
				1671F9FF1E2FAF50009F3150 /* ZMLocalNotificationForCallEventTests.swift in Sources */,
				F9B171FA1C0F320200E6EEC6 /* ClientManagementTests.m in Sources */,
				545F601C1D6C336D00C2C55B /* AddressBookSearchTests.swift in Sources */,
				5476E3BD19A77C6900E68BAD /* PushChannelTests.m in Sources */,
				5474C80C1921309400185A3A /* MessagingTestTests.m in Sources */,
				F99298591BE110490058D42F /* ZMClientRegistrationStatusTests.m in Sources */,
				165D3A431E1E94890052E654 /* CallingInitalisationNotificationTests.swift in Sources */,
				540A0BA51954859E00FB7D61 /* ZMSyncStrategyTests.m in Sources */,
				F9E4779F1D216467003A99AC /* ZMLocalNotificationSetTests.swift in Sources */,
				F9B71F4C1CB2B841001DB03F /* NSManagedObjectContext+TestHelpers.m in Sources */,
				F991CE151CB55512004D8465 /* ZMConversation+Testing.m in Sources */,
				545434A919AB6ADA003892D9 /* ZMConversationTranscoderTests.m in Sources */,
				5454A69D1AEFA01D0022AFA4 /* EmailRegistrationTests.m in Sources */,
				54D785011A37256C00F47798 /* ZMEncodedNSUUIDWithTimestampTests.m in Sources */,
				54C2F6991A6FA988003D09D9 /* ZMLocalNotificationForEventTest.m in Sources */,
				F9ABDF441CECC6C0008461B2 /* ZMAccountStatusTests.swift in Sources */,
				F9D32EA91C6D071F0049136A /* CallingTests+PushNotifications.m in Sources */,
				5447E4681AECDE6500411FCD /* ZMUserSessionTestsBase.m in Sources */,
				54B9D9791AF9202A00F6DDF1 /* ZMUnauthenticatedStateTests.m in Sources */,
				16D3FD021E3A5C0D0052A535 /* ZMConversationVoiceChannelRouterTests.swift in Sources */,
				5492C6C519ACCCA8008F41E2 /* ConnectionTests.m in Sources */,
				3E1858BC1951D6DA005FE78F /* MemoryLeaksObserver.m in Sources */,
				542DA04719B71C86008BDB92 /* ZMSlowSyncPhaseOneStateTests.m in Sources */,
				3EDDBBA21A5ACEF400A87E06 /* ZMUnauthenticatedBackgroundStateTests.m in Sources */,
				5422E9701BD5A5D0005A7C77 /* OTRTests.swift in Sources */,
				872C99601DB6722C006A3BDE /* ZMCallKitDelegateTests+Mocking.m in Sources */,
				F93667061D79724200E15420 /* ZMLocalNotificationForEventTests+Reactions.swift in Sources */,
				3E3C00DB1A235F6000D02D21 /* ZMTypingUsersTimeoutTests.m in Sources */,
				54C2F69F1A6FA988003D09D9 /* ZMSpellOutSmallNumbersFormatterTests.m in Sources */,
				541DD5BB19EBBC0600C02EC2 /* ZMUserIDsForSearchDirectoryTableTests.m in Sources */,
				87D4625D1C3D526D00433469 /* DeleteAccountRequestStrategyTests.swift in Sources */,
				3E3C00D21A2358CF00D02D21 /* ZMTypingTests.m in Sources */,
				540B0DF719D1B81300E1573D /* ZMLastUpdateEventIDTranscoderTests.m in Sources */,
				BFB524CE1C7722EC006BCE23 /* BackgroundAPNSPingBackStatusTests.swift in Sources */,
				54EFF35F1D6D9B3D005DED56 /* InvitationTests.swift in Sources */,
				3EC499971A9246DE003F9E32 /* ZMBackgroundFetchStateTests.m in Sources */,
				F991C0AC1CB53A80004D8465 /* ZMCallTimerTests.swift in Sources */,
				BF989D061E893AE90052BF8F /* SearchDirectoryUserIDTableTests.swift in Sources */,
				160C31411E6DDFC30012E4BC /* VoiceChannelV3Tests.swift in Sources */,
				BFAB67B01E535B4B00D67C1A /* TextSearchTests.swift in Sources */,
				5430FF151CE4A359004ECFFE /* FileTransferTests.m in Sources */,
				545434AE19AB6ADA003892D9 /* ZMUserTranscoderTests.m in Sources */,
				BF2A9D581D6B5BDB00FA7DBC /* StoreUpdateEventTests.swift in Sources */,
				54B7181D1940A86000B798FA /* ZMSlowSyncPhaseTwoStateTests.m in Sources */,
				0920C4DA1B305FF500C55728 /* UserSessionGiphyRequestStateTests.swift in Sources */,
				541918ED195AD9D100A5023D /* SendAndReceiveMessagesTests.m in Sources */,
				3EA1EC6D19BDE4C800AA1384 /* ZMPushTokenTests.m in Sources */,
				54773ABD1DF093AC00B484AF /* ZMSearchDirectoryAddressBookTests.swift in Sources */,
				54DE9BEF1DE760A900EFFB9C /* RandomHandleGeneratorTests.swift in Sources */,
				F9C598AD1A0947B300B1F760 /* ZMBlacklistDownloaderTest.m in Sources */,
				BFE53F551D5A2F7000398378 /* DeleteMessagesTests.swift in Sources */,
				5490F8ED1AEFD2B3004696F4 /* ZMUserSessionAuthenticationTests.m in Sources */,
				093694451BA9633300F36B3A /* UserClientRequestFactoryTests.swift in Sources */,
				54BDC61419C32A5200B22C03 /* ZMDownloadLastUpdateEventIDStateTests.m in Sources */,
				5454A6A11AEFA0A70022AFA4 /* PhoneRegistrationTests.m in Sources */,
				F94F6B331E54B9C000D46A29 /* CallingRequestStrategyTests.swift in Sources */,
				545643D61C62C1A800A2129C /* ConversationTestsBase.m in Sources */,
				3E26BED51A4037370071B4C9 /* IsTypingTests.m in Sources */,
				54E4DD0F1DE4A9C500FEF192 /* UserHandleTests.swift in Sources */,
				F9DAC54F1C2035660001F11E /* ConversationStatusStrategyTests.swift in Sources */,
				54F7217E19A62225009A8AF5 /* ZMUpdateEventsBufferTests.m in Sources */,
				541DD5B819EBBC0600C02EC2 /* ZMSearchDirectoryTests.m in Sources */,
				546F815C1E685F6E00775059 /* LocalNotificationDispatcherTests.swift in Sources */,
				F94E39241E4CE2CA0072D71C /* VoiceChannelStateSnapshotTests.swift in Sources */,
				5474C80A1921309400185A3A /* MessagingTest.m in Sources */,
				872C99531DB525A1006A3BDE /* ZMCallKitDelegateTests.swift in Sources */,
				BF889DC71D0ADE150031F3E6 /* ClusterizerTests.swift in Sources */,
				160195611E30C9CF00ACBFAC /* LocalNotificationDispatcherCallingTests.swift in Sources */,
				A9FD58B419B4B69900DB7A50 /* ZMCallStateTranscoderTests.m in Sources */,
				F9B8305F1DEC86E700FF6FE7 /* UserImageStrategyTests.swift in Sources */,
				09B730961B3045E400A5CCC9 /* ProxiedRequestStatusTests.swift in Sources */,
				544913B41B0247700044DE36 /* ZMCredentialsTests.m in Sources */,
				F9B171F81C0F00E700E6EEC6 /* ClientUpdateStatusTests.swift in Sources */,
				3ED972FB1A0A65D800BAFC61 /* ZMBlacklistVerificatorTest.m in Sources */,
				54F428CE19A5154700036D6D /* ZMSyncStateMachineTests.m in Sources */,
				5463C897193F3C74006799DE /* ZMTimingTests.m in Sources */,
				54A3ACC31A261603008AF8DF /* BackgroundTests.m in Sources */,
				F9CA51BE1B3460B2003AA83A /* ZMStoredLocalNotificationTests.m in Sources */,
				BF889DC61D0ADE110031F3E6 /* AnalyticsTests.swift in Sources */,
				54877C9619922C0B0097FB58 /* UserProfileTests.m in Sources */,
				54DFB8F01B30649000F1C736 /* GiphyTests.m in Sources */,
				164B8C211E254AD00060AB26 /* WireCallCenterV3Mock.swift in Sources */,
				54C2F69B1A6FA988003D09D9 /* ZMLocalNotificationForExpiredMessageTest.m in Sources */,
				F170AF211E78013A0033DC33 /* UserImageAssetUpdateStrategyTests.swift in Sources */,
				54F7217219A5E7E1009A8AF5 /* ZMUpdateEventsCatchUpPhaseTwoStateTests.m in Sources */,
				54B7181719409A4600B798FA /* ZMEventProcessingStateTests.m in Sources */,
				F95ECF511B94BD05009F91BA /* ZMHotFixTests.m in Sources */,
				F95557021A1CAECD0035F0C8 /* ZMSearchRequestCodecTests.m in Sources */,
				F9410F681DE4BE42007451FF /* PushTokenStrategyTests.swift in Sources */,
				85D85EAFA1CB6E457D14E3B7 /* MockEntity2.m in Sources */,
				09914E531BD6613D00C10BF8 /* ZMDecodedAPSMessageTest.m in Sources */,
				F9F9F5621D75D62100AE6499 /* RequestStrategyTestBase.swift in Sources */,
				16D3FCDD1E323D180052A535 /* WireCallCenterV2Tests.swift in Sources */,
				A9A3CA10198A9967007F7BDB /* SearchTests.m in Sources */,
				F964700C1D5C720D00A81A92 /* ConversationTests+MessageEditing.m in Sources */,
				F95373F41C7C70D000BE6427 /* ZMLocalNotificationForEventTest+CallEvents.m in Sources */,
				85D8522CF8DE246DDD5BD12C /* MockEntity.m in Sources */,
				165D3A421E1E94490052E654 /* VoiceChannelRouterTests.swift in Sources */,
				3E288A6C19C859210031CFCE /* NotificationObservers.m in Sources */,
				54C11BAD19D1EB7500576A96 /* ZMLoginTranscoderTests.m in Sources */,
				16D3FCDF1E365ABC0052A535 /* CallStateObserverTests.swift in Sources */,
				85D85EEDD5DD19FB747ED4A5 /* MockModelObjectContextFactory.m in Sources */,
				545434A219AB6975003892D9 /* ZMRegistrationTranscoderTests.m in Sources */,
				85D85B0D7E5F7D9A55B5E07B /* IntegrationTestBase.m in Sources */,
				545FC3341A5B003A005EEA26 /* ObjectTranscoderTests.m in Sources */,
			);
			runOnlyForDeploymentPostprocessing = 0;
		};
		5498158E1A43232400A7CE2E /* Sources */ = {
			isa = PBXSourcesBuildPhase;
			buildActionMask = 2147483647;
			files = (
				F98EDCD81D82B913001E65CB /* ZMLocalNotificationForMessage.swift in Sources */,
				3EC499941A92463D003F9E32 /* ZMBackgroundFetchState.m in Sources */,
				166A8BF91E02C7D500F5EEEA /* ZMHotFix+PendingChanges.swift in Sources */,
				092083401BA95EE100F82B29 /* UserClientRequestFactory.swift in Sources */,
				F936DB2B1C11DF40005E93AE /* ZMClientUpdateNotification.m in Sources */,
				F9FD167C1BDFCDAD00725F5C /* ZMClientRegistrationStatus.m in Sources */,
				BF2A9D611D6C70EA00FA7DBC /* ZMEventModel.xcdatamodeld in Sources */,
				549815DC1A432BC700A7CE2E /* NSError+ZMUserSession.m in Sources */,
				546E73F41ADFDDFE00AFF9BE /* ZMUserSessionRegistrationNotification.m in Sources */,
				87508EA01D08264000162483 /* ZMSound.swift in Sources */,
				16063CEF1BD120180097F62C /* ZMSearchRequest.m in Sources */,
				544A08D51AED8A0500F65877 /* ZMAuthenticationStatus.m in Sources */,
				F95706541DE5D1CC0087442C /* SearchUserImageStrategy.swift in Sources */,
				BF2A9D5D1D6B63DB00FA7DBC /* StoreUpdateEvent.swift in Sources */,
				09C77C531BA6C77000E2163F /* UserClientRequestStrategy.swift in Sources */,
				549816431A432BC800A7CE2E /* ZMBackgroundState.m in Sources */,
				3EDDBBA41A5ACF0400A87E06 /* ZMUnauthenticatedBackgroundState.m in Sources */,
				165D3A251E1D43870052E654 /* VoiceChannelV2.m in Sources */,
				549815CD1A432BC700A7CE2E /* ZMBlacklistDownloader.m in Sources */,
				F96C8E7A1D7DCCE8004B6D87 /* LocalNotificationDispatcher+Messages.swift in Sources */,
				549815CE1A432BC700A7CE2E /* ZMBlacklistVerificator.m in Sources */,
				166A8C001E0941DB00F5EEEA /* WireCallCenterV2.swift in Sources */,
				549816271A432BC800A7CE2E /* ZMCallStateTranscoder.m in Sources */,
				F98EDCF51D82B924001E65CB /* ZMSpellOutSmallNumbersFormatter.m in Sources */,
				1618B40F1DE5F0A6003F015C /* VoiceChannelV2+CallActionsInternal.swift in Sources */,
				54B2A08C1DAE71F100BB40B1 /* Clusterizer+VOIP.swift in Sources */,
				54A0A6311BCE9864001A3A4C /* ZMHotFix.m in Sources */,
				F19F4F3C1E604AA700F4D8FF /* UserImageAssetUpdateStrategy.swift in Sources */,
				F9410F651DE49C13007451FF /* PushTokenStrategy.swift in Sources */,
				54A2C9F31DAFBA3300FFD2A0 /* NSManagedObjectContext+EventDecoder.swift in Sources */,
				54A0A6321BCE9867001A3A4C /* ZMHotFixDirectory.m in Sources */,
				F929C18F1E433FFB0018ADA4 /* CallingV2+Notifications.swift in Sources */,
				54F0A0951B3018D7003386BC /* ProxiedRequestsStatus.swift in Sources */,
				549815D71A432BC700A7CE2E /* ZMCommonContactsSearch.m in Sources */,
				549F61BD1E27F58A005E402F /* SelfContactCardUploadStrategy.swift in Sources */,
				16DCAD691B0F9447008C1DD9 /* NSURL+LaunchOptions.m in Sources */,
				F9F631421DE3524100416938 /* TypingStrategy.swift in Sources */,
				F98EDCEB1D82B924001E65CB /* NotificationSounds.swift in Sources */,
				16D3FCE51E37A8050052A535 /* NSManagedObjectContext+ServerTimeDelta.swift in Sources */,
				54D175211ADE8B18001AA338 /* ZMUserSession+Registration.m in Sources */,
				549816291A432BC800A7CE2E /* ZMConnectionTranscoder.m in Sources */,
				165911531DEF38EC007FA847 /* CallStateObserver.swift in Sources */,
				F9B71F401CB28449001DB03F /* ZMNotifications+UserSession.m in Sources */,
				5498162B1A432BC800A7CE2E /* ZMConversationTranscoder.m in Sources */,
				54E2C1E01E682DC400536569 /* LocalNotificationDispatcher.swift in Sources */,
				F98EDCED1D82B924001E65CB /* UILocalNotification+StringProcessing.m in Sources */,
				F93A75F21C1F219800252586 /* ConversationStatusStrategy.swift in Sources */,
				544F8FF31DDCD34600D1AB04 /* UserProfileUpdateNotifications.swift in Sources */,
				F98EDCD41D82B913001E65CB /* ZMLocalNotificationForConnectionEvent.swift in Sources */,
				165D3A231E1D43870052E654 /* VoiceChannelRouter.swift in Sources */,
				54A170651B300696001B41A5 /* ProxiedRequestStrategy.swift in Sources */,
				1659114D1DEF1DA3007FA847 /* ZMLocalNotificationForCallState.swift in Sources */,
				5478A1411DEC4048006F7268 /* UserProfile.swift in Sources */,
				F98EDCD71D82B913001E65CB /* ZMLocalNotificationContentType.swift in Sources */,
				87DC8A101C57979B00B7B4F2 /* ZMOnDemandFlowManager.m in Sources */,
				16F5F16C1E4092C00062F0AE /* NSManagedObjectContext+CTCallCenter.swift in Sources */,
				549816421A432BC800A7CE2E /* ZMDownloadLastUpdateEventIDState.m in Sources */,
				BF00441B1C737CE9007A6EA4 /* BackgroundAPNSPingBackStatus.swift in Sources */,
				54B2A08D1DAE71F100BB40B1 /* Clusterizer.swift in Sources */,
				09531F181AE960E300B8556A /* ZMLoginCodeRequestTranscoder.m in Sources */,
				F98DD6D51ABB2F7C001D58CF /* ZMUserSession+UserNotificationCategories.m in Sources */,
				09BCDB8F1BCE7F000020DCC7 /* ZMAPSMessageDecoder.m in Sources */,
				5498163B1A432BC800A7CE2E /* ZMEventProcessingState.m in Sources */,
				549816601A432BC800A7CE2E /* ZMFlowSync.m in Sources */,
				546392721D79D5210094EC66 /* Application.swift in Sources */,
				546E73EE1ADFD9F200AFF9BE /* ZMUserSessionAuthenticationNotification.m in Sources */,
				09CC4ADF1B7D076700201C63 /* ZMEnvironmentsSetup.m in Sources */,
				5498162E1A432BC800A7CE2E /* ZMLastUpdateEventIDTranscoder.m in Sources */,
				F9CA51B91B345F39003AA83A /* ZMStoredLocalNotification.m in Sources */,
				F9B171F61C0EF21100E6EEC6 /* ClientUpdateStatus.swift in Sources */,
				54D175271ADE9EC9001AA338 /* ZMUserSession+Authentication.m in Sources */,
				549816351A432BC800A7CE2E /* ZMLoginTranscoder.m in Sources */,
				874F142D1C16FD9700C15118 /* Device.swift in Sources */,
				CEF2DE7F1DB778F300451642 /* RequestLoopAnalyticsTracker.swift in Sources */,
				549AEA3D1D6365C1003C0BEC /* ZMUserSession+AddressBook.swift in Sources */,
				F9B71F491CB297ED001DB03F /* ZMUser+UserSession.m in Sources */,
				547E5B5A1DDB67390038D936 /* UserProfileUpdateRequestStrategy.swift in Sources */,
				BF735CFA1E70003D003BC61F /* SystemMessageCallObserver.swift in Sources */,
				165D3A211E1D43870052E654 /* VoiceChannelV3.swift in Sources */,
				BF7D39D61E5DA4F30004C7C0 /* ZMUserSession+MessageLikeAction.swift in Sources */,
				F9B8305D1DEC6A2500FF6FE7 /* UserImageStrategy.swift in Sources */,
				F19F4F3A1E5F1AE400F4D8FF /* UserProfileImageUpdateStatus.swift in Sources */,
				5498162D1A432BC800A7CE2E /* ZMMissingUpdateEventsTranscoder.m in Sources */,
				549816461A432BC800A7CE2E /* ZMOperationLoop+Background.m in Sources */,
				549816451A432BC800A7CE2E /* ZMOperationLoop.m in Sources */,
				549816441A432BC800A7CE2E /* ZMPreBackgroundState.m in Sources */,
				549AEA3B1D6340BC003C0BEC /* AddressBookUploadRequestStrategy.swift in Sources */,
				BF7ED2E21DF6BD16003A4397 /* Analytics+HandleSuggestions.swift in Sources */,
				166A8BF31E015F3B00F5EEEA /* WireCallCenterV3Factory.swift in Sources */,
				5498161E1A432BC800A7CE2E /* ZMPushToken.m in Sources */,
				5467F1C41E0AE2EF008C1745 /* KeyValueStore.swift in Sources */,
				F959F3131C5B6B9E00820A21 /* ZMBackgroundTaskState.m in Sources */,
				0932EA481AE5514100D1BFD1 /* ZMPhoneNumberVerificationTranscoder.m in Sources */,
				5467F1C61E0AE421008C1745 /* KeyValueStore+AccessToken.swift in Sources */,
				F98EDCF21D82B924001E65CB /* ZMLocalNotificationLocalization.m in Sources */,
				5498162F1A432BC800A7CE2E /* ZMRegistrationTranscoder.m in Sources */,
				547E5B581DDB4B800038D936 /* UserProfileUpdateStatus.swift in Sources */,
				09B7308D1B301F0200A5CCC9 /* ZMUserSession+Proxy.m in Sources */,
				09E393BE1BAB0C2A00F3EA1B /* ZMUserSession+OTR.m in Sources */,
				879861C81DA7E11E00152584 /* VoiceChannelV2+VideoCalling.m in Sources */,
				5435C5551E13D9A0002D9766 /* NSManagedObjectContext+KeyValueStore.swift in Sources */,
				BF2A9D511D6B536E00FA7DBC /* EventDecoder.swift in Sources */,
				F19F4F4F1E6575F700F4D8FF /* UserProfileImageOwner.swift in Sources */,
				549815D11A432BC700A7CE2E /* ZMSearch.m in Sources */,
				549815D31A432BC700A7CE2E /* ZMSearchDirectory.m in Sources */,
				F97678FA1D76D11400CC075D /* BackgroundAPNSConfirmationStatus.swift in Sources */,
				549815D01A432BC700A7CE2E /* ZMSearchRequestCodec.m in Sources */,
				1659114F1DEF1F6E007FA847 /* LocalNotificationDispatcher+Calling.swift in Sources */,
				549815CF1A432BC700A7CE2E /* ZMSearchResult.m in Sources */,
				16DABFAE1DCF98D3001973E3 /* CallingRequestStrategy.swift in Sources */,
				54DE9BEB1DE74FFB00EFFB9C /* RandomHandleGenerator.swift in Sources */,
				549815D41A432BC700A7CE2E /* ZMSearchUser+UserSession.m in Sources */,
				165911571DF18B37007FA847 /* ZMCallKitDelegate+WireCallCenter.swift in Sources */,
				549816301A432BC800A7CE2E /* ZMSelfTranscoder.m in Sources */,
				F9771ACC1B664D1A00BB04EC /* ZMGSMCallHandler.m in Sources */,
				54D933211AE1653000C0B91C /* ZMCredentials.m in Sources */,
				543236431AF90735003A54CE /* ZMUnauthenticatedState.m in Sources */,
				F98EDCD51D82B913001E65CB /* ZMLocalNotificationForEvent.swift in Sources */,
				F991C0A91CB5391C004D8465 /* ZMCallTimer.swift in Sources */,
				549816251A432BC800A7CE2E /* ZMSimpleListRequestPaginator.m in Sources */,
				F9771AD71B6661B400BB04EC /* ZMCallStateLogger.m in Sources */,
				8798607B1C3D48A400218A3E /* DeleteAccountRequestStrategy.swift in Sources */,
				165D3A281E1D43870052E654 /* CallingInitialisationNotification.swift in Sources */,
				54973A361DD48CAB007F8702 /* NSManagedObject+EncryptionContext.swift in Sources */,
				BF838F061C6A4885001C5BF7 /* ZMCookie.m in Sources */,
				F9ABDF411CECBD8A008461B2 /* ZMAccountStatus.swift in Sources */,
				165D3A3D1E1D60520052E654 /* ZMConversation+VoiceChannel.swift in Sources */,
				5498163D1A432BC800A7CE2E /* ZMSlowSyncPhaseOneState.m in Sources */,
				54EFF35D1D6D6CE9005DED56 /* ZMSearchResult+AddressBook.swift in Sources */,
				5498163E1A432BC800A7CE2E /* ZMSlowSyncPhaseTwoState.m in Sources */,
				165D3A221E1D43870052E654 /* VoiceChannel.swift in Sources */,
				F98EDCD61D82B913001E65CB /* ZMLocalNotificationForReactions.swift in Sources */,
				54991D581DEDCF2B007E282F /* AddressBook.swift in Sources */,
				166A8C021E0D634700F5EEEA /* WireCallCenter.swift in Sources */,
				3EDBFD781A65200F0095E2DD /* ZMPushRegistrant.swift in Sources */,
				F98EDCEF1D82B924001E65CB /* UILocalNotification+UserInfo.m in Sources */,
				F98EDCF01D82B924001E65CB /* ZMLocalNotificationLocalization+Components.swift in Sources */,
				F9245BED1CBF95A8009D1E85 /* ZMHotFixDirectory+Swift.swift in Sources */,
				54991D5A1DEDD07E007E282F /* AddressBookIOS9.swift in Sources */,
				549816391A432BC800A7CE2E /* ZMSyncState.m in Sources */,
				165D3A151E1D3EF30052E654 /* WireCallCenterV3.swift in Sources */,
				54034F381BB1A6D900F4ED62 /* ZMUserSession+Logs.swift in Sources */,
				5498163F1A432BC800A7CE2E /* ZMSyncStateMachine.m in Sources */,
				54B2A0891DAE71F100BB40B1 /* AddressBookTracker.swift in Sources */,
				549816471A432BC800A7CE2E /* ZMSyncStrategy.m in Sources */,
				549816591A432BC800A7CE2E /* ZMTestNotifications.m in Sources */,
				F98EDCD31D82B913001E65CB /* ZMLocalNotificationForCallEvent.swift in Sources */,
				54B2A08B1DAE71F100BB40B1 /* APNSPerformanceTracker.swift in Sources */,
				5498161B1A432BC800A7CE2E /* ZMTyping.m in Sources */,
				54BFDF681BDA6F9A0034A3DB /* HistorySynchronizationStatus.swift in Sources */,
				5498161D1A432BC800A7CE2E /* ZMTypingUsers.m in Sources */,
				BF4BA0321E89085E00AE99DC /* SearchDirectoryUserIDTable.swift in Sources */,
				F98EDCF31D82B924001E65CB /* ZMLocalNotificationSet.swift in Sources */,
				5498161C1A432BC800A7CE2E /* ZMTypingUsersTimeout.m in Sources */,
				5498165A1A432BC800A7CE2E /* ZMUpdateEventsBuffer.m in Sources */,
				F991C0AE1CB548A3004D8465 /* VoiceChannelV2+CallTimer.swift in Sources */,
				549816401A432BC800A7CE2E /* ZMUpdateEventsCatchUpPhaseOneState.m in Sources */,
				549816411A432BC800A7CE2E /* ZMUpdateEventsCatchUpPhaseTwoState.m in Sources */,
				8795A3D71B2EDE030047A067 /* ZMAVSBridge.m in Sources */,
				871667FA1BB2AE9C009C6EEA /* APSSignalingKeysStore.swift in Sources */,
				54A343471D6B589A004B65EA /* AddressBookSearch.swift in Sources */,
				544D1C281DF95224003B2FC8 /* AddressBookIOS8.swift in Sources */,
				F98EDCD91D82B913001E65CB /* ZMLocalNotificationForSystemMessage.swift in Sources */,
				F98EDCEA1D82B924001E65CB /* SessionTracker.swift in Sources */,
				549815DA1A432BC700A7CE2E /* ZMUserSession+Background.m in Sources */,
				3E887BA51ABC51880022797E /* ZMPushKitLogging.m in Sources */,
				549815D91A432BC700A7CE2E /* ZMUserSession.m in Sources */,
				549816321A432BC800A7CE2E /* ZMUserTranscoder.m in Sources */,
				549816611A432BC800A7CE2E /* VoiceChannelV2+CallFlow.m in Sources */,
				87ADCE3C1DA6539F00CC06DC /* ZMCallKitDelegate.m in Sources */,
				54257C081DF1C94200107FE7 /* TopConversationsDirectory.swift in Sources */,
				F98EDCDC1D82B913001E65CB /* ZMLocalNotification.m in Sources */,
			);
			runOnlyForDeploymentPostprocessing = 0;
		};
/* End PBXSourcesBuildPhase section */

/* Begin PBXTargetDependency section */
		3E1860D1191A649D000FE027 /* PBXTargetDependency */ = {
			isa = PBXTargetDependency;
			target = 3E186087191A56F6000FE027 /* zmessaging Test Host */;
			targetProxy = 3E1860D0191A649D000FE027 /* PBXContainerItemProxy */;
		};
		54F4DC581A4438AC00FDB6EA /* PBXTargetDependency */ = {
			isa = PBXTargetDependency;
			target = 549815921A43232400A7CE2E /* zmessaging-ios */;
			targetProxy = 54F4DC571A4438AC00FDB6EA /* PBXContainerItemProxy */;
		};
		A9FF8089195B17B3002CD44B /* PBXTargetDependency */ = {
			isa = PBXTargetDependency;
			target = 3E186087191A56F6000FE027 /* zmessaging Test Host */;
			targetProxy = A9FF8088195B17B3002CD44B /* PBXContainerItemProxy */;
		};
/* End PBXTargetDependency section */

/* Begin PBXVariantGroup section */
		3E27131A1A8A68BF008EE50F /* Push.strings */ = {
			isa = PBXVariantGroup;
			children = (
				F91CA6AC1BECBD3F000EE5C2 /* Base */,
				F91CA6AE1BECBD51000EE5C2 /* de */,
				B40DC79C1D01A61600CEF65C /* pt-BR */,
				B4D37F921D7EEA3F00D0C1BC /* es */,
				B4D37F941D7EEA5100D0C1BC /* uk */,
				B4D37F961D7EEA5B00D0C1BC /* ru */,
				B40964971DAD3D110098667A /* ja */,
				B40964991DAD3D170098667A /* it */,
				B409649B1DAD3D1E0098667A /* nl */,
				B409649D1DAD3D260098667A /* tr */,
				B40CD09F1DB7997E0008DA45 /* fr */,
				B40CD0A11DB799850008DA45 /* da */,
				B422BB981DCCC3F60076EAD5 /* ar */,
				B49AFC271DCCCB3D006B753B /* zh-Hans */,
				B4A124851DDCB58900FD9D66 /* sl */,
				B432ADBF1E02DE9500147768 /* et */,
				B42783671E363D3A00747363 /* fi */,
				B42430E01E55CB6B00D73D1B /* pl */,
			);
			name = Push.strings;
			sourceTree = "<group>";
		};
		3E27131C1A8A68BF008EE50F /* Push.stringsdict */ = {
			isa = PBXVariantGroup;
			children = (
				F91CA6AD1BECBD46000EE5C2 /* Base */,
				F91CA6AF1BECBD51000EE5C2 /* de */,
				B40DC79D1D01A61600CEF65C /* pt-BR */,
				B4D37F931D7EEA3F00D0C1BC /* es */,
				B4D37F951D7EEA5100D0C1BC /* uk */,
				B4D37F971D7EEA5B00D0C1BC /* ru */,
				B40964981DAD3D110098667A /* ja */,
				B409649A1DAD3D170098667A /* it */,
				B409649C1DAD3D1E0098667A /* nl */,
				B409649E1DAD3D260098667A /* tr */,
				B40CD0A01DB7997E0008DA45 /* fr */,
				B40CD0A21DB799850008DA45 /* da */,
				B422BB991DCCC3F60076EAD5 /* ar */,
				B49AFC281DCCCB3D006B753B /* zh-Hans */,
				B4A124861DDCB58A00FD9D66 /* sl */,
				B432ADC01E02DE9500147768 /* et */,
				B42783681E363D3A00747363 /* fi */,
				B42430E11E55CB6B00D73D1B /* pl */,
			);
			name = Push.stringsdict;
			sourceTree = "<group>";
		};
		5423B998191A4A1B0044347D /* InfoPlist.strings */ = {
			isa = PBXVariantGroup;
			children = (
				5423B999191A4A1B0044347D /* en */,
			);
			name = InfoPlist.strings;
			sourceTree = "<group>";
		};
/* End PBXVariantGroup section */

/* Begin XCBuildConfiguration section */
		3E1860AE191A56F7000FE027 /* Debug */ = {
			isa = XCBuildConfiguration;
			baseConfigurationReference = 0994E1DD1B835C4900A51721 /* ios-test-host.xcconfig */;
			buildSettings = {
				ALWAYS_EMBED_SWIFT_STANDARD_LIBRARIES = YES;
				ASSETCATALOG_COMPILER_APPICON_NAME = AppIcon;
				ASSETCATALOG_COMPILER_LAUNCHIMAGE_NAME = LaunchImage;
				CODE_SIGN_ENTITLEMENTS = "zmessaging Test Host.entitlements";
				CODE_SIGN_IDENTITY = "iPhone Developer";
				"CODE_SIGN_IDENTITY[sdk=iphoneos*]" = "iPhone Developer";
				DEVELOPMENT_TEAM = "";
				ENABLE_BITCODE = NO;
				FRAMEWORK_SEARCH_PATHS = (
					"$(inherited)",
					"$(PROJECT_DIR)",
					"$(PROJECT_DIR)/Carthage/Build/iOS",
				);
				GCC_PRECOMPILE_PREFIX_HEADER = YES;
				GCC_PREFIX_HEADER = "Tests/iOS Test Host/Test-Host-Prefix.pch";
				HEADER_SEARCH_PATHS = "$(SDKROOT)/usr/include/libxml2";
				INFOPLIST_FILE = "Tests/iOS Test Host/Test-Host-Info.plist";
				LD_RUNPATH_SEARCH_PATHS = "$(inherited) @executable_path/Frameworks";
				MOMC_NO_INVERSE_RELATIONSHIP_WARNINGS = YES;
				PRODUCT_BUNDLE_IDENTIFIER = "com.wire.${PRODUCT_NAME:rfc1034identifier}";
				PRODUCT_NAME = "$(TARGET_NAME)";
				PROVISIONING_PROFILE = "";
				PROVISIONING_PROFILE_SPECIFIER = "";
				SWIFT_VERSION = 3.0;
				TARGETED_DEVICE_FAMILY = "1,2";
				WRAPPER_EXTENSION = app;
			};
			name = Debug;
		};
		3E1860AF191A56F7000FE027 /* Release */ = {
			isa = XCBuildConfiguration;
			baseConfigurationReference = 0994E1DD1B835C4900A51721 /* ios-test-host.xcconfig */;
			buildSettings = {
				ALWAYS_EMBED_SWIFT_STANDARD_LIBRARIES = YES;
				ASSETCATALOG_COMPILER_APPICON_NAME = AppIcon;
				ASSETCATALOG_COMPILER_LAUNCHIMAGE_NAME = LaunchImage;
				CODE_SIGN_ENTITLEMENTS = "zmessaging Test Host.entitlements";
				CODE_SIGN_IDENTITY = "iPhone Developer";
				"CODE_SIGN_IDENTITY[sdk=iphoneos*]" = "iPhone Developer";
				DEVELOPMENT_TEAM = "";
				ENABLE_BITCODE = NO;
				FRAMEWORK_SEARCH_PATHS = (
					"$(inherited)",
					"$(PROJECT_DIR)",
					"$(PROJECT_DIR)/Carthage/Build/iOS",
				);
				GCC_PRECOMPILE_PREFIX_HEADER = YES;
				GCC_PREFIX_HEADER = "Tests/iOS Test Host/Test-Host-Prefix.pch";
				HEADER_SEARCH_PATHS = "$(SDKROOT)/usr/include/libxml2";
				INFOPLIST_FILE = "Tests/iOS Test Host/Test-Host-Info.plist";
				LD_RUNPATH_SEARCH_PATHS = "$(inherited) @executable_path/Frameworks";
				MOMC_NO_INVERSE_RELATIONSHIP_WARNINGS = YES;
				PRODUCT_BUNDLE_IDENTIFIER = "com.wire.${PRODUCT_NAME:rfc1034identifier}";
				PRODUCT_NAME = "$(TARGET_NAME)";
				PROVISIONING_PROFILE = "";
				SWIFT_VERSION = 3.0;
				TARGETED_DEVICE_FAMILY = "1,2";
				VALIDATE_PRODUCT = YES;
				WRAPPER_EXTENSION = app;
			};
			name = Release;
		};
		3E1860D3191A649D000FE027 /* Debug */ = {
			isa = XCBuildConfiguration;
			baseConfigurationReference = 094CDBEB1B84CFC8004AD7BF /* zmessaging-ios-test-target.xcconfig */;
			buildSettings = {
				ALWAYS_EMBED_SWIFT_STANDARD_LIBRARIES = YES;
				BUNDLE_LOADER = "$(BUILT_PRODUCTS_DIR)/zmessaging Test Host.app/zmessaging Test Host";
				CODE_SIGN_IDENTITY = "iPhone Developer";
				"CODE_SIGN_IDENTITY[sdk=iphoneos*]" = "iPhone Developer";
				DEVELOPMENT_TEAM = "";
				FRAMEWORK_SEARCH_PATHS = (
					"$(inherited)",
					"$(PROJECT_DIR)/Carthage/Build/iOS",
				);
				GCC_PRECOMPILE_PREFIX_HEADER = YES;
				GCC_WARN_ABOUT_MISSING_NEWLINE = NO;
				HEADER_SEARCH_PATHS = (
					"$(inherited)",
					"$(CRYPTO_INCLUDE)",
					"$(SDKROOT)/usr/include/libxml2",
				);
				INFOPLIST_FILE = "$(SRCROOT)/Tests/Resources/Tests-ios-Info.plist";
				MOMC_NO_INVERSE_RELATIONSHIP_WARNINGS = YES;
				OTHER_LDFLAGS = (
					"$(inherited)",
					"-framework",
					XCTest,
				);
				PRODUCT_BUNDLE_IDENTIFIER = "com.wire.zmessaging-Test-Host";
				PRODUCT_NAME = "$(TARGET_NAME)";
				PROVISIONING_PROFILE = "";
				SWIFT_OBJC_BRIDGING_HEADER = "$(SRCROOT)/Tests/Source/Test-Bridging-Header.h";
				SWIFT_VERSION = 3.0;
				TEST_HOST = "$(BUNDLE_LOADER)";
				WRAPPER_EXTENSION = xctest;
			};
			name = Debug;
		};
		3E1860D4191A649D000FE027 /* Release */ = {
			isa = XCBuildConfiguration;
			baseConfigurationReference = 094CDBEB1B84CFC8004AD7BF /* zmessaging-ios-test-target.xcconfig */;
			buildSettings = {
				ALWAYS_EMBED_SWIFT_STANDARD_LIBRARIES = YES;
				BUNDLE_LOADER = "$(BUILT_PRODUCTS_DIR)/zmessaging Test Host.app/zmessaging Test Host";
				CODE_SIGN_IDENTITY = "iPhone Developer";
				"CODE_SIGN_IDENTITY[sdk=iphoneos*]" = "iPhone Developer";
				DEVELOPMENT_TEAM = "";
				FRAMEWORK_SEARCH_PATHS = (
					"$(inherited)",
					"$(PROJECT_DIR)/Carthage/Build/iOS",
				);
				GCC_PRECOMPILE_PREFIX_HEADER = YES;
				GCC_WARN_ABOUT_MISSING_NEWLINE = NO;
				HEADER_SEARCH_PATHS = (
					"$(inherited)",
					"$(CRYPTO_INCLUDE)",
					"$(SDKROOT)/usr/include/libxml2",
				);
				INFOPLIST_FILE = "$(SRCROOT)/Tests/Resources/Tests-ios-Info.plist";
				MOMC_NO_INVERSE_RELATIONSHIP_WARNINGS = YES;
				OTHER_LDFLAGS = (
					"$(inherited)",
					"-framework",
					XCTest,
				);
				PRODUCT_BUNDLE_IDENTIFIER = "com.wire.zmessaging-Test-Host";
				PRODUCT_NAME = "$(TARGET_NAME)";
				PROVISIONING_PROFILE = "";
				SWIFT_OBJC_BRIDGING_HEADER = "$(SRCROOT)/Tests/Source/Test-Bridging-Header.h";
				SWIFT_VERSION = 3.0;
				TEST_HOST = "$(BUNDLE_LOADER)";
				WRAPPER_EXTENSION = xctest;
			};
			name = Release;
		};
		540029DA1918CA8500578793 /* Debug */ = {
			isa = XCBuildConfiguration;
			baseConfigurationReference = 0994E1E31B835C4900A51721 /* project-debug.xcconfig */;
			buildSettings = {
				CLANG_ANALYZER_LOCALIZABILITY_NONLOCALIZED = YES;
				CLANG_WARN_INFINITE_RECURSION = YES;
				CLANG_WARN_SUSPICIOUS_MOVE = YES;
				ENABLE_TESTABILITY = YES;
				GCC_NO_COMMON_BLOCKS = YES;
				GCC_SYMBOLS_PRIVATE_EXTERN = NO;
				ONLY_ACTIVE_ARCH = YES;
			};
			name = Debug;
		};
		540029DB1918CA8500578793 /* Release */ = {
			isa = XCBuildConfiguration;
			baseConfigurationReference = 0994E1E41B835C4900A51721 /* project.xcconfig */;
			buildSettings = {
				CLANG_ANALYZER_LOCALIZABILITY_NONLOCALIZED = YES;
				CLANG_WARN_INFINITE_RECURSION = YES;
				CLANG_WARN_SUSPICIOUS_MOVE = YES;
				GCC_NO_COMMON_BLOCKS = YES;
				SWIFT_OPTIMIZATION_LEVEL = "-Owholemodule";
			};
			name = Release;
		};
		549815A71A43232500A7CE2E /* Debug */ = {
			isa = XCBuildConfiguration;
			baseConfigurationReference = 0994E1EE1B835C4900A51721 /* zmessaging-ios.xcconfig */;
			buildSettings = {
				CODE_SIGN_IDENTITY = "iPhone Developer";
				"CODE_SIGN_IDENTITY[sdk=iphoneos*]" = "iPhone Developer";
				DEVELOPMENT_TEAM = "";
				ENABLE_BITCODE = NO;
				FRAMEWORK_SEARCH_PATHS = (
					"$(inherited)",
					"$(PROJECT_DIR)/Carthage/Build/iOS",
				);
				GCC_PREFIX_HEADER = "$(SRCROOT)/Source/zmessaging-iOS.pch";
				GCC_WARN_ABOUT_MISSING_NEWLINE = NO;
				HEADER_SEARCH_PATHS = (
					"$(inherited)",
					"$(CRYPTO_INCLUDE)",
					"$(SDKROOT)/usr/include/libxml2",
				);
				INFOPLIST_FILE = "$(SRCROOT)/Resources/zmessaging-ios-Info.plist";
				MOMC_NO_INVERSE_RELATIONSHIP_WARNINGS = YES;
				OTHER_LDFLAGS = "$(inherited)";
				PRODUCT_BUNDLE_IDENTIFIER = "com.wire.$(PRODUCT_NAME:rfc1034identifier)";
				SWIFT_INCLUDE_PATHS = "$(SRCROOT)/Source/AVS";
				SWIFT_VERSION = 3.0;
			};
			name = Debug;
		};
		549815A91A43232500A7CE2E /* Release */ = {
			isa = XCBuildConfiguration;
			baseConfigurationReference = 0994E1EE1B835C4900A51721 /* zmessaging-ios.xcconfig */;
			buildSettings = {
				CODE_SIGN_IDENTITY = "iPhone Developer";
				"CODE_SIGN_IDENTITY[sdk=iphoneos*]" = "iPhone Developer";
				DEVELOPMENT_TEAM = "";
				ENABLE_BITCODE = NO;
				FRAMEWORK_SEARCH_PATHS = (
					"$(inherited)",
					"$(PROJECT_DIR)/Carthage/Build/iOS",
				);
				GCC_PREFIX_HEADER = "$(SRCROOT)/Source/zmessaging-iOS.pch";
				GCC_WARN_ABOUT_MISSING_NEWLINE = NO;
				HEADER_SEARCH_PATHS = (
					"$(inherited)",
					"$(CRYPTO_INCLUDE)",
					"$(SDKROOT)/usr/include/libxml2",
				);
				INFOPLIST_FILE = "$(SRCROOT)/Resources/zmessaging-ios-Info.plist";
				MOMC_NO_INVERSE_RELATIONSHIP_WARNINGS = YES;
				OTHER_LDFLAGS = "$(inherited)";
				PRODUCT_BUNDLE_IDENTIFIER = "com.wire.$(PRODUCT_NAME:rfc1034identifier)";
				SWIFT_INCLUDE_PATHS = "$(SRCROOT)/Source/AVS";
				SWIFT_VERSION = 3.0;
			};
			name = Release;
		};
/* End XCBuildConfiguration section */

/* Begin XCConfigurationList section */
		3E1860AD191A56F7000FE027 /* Build configuration list for PBXNativeTarget "zmessaging Test Host" */ = {
			isa = XCConfigurationList;
			buildConfigurations = (
				3E1860AE191A56F7000FE027 /* Debug */,
				3E1860AF191A56F7000FE027 /* Release */,
			);
			defaultConfigurationIsVisible = 0;
			defaultConfigurationName = Release;
		};
		3E1860D2191A649D000FE027 /* Build configuration list for PBXNativeTarget "zmessaging-iOS-Tests" */ = {
			isa = XCConfigurationList;
			buildConfigurations = (
				3E1860D3191A649D000FE027 /* Debug */,
				3E1860D4191A649D000FE027 /* Release */,
			);
			defaultConfigurationIsVisible = 0;
			defaultConfigurationName = Release;
		};
		540029AE1918CA8500578793 /* Build configuration list for PBXProject "zmessaging-cocoa" */ = {
			isa = XCConfigurationList;
			buildConfigurations = (
				540029DA1918CA8500578793 /* Debug */,
				540029DB1918CA8500578793 /* Release */,
			);
			defaultConfigurationIsVisible = 0;
			defaultConfigurationName = Release;
		};
		549815A61A43232500A7CE2E /* Build configuration list for PBXNativeTarget "zmessaging-ios" */ = {
			isa = XCConfigurationList;
			buildConfigurations = (
				549815A71A43232500A7CE2E /* Debug */,
				549815A91A43232500A7CE2E /* Release */,
			);
			defaultConfigurationIsVisible = 0;
			defaultConfigurationName = Release;
		};
/* End XCConfigurationList section */

/* Begin XCVersionGroup section */
		BF2A9D5F1D6C70EA00FA7DBC /* ZMEventModel.xcdatamodeld */ = {
			isa = XCVersionGroup;
			children = (
				BF2A9D601D6C70EA00FA7DBC /* ZMEventModel.xcdatamodel */,
			);
			currentVersion = BF2A9D601D6C70EA00FA7DBC /* ZMEventModel.xcdatamodel */;
			name = ZMEventModel.xcdatamodeld;
			path = Decoding/ZMEventModel.xcdatamodeld;
			sourceTree = "<group>";
			versionGroupType = wrapper.xcdatamodel;
		};
/* End XCVersionGroup section */
	};
	rootObject = 540029AB1918CA8500578793 /* Project object */;
}<|MERGE_RESOLUTION|>--- conflicted
+++ resolved
@@ -2212,11 +2212,7 @@
 				8795A3D51B2EDE030047A067 /* ZMAVSBridge.h in Headers */,
 				165D3A291E1D43870052E654 /* VoiceChannelV2+Testing.h in Headers */,
 				F98EDCF41D82B924001E65CB /* ZMSpellOutSmallNumbersFormatter.h in Headers */,
-<<<<<<< HEAD
-=======
 				BF36DDF11E8BACD400D61310 /* ZMUserSession+OperationLoop.h in Headers */,
-				F95706551DE5D6D50087442C /* ZMUserIDsForSearchDirectoryTable.h in Headers */,
->>>>>>> e2ce5496
 				094CDBEE1B84D0A1004AD7BF /* ZMBackgroundFetch.h in Headers */,
 				F98EDCDA1D82B913001E65CB /* ZMLocalNotification+Internal.h in Headers */,
 				54D1751A1ADE8AA2001AA338 /* ZMUserSession+Registration.h in Headers */,
