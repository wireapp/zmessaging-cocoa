--- conflicted
+++ resolved
@@ -26,17 +26,9 @@
     final class Configuration: NSObject {
 
         // MARK: - Properties
-<<<<<<< HEAD
-//        @objc
         public let appLockConfig: AppLockController.Config
 
         // MARK: - Life cycle
-//        @objc
-=======
-        public let appLockConfig: AppLockController.Config
-
-        // MARK: - Life cycle
->>>>>>> c3539c8a
         public init(appLockConfig: AppLockController.Config) {
             self.appLockConfig = appLockConfig
         }
