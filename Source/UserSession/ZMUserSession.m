--- conflicted
+++ resolved
@@ -73,13 +73,13 @@
 @property (nonatomic) ZMApplicationRemoteNotification *applicationRemoteNotification;
 @property (nonatomic) ZMStoredLocalNotification *pendingLocalNotification;
 @property (nonatomic) LocalNotificationDispatcher *localNotificationDispatcher;
-<<<<<<< HEAD
+
 @property (nonatomic) id<LocalStoreProviderProtocol> storeProvider;
 @property (nonatomic) NSUUID *accountIdentifier;
-=======
+
 @property (nonatomic) ManagedObjectContextDirectory *contextDirectory;
 @property (nonatomic, readwrite) NSURL *sharedContainerURL;
->>>>>>> 747bb1e2
+
 @property (nonatomic) TopConversationsDirectory *topConversationsDirectory;
 @property (nonatomic) BOOL hasCompletedInitialSync;
 
@@ -134,26 +134,16 @@
                      apnsEnvironment:(ZMAPNSEnvironment *)apnsEnvironment
                          application:(id<ZMApplication>)application
                           appVersion:(NSString *)appVersion
-<<<<<<< HEAD
                        storeProvider:(id<LocalStoreProviderProtocol>)storeProvider
-=======
                     contextDirectory:(ManagedObjectContextDirectory *)contextDirectory;
->>>>>>> 747bb1e2
 {
     if (apnsEnvironment == nil) {
         apnsEnvironment = [[ZMAPNSEnvironment alloc] init];
     }
-<<<<<<< HEAD
-    
-    NSManagedObjectContext *userInterfaceContext = [NSManagedObjectContext createUserInterfaceContextForAccountWithIdentifier:storeProvider.userIdentifier inSharedContainerAt:storeProvider.sharedContainerDirectory];
-    NSManagedObjectContext *syncMOC = [NSManagedObjectContext createSyncContextForAccountWithIdentifier:storeProvider.userIdentifier inSharedContainerAt:storeProvider.sharedContainerDirectory];
-    [syncMOC performBlockAndWait:^{
-        syncMOC.analytics = analytics;
-=======
+
 
     [contextDirectory.syncContext performBlockAndWait:^{
         contextDirectory.syncContext.analytics = analytics;
->>>>>>> 747bb1e2
     }];
 
     [[BackgroundActivityFactory sharedInstance] setApplication:[UIApplication sharedApplication]]; // TODO make BackgroundActivityFactory work with ZMApplication
@@ -180,8 +170,8 @@
                             operationLoop:nil
                               application:application
                                appVersion:appVersion
-                            contextDirectory:contextDirectory
-                            storeProvider:[[LocalStoreProvider alloc] init]]; // TODO: Inject or combine with injection of context directory (localstore provider could hold on to the directory and be injected);
+                         contextDirectory:contextDirectory
+                            storeProvider:storeProvider]; // TODO: Inject or combine with injection of context directory (localstore provider could hold on to the directory and be injected);
     return self;
 }
 
@@ -191,23 +181,14 @@
                            operationLoop:(ZMOperationLoop *)operationLoop
                              application:(id<ZMApplication>)application
                               appVersion:(NSString *)appVersion
-<<<<<<< HEAD
-                           storeProvider:(id<LocalStoreProviderProtocol>)storeProvider
+                         contextDirectory:(ManagedObjectContextDirectory *)contextDirectory
+                            storeProvider:(id<LocalStoreProviderProtocol>)storeProvider;
 {
     self = [super init];
     if(self) {
         self.storeProvider = storeProvider;
-=======
-                        contextDirectory:(ManagedObjectContextDirectory *)contextDirectory
-                           storeProvider:(id<LocalStoreProviderProtocol>)storeProvider;
-
-{
-    self = [super init];
-    if(self) {
-
         self.contextDirectory = contextDirectory;
 
->>>>>>> 747bb1e2
         self.appVersion = appVersion;
         [ZMUserAgent setWireAppVersion:appVersion];
         self.didStartInitialSync = NO;
@@ -413,7 +394,8 @@
 
 - (NSURL *)storeURL
 {
-    return self.contextDirectory.storeURL;
+    // TODO
+    return nil; //return self.contextDirectory.storeURL;
 }
 
 - (void)didRequestToOpenSyncConversation:(NSNotification *)note
