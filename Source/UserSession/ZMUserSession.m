--- conflicted
+++ resolved
@@ -202,11 +202,6 @@
             
             self.localNotificationDispatcher = [[LocalNotificationDispatcher alloc] initWithManagedObjectContext:self.syncManagedObjectContext
                                                                                                      application:application];
-<<<<<<< HEAD
-            self.localNotificationDispatcher.userSession = self;
-            
-=======
->>>>>>> 67d39374
             self.callStateObserver = [[ZMCallStateObserver alloc] initWithLocalNotificationDispatcher:self.localNotificationDispatcher
                                                                                           userSession:self];
             
@@ -512,8 +507,6 @@
     return self.operationLoop.syncStrategy.applicationStatusDirectory.operationStatus;
 }
 
-<<<<<<< HEAD
-=======
 - (void)setCallNotificationStyle:(ZMCallNotificationStyle)callNotificationStyle
 {
     _callNotificationStyle = callNotificationStyle;
@@ -542,7 +535,6 @@
     return self.managedObjectContext.zm_callCenter;
 }
 
->>>>>>> 67d39374
 @end
 
 
