--- conflicted
+++ resolved
@@ -323,15 +323,9 @@
             self.localNotificationDispatcher =
             [[ZMLocalNotificationDispatcher alloc] initWithManagedObjectContext:syncManagedObjectContext sharedApplication:application];
             
-<<<<<<< HEAD
-=======
-            self.pingBackStatus = [[BackgroundAPNSPingBackStatus alloc] initWithSyncManagedObjectContext:syncManagedObjectContext
-                                                                                  authenticationProvider:self.authenticationStatus];
-
            self.callStateObserver = [[ZMCallStateObserver alloc] initWithLocalNotificationDispatcher:self.localNotificationDispatcher
                                                                                 managedObjectContext:syncManagedObjectContext];
             
->>>>>>> 1becd895
             self.transportSession = session;
             self.transportSession.clientID = self.selfUserClient.remoteIdentifier;
             self.transportSession.networkStateDelegate = self;
@@ -384,15 +378,6 @@
 
         self.storedDidSaveNotifications = [[ContextDidSaveNotificationPersistence alloc] initWithSharedContainerURL:self.sharedContainerURL];
         
-<<<<<<< HEAD
-        self.managedObjectContext.globalManagedObjectContextObserver.propagateChanges = self.application.applicationState != UIApplicationStateBackground;
-
-=======
-        ZM_ALLOW_MISSING_SELECTOR([[NSNotificationCenter defaultCenter] addObserver:self
-                                                                           selector:@selector(didEnterEventProcessingState:)
-                                                                               name:ZMApplicationDidEnterEventProcessingStateNotificationName
-                                                                             object:nil]);
->>>>>>> 1becd895
         if ([self.class useCallKit]) {
             CXProvider *provider = [[CXProvider alloc] initWithConfiguration:[ZMCallKitDelegate providerConfiguration]];
             CXCallController *callController = [[CXCallController alloc] initWithQueue:dispatch_get_main_queue()];
