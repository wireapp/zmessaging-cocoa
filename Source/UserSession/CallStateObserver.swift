--- conflicted
+++ resolved
@@ -32,10 +32,6 @@
     fileprivate var callStateToken : Any? = nil
     fileprivate var missedCalltoken : Any? = nil
     fileprivate let systemMessageGenerator = CallSystemMessageGenerator()
-<<<<<<< HEAD
-=======
-    fileprivate var voiceChannelStatetoken : Any? = nil
->>>>>>> 86766531
     
     public init(localNotificationDispatcher : LocalNotificationDispatcher, userSession: ZMUserSession) {
         self.userSession = userSession
@@ -44,14 +40,8 @@
         
         super.init()
         
-<<<<<<< HEAD
-        self.callStateToken = WireCallCenterV3.addCallStateObserver(observer: self)
-        self.missedCalltoken = WireCallCenterV3.addMissedCallObserver(observer: self)
-=======
         self.callStateToken = WireCallCenterV3.addCallStateObserver(observer: self, context: userSession.managedObjectContext)
         self.missedCalltoken = WireCallCenterV3.addMissedCallObserver(observer: self, context: userSession.managedObjectContext)
-        self.voiceChannelStatetoken = WireCallCenter.addVoiceChannelStateObserver(observer: self, context: userSession.managedObjectContext)
->>>>>>> 86766531
     }
     
     fileprivate var callInProgress : Bool = false {
@@ -72,10 +62,6 @@
     
     public func callCenterDidChange(callState: CallState, conversationId: UUID, userId: UUID?, timeStamp: Date?) {
         
-        if let noneIdleCallCount = WireCallCenterV3.activeInstance?.nonIdleCalls.count {
-            callInProgress = noneIdleCallCount > 0
-        }
-        
         syncManagedObjectContext.performGroupedBlock {
             guard
                 let userId = userId,
@@ -83,6 +69,13 @@
                 let user = ZMUser(remoteID: userId, createIfNeeded: false, in: self.syncManagedObjectContext)
             else {
                 return
+            }
+            
+            let uiManagedObjectContext = self.syncManagedObjectContext.zm_userInterface
+            uiManagedObjectContext?.performGroupedBlock {
+                if let noneIdleCallCount = uiManagedObjectContext?.zm_callCenter?.nonIdleCalls.count {
+                    self.callInProgress = noneIdleCallCount > 0
+                }
             }
             
             if (self.userSession?.callNotificationStyle ?? .callKit) == .pushNotifications {
