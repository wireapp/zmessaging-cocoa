//
// Wire
// Copyright (C) 2017 Wire Swiss GmbH
//
// This program is free software: you can redistribute it and/or modify
// it under the terms of the GNU General Public License as published by
// the Free Software Foundation, either version 3 of the License, or
// (at your option) any later version.
//
// This program is distributed in the hope that it will be useful,
// but WITHOUT ANY WARRANTY; without even the implied warranty of
// MERCHANTABILITY or FITNESS FOR A PARTICULAR PURPOSE. See the
// GNU General Public License for more details.
//
// You should have received a copy of the GNU General Public License
// along with this program. If not, see http://www.gnu.org/licenses/.
//

import Foundation

@objc
public protocol CallNotificationStyleProvider: class {
    
    var callNotificationStyle: CallNotificationStyle { get }
    
}

@objc extension ZMUserSession: CallNotificationStyleProvider {
    
    public var callCenter : WireCallCenterV3? {
        return managedObjectContext.zm_callCenter
    }
    
<<<<<<< HEAD
    internal var callNotificationStyle : CallNotificationStyle {
        return sessionManager!.callNotificationStyle // TODO jacob avoid force unwrapping
    }
    
    internal var callKitDelegate : CallKitDelegate? {
        return sessionManager!.callKitDelegate //  TODO jacob avoid force unwrapping
=======
    public var callNotificationStyle : CallNotificationStyle {
        return sessionManager.callNotificationStyle
    }
    
    internal var callKitManager : CallKitManager? {
        return sessionManager.callKitManager
>>>>>>> 56e138ae
    }
    
    @objc var useConstantBitRateAudio : Bool {
        set {
            managedObjectContext.zm_useConstantBitRateAudio = newValue
            callCenter?.useConstantBitRateAudio = newValue
        }
        
        get {
            return managedObjectContext.zm_useConstantBitRateAudio
        }
    }
    
}<|MERGE_RESOLUTION|>--- conflicted
+++ resolved
@@ -31,21 +31,12 @@
         return managedObjectContext.zm_callCenter
     }
     
-<<<<<<< HEAD
-    internal var callNotificationStyle : CallNotificationStyle {
-        return sessionManager!.callNotificationStyle // TODO jacob avoid force unwrapping
-    }
-    
-    internal var callKitDelegate : CallKitDelegate? {
-        return sessionManager!.callKitDelegate //  TODO jacob avoid force unwrapping
-=======
     public var callNotificationStyle : CallNotificationStyle {
         return sessionManager.callNotificationStyle
     }
     
     internal var callKitManager : CallKitManager? {
         return sessionManager.callKitManager
->>>>>>> 56e138ae
     }
     
     @objc var useConstantBitRateAudio : Bool {
