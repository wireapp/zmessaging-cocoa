--- conflicted
+++ resolved
@@ -84,12 +84,8 @@
             }
             
         case .openConversation(let id):
-<<<<<<< HEAD
-            guard let conversation = ZMConversation.fetch(with: id, domain: nil, in: uiMOC) else {
-=======
             let viewContext = contextProvider.viewContext
-            guard let conversation = ZMConversation(remoteID: id, createIfNeeded: false, in: viewContext) else {
->>>>>>> d279de11
+            guard let conversation = ZMConversation.fetch(with: id, domain: nil, in: viewContext) else {
                 delegate?.failedToPerformAction(urlAction, error: DeepLinkRequestError.invalidConversationLink)
                 return
             }
@@ -98,12 +94,8 @@
             delegate?.completedURLAction(urlAction)
 
         case .openUserProfile(let id):
-<<<<<<< HEAD
-            if let user = ZMUser.fetch(with: id, domain: nil, in: uiMOC) {
-=======
             let viewContext = contextProvider.viewContext
-            if let user = ZMUser(remoteID: id, createIfNeeded: false, in: viewContext) {
->>>>>>> d279de11
+            if let user = ZMUser.fetch(with: id, domain: nil, in: viewContext) {
                 delegate?.showUserProfile(user: user)
             } else {
                 delegate?.showConnectionRequest(userId: id)
