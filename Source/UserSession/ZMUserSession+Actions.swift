//
// Wire
// Copyright (C) 2017 Wire Swiss GmbH
//
// This program is free software: you can redistribute it and/or modify
// it under the terms of the GNU General Public License as published by
// the Free Software Foundation, either version 3 of the License, or
// (at your option) any later version.
//
// This program is distributed in the hope that it will be useful,
// but WITHOUT ANY WARRANTY; without even the implied warranty of
// MERCHANTABILITY or FITNESS FOR A PARTICULAR PURPOSE. See the
// GNU General Public License for more details.
//
// You should have received a copy of the GNU General Public License
// along with this program. If not, see http://www.gnu.org/licenses/.
//

import Foundation

private let zmLog = ZMSLog(tag: "Push")

extension ZMUserSession {
    
    // MARK: - Foreground Actions
    
    public func handleConnectionRequestCategoryNotification(_ note : ZMStoredLocalNotification) {
        guard let sender = ZMUser.fetch(withRemoteIdentifier: note.senderUUID, in: managedObjectContext) else { return }
        
        if note.actionIdentifier == ZMConnectAcceptAction {
            sender.accept()
            managedObjectContext.saveOrRollback()
        }
        
        open(sender.connection?.conversation, at: nil)
    }
    
    public func handleCallCategoryNotification(_ note : ZMStoredLocalNotification) {
        guard let actionIdentifier = note.actionIdentifier, actionIdentifier == ZMCallAcceptAction,
            let callState = note.conversation?.voiceChannel?.state
        else {
            open(note.conversation, at: nil)
            return
        }
        
        if case let .incoming(video: video, shouldRing: _, degraded: _) = callState, callCenter?.activeCallConversations(in: self).count == 0 {
            _ = note.conversation?.voiceChannel?.join(video: video, userSession: self)
        }
        
        open(note.conversation, at: nil)
    }
    
    public func handleDefaultCategoryNotification(_ note: ZMStoredLocalNotification) {
        open(note.conversation, at: nil)
    }
    
    func open(_ conversation: ZMConversation?, at message : ZMMessage?) {
        guard let strongDelegate = requestToOpenViewDelegate else { return }
            
        if conversation == nil {
            strongDelegate.showConversationList(for: self)
        }
        else if message == nil {
            strongDelegate.userSession(self, show: conversation)
        } else {
            strongDelegate.userSession(self, show: message, in: conversation)
        }
    }
    
    // MARK: - Background Actions
    
    public func ignoreCall(with notification: UILocalNotification, completionHandler: @escaping () -> Void) {
        let activity = BackgroundActivityFactory.sharedInstance().backgroundActivity(withName: "IgnoreCall Action Handler")
        let conversation = notification.conversation(in: managedObjectContext)
        
        managedObjectContext.perform { 
            conversation?.voiceChannel?.ignore(userSession: self)
            activity?.end()
            completionHandler()
        }
    }
    
    public  func muteConversation(with notification: UILocalNotification, completionHandler: @escaping () -> Void) {
        let activity = BackgroundActivityFactory.sharedInstance().backgroundActivity(withName: "Mute Conversation Action Handler")
        let conversation = notification.conversation(in: managedObjectContext)
        
        managedObjectContext.perform { 
            conversation?.isSilenced = true
            self.managedObjectContext.saveOrRollback()
            activity?.end()
            completionHandler()
        }
    }
    
    public  func reply(with notification: UILocalNotification, message: String, completionHandler: @escaping () -> Void) {
        guard !message.isEmpty,
              let conversation = notification.conversation(in: managedObjectContext)
        else {
            completionHandler()
            return
        }
        
        let activity = BackgroundActivityFactory.sharedInstance().backgroundActivity(withName: "DirectReply Action Handler")
        
        operationStatus.startBackgroundTask { [weak self] (result) in
            guard let `self` = self else { return }
            
            self.messageReplyObserver = nil
            self.syncManagedObjectContext.performGroupedBlock {
                
                let conversationOnSyncContext = notification.conversation(in: self.syncManagedObjectContext)
                if result == .failed {
                    zmLog.warn("failed to reply via push notification action")
                    self.localNotificationDispatcher.didFailToSendMessage(in: conversationOnSyncContext!)
                } else {
                    self.syncManagedObjectContext.analytics?.tagActionOnPushNotification(conversation: conversationOnSyncContext, action: .text)
                }
                activity?.end()
                completionHandler()
            }
        }
                
        enqueueChanges {
            guard let message = conversation.appendMessage(withText: message) else { return /* failure */ }
            self.messageReplyObserver = ManagedObjectContextChangeObserver(context: self.managedObjectContext, callback: { [weak self] in
                self?.updateBackgroundTask(with: message)
            })
        }
        
        
    }
    
    public func handleTrackingOnCallNotification(_ notification: UILocalNotification) {
        
        guard let conversation = notification.conversation(in: managedObjectContext),
            let callState = conversation.voiceChannel?.state,
            case .incoming(video: _, shouldRing: _, degraded: _) = callState,
            let callCenter = self.callCenter,
            callCenter.activeCallConversations(in: self).count == 0 else{
            return
        }
        
        let type : ConversationMediaAction = callCenter.isVideoCall(conversationId: conversation.remoteIdentifier!) ? .videoCall : .audioCall
        
        self.syncManagedObjectContext.performGroupedBlock { [weak self] in
            guard let `self` = self,
                let conversationInSyncContext = notification.conversation(in: self.syncManagedObjectContext)
                else { return }
            self.syncManagedObjectContext.analytics?.tagActionOnPushNotification(conversation: conversationInSyncContext, action: type)
        }
    }
    
    public func likeMessage(with notification: UILocalNotification, completionHandler: @escaping () -> Void) {
        guard let conversation = notification.conversation(in: managedObjectContext),
              let message = notification.message(in: conversation, in: managedObjectContext)
        else {
            completionHandler()
            return
        }
        
        let activity = BackgroundActivityFactory.sharedInstance().backgroundActivity(withName: "Like Message Activity")
        
        operationStatus.startBackgroundTask { [weak self] (result) in
            guard let `self` =  self else { return }
            
            self.likeMesssageObserver = nil
            if result == .failed {
                zmLog.warn("failed to like message via push notification action")
            }
            activity?.end()
            completionHandler()
        }
        
        enqueueChanges {
            guard let reaction = ZMMessage.addReaction(.like, toMessage: message) else { return }
            self.likeMesssageObserver = ManagedObjectContextChangeObserver(context: self.managedObjectContext, callback: { [weak self] in
                self?.updateBackgroundTask(with: reaction)
            })
        }
        
        
    }
    
    func updateBackgroundTask(with message : ZMConversationMessage) {
        switch message.deliveryState {
        case .sent, .delivered:
            operationStatus.finishBackgroundTask(withTaskResult: .finished)
        case .failedToSend:
            operationStatus.finishBackgroundTask(withTaskResult: .failed)
        default:
            break
        }
    }
<<<<<<< HEAD

}



extension ZMUserSession {
    public func markAllConversationsAsRead() {
        self.managedObjectContext.conversationListDirectory().conversationsIncludingArchived.forEach { conversation in
            (conversation as! ZMConversation).markAsRead()
        }
    }
=======
 
>>>>>>> 4f5ba1a3
}<|MERGE_RESOLUTION|>--- conflicted
+++ resolved
@@ -191,8 +191,7 @@
             break
         }
     }
-<<<<<<< HEAD
-
+ 
 }
 
 
@@ -203,7 +202,4 @@
             (conversation as! ZMConversation).markAsRead()
         }
     }
-=======
- 
->>>>>>> 4f5ba1a3
 }