--- conflicted
+++ resolved
@@ -87,10 +87,6 @@
 
 - (void)application:(id<ZMApplication>)application didReceiveLocalNotification:(UILocalNotification *)notification;
 {
-<<<<<<< HEAD
-    NOT_USED(application);
-=======
->>>>>>> 67d39374
     [self didReceiveLocalWithNotification:notification application:application];
 }
 
@@ -100,10 +96,6 @@
        responseInfo:(NSDictionary *)responseInfo
   completionHandler:(void(^)())completionHandler;
 {
-<<<<<<< HEAD
-    NOT_USED(application);
-=======
->>>>>>> 67d39374
     [self handleActionWithApplication:application
                                  with:identifier
                                   for:notification
@@ -362,44 +354,6 @@
     }];
 }
 
-<<<<<<< HEAD
-- (void)acceptConnectionForNotification:(UILocalNotification *)note
-                  withCompletionHandler:(void (^)())completionHandler
-{
-    ZMUser *sender = [ZMUser fetchObjectWithRemoteIdentifier:note.zm_senderUUID inManagedObjectContext:self.managedObjectContext];
-    ZMConversation *conversation = [note conversationInManagedObjectContext:self.managedObjectContext];
-
-    if (sender == nil) {
-        ZMLogError(@"Sender is missing");
-        if (completionHandler != nil) {
-            completionHandler();
-        }
-        return;
-    }
-    
-    ZMBackgroundActivity *activity = [[BackgroundActivityFactory sharedInstance] backgroundActivityWithName:@"Accept connection activity"];
-    
-    ZM_WEAK(self);
-    [self.operationLoop.syncStrategy.applicationStatusDirectory.operationStatus startBackgroundTaskWithCompletionHandler:^(ZMBackgroundTaskResult result) {
-        ZM_STRONG(self);
-
-        if (result == ZMBackgroundTaskResultFailed) {
-            ZMLogDebug(@"Failed to connect to user");
-        }
-        
-        [activity endActivity];
-        if (completionHandler != nil) {
-            completionHandler();
-        }
-    }];
-    
-    [self enqueueChanges:^{
-        [sender accept];
-        [self openConversation:conversation atMessage:nil];
-    }];
-}
-=======
->>>>>>> 67d39374
 
 - (void)updateBackgroundTaskWithMessage:(id<ZMConversationMessage>)message
 {
