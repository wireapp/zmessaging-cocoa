--- conflicted
+++ resolved
@@ -32,19 +32,6 @@
 #import <WireSyncEngine/WireSyncEngine-Swift.h>
 
 static NSString *ZMLogTag = @"Push";
-
-<<<<<<< HEAD
-@interface ZMUserSession (NotificationProcessing)
-@end
-
-=======
->>>>>>> 86766531
-@implementation ZMUserSession (PushReceivers)
-
-@end
-
-
-
 
 @implementation ZMUserSession (ZMBackground)
 
@@ -95,53 +82,13 @@
     [self didReceiveLocalWithNotification:notification application:application];
 }
 
-- (void)application:(id<ZMApplication>)application
-handleActionWithIdentifier:(NSString *)identifier
-forLocalNotification:(UILocalNotification *)notification
-       responseInfo:(NSDictionary *)responseInfo
-  completionHandler:(void(^)())completionHandler;
+- (void)application:(id<ZMApplication>)application handleActionWithIdentifier:(NSString *)identifier forLocalNotification:(UILocalNotification *)notification responseInfo:(NSDictionary *)responseInfo completionHandler:(void(^)())completionHandler;
 {
-<<<<<<< HEAD
-    if ([identifier isEqualToString:ZMCallIgnoreAction]){
-        [self ignoreCallWith:notification completionHandler:completionHandler];
-        return;
-    }
-    if ([identifier isEqualToString:ZMConversationMuteAction]) {
-        [self muteConversationWith:notification completionHandler:completionHandler];
-        return;
-    }
-    if ([identifier isEqualToString:ZMMessageLikeAction]) {
-        [self likeMessageWith:notification completionHandler:completionHandler];
-        return;
-    }
-    
-    NSString *textInput = [responseInfo optionalStringForKey:UIUserNotificationActionResponseTypedTextKey];
-    if ([identifier isEqualToString:ZMConversationDirectReplyAction]) {
-        [self replyWith:notification message:textInput completionHandler:completionHandler];
-        return;
-    }
-    
-    if (application.applicationState == UIApplicationStateInactive) {
-        self.pendingLocalNotification = [[ZMStoredLocalNotification alloc] initWithNotification:notification
-                                                                           managedObjectContext:self.managedObjectContext
-                                                                               actionIdentifier:identifier
-                                                                                      textInput:nil];
-    }
-    
-    if (self.didStartInitialSync && !self.isPerformingSync && self.pushChannelIsOpen) {
-        [self processPendingNotificationActions];
-    }
-    
-    if (completionHandler != nil) {
-        completionHandler();
-    }
-=======
     [self handleActionWithApplication:application
                                  with:identifier
                                   for:notification
                                  with:responseInfo
                     completionHandler:completionHandler];
->>>>>>> 86766531
 }
 
 - (void)application:(id<ZMApplication>)application
@@ -203,213 +150,6 @@
 
 @end
 
-@implementation ZMUserSession (NotificationProcessing)
-
-- (void)processPendingNotificationActions
-{
-    if (self.pendingLocalNotification == nil) {
-        return;
-    }
-    
-    [self.managedObjectContext performGroupedBlock: ^{
-        ZMStoredLocalNotification *note = self.pendingLocalNotification;
-        
-        if ([note.category isEqualToString:ZMConnectCategory]) {
-            [self handleConnectionRequestCategoryNotification:note];
-        }
-        else if ([note.category isEqualToString:ZMIncomingCallCategory] || [note.category isEqualToString:ZMMissedCallCategory]){
-            [self handleCallCategoryNotification:note];
-        }
-        else {
-            [self handleDefaultCategoryNotification:note];
-        }
-        self.pendingLocalNotification = nil;
-    }];
-    
-}
-
-<<<<<<< HEAD
-=======
-// Foreground Actions
-
-- (void)handleConnectionRequestCategoryNotification:(ZMStoredLocalNotification *)note
-{
-    ZMConversation *conversation = note.conversation;
-    
-    ZMUser *sender = [ZMUser fetchObjectWithRemoteIdentifier:note.senderUUID inManagedObjectContext:self.managedObjectContext];
-    if (sender != nil) {
-        conversation = sender.connection.conversation;
-        if ([note.actionIdentifier isEqualToString:ZMConnectAcceptAction]) {
-            [sender accept];
-            [self.managedObjectContext saveOrRollback];
-        }
-    }
-    
-    [self openConversation:conversation atMessage:nil];
-}
-
-- (void)handleCallCategoryNotification:(ZMStoredLocalNotification *)note
-{
-    if (note.actionIdentifier == nil || [note.actionIdentifier isEqualToString:ZMCallAcceptAction]) {
-        BOOL callIsStillOngoing = note.conversation.voiceChannel.state == VoiceChannelV2StateIncomingCall;
-        
-        if ([WireCallCenter activeCallConversationsInUserSession:self].count == 0 && callIsStillOngoing) {
-            NOT_USED([note.conversation.voiceChannel joinWithVideo:NO userSession:self]);
-            [note.conversation.managedObjectContext saveOrRollback];
-        }
-    }
-    
-    [self openConversation:note.conversation atMessage:nil];
-}
-
-- (void)openConversation:(ZMConversation *)conversation atMessage:(ZMMessage *)message
-{
-    id<ZMRequestsToOpenViewsDelegate> strongDelegate = self.requestToOpenViewDelegate;
-    if (conversation == nil) {
-        [strongDelegate showConversationListForUserSession:self];
-    }
-    else if (message == nil) {
-        [strongDelegate userSession:self showConversation:conversation];
-    }
-    else {
-        [strongDelegate userSession:self showMessage:message inConversation:conversation];
-    }
-}
-
-// Background Actions
-
-- (void)ignoreCallForNotification:(UILocalNotification *)notification withCompletionHandler:(void (^)())completionHandler;
-{
-    ZMBackgroundActivity *activity = [[BackgroundActivityFactory sharedInstance] backgroundActivityWithName:@"IgnoreCall Action Handler"];
-    ZMConversation *conversation = [notification conversationInManagedObjectContext:self.managedObjectContext];
-    [self.managedObjectContext performBlock:^{
-        [conversation.voiceChannel ignoreWithUserSession:self];
-        [self.managedObjectContext saveOrRollback];
-        
-        [activity endActivity];
-        if (completionHandler != nil) {
-            completionHandler();
-        }
-    }];
-}
-
-- (void)muteConversationForNotification:(UILocalNotification *)notification withCompletionHandler:(void (^)())completionHandler;
-{
-    ZMBackgroundActivity *activity = [[BackgroundActivityFactory sharedInstance] backgroundActivityWithName:@"Mute Conversation Action Handler"];
-    ZMConversation *conversation = [notification conversationInManagedObjectContext:self.managedObjectContext];
-    [self.managedObjectContext performBlock:^{
-        conversation.isSilenced = YES;
-        [self.managedObjectContext saveOrRollback];
-        
-        [activity endActivity];
-        if (completionHandler != nil) {
-            completionHandler();
-        }
-    }];
-}
-
-- (void)replyToNotification:(UILocalNotification *)notification withReply:(NSString *)reply completionHandler:(void (^)())completionHandler;
-{
-    if (reply.length == 0) {
-        if (completionHandler != nil) {
-            completionHandler();
-        }
-        return;
-    }
-    ZMBackgroundActivity *activity = [[BackgroundActivityFactory sharedInstance] backgroundActivityWithName:@"DirectReply Action Handler"];
-    ZMConversation *conversation = [notification conversationInManagedObjectContext:self.managedObjectContext];
-
-    if (conversation != nil) {
-        ZM_WEAK(self);
-        [self.operationLoop.syncStrategy.applicationStatusDirectory.operationStatus startBackgroundTaskWithCompletionHandler:^(ZMBackgroundTaskResult result) {
-            ZM_STRONG(self);
-            self.messageReplyObserver = nil;
-            [self.syncManagedObjectContext performGroupedBlock: ^{
-                if (result == ZMBackgroundTaskResultFailed) {
-                    ZMConversation *syncConversation = [notification conversationInManagedObjectContext:self.syncManagedObjectContext];
-                    [self.localNotificationDispatcher didFailToSendMessageIn:syncConversation];
-                }
-                
-                [activity endActivity];
-                if (completionHandler != nil) {
-                    completionHandler();
-                }
-            }];
-        }];
-
-        [self enqueueChanges:^{
-            ZM_STRONG(self);
-            id <ZMConversationMessage> message = [conversation appendMessageWithText:reply];
-            self.messageReplyObserver = [[ManagedObjectContextChangeObserver alloc] initWithContext:self.managedObjectContext
-                                                                                     callback:^{
-                                                                                         [self updateBackgroundTaskWithMessage:message];
-                                                                                     }];
-        }];
-    }
-    else {
-        [activity endActivity];
-        if (completionHandler != nil) {
-            completionHandler();
-        }
-    }
-}
-
-- (void)likeMessageForNotification:(UILocalNotification *)note withCompletionHandler:(void (^)(void))completionHandler
-{
-    ZMBackgroundActivity *activity = [[BackgroundActivityFactory sharedInstance] backgroundActivityWithName:@"Like Message Activity"];
-    ZMConversation *conversation = [note conversationInManagedObjectContext:self.managedObjectContext];
-    ZMMessage *message = [note messageInConversation:conversation inManagedObjectContext:self.managedObjectContext];
-
-    if (message == nil) {
-        [activity endActivity];
-        if (completionHandler != nil) {
-            completionHandler();
-        }
-        return;
-    }
-    
-    ZM_WEAK(self);
-    [self.operationLoop.syncStrategy.applicationStatusDirectory.operationStatus startBackgroundTaskWithCompletionHandler:^(ZMBackgroundTaskResult result) {
-        ZM_STRONG(self);
-        self.likeMesssageObserver = nil;
-        if (result == ZMBackgroundTaskResultFailed) {
-            ZMLogDebug(@"Failed to send reaction via notification");
-        }
-        
-        [activity endActivity];
-        if (completionHandler != nil) {
-            completionHandler();
-        }
-    }];
-
-    [self enqueueChanges:^{
-        id <ZMConversationMessage> reactionMessage = [ZMMessage addReaction:MessageReactionLike toMessage:message];
-        self.likeMesssageObserver = [[ManagedObjectContextChangeObserver alloc] initWithContext:self.managedObjectContext
-                                                                                       callback:^{
-                                                                                           ZM_STRONG(self);
-                                                                                           [self updateBackgroundTaskWithMessage:reactionMessage];
-                                                                                       }];
-    }];
-}
-
-
-- (void)updateBackgroundTaskWithMessage:(id<ZMConversationMessage>)message
-{
-    switch (message.deliveryState) {
-        case ZMDeliveryStateSent:
-        case ZMDeliveryStateDelivered:
-            [self.operationLoop.syncStrategy.applicationStatusDirectory.operationStatus finishBackgroundTaskWithTaskResult:ZMBackgroundTaskResultFinished];
-            break;
-        case ZMDeliveryStateFailedToSend:
-            [self.operationLoop.syncStrategy.applicationStatusDirectory.operationStatus finishBackgroundTaskWithTaskResult:ZMBackgroundTaskResultFailed];
-            break;
-        default:
-            break;
-    }
-}
-
->>>>>>> 86766531
-@end
 
 @implementation ZMUserSession (ZMBackgroundFetch)
 
