//
// Wire
// Copyright (C) 2018 Wire Swiss GmbH
//
// This program is free software: you can redistribute it and/or modify
// it under the terms of the GNU General Public License as published by
// the Free Software Foundation, either version 3 of the License, or
// (at your option) any later version.
//
// This program is distributed in the hope that it will be useful,
// but WITHOUT ANY WARRANTY; without even the implied warranty of
// MERCHANTABILITY or FITNESS FOR A PARTICULAR PURPOSE. See the
// GNU General Public License for more details.
//
// You should have received a copy of the GNU General Public License
// along with this program. If not, see http://www.gnu.org/licenses/.
//

import Foundation
import WireUtilities
<<<<<<< HEAD
import WireRequestStrategy
=======

@objc
public protocol UpdateEventProcessor: class {
            
    @objc(storeUpdateEvents:ignoreBuffer:)
    func storeUpdateEvents(_ updateEvents: [ZMUpdateEvent], ignoreBuffer: Bool)
    
    @objc(storeAndProcessUpdateEvents:ignoreBuffer:)
    func storeAndProcessUpdateEvents(_ updateEvents: [ZMUpdateEvent], ignoreBuffer: Bool)
}
>>>>>>> 75be6873

extension ZMSyncStrategy: UpdateEventProcessor {
         
    /// Process previously received events after finishing the quick sync.
    ///
    /// - Returns: **True** if there are still more events to process
    @objc
    public func processEventsAfterFinishingQuickSync() -> Bool { // TODO jacob shouldn't be public
        processAllEventsInBuffer()
        return processEventsIfReady()
    }
    
    /// Process previously received events after unlocking the database.
    ///
    /// - Returns: **True** if there are still more events to process
    @objc
    public func processEventsAfterUnlockingDatabase() -> Bool { // TODO jacob shouldn't be public
        return processEventsIfReady()
    }
        
    /// Process previously received events if we are ready to process events.
    ///
    /// /// - Returns: **True** if there are still more events to process
    func processEventsIfReady() -> Bool {
        guard isReadyToProcessEvents else {
            return  true
        }
        
        if syncMOC.encryptMessagesAtRest {
            guard let encryptionKeys = syncMOC.encryptionKeys else {
                return true
            }
            
            processStoredUpdateEvents(with: encryptionKeys)
        } else {
            processStoredUpdateEvents()
        }
        
        applyHotFixes()
        
        return false
    }
    
    public func storeUpdateEvents(_ updateEvents: [ZMUpdateEvent], ignoreBuffer: Bool) {
        if ignoreBuffer || isReadyToProcessEvents {
            eventDecoder.decryptAndStoreEvents(updateEvents) { (decryptedEvents) in
                for eventConsumer in self.eventConsumers {
                    eventConsumer.processEventsWhileInBackground?(decryptedEvents)
                }
            }
        } else {
            Logging.eventProcessing.info("Buffering \(updateEvents.count) event(s)")
            updateEvents.forEach(eventsBuffer.addUpdateEvent)
        }
    }
    
    public func storeAndProcessUpdateEvents(_ updateEvents: [ZMUpdateEvent], ignoreBuffer: Bool) {
        storeUpdateEvents(updateEvents, ignoreBuffer: ignoreBuffer)
        _ = processEventsIfReady()
    }
        
    private func processStoredUpdateEvents(with encryptionKeys: EncryptionKeys? = nil) {
        eventDecoder.processStoredEvents(with: encryptionKeys) { [weak self] (decryptedUpdateEvents) in
            guard let `self` = self else { return }
            
            let date = Date()
            let fetchRequest = prefetchRequest(updateEvents: decryptedUpdateEvents)
            let prefetchResult = syncMOC.executeFetchRequestBatchOrAssert(fetchRequest)
            
            Logging.eventProcessing.info("Consuming: [\n\(decryptedUpdateEvents.map({ "\tevent: \(ZMUpdateEvent.eventTypeString(for: $0.type) ?? "Unknown")" }).joined(separator: "\n"))\n]")
            
            for event in decryptedUpdateEvents {
                for eventConsumer in self.eventConsumers {
                    eventConsumer.processEvents([event], liveEvents: true, prefetchResult: prefetchResult)
                }
                self.eventProcessingTracker?.registerEventProcessed()
            }
            localNotificationDispatcher?.processEvents(decryptedUpdateEvents, liveEvents: true, prefetchResult: nil)
            
            syncMOC.saveOrRollback()
            
            Logging.eventProcessing.debug("Events processed in \(-date.timeIntervalSinceNow): \(self.eventProcessingTracker?.debugDescription ?? "")")
        }
    }
     
    @objc(prefetchRequestForUpdateEvents:)
    public func prefetchRequest(updateEvents: [ZMUpdateEvent]) -> ZMFetchRequestBatch {
        var messageNounces: Set<UUID> = Set()
        var conversationNounces: Set<UUID> = Set()
        
     
        for eventConsumer in eventConsumers {
            if let messageNoncesToPrefetch = eventConsumer.messageNoncesToPrefetch?(toProcessEvents: updateEvents)  {
                messageNounces.formUnion(messageNoncesToPrefetch)
            }
            
            if let conversationRemoteIdentifiersToPrefetch = eventConsumer.conversationRemoteIdentifiersToPrefetch?(toProcessEvents: updateEvents) {
                conversationNounces.formUnion(conversationRemoteIdentifiersToPrefetch)
            }
        }
        
        let fetchRequest = ZMFetchRequestBatch()
        fetchRequest.addNonces(toPrefetchMessages: messageNounces)
        fetchRequest.addConversationRemoteIdentifiers(toPrefetchConversations: conversationNounces)
        
        return fetchRequest
    }
    

}
<|MERGE_RESOLUTION|>--- conflicted
+++ resolved
@@ -18,20 +18,7 @@
 
 import Foundation
 import WireUtilities
-<<<<<<< HEAD
 import WireRequestStrategy
-=======
-
-@objc
-public protocol UpdateEventProcessor: class {
-            
-    @objc(storeUpdateEvents:ignoreBuffer:)
-    func storeUpdateEvents(_ updateEvents: [ZMUpdateEvent], ignoreBuffer: Bool)
-    
-    @objc(storeAndProcessUpdateEvents:ignoreBuffer:)
-    func storeAndProcessUpdateEvents(_ updateEvents: [ZMUpdateEvent], ignoreBuffer: Bool)
-}
->>>>>>> 75be6873
 
 extension ZMSyncStrategy: UpdateEventProcessor {
          
