// 
// Wire
// Copyright (C) 2016 Wire Swiss GmbH
// 
// This program is free software: you can redistribute it and/or modify
// it under the terms of the GNU General Public License as published by
// the Free Software Foundation, either version 3 of the License, or
// (at your option) any later version.
// 
// This program is distributed in the hope that it will be useful,
// but WITHOUT ANY WARRANTY; without even the implied warranty of
// MERCHANTABILITY or FITNESS FOR A PARTICULAR PURPOSE. See the
// GNU General Public License for more details.
// 
// You should have received a copy of the GNU General Public License
// along with this program. If not, see http://www.gnu.org/licenses/.
// 



@import Foundation;
@import WireRequestStrategy;

#import "ZMObjectStrategyDirectory.h"
#import "ZMUpdateEventsBuffer.h"
<<<<<<< HEAD
#import <zmessaging/zmessaging-Swift.h>
=======
#import "ZMBackgroundFetch.h"
#import <WireSyncEngine/WireSyncEngine-Swift.h>
>>>>>>> 6b1e6db4

@class ZMTransportRequest;
@class ZMPushChannelConnection;
@class ZMAuthenticationStatus;
@class ZMOnDemandFlowManager;
@class ZMTransportSession;
@class LocalNotificationDispatcher;
@class UserProfileUpdateStatus;
@class ProxiedRequestsStatus;
@class ZMClientRegistrationStatus;
@class ClientUpdateStatus;
@class BackgroundAPNSPingBackStatus;
@class ZMAccountStatus;
@class ZMApplicationStatusDirectory;

@protocol ZMTransportData;
@protocol AVSMediaManager;
@protocol ZMSyncStateDelegate;
@protocol ZMBackgroundable;
@protocol ApplicationStateOwner;


<<<<<<< HEAD
@interface ZMSyncStrategy : NSObject <ZMObjectStrategyDirectory>

- (instancetype)initWithSyncManagedObjectContextMOC:(NSManagedObjectContext *)syncMOC
                             uiManagedObjectContext:(NSManagedObjectContext *)uiMOC
                                             cookie:(ZMCookie *)cookie
                                       mediaManager:(id<AVSMediaManager>)mediaManager
                                onDemandFlowManager:(ZMOnDemandFlowManager *)onDemandFlowManager
                                  syncStateDelegate:(id<ZMSyncStateDelegate>)syncStateDelegate
                       localNotificationsDispatcher:(LocalNotificationDispatcher *)localNotificationsDispatcher
                           taskCancellationProvider:(id <ZMRequestCancellation>)taskCancellationProvider
                                 appGroupIdentifier:(NSString *)appGroupIdentifier
                                        application:(id<ZMApplication>)application;
=======
@interface ZMSyncStrategy : NSObject <ZMObjectStrategyDirectory, ZMUpdateEventConsumer>

- (instancetype)initWithAuthenticationCenter:(ZMAuthenticationStatus *)authenticationStatus
                     userProfileUpdateStatus:(UserProfileUpdateStatus *)userProfileStatus
                userProfileImageUpdateStatus:(UserProfileImageUpdateStatus *)profileImageStatus
                    clientRegistrationStatus:(ZMClientRegistrationStatus *)clientRegistrationStatus
                          clientUpdateStatus:(ClientUpdateStatus *)clientUpdateStatus
                        proxiedRequestStatus:(ProxiedRequestsStatus *)proxiedRequestStatus
                               accountStatus:(ZMAccountStatus *)accountStatus
                backgroundAPNSPingBackStatus:(BackgroundAPNSPingBackStatus *)backgroundAPNSPingBackStatus
                                mediaManager:(id<AVSMediaManager>)mediaManager
                         onDemandFlowManager:(ZMOnDemandFlowManager *)onDemandFlowManager
                                     syncMOC:(NSManagedObjectContext *)syncMOC
                                       uiMOC:(NSManagedObjectContext *)uiMOC
                           syncStateDelegate:(id<ZMSyncStateDelegate>)syncStateDelegate
                       backgroundableSession:(id<ZMBackgroundable>)backgroundableSession
                localNotificationsDispatcher:(LocalNotificationDispatcher *)localNotificationsDispatcher
                    taskCancellationProvider:(id <ZMRequestCancellation>)taskCancellationProvider
                          appGroupIdentifier:(NSString *)appGroupIdentifier
                                 application:(id<ZMApplication>)application;
>>>>>>> 6b1e6db4

- (void)didInterruptUpdateEventsStream;
- (void)didEstablishUpdateEventsStream;

- (ZMTransportRequest *)nextRequest;
- (void)dataDidChange;

- (void)tearDown;

@property (nonatomic, readonly) NSManagedObjectContext *syncMOC;
@property (nonatomic, readonly) ZMApplicationStatusDirectory *applicationStatusDirectory;
@property (nonatomic, readonly) CallingRequestStrategy *callingRequestStrategy;

- (void)transportSessionAccessTokenDidSucceedWithToken:(NSString *)token ofType:(NSString *)type;

@end


@interface ZMSyncStrategy (SyncStateDelegate) <ZMSyncStateDelegate>
@end<|MERGE_RESOLUTION|>--- conflicted
+++ resolved
@@ -23,12 +23,7 @@
 
 #import "ZMObjectStrategyDirectory.h"
 #import "ZMUpdateEventsBuffer.h"
-<<<<<<< HEAD
-#import <zmessaging/zmessaging-Swift.h>
-=======
-#import "ZMBackgroundFetch.h"
 #import <WireSyncEngine/WireSyncEngine-Swift.h>
->>>>>>> 6b1e6db4
 
 @class ZMTransportRequest;
 @class ZMPushChannelConnection;
@@ -51,7 +46,6 @@
 @protocol ApplicationStateOwner;
 
 
-<<<<<<< HEAD
 @interface ZMSyncStrategy : NSObject <ZMObjectStrategyDirectory>
 
 - (instancetype)initWithSyncManagedObjectContextMOC:(NSManagedObjectContext *)syncMOC
@@ -64,28 +58,6 @@
                            taskCancellationProvider:(id <ZMRequestCancellation>)taskCancellationProvider
                                  appGroupIdentifier:(NSString *)appGroupIdentifier
                                         application:(id<ZMApplication>)application;
-=======
-@interface ZMSyncStrategy : NSObject <ZMObjectStrategyDirectory, ZMUpdateEventConsumer>
-
-- (instancetype)initWithAuthenticationCenter:(ZMAuthenticationStatus *)authenticationStatus
-                     userProfileUpdateStatus:(UserProfileUpdateStatus *)userProfileStatus
-                userProfileImageUpdateStatus:(UserProfileImageUpdateStatus *)profileImageStatus
-                    clientRegistrationStatus:(ZMClientRegistrationStatus *)clientRegistrationStatus
-                          clientUpdateStatus:(ClientUpdateStatus *)clientUpdateStatus
-                        proxiedRequestStatus:(ProxiedRequestsStatus *)proxiedRequestStatus
-                               accountStatus:(ZMAccountStatus *)accountStatus
-                backgroundAPNSPingBackStatus:(BackgroundAPNSPingBackStatus *)backgroundAPNSPingBackStatus
-                                mediaManager:(id<AVSMediaManager>)mediaManager
-                         onDemandFlowManager:(ZMOnDemandFlowManager *)onDemandFlowManager
-                                     syncMOC:(NSManagedObjectContext *)syncMOC
-                                       uiMOC:(NSManagedObjectContext *)uiMOC
-                           syncStateDelegate:(id<ZMSyncStateDelegate>)syncStateDelegate
-                       backgroundableSession:(id<ZMBackgroundable>)backgroundableSession
-                localNotificationsDispatcher:(LocalNotificationDispatcher *)localNotificationsDispatcher
-                    taskCancellationProvider:(id <ZMRequestCancellation>)taskCancellationProvider
-                          appGroupIdentifier:(NSString *)appGroupIdentifier
-                                 application:(id<ZMApplication>)application;
->>>>>>> 6b1e6db4
 
 - (void)didInterruptUpdateEventsStream;
 - (void)didEstablishUpdateEventsStream;
