--- conflicted
+++ resolved
@@ -47,13 +47,11 @@
 @protocol ApplicationStateOwner;
 
 
-<<<<<<< HEAD
 @interface ZMSyncStrategy : NSObject <ZMObjectStrategyDirectory>
 
 - (instancetype)initWithSyncManagedObjectContextMOC:(NSManagedObjectContext *)syncMOC
                              uiManagedObjectContext:(NSManagedObjectContext *)uiMOC
                                              cookie:(ZMCookie *)cookie
-                          topConversationsDirectory:(TopConversationsDirectory *)topConversationsDirectory
                                        mediaManager:(id<AVSMediaManager>)mediaManager
                                 onDemandFlowManager:(ZMOnDemandFlowManager *)onDemandFlowManager
                                   syncStateDelegate:(id<ZMSyncStateDelegate>)syncStateDelegate
@@ -62,27 +60,6 @@
                            taskCancellationProvider:(id <ZMRequestCancellation>)taskCancellationProvider
                                  appGroupIdentifier:(NSString *)appGroupIdentifier
                                         application:(id<ZMApplication>)application;
-=======
-@interface ZMSyncStrategy : NSObject <ZMObjectStrategyDirectory, ZMUpdateEventConsumer>
-
-- (instancetype)initWithAuthenticationCenter:(ZMAuthenticationStatus *)authenticationStatus
-                     userProfileUpdateStatus:(UserProfileUpdateStatus *)userProfileStatus
-                    clientRegistrationStatus:(ZMClientRegistrationStatus *)clientRegistrationStatus
-                          clientUpdateStatus:(ClientUpdateStatus *)clientUpdateStatus
-                        proxiedRequestStatus:(ProxiedRequestsStatus *)proxiedRequestStatus
-                               accountStatus:(ZMAccountStatus *)accountStatus
-                backgroundAPNSPingBackStatus:(BackgroundAPNSPingBackStatus *)backgroundAPNSPingBackStatus
-                                mediaManager:(id<AVSMediaManager>)mediaManager
-                         onDemandFlowManager:(ZMOnDemandFlowManager *)onDemandFlowManager
-                                     syncMOC:(NSManagedObjectContext *)syncMOC
-                                       uiMOC:(NSManagedObjectContext *)uiMOC
-                           syncStateDelegate:(id<ZMSyncStateDelegate>)syncStateDelegate
-                       backgroundableSession:(id<ZMBackgroundable>)backgroundableSession
-                localNotificationsDispatcher:(ZMLocalNotificationDispatcher *)localNotificationsDispatcher
-                    taskCancellationProvider:(id <ZMRequestCancellation>)taskCancellationProvider
-                          appGroupIdentifier:(NSString *)appGroupIdentifier
-                                 application:(id<ZMApplication>)application;
->>>>>>> 6f92f8eb
 
 - (void)didInterruptUpdateEventsStream;
 - (void)didEstablishUpdateEventsStream;
