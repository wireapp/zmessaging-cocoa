// 
// Wire
// Copyright (C) 2016 Wire Swiss GmbH
// 
// This program is free software: you can redistribute it and/or modify
// it under the terms of the GNU General Public License as published by
// the Free Software Foundation, either version 3 of the License, or
// (at your option) any later version.
// 
// This program is distributed in the hope that it will be useful,
// but WITHOUT ANY WARRANTY; without even the implied warranty of
// MERCHANTABILITY or FITNESS FOR A PARTICULAR PURPOSE. See the
// GNU General Public License for more details.
// 
// You should have received a copy of the GNU General Public License
// along with this program. If not, see http://www.gnu.org/licenses/.
// 



@import Foundation;

@class ZMTransportSession;
@class ZMSyncStrategy;
@class ZMAuthenticationStatus;
@class ZMClientRegistrationStatus;
@class NSManagedObjectContext;
@class LocalNotificationDispatcher;

@protocol ZMSyncStateDelegate;
@protocol ZMTransportData;
@protocol AVSMediaManager;
@protocol ApplicationStateOwner;
@protocol ZMApplication;

@class ZMOnDemandFlowManager;
@class ProxiedRequestsStatus;
@class ClientUpdateStatus;
@class UserProfileUpdateStatus;
<<<<<<< HEAD
@class ZMCookie;
=======
@class UserProfileImageUpdateStatus;

>>>>>>> 6b1e6db4
@class BackgroundAPNSPingBackStatus;
@class ZMAccountStatus;
@class TopConversationsDirectory;

extern NSString * const ZMPushChannelStateChangeNotificationName;
extern NSString * const ZMPushChannelIsOpenKey;
extern NSString * const ZMPushChannelResponseStatusKey;

@interface ZMOperationLoop : NSObject

@property (nonatomic, readonly) id<ZMApplication> application;

- (instancetype)init NS_UNAVAILABLE;
- (instancetype)initWithTransportSession:(ZMTransportSession *)transportSession
<<<<<<< HEAD
                                  cookie:(ZMCookie *)cookie
=======
                    authenticationStatus:(ZMAuthenticationStatus *)authenticationStatus
                 userProfileUpdateStatus:(UserProfileUpdateStatus *)userProfileUpdateStatus
            userProfileImageUpdateStatus:(UserProfileImageUpdateStatus *)profileImageStatus
                clientRegistrationStatus:(ZMClientRegistrationStatus *)clientRegistrationStatus
                      clientUpdateStatus:(ClientUpdateStatus *)clientUpdateStatus
                    proxiedRequestStatus:(ProxiedRequestsStatus *)proxiedRequestStatus
                           accountStatus:(ZMAccountStatus *)accountStatus
            backgroundAPNSPingBackStatus:(BackgroundAPNSPingBackStatus *)backgroundAPNSPingBackStatus
>>>>>>> 6b1e6db4
             localNotificationdispatcher:(LocalNotificationDispatcher *)dispatcher
                            mediaManager:(id<AVSMediaManager>)mediaManager
                     onDemandFlowManager:(ZMOnDemandFlowManager *)onDemandFlowManager
                                   uiMOC:(NSManagedObjectContext *)uiMOC
                                 syncMOC:(NSManagedObjectContext *)syncMOC
                       syncStateDelegate:(id<ZMSyncStateDelegate>)syncStateDelegate
                      appGroupIdentifier:(NSString *)appGroupIdentifier
                             application:(id<ZMApplication>)application;

- (void)tearDown;
- (void)accessTokenDidChangeWithToken:(NSString *)token ofType:(NSString *)type;

@end

<|MERGE_RESOLUTION|>--- conflicted
+++ resolved
@@ -34,15 +34,7 @@
 @protocol ZMApplication;
 
 @class ZMOnDemandFlowManager;
-@class ProxiedRequestsStatus;
-@class ClientUpdateStatus;
-@class UserProfileUpdateStatus;
-<<<<<<< HEAD
 @class ZMCookie;
-=======
-@class UserProfileImageUpdateStatus;
-
->>>>>>> 6b1e6db4
 @class BackgroundAPNSPingBackStatus;
 @class ZMAccountStatus;
 @class TopConversationsDirectory;
@@ -57,18 +49,7 @@
 
 - (instancetype)init NS_UNAVAILABLE;
 - (instancetype)initWithTransportSession:(ZMTransportSession *)transportSession
-<<<<<<< HEAD
                                   cookie:(ZMCookie *)cookie
-=======
-                    authenticationStatus:(ZMAuthenticationStatus *)authenticationStatus
-                 userProfileUpdateStatus:(UserProfileUpdateStatus *)userProfileUpdateStatus
-            userProfileImageUpdateStatus:(UserProfileImageUpdateStatus *)profileImageStatus
-                clientRegistrationStatus:(ZMClientRegistrationStatus *)clientRegistrationStatus
-                      clientUpdateStatus:(ClientUpdateStatus *)clientUpdateStatus
-                    proxiedRequestStatus:(ProxiedRequestsStatus *)proxiedRequestStatus
-                           accountStatus:(ZMAccountStatus *)accountStatus
-            backgroundAPNSPingBackStatus:(BackgroundAPNSPingBackStatus *)backgroundAPNSPingBackStatus
->>>>>>> 6b1e6db4
              localNotificationdispatcher:(LocalNotificationDispatcher *)dispatcher
                             mediaManager:(id<AVSMediaManager>)mediaManager
                      onDemandFlowManager:(ZMOnDemandFlowManager *)onDemandFlowManager
