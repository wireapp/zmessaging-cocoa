// 
// Wire
// Copyright (C) 2016 Wire Swiss GmbH
// 
// This program is free software: you can redistribute it and/or modify
// it under the terms of the GNU General Public License as published by
// the Free Software Foundation, either version 3 of the License, or
// (at your option) any later version.
// 
// This program is distributed in the hope that it will be useful,
// but WITHOUT ANY WARRANTY; without even the implied warranty of
// MERCHANTABILITY or FITNESS FOR A PARTICULAR PURPOSE. See the
// GNU General Public License for more details.
// 
// You should have received a copy of the GNU General Public License
// along with this program. If not, see http://www.gnu.org/licenses/.
// 


@import ZMUtilities;
@import ZMTransport;
@import WireRequestStrategy;

#import "ZMBackgroundState.h"
#import "ZMObjectStrategyDirectory.h"
#import "ZMStateMachineDelegate.h"

@interface ZMBackgroundState ()

@property (nonatomic, readonly, weak) id<ZMBackgroundable> backgroundableSession;
@property (nonatomic) BOOL didPrepareForSuspend;

@end



@implementation ZMBackgroundState


- (instancetype)initWithAuthenticationCenter:(ZMAuthenticationStatus *)authenticationStatus
                    clientRegistrationStatus:(ZMClientRegistrationStatus *)clientRegistrationStatus
                     objectStrategyDirectory:(id<ZMObjectStrategyDirectory>)objectStrategyDirectory
                        stateMachineDelegate:(id<ZMStateMachineDelegate>)stateMachineDelegate
{
    NOT_USED(authenticationStatus);
    NOT_USED(objectStrategyDirectory);
    NOT_USED(stateMachineDelegate);
    NOT_USED(clientRegistrationStatus);
    RequireString(NO, "Should not use this init.");
    return nil;
}

- (instancetype)initWithAuthenticationCenter:(ZMAuthenticationStatus *)authenticationStatus
                    clientRegistrationStatus:(ZMClientRegistrationStatus *)clientRegistrationStatus
                     objectStrategyDirectory:(id<ZMObjectStrategyDirectory>)objectStrategyDirectory
                        stateMachineDelegate:(id<ZMStateMachineDelegate>)stateMachineDelegate
                       backgroundableSession:(id<ZMBackgroundable>)session
{
    self = [super initWithAuthenticationCenter:authenticationStatus
                      clientRegistrationStatus:clientRegistrationStatus
                       objectStrategyDirectory:objectStrategyDirectory
                          stateMachineDelegate:stateMachineDelegate];
    if(self) {
        _backgroundableSession = session;
    }
    return self;
}

- (ZMUpdateEventsPolicy)updateEventsPolicy
{
    return ZMUpdateEventPolicyIgnore;
}

- (BOOL)supportsBackgroundFetch;
{
    return YES;
}

- (void)didEnterState
{
    self.didPrepareForSuspend = NO;
    [self.backgroundableSession enterBackground];
}

- (void)didLeaveState
{
    [self.backgroundableSession enterForeground];
}

- (void)didRequestSynchronization
{
    // no op
}

- (void)didEnterBackground
{
    // no op
}

- (void)didEnterForeground
{
    [self.stateMachineDelegate startQuickSync];
}

- (ZMTransportRequest *)nextRequest
{
    id<ZMObjectStrategyDirectory> directory = self.objectStrategyDirectory;
    NSMutableArray *transcoders = @[
                            directory.flowTranscoder,
                            directory.systemMessageTranscoder,
                            directory.clientMessageTranscoder,
                            directory.selfTranscoder,
<<<<<<< HEAD
                            directory.assetTranscoder,
                            ].mutableCopy;
    if ([ZMUserSession useCallKit]) {
        [transcoders addObject:directory.callStateTranscoder];
    }
    
=======
                            ];
>>>>>>> 20bf01b0
    ZMTransportRequest *nextRequest = [self nextRequestFromTranscoders:transcoders];
    
    if ((nextRequest == nil) && (! self.didPrepareForSuspend)) {
        [self prepareForSuspend];
    }
    return nextRequest;
}

- (void)prepareForSuspend;
{
    self.didPrepareForSuspend = YES;
    
    [self.backgroundableSession prepareForSuspendedState];
}

@end<|MERGE_RESOLUTION|>--- conflicted
+++ resolved
@@ -110,16 +110,12 @@
                             directory.systemMessageTranscoder,
                             directory.clientMessageTranscoder,
                             directory.selfTranscoder,
-<<<<<<< HEAD
-                            directory.assetTranscoder,
                             ].mutableCopy;
+
     if ([ZMUserSession useCallKit]) {
         [transcoders addObject:directory.callStateTranscoder];
     }
     
-=======
-                            ];
->>>>>>> 20bf01b0
     ZMTransportRequest *nextRequest = [self nextRequestFromTranscoders:transcoders];
     
     if ((nextRequest == nil) && (! self.didPrepareForSuspend)) {
