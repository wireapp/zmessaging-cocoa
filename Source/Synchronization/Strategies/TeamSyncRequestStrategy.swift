--- conflicted
+++ resolved
@@ -109,14 +109,9 @@
         // we want to ensure that we delete that team from the client. The `/teams` request will only
         // return the teams the user is still in of course, so we fetch all local teams and check which ones we
         // receive during the slow sync. Afterwards we delete all teams that were no longer present on the backend.
-        
         let request = Team.sortedFetchRequest()
-<<<<<<< HEAD
-        guard let existingTeams = managedObjectContext.executeFetchRequestOrAssert(request!) as? [Team] else { return Set() }
-=======
         guard let existingTeams = managedObjectContext.fetchOrAssert(request: request) as? [Team] else { return Set() }
         
->>>>>>> b9e6af37
         return Set(existingTeams.compactMap { $0.remoteIdentifier })
     }
     
