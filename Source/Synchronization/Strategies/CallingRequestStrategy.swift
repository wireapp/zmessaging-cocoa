//
// Wire
// Copyright (C) 2016 Wire Swiss GmbH
//
// This program is free software: you can redistribute it and/or modify
// it under the terms of the GNU General Public License as published by
// the Free Software Foundation, either version 3 of the License, or
// (at your option) any later version.
//
// This program is distributed in the hope that it will be useful,
// but WITHOUT ANY WARRANTY; without even the implied warranty of
// MERCHANTABILITY or FITNESS FOR A PARTICULAR PURPOSE. See the
// GNU General Public License for more details.
//
// You should have received a copy of the GNU General Public License
// along with this program. If not, see http://www.gnu.org/licenses/.
//

import Foundation
import WireRequestStrategy
import WireDataModel

@objcMembers
public final class CallingRequestStrategy: AbstractRequestStrategy, ZMSingleRequestTranscoder, ZMContextChangeTracker, ZMContextChangeTrackerSource, ZMEventConsumer {

    // MARK: - Private Properties
    
    private let zmLog = ZMSLog(tag: "calling")
    
    private var callCenter: WireCallCenterV3?
    private let genericMessageStrategy: GenericMessageRequestStrategy
    private let flowManager: FlowManagerType

    private let callEventStatus: CallEventStatus

    private var callConfigRequestSync: ZMSingleRequestSync! = nil
    private var callConfigCompletion: CallConfigRequestCompletion? = nil

    private var clientDiscoverySync: ZMSingleRequestSync! = nil
    private var clientDiscoveryRequest: ClientDiscoveryRequest?

    private let ephemeralURLSession = URLSession(configuration: .ephemeral)

    // MARK: - Init
    
    public init(managedObjectContext: NSManagedObjectContext,
                applicationStatus: ApplicationStatus,
                clientRegistrationDelegate: ClientRegistrationDelegate,
                flowManager: FlowManagerType,
                callEventStatus: CallEventStatus) {
        
        self.genericMessageStrategy = GenericMessageRequestStrategy(context: managedObjectContext, clientRegistrationDelegate: clientRegistrationDelegate)
        self.flowManager = flowManager
        self.callEventStatus = callEventStatus
        
        super.init(withManagedObjectContext: managedObjectContext, applicationStatus: applicationStatus)
        
        configuration = [.allowsRequestsWhileInBackground,
                         .allowsRequestsWhileOnline,
                         .allowsRequestsWhileWaitingForWebsocket]
        
        callConfigRequestSync = ZMSingleRequestSync(singleRequestTranscoder: self, groupQueue: managedObjectContext)
        clientDiscoverySync = ZMSingleRequestSync(singleRequestTranscoder: self, groupQueue: managedObjectContext)

        let selfUser = ZMUser.selfUser(in: managedObjectContext)

        if let userId = selfUser.remoteIdentifier, let clientId = selfUser.selfClient()?.remoteIdentifier {
            zmLog.debug("Creating callCenter from init")
            callCenter = WireCallCenterV3Factory.callCenter(withUserId: userId,
                                                            clientId: clientId,
                                                            uiMOC: managedObjectContext.zm_userInterface,
                                                            flowManager: flowManager,
                                                            analytics: managedObjectContext.analytics,
                                                            transport: self)
        }
    }

    // MARK: - Methods
    
    public override func nextRequestIfAllowed() -> ZMTransportRequest? {
        let request = callConfigRequestSync.nextRequest() ??
                        clientDiscoverySync.nextRequest() ??
                        genericMessageStrategy.nextRequest()
        
        request?.forceToVoipSession()
        return request
    }
    
    public func dropPendingCallMessages(for conversation: ZMConversation) {
        genericMessageStrategy.expireEntities(withDependency: conversation)
    }
    
<<<<<<< HEAD
//}

// MARK: - Single Request Transcoder

//extension CallingRequestStrategy: ZMSingleRequestTranscoder {

=======
// MARK: - Single Request Transcoder

>>>>>>> c3539c8a
    public func request(for sync: ZMSingleRequestSync) -> ZMTransportRequest? {
        switch sync {
        case callConfigRequestSync:
            zmLog.debug("Scheduling request to '/calls/config/v2'")

            return ZMTransportRequest(path: "/calls/config/v2",
                                      method: .methodGET,
                                      binaryData: nil,
                                      type: "application/json",
                                      contentDisposition: nil,
                                      shouldCompress: true)

        case clientDiscoverySync:
            guard
                let request = clientDiscoveryRequest,
                let selfClient = ZMUser.selfUser(in: managedObjectContext).selfClient()
            else {
                return nil
            }

            zmLog.debug("Scheduling request to discover clients")

            let factory = ClientMessageRequestFactory()
            return factory.upstreamRequestForFetchingClients(conversationId: request.conversationId, selfClient: selfClient)

        default:
            return nil
        }

    }
    
    public func didReceive(_ response: ZMTransportResponse, forSingleRequest sync: ZMSingleRequestSync) {
        switch sync {
        case callConfigRequestSync:
            zmLog.debug("Received call config response for \(self): \(response)")
            if response.httpStatus == 200 {
                var payloadAsString : String? = nil
                if let payload = response.payload, let data = try? JSONSerialization.data(withJSONObject: payload, options: []) {
                    payloadAsString = String(data: data, encoding: .utf8)
                }
                zmLog.debug("Callback: \(String(describing: self.callConfigCompletion))")
                self.callConfigCompletion?(payloadAsString, response.httpStatus)
                self.callConfigCompletion = nil
            }

        case clientDiscoverySync:
            zmLog.debug("Received client discovery response for \(self): \(response)")

            defer {
                clientDiscoveryRequest = nil
            }

            guard response.httpStatus == 412 else {
                zmLog.warn("Expected 412 response: missing clients")
                return
            }

            guard let jsonData = response.rawData else { return }

            let decoder = JSONDecoder()

            do {
                let payload = try decoder.decode(ClientDiscoveryResponsePayload.self, from: jsonData)

                let clients = payload.clients.flatMap { clients in
                    clients.clientIds.map { AVSClient(userId: clients.userId, clientId: $0) }
                }

                clientDiscoveryRequest?.completion(clients)
            } catch {
                zmLog.error("Could not parse client discovery response: \(error.localizedDescription)")
            }

        default:
            break
        }
    }
<<<<<<< HEAD
//}

// MARK: - Context Change Tracker

//extension CallingRequestStrategy: ZMContextChangeTracker, ZMContextChangeTrackerSource {
=======

    // MARK: - Context Change Tracker
>>>>>>> c3539c8a
    
    public var contextChangeTrackers: [ZMContextChangeTracker] {
        return [self, self.genericMessageStrategy]
    }
    
    public func fetchRequestForTrackedObjects() -> NSFetchRequest<NSFetchRequestResult>? {
        return nil
    }
    
    public func addTrackedObjects(_ objects: Set<NSManagedObject>) {
        // nop
    }
    
    public func objectsDidChange(_ objects: Set<NSManagedObject>) {
        guard callCenter == nil else { return }
        
        for object in objects {
            if let userClient = object as? UserClient, userClient.isSelfClient(), let clientId = userClient.remoteIdentifier, let userId = userClient.user?.remoteIdentifier {
                zmLog.debug("Creating callCenter")
                let uiContext = managedObjectContext.zm_userInterface!
                let analytics = managedObjectContext.analytics
                uiContext.performGroupedBlock {
                    self.callCenter = WireCallCenterV3Factory.callCenter(withUserId: userId,
                                                                         clientId: clientId,
                                                                         uiMOC: uiContext.zm_userInterface,
                                                                         flowManager: self.flowManager,
                                                                         analytics: analytics,
                                                                         transport: self)
                }
                break
            }
        }
    }
    
<<<<<<< HEAD
//}

// MARK: - Event Consumer

//extension CallingRequestStrategy: ZMEventConsumer {
=======
    // MARK: - Event Consumer
>>>>>>> c3539c8a

    public func processEventsWhileInBackground(_ events: [ZMUpdateEvent]) {
        let serverTimeDelta = managedObjectContext.serverTimeDelta

        for event in events {
            guard event.type == .conversationOtrMessageAdd else { continue }

            if let genericMessage = GenericMessage(from: event), genericMessage.hasCalling {

                guard
                    let payload = genericMessage.calling.content.data(using: .utf8, allowLossyConversion: false),
                    let senderUUID = event.senderUUID,
                    let conversationUUID = event.conversationUUID,
                    let clientId = event.senderClientID,
                    let eventTimestamp = event.timestamp
                else {
                    zmLog.error("ignoring calling message: \(genericMessage.debugDescription)")
                    continue
                }

                self.zmLog.debug("received calling message, timestamp \(eventTimestamp), serverTimeDelta \(serverTimeDelta)")

                let callEvent = CallEvent(data: payload,
                                          currentTimestamp: Date().addingTimeInterval(serverTimeDelta),
                                          serverTimestamp: eventTimestamp,
                                          conversationId: conversationUUID,
                                          userId: senderUUID,
                                          clientId: clientId)

                callEventStatus.scheduledCallEventForProcessing()

                callCenter?.processCallEvent(callEvent, completionHandler: { [weak self] in
                    self?.zmLog.debug("processed calling message")
                    self?.callEventStatus.finishedProcessingCallEvent()
                })
            }
        }
    }
    
    public func processEvents(_ events: [ZMUpdateEvent], liveEvents: Bool, prefetchResult: ZMFetchRequestBatchResult?) {
        // No op
    }

}

// MARK: - Wire Call Center Transport

extension CallingRequestStrategy: WireCallCenterTransport {

    public func send(data: Data, conversationId: UUID, targets: [AVSClient]?, completionHandler: @escaping ((Int) -> Void)) {
        
        guard let dataString = String(data: data, encoding: .utf8) else {
            zmLog.error("Not sending calling messsage since it's not UTF-8")
            completionHandler(500)
            return
        }
        
        managedObjectContext.performGroupedBlock {
            guard let conversation = ZMConversation(remoteID: conversationId, createIfNeeded: false, in: self.managedObjectContext) else {
                self.zmLog.error("Not sending calling messsage since conversation doesn't exist")
                completionHandler(500)
                return
            }
            
            self.zmLog.debug("schedule calling message")
            
            let genericMessage = GenericMessage(content: Calling(content: dataString))
            let recipients = targets.map { self.recipients(for: $0, in: self.managedObjectContext) } ?? .conversationParticipants


            self.genericMessageStrategy.schedule(message: genericMessage, inConversation: conversation, targetRecipients: recipients) { response in
                if response.httpStatus == 201 {
                    completionHandler(response.httpStatus)
                }
            }
        }
    }

    public func sendSFT(data: Data, url: URL, completionHandler: @escaping ((Result<Data>) -> Void)) {
        var request = URLRequest(url: url)
        request.httpMethod = "POST"
        request.setValue("application/json", forHTTPHeaderField: "Content-Type")
        request.setValue("application/json", forHTTPHeaderField: "Accept")
        request.httpBody = data

        ephemeralURLSession.task(with: request) { data, response, error in
            if let error = error {
                completionHandler(.failure(SFTResponseError.transport(error: error)))
                return
            }

            guard
                let response = response as? HTTPURLResponse,
                let data = data
            else {
                completionHandler(.failure(SFTResponseError.missingData))
                return
            }

            guard (200...299).contains(response.statusCode) else {
                completionHandler(.failure(SFTResponseError.server(status: response.statusCode)))
                return
            }

            completionHandler(.success(data))
        }.resume()
    }

    public func requestCallConfig(completionHandler: @escaping CallConfigRequestCompletion) {
        self.zmLog.debug("requestCallConfig() called, moc = \(managedObjectContext)")
        managedObjectContext.performGroupedBlock { [unowned self] in
            self.zmLog.debug("requestCallConfig() on the moc queue")
            self.callConfigCompletion = completionHandler
            
            self.callConfigRequestSync.readyForNextRequestIfNotBusy()
            RequestAvailableNotification.notifyNewRequestsAvailable(nil)
        }
    }

    public func requestClientsList(conversationId: UUID, completionHandler: @escaping ([AVSClient]) -> Void) {
        self.zmLog.debug("requestClientList() called, moc = \(managedObjectContext)")
        managedObjectContext.performGroupedBlock { [unowned self] in
            self.clientDiscoveryRequest = ClientDiscoveryRequest(conversationId: conversationId, completion: completionHandler)
            self.clientDiscoverySync.readyForNextRequestIfNotBusy()
            RequestAvailableNotification.notifyNewRequestsAvailable(nil)
        }
    }

    enum SFTResponseError: LocalizedError {

        case server(status: Int)
        case transport(error: Error)
        case missingData

        var errorDescription: String? {
            switch self {
            case let .server(status: status):
                return "Server http status code: \(status)"
            case let .transport(error: error):
                return "Transport error: \(error.localizedDescription)"
            case .missingData:
                return "Response body missing data"
            }
        }

    }

    private func recipients(for targets: [AVSClient], in managedObjectContext: NSManagedObjectContext) -> GenericMessageEntity.Recipients {
        let clientsByUser = targets
            .compactMap { UserClient.fetchExistingUserClient(with: $0.clientId, in: managedObjectContext) }
            .partition(by: \.user)
            .mapValues { Set($0) }

        return .clients(clientsByUser)
    }
    
}

// MARK: - Client Discovery Request

extension CallingRequestStrategy {

    struct ClientDiscoveryRequest {

        let conversationId: UUID
        let completion: ([AVSClient]) -> Void

    }

    struct ClientDiscoveryResponsePayload: Decodable {

        let clients: [Clients]

        init(from decoder: Decoder) throws {
            let container = try decoder.container(keyedBy: CodingKeys.self)
            let nestedContainer = try container.nestedContainer(keyedBy: Clients.CodingKeys.self, forKey: .missing)

            let userIds = nestedContainer.allKeys.compactMap { UUID(uuidString: $0.stringValue) }

            clients = try userIds.map { userId in
                let userIdKey = Clients.CodingKeys.userId(userId)
                let clientIds = try nestedContainer.decode([String].self, forKey: userIdKey)
                return Clients(userId: userId, clientIds: clientIds)
            }
        }

        enum CodingKeys: String, CodingKey {

            case missing

        }

        struct Clients {

            let userId: UUID
            let clientIds: [String]

            enum CodingKeys: CodingKey {

                case userId(UUID)

                var stringValue: String {
                    switch self {
                    case .userId(let uuid):
                        return uuid.transportString()
                    }
                }

                init?(stringValue: String) {
                    guard let uuid = UUID(uuidString: stringValue) else { return nil }
                    self = .userId(uuid)
                }

                var intValue: Int? {
                    return nil
                }

                init?(intValue: Int) {
                    return nil
                }

            }

        }
    }

}<|MERGE_RESOLUTION|>--- conflicted
+++ resolved
@@ -90,17 +90,8 @@
         genericMessageStrategy.expireEntities(withDependency: conversation)
     }
     
-<<<<<<< HEAD
-//}
-
 // MARK: - Single Request Transcoder
 
-//extension CallingRequestStrategy: ZMSingleRequestTranscoder {
-
-=======
-// MARK: - Single Request Transcoder
-
->>>>>>> c3539c8a
     public func request(for sync: ZMSingleRequestSync) -> ZMTransportRequest? {
         switch sync {
         case callConfigRequestSync:
@@ -178,16 +169,8 @@
             break
         }
     }
-<<<<<<< HEAD
-//}
-
-// MARK: - Context Change Tracker
-
-//extension CallingRequestStrategy: ZMContextChangeTracker, ZMContextChangeTrackerSource {
-=======
 
     // MARK: - Context Change Tracker
->>>>>>> c3539c8a
     
     public var contextChangeTrackers: [ZMContextChangeTracker] {
         return [self, self.genericMessageStrategy]
@@ -222,15 +205,7 @@
         }
     }
     
-<<<<<<< HEAD
-//}
-
-// MARK: - Event Consumer
-
-//extension CallingRequestStrategy: ZMEventConsumer {
-=======
     // MARK: - Event Consumer
->>>>>>> c3539c8a
 
     public func processEventsWhileInBackground(_ events: [ZMUpdateEvent]) {
         let serverTimeDelta = managedObjectContext.serverTimeDelta
