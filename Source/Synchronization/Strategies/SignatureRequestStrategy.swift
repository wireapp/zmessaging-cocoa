--- conflicted
+++ resolved
@@ -20,10 +20,6 @@
 import Foundation
 
 // Sign a PDF document
-<<<<<<< HEAD
-//@objc
-=======
->>>>>>> c3539c8a
 public final class SignatureRequestStrategy: AbstractRequestStrategy, ZMSingleRequestTranscoder {
     
     // MARK: - Private Property
@@ -79,16 +75,9 @@
         }
         return nil
     }
-<<<<<<< HEAD
-//}
-
-// MARK: - ZMSingleRequestTranscoder
-//extension SignatureRequestStrategy: ZMSingleRequestTranscoder {
-=======
 
     // MARK: - ZMSingleRequestTranscoder
 
->>>>>>> c3539c8a
     public func request(for sync: ZMSingleRequestSync) -> ZMTransportRequest? {
         switch sync {
         case requestSync:
