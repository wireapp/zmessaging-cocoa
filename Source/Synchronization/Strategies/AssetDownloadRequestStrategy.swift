// 
// Wire
// Copyright (C) 2016 Wire Swiss GmbH
// 
// This program is free software: you can redistribute it and/or modify
// it under the terms of the GNU General Public License as published by
// the Free Software Foundation, either version 3 of the License, or
// (at your option) any later version.
// 
// This program is distributed in the hope that it will be useful,
// but WITHOUT ANY WARRANTY; without even the implied warranty of
// MERCHANTABILITY or FITNESS FOR A PARTICULAR PURPOSE. See the
// GNU General Public License for more details.
// 
// You should have received a copy of the GNU General Public License
// along with this program. If not, see http://www.gnu.org/licenses/.
// 


import Foundation
import zimages
import ZMTransport

@objc public final class AssetDownloadRequestStrategyNotification: NSObject {
    public static let downloadFinishedNotificationName = "AssetDownloadRequestStrategyDownloadFinishedNotificationName"
    public static let downloadStartTimestampKey = "requestStartTimestamp"
    public static let downloadFailedNotificationName = "AssetDownloadRequestStrategyDownloadFailedNotificationName"
}

@objc public final class AssetDownloadRequestStrategy: NSObject, RequestStrategy, ZMDownstreamTranscoder, ZMContextChangeTrackerSource {
    
    fileprivate var assetDownstreamObjectSync: ZMDownstreamObjectSync!
    fileprivate let managedObjectContext: NSManagedObjectContext
    fileprivate let authStatus: AuthenticationStatusProvider
    fileprivate weak var taskCancellationProvider: ZMRequestCancellation?
    
    public init(authStatus: AuthenticationStatusProvider, taskCancellationProvider: ZMRequestCancellation, managedObjectContext: NSManagedObjectContext) {
        self.managedObjectContext = managedObjectContext
        self.authStatus = authStatus
        self.taskCancellationProvider = taskCancellationProvider
        super.init()
        registerForCancellationNotification()
        
        let downstreamPredicate = NSPredicate(format: "transferState == %d AND assetId_data != nil", ZMFileTransferState.downloading.rawValue)
        
        self.assetDownstreamObjectSync = ZMDownstreamObjectSync(
            transcoder: self,
            entityName: ZMAssetClientMessage.entityName(),
            predicateForObjectsToDownload: downstreamPredicate,
            filter: NSPredicate(format: "fileMessageData != nil"),
            managedObjectContext: managedObjectContext
        )
    }
    
    deinit {
        NotificationCenter.default.removeObserver(self)
    }
    
    func registerForCancellationNotification() {
        NotificationCenter.default.addObserver(self, selector: #selector(AssetDownloadRequestStrategy.cancelOngoingRequestForAssetClientMessage(_:)), name: NSNotification.Name(rawValue: ZMAssetClientMessageDidCancelFileDownloadNotificationName), object: nil)
    }
    
    func cancelOngoingRequestForAssetClientMessage(_ note: Notification) {
        guard let objectID = note.object as? NSManagedObjectID else { return }
        managedObjectContext.performGroupedBlock { [weak self] in
            guard let message = self?.managedObjectContext.registeredObject(for: objectID) as? ZMAssetClientMessage else { return }
            guard let identifier = message.associatedTaskIdentifier else { return }
            self?.taskCancellationProvider?.cancelTask(with: identifier)
            message.associatedTaskIdentifier = nil
        }
    }

<<<<<<< HEAD
    public func nextRequest() -> ZMTransportRequest? {
        guard self.authStatus.currentPhase == .Authenticated else {
            return .None
=======
    func nextRequest() -> ZMTransportRequest? {
        guard self.authStatus.currentPhase == .authenticated else {
            return .none
>>>>>>> 6080e5a1
        }
        
        return self.assetDownstreamObjectSync.nextRequest()
    }
    
    fileprivate func handleResponse(_ response: ZMTransportResponse, forMessage assetClientMessage: ZMAssetClientMessage) {
        if response.result == .success {
            guard let fileMessageData = assetClientMessage.fileMessageData, let asset = assetClientMessage.genericAssetMessage?.asset else { return }
            // TODO: create request that streams directly to the cache file, otherwise the memory would overflow on big files
            let fileCache = self.managedObjectContext.zm_fileAssetCache
            fileCache.storeAssetData(assetClientMessage.nonce, fileName: fileMessageData.filename, encrypted: true, data: response.rawData!)

            let decryptionSuccess = fileCache.decryptFileIfItMatchesDigest(
                assetClientMessage.nonce,
                fileName: fileMessageData.filename,
                encryptionKey: asset.uploaded.otrKey,
                sha256Digest: asset.uploaded.sha256
            )
            
            if decryptionSuccess {
                assetClientMessage.transferState = .downloaded
            }
            else {
                assetClientMessage.transferState = .failedDownload
            }
        }
        else {
            if assetClientMessage.transferState == .downloading {
                assetClientMessage.transferState = .failedDownload
            }
        }
        
        let messageObjectId = assetClientMessage.objectID
        self.managedObjectContext.zm_userInterface.performGroupedBlock({ () -> Void in
            let uiMessage = try? self.managedObjectContext.zm_userInterface.existingObject(with: messageObjectId)
            
            let userInfo = [AssetDownloadRequestStrategyNotification.downloadStartTimestampKey: response.startOfUploadTimestamp]
            if assetClientMessage.transferState == .downloaded {
                NotificationCenter.default.post(name: NSNotification.Name(rawValue: AssetDownloadRequestStrategyNotification.downloadFinishedNotificationName), object: uiMessage, userInfo: userInfo)
            }
            else {
                NotificationCenter.default.post(name: NSNotification.Name(rawValue: AssetDownloadRequestStrategyNotification.downloadFailedNotificationName), object: uiMessage, userInfo: userInfo)
            }
        })
    }
    
    // MARK: - ZMContextChangeTrackerSource
    
    public var contextChangeTrackers: [ZMContextChangeTracker] {
        get {
            return [self.assetDownstreamObjectSync]
        }
    }

    // MARK: - ZMDownstreamTranscoder
    
    public func request(forFetching object: ZMManagedObject!, downstreamSync: ZMObjectSync!) -> ZMTransportRequest! {
        if let assetClientMessage = object as? ZMAssetClientMessage {
            
            let taskCreationHandler = ZMTaskCreatedHandler(on: managedObjectContext) { taskIdentifier in
                assetClientMessage.associatedTaskIdentifier = taskIdentifier
            }
            
            let completionHandler = ZMCompletionHandler(on: self.managedObjectContext) { response in
                self.handleResponse(response, forMessage: assetClientMessage)
            }
            
            let progressHandler = ZMTaskProgressHandler(on: self.managedObjectContext) { progress in
                assetClientMessage.progress = progress
                self.managedObjectContext.enqueueDelayedSave()
            }
            
            if let request = ClientMessageRequestFactory().downstreamRequestForEcryptedOriginalFileMessage(assetClientMessage) {
                request.add(taskCreationHandler)
                request.add(completionHandler)
                request.add(progressHandler)
                return request
            }
        }
        
        fatalError("Cannot generate request for \(object)")
    }
    
    public func delete(_ object: ZMManagedObject!, downstreamSync: ZMObjectSync!) {
        // no-op
    }
    
    public func update(_ object: ZMManagedObject!, with response: ZMTransportResponse!, downstreamSync: ZMObjectSync!) {
        // no-op
    }
}<|MERGE_RESOLUTION|>--- conflicted
+++ resolved
@@ -70,15 +70,9 @@
         }
     }
 
-<<<<<<< HEAD
     public func nextRequest() -> ZMTransportRequest? {
-        guard self.authStatus.currentPhase == .Authenticated else {
-            return .None
-=======
-    func nextRequest() -> ZMTransportRequest? {
         guard self.authStatus.currentPhase == .authenticated else {
             return .none
->>>>>>> 6080e5a1
         }
         
         return self.assetDownstreamObjectSync.nextRequest()
