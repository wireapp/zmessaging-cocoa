--- conflicted
+++ resolved
@@ -47,7 +47,6 @@
             timeout = nil
         }
         
-<<<<<<< HEAD
         if user.isSelfUser && conversation.messageDestructionTimeout == timeout {
             return
         }
@@ -55,10 +54,6 @@
         conversation.messageDestructionTimeout = timeout
         
         if let timestamp = event.timeStamp() {
-            let timer = conversation.messageDestructionTimeoutValue
-=======
-        if let user = ZMUser(remoteID: senderUUID, createIfNeeded: false, in: managedObjectContext),
-            let timestamp = event.timeStamp() {
             
             let timer: TimeInterval
             
@@ -70,7 +65,6 @@
                 timer = 0
             }
             
->>>>>>> da0b5c99
             let message = conversation.appendMessageTimerUpdateMessage(fromUser: user, timer: timer, timestamp: timestamp)
             localNotificationDispatcher.process(message)
         }
