// 
// Wire
// Copyright (C) 2016 Wire Swiss GmbH
// 
// This program is free software: you can redistribute it and/or modify
// it under the terms of the GNU General Public License as published by
// the Free Software Foundation, either version 3 of the License, or
// (at your option) any later version.
// 
// This program is distributed in the hope that it will be useful,
// but WITHOUT ANY WARRANTY; without even the implied warranty of
// MERCHANTABILITY or FITNESS FOR A PARTICULAR PURPOSE. See the
// GNU General Public License for more details.
// 
// You should have received a copy of the GNU General Public License
// along with this program. If not, see http://www.gnu.org/licenses/.
// 

@import ZMCDataModel;

#import "ZMClientMessageTranscoder+Internal.h"
#import "ZMMessageTranscoder+Internal.h"
#import "ZMMessageExpirationTimer.h"
<<<<<<< HEAD
=======
#import "ZMUpstreamTranscoder.h"
>>>>>>> 6080e5a1

#import "ZMClientRegistrationStatus.h"
#import "ZMLocalNotificationDispatcher.h"

#import "CBCryptoBox+UpdateEvents.h"
#import <zmessaging/zmessaging-Swift.h>


@interface ZMClientMessageTranscoder()

@property (nonatomic) ClientMessageRequestFactory *requestsFactory;
@property (nonatomic, weak) ZMClientRegistrationStatus *clientRegistrationStatus;
@property (nonatomic, weak) BackgroundAPNSConfirmationStatus *apnsConfirmationStatus;

@end


@implementation ZMClientMessageTranscoder

- (instancetype)initWithManagedObjectContext:(NSManagedObjectContext *)moc
                 localNotificationDispatcher:(ZMLocalNotificationDispatcher *)dispatcher
                    clientRegistrationStatus:(ZMClientRegistrationStatus *)clientRegistrationStatus
                      apnsConfirmationStatus:(BackgroundAPNSConfirmationStatus *)apnsConfirmationStatus;
{
    ZMUpstreamInsertedObjectSync *clientTextMessageUpstreamSync = [[ZMUpstreamInsertedObjectSync alloc] initWithTranscoder:self entityName:[ZMClientMessage entityName] filter:nil managedObjectContext:moc];
    ZMMessageExpirationTimer *messageTimer = [[ZMMessageExpirationTimer alloc] initWithManagedObjectContext:moc entityName:[ZMClientMessage entityName] localNotificationDispatcher:dispatcher filter:nil];
    
    self = [super initWithManagedObjectContext:moc
                    upstreamInsertedObjectSync:clientTextMessageUpstreamSync
                   localNotificationDispatcher:dispatcher
                        messageExpirationTimer:messageTimer];
    if (self) {
        self.requestsFactory = [ClientMessageRequestFactory new];
        self.clientRegistrationStatus = clientRegistrationStatus;
        self.apnsConfirmationStatus = apnsConfirmationStatus;
    }
    return self;
}

<<<<<<< HEAD
- (void)dealloc
{
    [[NSNotificationCenter defaultCenter] removeObserver:self];
}

- (void)didWhitelistAssetDownload:(NSNotification *)note
{
    ZM_WEAK(self);
    [self.managedObjectContext performGroupedBlock:^{
        ZM_STRONG(self);
        if(self == nil) {
            return;
        }
        NSManagedObjectID *objectID = (NSManagedObjectID *)note.object;
        ZMAssetClientMessage *imageMessage = (ZMAssetClientMessage *)[self.managedObjectContext existingObjectWithID:objectID error:nil];
        if(imageMessage != nil) {
            [self.downstreamSync whiteListObject:imageMessage];
        }
//        [ZMOperationLoop notifyNewRequestsAvailable:self];
        [ZMRequestAvailableNotification notifyNewRequestsAvailable:self];
    }];
}

- (NSArray *)contextChangeTrackers
{
    NSMutableArray *trackers = [[super contextChangeTrackers] mutableCopy];
    [trackers addObject:self.assetModifiedSync];
    [trackers addObject:self.downstreamSync];
    [trackers addObject:self.imagePreprocessor];
    return trackers;
}

- (NSArray * __nonnull)requestGenerators
{
    NSMutableArray *generators = [[super requestGenerators] mutableCopy];
    [generators addObject:self.assetModifiedSync];
    [generators addObject:self.downstreamSync];
    return generators;
}

=======
>>>>>>> 6080e5a1
- (ZMTransportRequest *)requestForInsertingObject:(ZMClientMessage *)message
{
    ZMTransportRequest *request = [self.requestsFactory upstreamRequestForMessage:message forConversationWithId:message.conversation.remoteIdentifier];
    if ([message isKindOfClass:ZMClientMessage.class] && message.genericMessage.hasConfirmation && self.apnsConfirmationStatus.needsToSyncMessages) {
        [request forceToVoipSession]; // we might receive a message while in the background
    }
    return request;
}

<<<<<<< HEAD
- (BOOL)shouldCreateRequestToSyncObject:(ZMAssetClientMessage *)message forKeys:(NSSet *)keys withSync:(id)sync
{
    NOT_USED(sync);
    ZMImageFormat format = [self imageFormatForKeys:keys message:message];
    if(format == ZMImageFormatInvalid) {
        // we will ultimately crash here when trying to create the request
        return YES;
    }
    if ([message.imageAssetStorage shouldReprocessForFormat:format]) {
        // before we create an upstream request we should check if we can (and should) process image data again
        // if we can we reschedule processing
        // this might cause a loop if the message can not be processed whatsoever
        [self scheduleImageProcessingForMessage:message format:format];
        [self.managedObjectContext saveOrRollback];
        return NO;
    }
    return YES;
}

- (ZMImageFormat)imageFormatForKeys:(NSSet *)keys message:(ZMAssetClientMessage *)message
{
    ZMImageFormat format = ZMImageFormatInvalid;
    
    if ([keys containsObject:ZMAssetClientMessageUploadedStateKey]) {
        switch (message.uploadState) {
            case ZMAssetUploadStateUploadingPlaceholder:
                format = ZMImageFormatPreview;
                break;
                
            case ZMAssetUploadStateUploadingFullAsset:
                format = ZMImageFormatMedium;
                break;
                
            case ZMAssetUploadStateDone:
            case ZMAssetUploadStateUploadingFailed:
            case ZMAssetUploadStateUploadingThumbnail:
                break;
        }
    }
    
    return format;
}

- (ZMUpstreamRequest *)requestForUpdatingObject:(ZMAssetClientMessage *)message forKeys:(NSSet *)keys
{
    ZMImageFormat format = [self imageFormatForKeys:keys message:message];
    if (format == ZMImageFormatInvalid) {
        ZMTrapUnableToGenerateRequest(keys, self);
        return nil;
    }
    
    ZMUpstreamRequest *request = [self requestForUpdatingAssetClientMessage:message format:format];
    if (request == nil) {
        // We will crash, but we should still delete the image
        [message.managedObjectContext deleteObject:message];
        [self.managedObjectContext saveOrRollback];
    }
    return request;
}

- (void)scheduleImageProcessingForMessage:(ZMAssetClientMessage *)message format:(ZMImageFormat)format
{
    // to trigger image processing we reset image properties to nil
    // this will make asset preprocessortracker from client message transcoder to pick up this image again
    ZMGenericMessage *genericMessage = [ZMGenericMessage messageWithMediumImageProperties:nil
                                                    processedImageProperties:nil
                                                              encryptionKeys:nil
                                                                       nonce:message.nonce.transportString
                                                                      format:format];
    [message addGenericMessage:genericMessage];
    [ZMRequestAvailableNotification notifyNewRequestsAvailable:self];
}

- (ZMUpstreamRequest *)requestForUpdatingAssetClientMessage:(ZMAssetClientMessage *)message format:(ZMImageFormat)format
{
    ZMTransportRequest *request = [self.requestsFactory upstreamRequestForAssetMessage:format message:message forConversationWithId:message.conversation.remoteIdentifier];
    if (request == nil) {
        return nil;
    }
    
    ZM_WEAK(self);
    [request addCompletionHandler:[ZMCompletionHandler handlerOnGroupQueue:self.managedObjectContext block:^(ZMTransportResponse *response) {
        if (response.result == ZMTransportResponseStatusSuccess) {
            ZM_STRONG(self);
            [message markAsSent];
            [ZMRequestAvailableNotification notifyNewRequestsAvailable:self]; // to send next image
        }
    }]];
    
    return [[ZMUpstreamRequest alloc] initWithKeys:[NSSet setWithObject:ZMAssetClientMessageUploadedStateKey] transportRequest:request];
}

=======
>>>>>>> 6080e5a1
- (void)updateInsertedObject:(ZMMessage *)message request:(ZMUpstreamRequest *)upstreamRequest response:(ZMTransportResponse *)response;
{
    [super updateInsertedObject:message request:upstreamRequest response:response];
    [(ZMClientMessage *)message parseUploadResponse:response clientDeletionDelegate:self.clientRegistrationStatus];
    
    // if it's reaction
    if ([message isKindOfClass:[ZMClientMessage class]]){
        ZMClientMessage *clientMessage = (id)message;
        if (clientMessage.genericMessage.hasReaction) {
            [message.managedObjectContext deleteObject:clientMessage];
        }
        if (clientMessage.genericMessage.hasConfirmation) {
            [self.apnsConfirmationStatus didConfirmMessage:clientMessage.nonce];
            [message.managedObjectContext deleteObject:clientMessage]; // we don't need the message anymore
        }
    }
}

- (BOOL)updateUpdatedObject:(ZMAssetClientMessage *)message requestUserInfo:(NSDictionary *)requestUserInfo response:(ZMTransportResponse *)response keysToParse:(NSSet *)keysToParse
{
    BOOL result = [super updateUpdatedObject:message requestUserInfo:requestUserInfo response:response keysToParse:keysToParse];
    
    [message parseUploadResponse:response clientDeletionDelegate:self.clientRegistrationStatus];
    
    return result;
}

- (BOOL)shouldRetryToSyncAfterFailedToUpdateObject:(ZMClientMessage *)message request:(ZMUpstreamRequest *__unused)upstreamRequest response:(ZMTransportResponse *)response keysToParse:(NSSet * __unused)keys
{
    return [message parseUploadResponse:response clientDeletionDelegate:self.clientRegistrationStatus];
}

- (ZMManagedObject *)dependentObjectNeedingUpdateBeforeProcessingObject:(ZMClientMessage *)message;
{
    return message.dependendObjectNeedingUpdateBeforeProcessing;
}

- (ZMMessage *)messageFromUpdateEvent:(ZMUpdateEvent *)event
                       prefetchResult:(ZMFetchRequestBatchResult *)prefetchResult
{
    MessageUpdateResult *updateResult;
    switch (event.type) {
        case ZMUpdateEventConversationClientMessageAdd:
        case ZMUpdateEventConversationOtrMessageAdd:
        case ZMUpdateEventConversationOtrAssetAdd:
            updateResult = [ZMOTRMessage messageUpdateResultFromUpdateEvent:event
                                                     inManagedObjectContext:self.managedObjectContext
                                                             prefetchResult:prefetchResult];
            if ([BackgroundAPNSConfirmationStatus sendDeliveryReceipts]) {
                if (updateResult.needsConfirmation) {
                    ZMClientMessage *confirmation = [updateResult.message confirmReception];
                    if (event.source == ZMUpdateEventSourcePushNotification) {
                        [self.apnsConfirmationStatus needsToConfirmMessage:confirmation.nonce];
                    }
                }
            }
            if (event.source == ZMUpdateEventSourcePushNotification &&
                (updateResult.wasInserted && updateResult.message != nil))
            {
                ZMGenericMessage *genericMessage = [ZMGenericMessage genericMessageFromUpdateEvent:event];
                if (genericMessage != nil) {
                    [self.localNotificationDispatcher processGenericMessage:genericMessage];
                }
                [self.localNotificationDispatcher processMessage:(ZMOTRMessage *)updateResult.message];
            }
            break;
        default:
            return nil;
    }
    
    [updateResult.message markAsSent];
    return updateResult.message;
}


@end<|MERGE_RESOLUTION|>--- conflicted
+++ resolved
@@ -21,10 +21,6 @@
 #import "ZMClientMessageTranscoder+Internal.h"
 #import "ZMMessageTranscoder+Internal.h"
 #import "ZMMessageExpirationTimer.h"
-<<<<<<< HEAD
-=======
-#import "ZMUpstreamTranscoder.h"
->>>>>>> 6080e5a1
 
 #import "ZMClientRegistrationStatus.h"
 #import "ZMLocalNotificationDispatcher.h"
@@ -64,49 +60,6 @@
     return self;
 }
 
-<<<<<<< HEAD
-- (void)dealloc
-{
-    [[NSNotificationCenter defaultCenter] removeObserver:self];
-}
-
-- (void)didWhitelistAssetDownload:(NSNotification *)note
-{
-    ZM_WEAK(self);
-    [self.managedObjectContext performGroupedBlock:^{
-        ZM_STRONG(self);
-        if(self == nil) {
-            return;
-        }
-        NSManagedObjectID *objectID = (NSManagedObjectID *)note.object;
-        ZMAssetClientMessage *imageMessage = (ZMAssetClientMessage *)[self.managedObjectContext existingObjectWithID:objectID error:nil];
-        if(imageMessage != nil) {
-            [self.downstreamSync whiteListObject:imageMessage];
-        }
-//        [ZMOperationLoop notifyNewRequestsAvailable:self];
-        [ZMRequestAvailableNotification notifyNewRequestsAvailable:self];
-    }];
-}
-
-- (NSArray *)contextChangeTrackers
-{
-    NSMutableArray *trackers = [[super contextChangeTrackers] mutableCopy];
-    [trackers addObject:self.assetModifiedSync];
-    [trackers addObject:self.downstreamSync];
-    [trackers addObject:self.imagePreprocessor];
-    return trackers;
-}
-
-- (NSArray * __nonnull)requestGenerators
-{
-    NSMutableArray *generators = [[super requestGenerators] mutableCopy];
-    [generators addObject:self.assetModifiedSync];
-    [generators addObject:self.downstreamSync];
-    return generators;
-}
-
-=======
->>>>>>> 6080e5a1
 - (ZMTransportRequest *)requestForInsertingObject:(ZMClientMessage *)message
 {
     ZMTransportRequest *request = [self.requestsFactory upstreamRequestForMessage:message forConversationWithId:message.conversation.remoteIdentifier];
@@ -116,101 +69,6 @@
     return request;
 }
 
-<<<<<<< HEAD
-- (BOOL)shouldCreateRequestToSyncObject:(ZMAssetClientMessage *)message forKeys:(NSSet *)keys withSync:(id)sync
-{
-    NOT_USED(sync);
-    ZMImageFormat format = [self imageFormatForKeys:keys message:message];
-    if(format == ZMImageFormatInvalid) {
-        // we will ultimately crash here when trying to create the request
-        return YES;
-    }
-    if ([message.imageAssetStorage shouldReprocessForFormat:format]) {
-        // before we create an upstream request we should check if we can (and should) process image data again
-        // if we can we reschedule processing
-        // this might cause a loop if the message can not be processed whatsoever
-        [self scheduleImageProcessingForMessage:message format:format];
-        [self.managedObjectContext saveOrRollback];
-        return NO;
-    }
-    return YES;
-}
-
-- (ZMImageFormat)imageFormatForKeys:(NSSet *)keys message:(ZMAssetClientMessage *)message
-{
-    ZMImageFormat format = ZMImageFormatInvalid;
-    
-    if ([keys containsObject:ZMAssetClientMessageUploadedStateKey]) {
-        switch (message.uploadState) {
-            case ZMAssetUploadStateUploadingPlaceholder:
-                format = ZMImageFormatPreview;
-                break;
-                
-            case ZMAssetUploadStateUploadingFullAsset:
-                format = ZMImageFormatMedium;
-                break;
-                
-            case ZMAssetUploadStateDone:
-            case ZMAssetUploadStateUploadingFailed:
-            case ZMAssetUploadStateUploadingThumbnail:
-                break;
-        }
-    }
-    
-    return format;
-}
-
-- (ZMUpstreamRequest *)requestForUpdatingObject:(ZMAssetClientMessage *)message forKeys:(NSSet *)keys
-{
-    ZMImageFormat format = [self imageFormatForKeys:keys message:message];
-    if (format == ZMImageFormatInvalid) {
-        ZMTrapUnableToGenerateRequest(keys, self);
-        return nil;
-    }
-    
-    ZMUpstreamRequest *request = [self requestForUpdatingAssetClientMessage:message format:format];
-    if (request == nil) {
-        // We will crash, but we should still delete the image
-        [message.managedObjectContext deleteObject:message];
-        [self.managedObjectContext saveOrRollback];
-    }
-    return request;
-}
-
-- (void)scheduleImageProcessingForMessage:(ZMAssetClientMessage *)message format:(ZMImageFormat)format
-{
-    // to trigger image processing we reset image properties to nil
-    // this will make asset preprocessortracker from client message transcoder to pick up this image again
-    ZMGenericMessage *genericMessage = [ZMGenericMessage messageWithMediumImageProperties:nil
-                                                    processedImageProperties:nil
-                                                              encryptionKeys:nil
-                                                                       nonce:message.nonce.transportString
-                                                                      format:format];
-    [message addGenericMessage:genericMessage];
-    [ZMRequestAvailableNotification notifyNewRequestsAvailable:self];
-}
-
-- (ZMUpstreamRequest *)requestForUpdatingAssetClientMessage:(ZMAssetClientMessage *)message format:(ZMImageFormat)format
-{
-    ZMTransportRequest *request = [self.requestsFactory upstreamRequestForAssetMessage:format message:message forConversationWithId:message.conversation.remoteIdentifier];
-    if (request == nil) {
-        return nil;
-    }
-    
-    ZM_WEAK(self);
-    [request addCompletionHandler:[ZMCompletionHandler handlerOnGroupQueue:self.managedObjectContext block:^(ZMTransportResponse *response) {
-        if (response.result == ZMTransportResponseStatusSuccess) {
-            ZM_STRONG(self);
-            [message markAsSent];
-            [ZMRequestAvailableNotification notifyNewRequestsAvailable:self]; // to send next image
-        }
-    }]];
-    
-    return [[ZMUpstreamRequest alloc] initWithKeys:[NSSet setWithObject:ZMAssetClientMessageUploadedStateKey] transportRequest:request];
-}
-
-=======
->>>>>>> 6080e5a1
 - (void)updateInsertedObject:(ZMMessage *)message request:(ZMUpstreamRequest *)upstreamRequest response:(ZMTransportResponse *)response;
 {
     [super updateInsertedObject:message request:upstreamRequest response:response];
