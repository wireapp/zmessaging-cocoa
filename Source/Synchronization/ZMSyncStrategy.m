--- conflicted
+++ resolved
@@ -150,7 +150,6 @@
         self.eventMOC = [NSManagedObjectContext createEventContextWithAppGroupIdentifier:appGroupIdentifier];
         [self.eventMOC addGroup:self.syncMOC.dispatchGroup];
         
-<<<<<<< HEAD
         self.applicationStatusDirectory = [[ZMApplicationStatusDirectory alloc] initWithManagedObjectContext:syncMOC
                                                                                                       cookie:cookie
                                                                                          requestCancellation:taskCancellationProvider
@@ -158,15 +157,6 @@
                                                                                            syncStateDelegate:self];
         
         [self createTranscodersWithLocalNotificationsDispatcher:localNotificationsDispatcher mediaManager:mediaManager onDemandFlowManager:onDemandFlowManager];
-=======
-        [self createTranscodersWithClientRegistrationStatus:clientRegistrationStatus
-                               localNotificationsDispatcher:localNotificationsDispatcher
-                                       authenticationStatus:authenticationStatus
-                               backgroundAPNSPingBackStatus:backgroundAPNSPingBackStatus
-                                              accountStatus:accountStatus
-                                               mediaManager:mediaManager
-                                        onDemandFlowManager:onDemandFlowManager];
->>>>>>> bb6e0830
         
         self.stateMachine = [[ZMSyncStateMachine alloc] initWithAuthenticationStatus:self.applicationStatusDirectory.authenticationStatus
                                                             clientRegistrationStatus:self.applicationStatusDirectory.clientRegistrationStatus
@@ -209,8 +199,6 @@
                                    self.linkPreviewAssetDownloadRequestStrategy,
                                    self.linkPreviewAssetUploadRequestStrategy,
                                    self.imageDownloadRequestStrategy,
-<<<<<<< HEAD
-                                   self.imageUploadRequestStrategy,
                                    [[PushTokenStrategy alloc] initWithManagedObjectContext:self.syncMOC applicationStatus:self.applicationStatusDirectory],
                                    [[TypingStrategy alloc] initWithApplicationStatus:self.applicationStatusDirectory managedObjectContext:self.syncMOC],
                                    [[SearchUserImageStrategy alloc] initWithApplicationStatus:self.applicationStatusDirectory managedObjectContext:self.syncMOC],
@@ -222,8 +210,6 @@
                                    [[UserImageStrategy alloc] initWithManagedObjectContext:self.syncMOC applicationStatus:self.applicationStatusDirectory imageProcessingQueue:imageProcessingQueue],
                                    [[LinkPreviewUploadRequestStrategy alloc] initWithManagedObjectContext:self.syncMOC clientRegistrationDelegate:self.applicationStatusDirectory.clientRegistrationStatus],
                                    self.selfStrategy,
-=======
->>>>>>> bb6e0830
                                    self.callingRequestStrategy,
                                    self.callStateRequestStrategy,
                                    self.callFlowRequestStrategy,
@@ -264,17 +250,9 @@
     self.loginCodeRequestTranscoder = [[ZMLoginCodeRequestTranscoder alloc] initWithManagedObjectContext:self.syncMOC authenticationStatus:self.applicationStatusDirectory.authenticationStatus];
     self.phoneNumberVerificationTranscoder = [[ZMPhoneNumberVerificationTranscoder alloc] initWithManagedObjectContext:self.syncMOC authenticationStatus:self.applicationStatusDirectory.authenticationStatus];
     self.conversationStatusSync = [[ConversationStatusStrategy alloc] initWithManagedObjectContext:self.syncMOC];
-<<<<<<< HEAD
-    self.fileUploadRequestStrategy = [[FileUploadRequestStrategy alloc] initWithManagedObjectContext:self.syncMOC applicationStatus:self.applicationStatusDirectory];
     self.linkPreviewAssetDownloadRequestStrategy = [[LinkPreviewAssetDownloadRequestStrategy alloc] initWithManagedObjectContext:self.syncMOC applicationStatus:self.applicationStatusDirectory];
     self.linkPreviewAssetUploadRequestStrategy = [[LinkPreviewAssetUploadRequestStrategy alloc] initWithManagedObjectContext:self.syncMOC applicationStatus:self.applicationStatusDirectory linkPreviewPreprocessor:nil previewImagePreprocessor:nil];
     self.imageDownloadRequestStrategy = [[ImageDownloadRequestStrategy alloc] initWithManagedObjectContext:self.syncMOC applicationStatus:self.applicationStatusDirectory];
-    self.imageUploadRequestStrategy = [[ImageUploadRequestStrategy alloc] initWithManagedObjectContext:self.syncMOC applicationStatus:self.applicationStatusDirectory maxConcurrentImageOperation:nil];
-=======
-    self.linkPreviewAssetDownloadRequestStrategy = [[LinkPreviewAssetDownloadRequestStrategy alloc] initWithAuthStatus:clientRegistrationStatus managedObjectContext:self.syncMOC];
-    self.linkPreviewAssetUploadRequestStrategy = [[LinkPreviewAssetUploadRequestStrategy alloc] initWithClientRegistrationDelegate:clientRegistrationStatus managedObjectContext:self.syncMOC];
-    self.imageDownloadRequestStrategy = [[ImageDownloadRequestStrategy alloc] initWithClientRegistrationStatus:clientRegistrationStatus  managedObjectContext:self.syncMOC];
->>>>>>> bb6e0830
 }
 
 - (void)appDidEnterBackground:(NSNotification *)note
