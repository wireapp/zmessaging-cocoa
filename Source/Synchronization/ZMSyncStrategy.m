--- conflicted
+++ resolved
@@ -216,15 +216,12 @@
                                    self.linkPreviewAssetUploadRequestStrategy,
                                    self.imageDownloadRequestStrategy,
                                    self.imageUploadRequestStrategy,
-<<<<<<< HEAD
                                    self.callingRequestStrategy
-=======
                                    [[PushTokenStrategy alloc] initWithManagedObjectContext:self.syncMOC clientRegistrationDelegate:clientRegistrationStatus],
                                    [[TypingStrategy alloc] initWithManagedObjectContext:self.syncMOC clientRegistrationDelegate:clientRegistrationStatus],
                                    [[SearchUserImageStrategy alloc] initWithManagedObjectContext:self.syncMOC clientRegistrationDelegate:clientRegistrationStatus],
                                    [[RemovedSuggestedPeopleStrategy alloc] initWithManagedObjectContext:self.syncMOC clientRegistrationDelegate:clientRegistrationStatus],
                                    [[UserImageStrategy alloc] initWithManagedObjectContext:self.syncMOC imageProcessingQueue:imageProcessingQueue clientRegistrationDelegate:clientRegistrationStatus]
->>>>>>> 4effafb8
                                    ];
 
         self.changeTrackerBootStrap = [[ZMChangeTrackerBootstrap alloc] initWithManagedObjectContext:self.syncMOC changeTrackers:self.allChangeTrackers];
@@ -260,13 +257,7 @@
     self.missingUpdateEventsTranscoder = [[ZMMissingUpdateEventsTranscoder alloc] initWithSyncStrategy:self previouslyReceivedEventIDsCollection:self.eventDecoder application:self.application backgroundAPNSPingbackStatus:backgroundAPNSPingBackStatus];
     self.lastUpdateEventIDTranscoder = [[ZMLastUpdateEventIDTranscoder alloc] initWithManagedObjectContext:self.syncMOC objectDirectory:self];
     self.flowTranscoder = [[ZMFlowSync alloc] initWithMediaManager:mediaManager onDemandFlowManager:onDemandFlowManager syncManagedObjectContext:self.syncMOC uiManagedObjectContext:uiMOC application:self.application];
-<<<<<<< HEAD
     self.callingRequestStrategy = [[CallingRequestStrategy alloc] initWithManagedObjectContext:self.syncMOC];
-    self.clientMessageTranscoder = [[ZMClientMessageTranscoder alloc ] initWithManagedObjectContext:self.syncMOC localNotificationDispatcher:localNotificationsDispatcher clientRegistrationStatus:clientRegistrationStatus apnsConfirmationStatus: self.apnsConfirmationStatus];
-    
-    self.pushTokenTranscoder = [[ZMPushTokenTranscoder alloc] initWithManagedObjectContext:self.syncMOC clientRegistrationStatus:clientRegistrationStatus];
-=======
->>>>>>> 4effafb8
     self.callStateTranscoder = [[ZMCallStateTranscoder alloc] initWithSyncManagedObjectContext:self.syncMOC uiManagedObjectContext:uiMOC objectStrategyDirectory:self];
     self.loginTranscoder = [[ZMLoginTranscoder alloc] initWithManagedObjectContext:self.syncMOC authenticationStatus:authenticationStatus clientRegistrationStatus:clientRegistrationStatus];
     self.loginCodeRequestTranscoder = [[ZMLoginCodeRequestTranscoder alloc] initWithManagedObjectContext:self.syncMOC authenticationStatus:authenticationStatus];
@@ -615,11 +606,7 @@
         ZMFetchRequestBatchResult *prefetchResult = [self.syncMOC executeFetchRequestBatchOrAssert:fetchRequest];
         NSArray *allObjectStrategies = [self.allTranscoders arrayByAddingObjectsFromArray:self.requestStrategies];
         
-<<<<<<< HEAD
-        for(id<ZMEventConsumer> obj in allObjectStrategies) {
-=======
         for(id obj in allObjectStrategies) {
->>>>>>> 4effafb8
             @autoreleasepool {
                 if ([obj conformsToProtocol:@protocol(ZMEventConsumer)]) {
                     [obj processEvents:decryptedEvents liveEvents:YES prefetchResult:prefetchResult];
