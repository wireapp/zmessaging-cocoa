--- conflicted
+++ resolved
@@ -450,15 +450,11 @@
 
             [self.uiMOC mergeUserInfoFromUserInfo:userInfo];
             NSSet *changedConversations = [strongUiMoc mergeCallStateChanges:callStateChanges];
-<<<<<<< HEAD
             
             [NSNotificationCenter.defaultCenter postNotificationName:WireCallCenterV2.CallStateDidChangeNotification
                                                               object:nil
                                                             userInfo:@{ @"updated": changedConversations }];
            
-=======
-            [strongUiMoc.globalManagedObjectContextObserver notifyUpdatedCallState:changedConversations notifyDirectly:[self shouldForwardCallStateChangeDirectlyForNote:note]];
->>>>>>> d3ee763a
             [strongUiMoc mergeChangesFromContextDidSaveNotification:note];
             [strongUiMoc processPendingChanges]; // We need this because merging sometimes leaves the MOC in a 'dirty' state
         }];
