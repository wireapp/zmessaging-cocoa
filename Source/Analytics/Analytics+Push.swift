--- conflicted
+++ resolved
@@ -43,10 +43,6 @@
     }
     
     /// Whether the conversation includes at least 1 service user.
-<<<<<<< HEAD
-    ///TODO: move this to DM
-=======
->>>>>>> 083e4abe
     @objc
     var includesServiceUser: Bool {
         return localParticipants.any { $0.isServiceUser }
