//
// Wire
// Copyright (C) 2016 Wire Swiss GmbH
//
// This program is free software: you can redistribute it and/or modify
// it under the terms of the GNU General Public License as published by
// the Free Software Foundation, either version 3 of the License, or
// (at your option) any later version.
//
// This program is distributed in the hope that it will be useful,
// but WITHOUT ANY WARRANTY; without even the implied warranty of
// MERCHANTABILITY or FITNESS FOR A PARTICULAR PURPOSE. See the
// GNU General Public License for more details.
//
// You should have received a copy of the GNU General Public License
// along with this program. If not, see http://www.gnu.org/licenses/.
//

import Foundation
import WireTransport
import UIKit

public protocol NotificationSettingsRegistrable {
    /// To determine if notification settings should be registered
    var shouldRegisterUserNotificationSettings : Bool { get }
}

/// An abstraction of the application (UIApplication, NSApplication)
@objc public protocol ZMApplication : NSObjectProtocol {
    
    /// The current application state
    var applicationState : UIApplication.State { get }
    
    /// Badge count
    var applicationIconBadgeNumber : Int { get set }
<<<<<<< HEAD
    
    /// Returns YES if the application is currently registered for remote notifications
    var isRegisteredForRemoteNotifications: Bool { get }
    
    /// To determine if notification settings should be registered
    @objc optional var shouldRegisterUserNotificationSettings : Bool { get }
    
=======
        
>>>>>>> 7c469cf8
    /// Register for remote notification
    func registerForRemoteNotifications()
    
    /// Register for change in application state: didBecomeActive
    @objc func registerObserverForDidBecomeActive(_ object: NSObject, selector: Selector)

    /// Register for change in application state: willResignActive
    @objc func registerObserverForWillResignActive(_ object: NSObject, selector: Selector)
    
    /// Register for change in application state: didBecomeActive
    @objc func registerObserverForWillEnterForeground(_ object: NSObject, selector: Selector)
    
    /// Register for change in application state: willResignActive
    @objc func registerObserverForDidEnterBackground(_ object: NSObject, selector: Selector)
    
    /// Register for application will terminate
    @objc func registerObserverForApplicationWillTerminate(_ object: NSObject, selector: Selector)
    
    /// Unregister for change in application state
    @objc func unregisterObserverForStateChange(_ object: NSObject)
    
    /// Sets minimum interval for background fetch
    @objc func setMinimumBackgroundFetchInterval(_ minimumBackgroundFetchInterval: TimeInterval)
}


extension UIApplication : ZMApplication {
    
    public func registerObserverForDidBecomeActive(_ object: NSObject, selector: Selector) {
        NotificationCenter.default.addObserver(object, selector: selector, name: UIApplication.didBecomeActiveNotification, object: nil)
    }
    
    public func registerObserverForWillResignActive(_ object: NSObject, selector: Selector) {
        NotificationCenter.default.addObserver(object, selector: selector, name: UIApplication.willResignActiveNotification, object: nil)
    }
    
    public func registerObserverForWillEnterForeground(_ object: NSObject, selector: Selector) {
        NotificationCenter.default.addObserver(object, selector: selector, name: UIApplication.willEnterForegroundNotification, object: nil)
    }
    
    public func registerObserverForDidEnterBackground(_ object: NSObject, selector: Selector) {
        NotificationCenter.default.addObserver(object, selector: selector, name: UIApplication.didEnterBackgroundNotification, object: nil)
    }
    
    public func registerObserverForApplicationWillTerminate(_ object: NSObject, selector: Selector) {
        NotificationCenter.default.addObserver(object, selector: selector, name: UIApplication.willTerminateNotification, object: nil)
    }
    
    public func unregisterObserverForStateChange(_ object: NSObject) {
        NotificationCenter.default.removeObserver(object, name: UIApplication.willResignActiveNotification, object: nil)
        NotificationCenter.default.removeObserver(object, name: UIApplication.didBecomeActiveNotification, object: nil)
        NotificationCenter.default.removeObserver(object, name: UIApplication.willEnterForegroundNotification, object: nil)
        NotificationCenter.default.removeObserver(object, name: UIApplication.didEnterBackgroundNotification, object: nil)
        NotificationCenter.default.removeObserver(object, name: UIApplication.willTerminateNotification, object: nil)
    }
}<|MERGE_RESOLUTION|>--- conflicted
+++ resolved
@@ -33,7 +33,6 @@
     
     /// Badge count
     var applicationIconBadgeNumber : Int { get set }
-<<<<<<< HEAD
     
     /// Returns YES if the application is currently registered for remote notifications
     var isRegisteredForRemoteNotifications: Bool { get }
@@ -41,9 +40,6 @@
     /// To determine if notification settings should be registered
     @objc optional var shouldRegisterUserNotificationSettings : Bool { get }
     
-=======
-        
->>>>>>> 7c469cf8
     /// Register for remote notification
     func registerForRemoteNotifications()
     
