//
// Wire
// Copyright (C) 2018 Wire Swiss GmbH
//
// This program is free software: you can redistribute it and/or modify
// it under the terms of the GNU General Public License as published by
// the Free Software Foundation, either version 3 of the License, or
// (at your option) any later version.
//
// This program is distributed in the hope that it will be useful,
// but WITHOUT ANY WARRANTY; without even the implied warranty of
// MERCHANTABILITY or FITNESS FOR A PARTICULAR PURPOSE. See the
// GNU General Public License for more details.
//
// You should have received a copy of the GNU General Public License
// along with this program. If not, see http://www.gnu.org/licenses/.
//

import Foundation
 
 private let zmLog = ZMSLog(tag: "Conversation")
 
 public enum ConversationRemoveParticipantError: Error {
    case unknown, invalidOperation, conversationNotFound
    
    init?(response: ZMTransportResponse) {
        switch (response.httpStatus, response.payloadLabel()) {
        case (403, "invalid-op"?): self = .invalidOperation
        case (404, "no-conversation"?): self = .conversationNotFound
        case (400..<499, _): self = .unknown
        default: return nil
        }
    }
 }
 
 public enum ConversationAddParticipantsError: Error {
    case unknown, invalidOperation, accessDenied, notConnectedToUser, conversationNotFound, tooManyMembers
    
    init?(response: ZMTransportResponse) {
        switch (response.httpStatus, response.payloadLabel()) {
        case (403, "invalid-op"?): self = .invalidOperation
        case (403, "access-denied"?): self = .accessDenied
        case (403, "not-connected"?): self = .notConnectedToUser
        case (404, "no-conversation"?): self = .conversationNotFound
        case (403, "too-many-members"?): self = .tooManyMembers
        case (400..<499, _): self = .unknown
        default: return nil
        }
    }
 }

extension ZMConversation {
    
    public func addParticipants(_ participants: [UserType], userSession: ZMUserSession, completion: @escaping (VoidResult) -> Void) {
        addParticipants(participants,
                        transportSession: userSession.transportSession,
                        eventProcessor: userSession.operationLoop.syncStrategy,
                        contextProvider: userSession,
                        completion: completion)
    }
    
    func addParticipants(_ participants: [UserType],
                         transportSession: TransportSessionType,
                         eventProcessor: UpdateEventProcessor,
                         contextProvider: ZMManagedObjectContextProvider,
                         completion: @escaping (VoidResult) -> Void) {
        
        guard let users = participants as? [ZMUser],
              conversationType == .group,
              !users.isEmpty,
              !users.contains(ZMUser.selfUser(in: contextProvider.managedObjectContext))
        else { return completion(.failure(ConversationAddParticipantsError.invalidOperation)) }
        
        let request = ConversationParticipantRequestFactory.requestForAddingParticipants(Set(users), conversation: self)
        
        request.add(ZMCompletionHandler(on: managedObjectContext!) { [weak contextProvider, weak eventProcessor] response in
            guard let syncMOC = contextProvider?.syncManagedObjectContext, let eventProcessor = eventProcessor else {
                return  completion(.failure(ConversationAddParticipantsError.unknown))
            }
            
            if response.httpStatus == 200 {
                if let payload = response.payload, let event = ZMUpdateEvent(fromEventStreamPayload: payload, uuid: nil) {
<<<<<<< HEAD
                    userSession.syncManagedObjectContext.performGroupedBlock {
                        userSession.operationLoop?.syncStrategy.process(updateEvents: [event], ignoreBuffer: true)
=======
                    syncMOC.performGroupedBlock {
                        eventProcessor.process(updateEvents: [event], ignoreBuffer: true)
>>>>>>> 56e138ae
                    }
                }
                
                completion(.success)
            }
            else if response.httpStatus == 204 {
                completion(.success) // users were already added to the conversation
            }
            else {
                let error = ConversationAddParticipantsError(response: response) ?? .unknown
                zmLog.debug("Error adding participants: \(error)")
                completion(.failure(error))
            }
        })
        
        transportSession.enqueueOneTime(request)
    }
    
    public func removeParticipant(_ participant: UserType, userSession: ZMUserSession, completion: @escaping (VoidResult) -> Void) {
        removeParticipant(participant,
                          transportSession: userSession.transportSession,
                          eventProcessor: userSession.operationLoop.syncStrategy,
                          contextProvider: userSession,
                          completion: completion)
    }
    
    func removeParticipant(_ participant: UserType,
                                  transportSession: TransportSessionType,
                                  eventProcessor: UpdateEventProcessor,
                                  contextProvider: ZMManagedObjectContextProvider,
                                  completion: @escaping (VoidResult) -> Void) {
        
        guard conversationType == .group,
            let conversationId = remoteIdentifier,
            let user = participant as? ZMUser
        else { return completion(.failure(ConversationRemoveParticipantError.invalidOperation)) }
        
        let isRemovingSelfUser = participant.isSelfUser
        let request = ConversationParticipantRequestFactory.requestForRemovingParticipant(user, conversation: self)
        
        request.add(ZMCompletionHandler(on: managedObjectContext!) { [weak contextProvider, weak eventProcessor] response in
            guard let syncMOC = contextProvider?.syncManagedObjectContext, let eventProcessor = eventProcessor else {
                return  completion(.failure(ConversationRemoveParticipantError.unknown))
            }
            
            if response.httpStatus == 200 {
                if let payload = response.payload, let event = ZMUpdateEvent(fromEventStreamPayload: payload, uuid: nil) {
                    syncMOC.performGroupedBlock {
                        let conversation = ZMConversation(remoteID: conversationId, createIfNeeded: false, in: syncMOC)
                        
                        // Update cleared timestamp if self user left and deleted history
                        if let clearedTimestamp = conversation?.clearedTimeStamp, clearedTimestamp == conversation?.lastServerTimeStamp, isRemovingSelfUser {
                            conversation?.updateCleared(fromPostPayloadEvent: event)
                        }
                        
<<<<<<< HEAD
                        userSession.operationLoop?.syncStrategy.process(updateEvents: [event], ignoreBuffer: true)
=======
                        eventProcessor.process(updateEvents: [event], ignoreBuffer: true)
>>>>>>> 56e138ae
                    }
                }
                
                completion(.success)
            }
            else if response.httpStatus == 204 {
                completion(.success) // user was already not part of conversation
            }
            else {
                let error = ConversationRemoveParticipantError(response: response) ?? .unknown
                zmLog.debug("Error removing participant: \(error)")
                completion(.failure(error))
            }
        })
        
        transportSession.enqueueOneTime(request)
    }
    
}

internal struct ConversationParticipantRequestFactory {
    
    static func requestForRemovingParticipant(_ participant: ZMUser, conversation: ZMConversation) -> ZMTransportRequest {
        
        let participantKind = participant.isServiceUser ? "bots" : "members"
        let path = "/conversations/\(conversation.remoteIdentifier!.transportString())/\(participantKind)/\(participant.remoteIdentifier!.transportString())"
        
        return ZMTransportRequest(path: path, method: .methodDELETE, payload: nil)
    }
    
    static func requestForAddingParticipants(_ participants: Set<ZMUser>, conversation: ZMConversation) -> ZMTransportRequest {
        
        let path = "/conversations/\(conversation.remoteIdentifier!.transportString())/members"
        let payload: [String: Any] = [
            "users": participants.compactMap { $0.remoteIdentifier?.transportString() },
            "conversation_role": ZMConversation.defaultMemberRoleName
        ]
        
        return ZMTransportRequest(path: path, method: .methodPOST, payload: payload as ZMTransportData)
    }
    
}<|MERGE_RESOLUTION|>--- conflicted
+++ resolved
@@ -80,13 +80,8 @@
             
             if response.httpStatus == 200 {
                 if let payload = response.payload, let event = ZMUpdateEvent(fromEventStreamPayload: payload, uuid: nil) {
-<<<<<<< HEAD
-                    userSession.syncManagedObjectContext.performGroupedBlock {
-                        userSession.operationLoop?.syncStrategy.process(updateEvents: [event], ignoreBuffer: true)
-=======
                     syncMOC.performGroupedBlock {
                         eventProcessor.process(updateEvents: [event], ignoreBuffer: true)
->>>>>>> 56e138ae
                     }
                 }
                 
@@ -142,11 +137,7 @@
                             conversation?.updateCleared(fromPostPayloadEvent: event)
                         }
                         
-<<<<<<< HEAD
-                        userSession.operationLoop?.syncStrategy.process(updateEvents: [event], ignoreBuffer: true)
-=======
                         eventProcessor.process(updateEvents: [event], ignoreBuffer: true)
->>>>>>> 56e138ae
                     }
                 }
                 
