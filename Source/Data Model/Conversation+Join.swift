//
// Wire
// Copyright (C) 2021 Wire Swiss GmbH
//
// This program is free software: you can redistribute it and/or modify
// it under the terms of the GNU General Public License as published by
// the Free Software Foundation, either version 3 of the License, or
// (at your option) any later version.
//
// This program is distributed in the hope that it will be useful,
// but WITHOUT ANY WARRANTY; without even the implied warranty of
// MERCHANTABILITY or FITNESS FOR A PARTICULAR PURPOSE. See the
// GNU General Public License for more details.
//
// You should have received a copy of the GNU General Public License
// along with this program. If not, see http://www.gnu.org/licenses/.
//

import Foundation

public enum ConversationJoinError: Error {
    case unknown, tooManyMembers, invalidCode

    init?(response: ZMTransportResponse) {
        switch (response.httpStatus, response.payloadLabel()) {
        case (403, "too-many-members"?): self = .tooManyMembers
        case (404, "no-conversation-code"?): self = .invalidCode
        case (400..<499, _): self = .unknown
        default: return nil
        }
    }
}

extension ZMConversation {

    /// Join a conversation using a reusable code
    /// - Parameters:
    ///   - key: stable conversation identifier
    ///   - code: conversation code
    ///   - transportSession: session to handle requests
    ///   - eventProcessor: update event processor
    ///   - moc: the context that should be used to perform the request and process the event
    ///   - completion: called when the user joines the conversation or when it fails
    public static func join(key: String,
                            code: String,
                            transportSession: TransportSessionType,
                            eventProcessor: UpdateEventProcessor,
                            moc: NSManagedObjectContext,
                            completion: @escaping (Result<ZMConversation>) -> Void) {

        let request = ConversationJoinRequestFactory.requestForJoinConversation(key: key, code: code)

        request.add(ZMCompletionHandler(on: moc, block: { response in
            switch response.httpStatus {
            case 200:
                guard let payload = response.payload,
                      let event = ZMUpdateEvent(fromEventStreamPayload: payload, uuid: nil),
                      let conversationString = event.payload["conversation"] as? String
                else {
                    return completion(.failure(ConversationJoinError.unknown))
                }

<<<<<<< HEAD
                syncMOC.performGroupedBlockAndWait {
=======
                moc.performGroupedBlock {
>>>>>>> 16dce122
                    eventProcessor.storeAndProcessUpdateEvents([event], ignoreBuffer: true)

                    guard let conversationId = UUID(uuidString: conversationString),
                          let conversation = ZMConversation(remoteID: conversationId, createIfNeeded: false, in: moc) else {
                        return completion(.failure(ConversationJoinError.unknown))
                    }

                    completion(.success(conversation))
                }

            /// The user is already a participant in the conversation.
            case 204:
                /// TODO It's a temporary solution. The new endpoint will be introduced in the next PR, which we should call in this case and get the conversation
                completion(.failure(ConversationJoinError.unknown))

            default:
                let error = ConversationJoinError(response: response) ?? .unknown
                Logging.network.debug("Error joining conversation: \(error)")
                completion(.failure(error))
            }
        }))
        transportSession.enqueueOneTime(request)
    }

}

internal struct ConversationJoinRequestFactory {

    static func requestForJoinConversation(key: String, code: String) -> ZMTransportRequest {
        let path = "/conversations/join"
        let payload: [String: Any] = [
            "key": key,
            "code": code
        ]

        return ZMTransportRequest(path: path, method: .methodPOST, payload: payload as ZMTransportData)
    }

}<|MERGE_RESOLUTION|>--- conflicted
+++ resolved
@@ -60,11 +60,7 @@
                     return completion(.failure(ConversationJoinError.unknown))
                 }
 
-<<<<<<< HEAD
-                syncMOC.performGroupedBlockAndWait {
-=======
                 moc.performGroupedBlock {
->>>>>>> 16dce122
                     eventProcessor.storeAndProcessUpdateEvents([event], ignoreBuffer: true)
 
                     guard let conversationId = UUID(uuidString: conversationString),
