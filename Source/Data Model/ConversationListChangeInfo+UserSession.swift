--- conflicted
+++ resolved
@@ -19,10 +19,6 @@
 import WireDataModel
 
 extension ConversationListChangeInfo {
-<<<<<<< HEAD
-//    @objc(addObserver:forList:userSession:)
-=======
->>>>>>> c3539c8a
     public static func add(observer: ZMConversationListObserver,
                            for list: ZMConversationList,
                            userSession: ZMUserSession
@@ -30,10 +26,6 @@
         return self.addListObserver(observer, for: list, managedObjectContext: userSession.managedObjectContext)
     }
     
-<<<<<<< HEAD
-//    @objc(addConversationListReloadObserver:userSession:)
-=======
->>>>>>> c3539c8a
     public static func add(observer: ZMConversationListReloadObserver, userSession: ZMUserSession) -> NSObjectProtocol {
         return addReloadObserver(observer, managedObjectContext: userSession.managedObjectContext)
     }
