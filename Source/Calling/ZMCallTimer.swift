//
// Wire
// Copyright (C) 2016 Wire Swiss GmbH
// 
// This program is free software: you can redistribute it and/or modify
// it under the terms of the GNU General Public License as published by
// the Free Software Foundation, either version 3 of the License, or
// (at your option) any later version.
// 
// This program is distributed in the hope that it will be useful,
// but WITHOUT ANY WARRANTY; without even the implied warranty of
// MERCHANTABILITY or FITNESS FOR A PARTICULAR PURPOSE. See the
// GNU General Public License for more details.
// 
// You should have received a copy of the GNU General Public License
// along with this program. If not, see http://www.gnu.org/licenses/.
// 


import Foundation
import CoreData
import ZMCSystem


private let zmLog = ZMSLog(tag: "Calling")

private let VoiceChannelV2TimerTimeOutGroup : TimeInterval = 30;
private let VoiceChannelV2TimerTimeOutOneOnOne : TimeInterval = 60;
private var VoiceChannelV2TimerTestTimeout : TimeInterval = 0;

private let UserInfoCallTimerKey = "ZMCallTimer"

extension NSManagedObjectContext {
    
    fileprivate var zm_callTimer: ZMCallTimer {
        if self.zm_isUserInterfaceContext {
            zmLog.warn("CallTimer should only be set on syncContext")
        }
        let oldTimer = self.userInfo[UserInfoCallTimerKey] as? ZMCallTimer
        return oldTimer ?? { () -> ZMCallTimer in
            let timer = ZMCallTimer(managedObjectContext: self)
            zmLog.debug("creating new timer")
            self.userInfo[UserInfoCallTimerKey] = timer
            return timer
            }()
    }
    
    public func zm_addAndStartCallTimer(_ conversation: ZMConversation) {
        if self.zm_isUserInterfaceContext {
            zmLog.warn("CallTimer should not be initiated on uiContext")
        }
        self.zm_callTimer.addAndStartTimer(conversation)
    }
    
    public func zm_resetCallTimer(_ conversation: ZMConversation) {
        if self.zm_isUserInterfaceContext {
            zmLog.warn("CallTimer can not be cancelled on uiContext")
        }
        self.zm_callTimer.resetTimer(conversation)
    }
    
    public func zm_tearDownCallTimer() {
        let oldTimer = self.userInfo[UserInfoCallTimerKey] as? ZMCallTimer
        oldTimer?.tearDown()
    }
    
    public func zm_hasTimerForConversation(_ conversation: ZMConversation) -> Bool {
        return self.zm_callTimer.conversationIDToTimerMap[conversation.objectID] != nil
    }
}

public protocol ZMCallTimerClient {

    func callTimerDidFire(_ timer: ZMCallTimer)
}

public final class ZMCallTimer : NSObject, ZMTimerClient {

    public var conversationIDToTimerMap: [NSManagedObjectID: ZMTimer] = [:]
    fileprivate weak var managedObjectContext: NSManagedObjectContext?
    
    public var testDelegate: ZMCallTimerClient?
    fileprivate var testTimeout : TimeInterval {
        return VoiceChannelV2TimerTestTimeout
    }
    
    public init(managedObjectContext: NSManagedObjectContext) {
        self.managedObjectContext = managedObjectContext
    }
    
    public class func setTestCallTimeout(_ timeout: TimeInterval) {
        VoiceChannelV2TimerTestTimeout = timeout
    }
    
    public class func resetTestCallTimeout() {
        VoiceChannelV2TimerTestTimeout = 0
    }
    
    public func addAndStartTimer(_ conversation: ZMConversation) {
        let objectID = conversation.objectID
        if conversationIDToTimerMap[objectID] == nil && !conversation.callTimedOut {
            let timeOut = (testTimeout > 0) ? testTimeout : conversation.conversationType == .group ? VoiceChannelV2TimerTimeOutGroup : VoiceChannelV2TimerTimeOutOneOnOne
            let timer = ZMTimer(target: self)
            timer?.fire(at: Date().addingTimeInterval(timeOut))
            conversationIDToTimerMap[objectID] = timer
        }
    }
    
    public func resetTimer(_ conversation: ZMConversation) {
        cancelAndRemoveTimer(conversation.objectID)
    }
    
    fileprivate func cancelAndRemoveTimer(_ conversationID: NSManagedObjectID) {
        let timer = conversationIDToTimerMap[conversationID]
        if let timer = timer {
            timer.cancel()
        }
        conversationIDToTimerMap.removeValue(forKey: conversationID)
    }
    
    public func timerDidFire(_ aTimer: ZMTimer) {
        for (conversationID, timer) in conversationIDToTimerMap {
            if timer != aTimer {
                return
            }
            
            self.cancelAndRemoveTimer(conversationID)
            if let testDelegate = self.testDelegate {
                testDelegate.callTimerDidFire(self)
            }
<<<<<<< HEAD
            
            managedObjectContext?.performGroupedBlock {
                guard let conversation = self.managedObjectContext?.object(with: conversationID) as? ZMConversation , !conversation.isZombieObject else { return }
                conversation.voiceChannelRouter?.v2.callTimerDidFire(self)
=======

            managedObjectContext?.performGroupedBlock {
                let object = try? self.managedObjectContext?.existingObject(with: conversationID)
                guard let conversation =  object as? ZMConversation, !conversation.isZombieObject else { return }
                conversation.voiceChannel?.callTimerDidFire(self)
>>>>>>> d3ee763a
            }
            
            break;
        }
    }
    
    public func tearDown() {
        for timer in Array(conversationIDToTimerMap.values) {
            timer.cancel()
        }
        conversationIDToTimerMap = [:]
    }

}<|MERGE_RESOLUTION|>--- conflicted
+++ resolved
@@ -128,18 +128,11 @@
             if let testDelegate = self.testDelegate {
                 testDelegate.callTimerDidFire(self)
             }
-<<<<<<< HEAD
-            
-            managedObjectContext?.performGroupedBlock {
-                guard let conversation = self.managedObjectContext?.object(with: conversationID) as? ZMConversation , !conversation.isZombieObject else { return }
-                conversation.voiceChannelRouter?.v2.callTimerDidFire(self)
-=======
 
             managedObjectContext?.performGroupedBlock {
                 let object = try? self.managedObjectContext?.existingObject(with: conversationID)
                 guard let conversation =  object as? ZMConversation, !conversation.isZombieObject else { return }
                 conversation.voiceChannel?.callTimerDidFire(self)
->>>>>>> d3ee763a
             }
             
             break;
