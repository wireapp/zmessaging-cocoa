--- conflicted
+++ resolved
@@ -217,13 +217,8 @@
         
     var callParticipantState : CallParticipantState {
         switch self {
-<<<<<<< HEAD
-        case .unknown, .terminating, .incoming, .none:
+        case .unknown, .terminating, .incoming, .none, .establishedDataChannel:
             return .unconnected
-=======
-        case .unknown, .terminating, .incoming, .none, .establishedDataChannel:
-            return .notConnected
->>>>>>> 1f44bd29
         case .established:
             return .connected(muted: false, sendingVideo: false)
         case .outgoing, .answered:
@@ -231,37 +226,4 @@
         }
     }
     
-<<<<<<< HEAD
-
-=======
-    func voiceChannelState(securityLevel: ZMConversationSecurityLevel) -> VoiceChannelV2State {
-        switch self {
-        case .none:
-            return .noActiveUsers
-        case .incoming where securityLevel == .secureWithIgnored:
-            return .incomingCallDegraded
-        case .incoming(video:_, shouldRing: let shouldRing) where shouldRing == false:
-            return .incomingCallInactive
-        case .incoming:
-            return .incomingCall
-        case .answered where securityLevel == .secureWithIgnored:
-            return .selfIsJoiningActiveChannelDegraded
-        case .answered:
-            return .selfIsJoiningActiveChannel
-        case .establishedDataChannel:
-            return .establishedDataChannel
-        case .established:
-            return .selfConnectedToActiveChannel
-        case .outgoing where securityLevel == .secureWithIgnored:
-            return .outgoingCallDegraded
-        case .outgoing:
-            return .outgoingCall
-        case .terminating:
-            return .noActiveUsers
-        case .unknown:
-            return .invalid
-        }
-    }
-    
->>>>>>> 1f44bd29
 }