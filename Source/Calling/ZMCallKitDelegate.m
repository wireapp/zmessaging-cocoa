--- conflicted
+++ resolved
@@ -566,25 +566,12 @@
         ZMConversation *callConversation = [ZMConversation resolveConversationForPersons:contacts
                                                                                inContext:userSession.managedObjectContext];
         if (nil != callConversation) {
-<<<<<<< HEAD
-            
             // Push channel must be open in order to process the call signaling
             if (!userSession.pushChannelIsOpen) {
                 [userSession.transportSession restartPushChannel];
-=======
+            }
+
             [self configureAudioSession];
-            if (isVideo) {
-                NSError *joinError = nil;
-                [callConversation.voiceChannel joinVideoCall:&joinError inUserSession:userSession];
-                if (nil != joinError) {
-                    [self logErrorForConversation:callConversation.remoteIdentifier.transportString  line:__LINE__ format:@"Cannot start the video call: %@", joinError];
-                }
-            }
-            else {
-                [callConversation.voiceChannel joinInUserSession:userSession];
->>>>>>> 4effafb8
-            }
-            
             [self requestStartCallInConversation:callConversation videoCall:isVideo]; // FIXME is this enough?
             return YES;
         }
@@ -757,21 +744,7 @@
     ZMConversation *callConversation = [action conversationInContext:userSession.managedObjectContext];
     [userSession performChanges:^{
         [self configureAudioSession];
-<<<<<<< HEAD
         [callConversation.voiceChannel joinWithVideo:action.video];
-=======
-
-        if (action.video) {
-            NSError *error = nil;
-            [callConversation.voiceChannel joinVideoCall:&error];
-            if (nil != error) {
-                [self logErrorForConversation:callConversation.remoteIdentifier.transportString line:__LINE__ format:@"Error joining video call: %@", error];
-            }
-        }
-        else {
-            [callConversation.voiceChannel join];
-        }
->>>>>>> 4effafb8
     }];
     
     [action fulfill];
@@ -781,18 +754,7 @@
 {
     [self.userSession performChanges:^{
         ZMConversation *callConversation = [action conversationInContext:self.userSession.managedObjectContext];
-<<<<<<< HEAD
         [callConversation.voiceChannel joinWithVideo:NO]; // FIXME video argument is not relevant when answering a call
-        [self configureAudioSession];
-=======
-        [self logInfoForConversation:callConversation.remoteIdentifier.transportString line:__LINE__ format:@"CXProvider %@ performAnswerCallAction", provider];
-        if (callConversation.isVideoCall) {
-            [callConversation.voiceChannel joinVideoCall:nil];
-        }
-        else {
-            [callConversation.voiceChannel join];
-        }
->>>>>>> 4effafb8
     }];
     [action fulfill];
 }
@@ -811,13 +773,8 @@
         
         [userSession performChanges:^{
             if (callConversation.voiceChannel.selfUserConnectionState == ZMVoiceChannelConnectionStateNotConnected) {
-<<<<<<< HEAD
-                ZMLogInfo(@"CXProvider performEndCallAction: ignore incoming call");
+                [self logInfoForConversation:callConversation.remoteIdentifier.transportString line:__LINE__ format:@"CXProvider performEndCallAction: ignore incoming call"];
                 [callConversation.voiceChannel ignore];
-=======
-                [self logInfoForConversation:callConversation.remoteIdentifier.transportString line:__LINE__ format:@"CXProvider performEndCallAction: ignore incoming call"];
-                [callConversation.voiceChannel ignoreIncomingCall];
->>>>>>> 4effafb8
             }
             else {
                 [self logInfoForConversation:callConversation.remoteIdentifier.transportString line:__LINE__ format:@"CXProvider performEndCallAction: leave"];
