/*
 * Wire
 * Copyright (C) 2016 Wire Swiss GmbH
 *
 * This program is free software: you can redistribute it and/or modify
 * it under the terms of the GNU General Public License as published by
 * the Free Software Foundation, either version 3 of the License, or
 * (at your option) any later version.
 *
 * This program is distributed in the hope that it will be useful,
 * but WITHOUT ANY WARRANTY; without even the implied warranty of
 * MERCHANTABILITY or FITNESS FOR A PARTICULAR PURPOSE. See the
 * GNU General Public License for more details.
 *
 * You should have received a copy of the GNU General Public License
 * along with this program. If not, see <http://www.gnu.org/licenses/>.
 */

import Foundation
import avs


private class Box<T : Any> {
    var value : T
    
    init(value: T) {
        self.value = value
    }
}

public enum CallClosedReason : Int32 {
    /// Ongoing call was closed by remote or self user
    case normal
    /// Call was closed because of internal error in AVS
    case internalError
    /// Call was closed due to a input/output error (couldn't access microphone)
    case inputOutputError
    /// Outgoing call timed out
    case timeout
    /// Ongoing call lost media and was closed
    case lostMedia
    /// Incoming call was canceled by remote
    case canceled
    /// Incoming call was answered on another device
    case anweredElsewhere
    /// Call was closed for an unknown reason. This is most likely a bug.
    case unknown
    
    init(reason: Int32) {
        switch reason {
        case WCALL_REASON_NORMAL:
            self = .normal
        case WCALL_REASON_CANCELED:
            self = .canceled
        case WCALL_REASON_ANSWERED_ELSEWHERE:
            self = .anweredElsewhere
        case WCALL_REASON_TIMEOUT:
            self = .timeout
        case WCALL_REASON_LOST_MEDIA:
            self = .lostMedia
        case WCALL_REASON_ERROR:
            self = .internalError
        case WCALL_REASON_IO_ERROR:
            self = .inputOutputError
        default:
            self = .unknown
        }
    }
}

private let zmLog = ZMSLog(tag: "calling")

public enum CallState : Equatable {
    
    /// There's no call
    case none
    /// Outgoing call is pending
    case outgoing
    /// Incoming call is pending
    case incoming(video: Bool, shouldRing: Bool)
    /// Call is answered
    case answered
    /// Call is established (media is flowing)
    case established
    /// Call in process of being terminated
    case terminating(reason: CallClosedReason)
    /// Unknown call state
    case unknown
    
    public static func ==(lhs: CallState, rhs: CallState) -> Bool {
        switch (lhs, rhs) {
        case (.none, .none):
            fallthrough
        case (.outgoing, .outgoing):
            fallthrough
        case (.answered, .answered):
            fallthrough
        case (.established, .established):
            fallthrough
        case (.terminating, .terminating):
            fallthrough
        case (.unknown, .unknown):
            return true
        case (.incoming(video: let lVideo, shouldRing: let lShouldRing), .incoming(video: let rVideo, shouldRing: let rShouldRing)):
            return lVideo == rVideo && lShouldRing == rShouldRing
        default:
            return false
        }
    }
    
    init(wcallState: Int32) {
        switch wcallState {
        case WCALL_STATE_NONE:
            self = .none
        case WCALL_STATE_INCOMING:
            self = .incoming(video: false, shouldRing: true)
        case WCALL_STATE_OUTGOING:
            self = .outgoing
        case WCALL_STATE_ANSWERED:
            self = .answered
        case WCALL_STATE_MEDIA_ESTAB:
            self = .established
        case WCALL_STATE_TERM_LOCAL: fallthrough
        case WCALL_STATE_TERM_REMOTE:
            self = .terminating(reason: .unknown)
        default:
            self = .none // FIXME check with AVS when WCALL_STATE_UNKNOWN can happen
        }
    }
    
    func logState(){
        switch self {
        case .answered:
            zmLog.debug("answered call")
        case .incoming(video: let isVideo, shouldRing: let shouldRing):
            zmLog.debug("incoming call, isVideo: \(isVideo), shouldRing: \(shouldRing)")
        case .established:
            zmLog.debug("established call")
        case .outgoing:
            zmLog.debug("outgoing call")
        case .terminating(reason: let reason):
            zmLog.debug("terminating call reason: \(reason)")
        case .none:
            zmLog.debug("no call")
        case .unknown:
            zmLog.debug("unknown call state")
        }
    }
}

public struct CallMember : Hashable {

    let remoteId : UUID
    let audioEstablished : Bool
    
    init?(wcallMember: wcall_member) {
        guard let remoteId = UUID(cString:wcallMember.userid) else { return nil }
        self.remoteId = remoteId
        audioEstablished = (wcallMember.audio_estab != 0)
    }
    
    init(userId : UUID, audioEstablished: Bool) {
        self.remoteId = userId
        self.audioEstablished = audioEstablished
    }
    
    public var hashValue: Int {
        return remoteId.hashValue
    }
    
    public static func ==(lhs: CallMember, rhs: CallMember) -> Bool {
        return lhs.remoteId == rhs.remoteId
    }
}


private extension String {
    
    init?(cString: UnsafePointer<Int8>?) {
        if let cString = cString {
            self.init(cString: cString)
        } else {
            return nil
        }
    }
    
}

public extension UUID {
    
    init?(cString: UnsafePointer<Int8>?) {
        guard let aString = String(cString: cString) else { return nil }
        self.init(uuidString: aString)
    }
}


/// MARK - C convention functions

/// Handles incoming calls
/// In order to be passed to C, this function needs to be global

internal func incomingCallHandler(conversationId: UnsafePointer<Int8>?, userId: UnsafePointer<Int8>?, isVideoCall: Int32, shouldRing: Int32, contextRef: UnsafeMutableRawPointer?)
{
    guard let contextRef = contextRef, let convID = UUID(cString: conversationId), let userID = UUID(cString: userId) else { return }
    let callCenter = Unmanaged<WireCallCenterV3>.fromOpaque(contextRef).takeUnretainedValue()
<<<<<<< HEAD
    callCenter.handleCallState(callState: .incoming(video: isVideoCall != 0, shouldRing: shouldRing != 0), conversationId: convID, userId: userID)
=======
    
    callCenter.uiMOC.performGroupedBlock {
        callCenter.handleCallState(callState: .incoming(video: isVideoCall != 0), conversationId: convID, userId: userID)
    }
>>>>>>> 0790c248
}

/// Handles missed calls
/// In order to be passed to C, this function needs to be global
internal func missedCallHandler(conversationId: UnsafePointer<Int8>?, messageTime: UInt32, userId: UnsafePointer<Int8>?, isVideoCall: Int32, contextRef: UnsafeMutableRawPointer?)
{
    guard let contextRef = contextRef, let convID = UUID(cString: conversationId), let userID = UUID(cString: userId) else { return }
    let callCenter = Unmanaged<WireCallCenterV3>.fromOpaque(contextRef).takeUnretainedValue()
    
    callCenter.uiMOC.performGroupedBlock {
        callCenter.missed(conversationId: convID,
                          userId: userID,
                          timestamp: Date(timeIntervalSince1970: TimeInterval(messageTime)),
                          isVideoCall: (isVideoCall != 0))
    }
}

/// Handles answered calls
/// In order to be passed to C, this function needs to be global
internal func answeredCallHandler(conversationId: UnsafePointer<Int8>?, contextRef: UnsafeMutableRawPointer?){
    guard let contextRef = contextRef, let convID = UUID(cString: conversationId) else { return }
    let callCenter = Unmanaged<WireCallCenterV3>.fromOpaque(contextRef).takeUnretainedValue()
    
    callCenter.uiMOC.performGroupedBlock {
        callCenter.handleCallState(callState: .answered, conversationId: convID, userId: nil)
    }
}

/// Handles established calls
/// In order to be passed to C, this function needs to be global
internal func establishedCallHandler(conversationId: UnsafePointer<Int8>?, userId: UnsafePointer<Int8>?,contextRef: UnsafeMutableRawPointer?)
{
    guard let contextRef = contextRef, let convID = UUID(cString: conversationId), let userID = UUID(cString: userId) else { return }
    
    let callCenter = Unmanaged<WireCallCenterV3>.fromOpaque(contextRef).takeUnretainedValue()
    
    callCenter.uiMOC.performGroupedBlock {
        callCenter.handleCallState(callState: .established, conversationId: convID, userId: userID)
    }
}

/// Handles ended calls
/// In order to be passed to C, this function needs to be global
internal func closedCallHandler(reason:Int32, conversationId: UnsafePointer<Int8>?, userId: UnsafePointer<Int8>?, contextRef: UnsafeMutableRawPointer?)
{
    guard let contextRef = contextRef, let convID = UUID(cString: conversationId) else { return }
    let userID = UUID(cString: userId)
    
    let callCenter = Unmanaged<WireCallCenterV3>.fromOpaque(contextRef).takeUnretainedValue()
<<<<<<< HEAD
    callCenter.handleCallState(callState: .terminating(reason: CallClosedReason(reason: reason)), conversationId: convID, userId: userID)
    callCenter.clearSnapshot(conversationId: convID)
}

/// Handles call metrics
internal func callMetricsHandler(conversationId: UnsafePointer<Int8>?, metrics: UnsafePointer<Int8>?, contextRef:UnsafeMutableRawPointer?){
    // TODO Sabine: parse metrics (JSON) & forward metrics to analytics
=======
    
    callCenter.uiMOC.performGroupedBlock {
        callCenter.handleCallState(callState: .terminating(reason: CallClosedReason(reason: reason)), conversationId: convID, userId: userID)
    }
>>>>>>> 0790c248
}

/// Handles sending call messages
/// In order to be passed to C, this function needs to be global
internal func sendCallMessageHandler(token: UnsafeMutableRawPointer?, conversationId: UnsafePointer<Int8>?, userId: UnsafePointer<Int8>?, clientId: UnsafePointer<Int8>?, data: UnsafePointer<UInt8>?, dataLength: Int, contextRef: UnsafeMutableRawPointer?) -> Int32
{
    guard let token = token, let contextRef = contextRef, let conversationId = UUID(cString: conversationId), let userId = UUID(cString: userId), let clientId = String(cString: clientId), let data = data else {
        return EINVAL // invalid argument
    }
    
    let callCenter = Unmanaged<WireCallCenterV3>.fromOpaque(contextRef).takeUnretainedValue()
    
    callCenter.uiMOC.performGroupedBlock {
        callCenter.send(token: token,
                        conversationId: conversationId,
                        userId: userId,
                        clientId: clientId,
                        data: data,
                        dataLength: dataLength)
    }
    
    return 0
}

/// Sets the calling protocol when AVS is ready
/// In order to be passed to C, this function needs to be global
internal func readyHandler(version: Int32, contextRef: UnsafeMutableRawPointer?)
{
    guard let contextRef = contextRef else { return }
    
    if let callingProtocol = CallingProtocol(rawValue: Int(version)) {
        let callCenter = Unmanaged<WireCallCenterV3>.fromOpaque(contextRef).takeUnretainedValue()
        
        callCenter.uiMOC.performGroupedBlock {
            callCenter.callingProtocol = callingProtocol
        }
    } else {
        zmLog.error("wcall initialized with unknown protocol version: \(version)")
    }
}

/// Handles other users joining / leaving / connecting
/// In order to be passed to C, this function needs to be global
internal func groupMemberHandler(conversationIdRef: UnsafePointer<Int8>?, contextRef: UnsafeMutableRawPointer?)
{
    guard let contextRef = contextRef, let convID = UUID(cString: conversationIdRef) else { return }
    
    let callCenter = Unmanaged<WireCallCenterV3>.fromOpaque(contextRef).takeUnretainedValue()
    let members = callCenter.avsWrapper.members(in: convID)
    callCenter.callParticipantsChanged(conversationId: convID, participants: members)
}


/// MARK - Call center transport

@objc
public protocol WireCallCenterTransport: class {
    func send(data: Data, conversationId: UUID, userId: UUID, completionHandler: @escaping ((_ status: Int) -> Void))
}

public typealias WireCallMessageToken = UnsafeMutableRawPointer



/// MARK - WireCallCenterV3

/**
 * WireCallCenter is used for making wire calls and observing their state. There can only be one instance of the WireCallCenter. You should instantiate WireCallCenter once a keep a strong reference to it, other consumers can access this instance via the `activeInstance` property.
 * Thread safety: WireCallCenter instance methods should only be called from the main thread, class method can be called from any thread.
 */
@objc public class WireCallCenterV3 : NSObject {
    
    /// The selfUser remoteIdentifier
    fileprivate let selfUserId : UUID

    @objc public static let cbrNotificationName = WireCallCenterCBRCallNotification.notificationName

    
    /// activeInstance - Currenly active instance of the WireCallCenter.
    public private(set) static weak var activeInstance : WireCallCenterV3?
    
    /// establishedDate - Date of when the call was established (Participants can talk to each other). This property is only valid when the call state is .established.
    public private(set) var establishedDate : Date?
    
    public weak var transport : WireCallCenterTransport? = nil
    
    public fileprivate(set) var callingProtocol : CallingProtocol = .version2
    
    /// We keep a snapshot of all participants so that we can notify the UI when a user is connected or when the stereo sorting changes
    fileprivate var participantSnapshots : [UUID : VoiceChannelParticipantV3Snapshot] = [:]
    
    /// If a user ignores a call in a group conversation, it is added to this list
    /// The list is reset when the call is closed or a new call is started by the selfUser
    fileprivate var ignoredConversations = Set<UUID>()
    
    /// Removes the participantSnapshot and remove the conversation from the list of ignored conversations
    fileprivate func clearSnapshot(conversationId: UUID) {
        ignoredConversations.remove(conversationId)
        participantSnapshots.removeValue(forKey: conversationId)
    }
    
    var avsWrapper : AVSWrapperType!
    let uiMOC : NSManagedObjectContext
    
    public var useAudioConstantBitRate: Bool = false {
        didSet {
            avsWrapper.enableAudioCbr(shouldUseCbr: useAudioConstantBitRate)
        }
    }
    
    deinit {
        avsWrapper.close()
    }
    
    public required init(userId: UUID, clientId: String, avsWrapper: AVSWrapperType? = nil, uiMOC: NSManagedObjectContext) {
        self.selfUserId = userId
        self.uiMOC = uiMOC
        super.init()
        
        if WireCallCenterV3.activeInstance != nil {
            fatal("Only one WireCallCenter can be instantiated")
        }
        
        let observer = Unmanaged.passUnretained(self).toOpaque()
        self.avsWrapper = avsWrapper ?? AVSWrapper(userId: userId, clientId: clientId, observer: observer)
    
        WireCallCenterV3.activeInstance = self
    }
    
    fileprivate func send(token: WireCallMessageToken, conversationId: UUID, userId: UUID, clientId: String, data: UnsafePointer<UInt8>, dataLength: Int) {
        
        let bytes = UnsafeBufferPointer<UInt8>(start: data, count: dataLength)
        let transformedData = Data(buffer: bytes)
        
        transport?.send(data: transformedData, conversationId: conversationId, userId: userId, completionHandler: { [weak self] status in
            guard let `self` = self else { return }
            
            self.avsWrapper.handleResponse(httpStatus: status, reason: "", context: token)
        })
    }
    
    fileprivate func handleCallState(callState: CallState, conversationId: UUID, userId: UUID?) {
        callState.logState()

        if case .established = callState {
            establishedDate = Date()
            
            if avsWrapper.isVideoCall(conversationId: conversationId) {
                avsWrapper.setVideoSendActive(userId: conversationId, active: true)
            }
<<<<<<< HEAD
        case .incoming(video: _, shouldRing: let shouldRing):
            updatedSnapshotsForIncomingCall(conversationId: conversationId, userId: userId!, shouldRing: shouldRing)
            callState.postNotificationOnMain(conversationID: conversationId, userID: userId, uiMOC: uiMOC)
        default:
            callState.postNotificationOnMain(conversationID: conversationId, userID: userId, uiMOC: uiMOC)
=======
>>>>>>> 0790c248
        }
    
        WireCallCenterCallStateNotification(callState: callState, conversationId: conversationId, userId: userId).post()
    }
    
    fileprivate func updatedSnapshotsForIncomingCall(conversationId: UUID, userId: UUID, shouldRing: Bool) {
        if !shouldRing {
            ignoredConversations.insert(conversationId)
        } else {
            ignoredConversations.remove(conversationId)
            participantSnapshots[conversationId] = VoiceChannelParticipantV3Snapshot(conversationId: conversationId,
                                                                                     selfUserID: selfUserId,
                                                                                     members: [CallMember(userId: userId, audioEstablished: false)],
                                                                                     initiator: userId)
        }
    }
    
    fileprivate func missed(conversationId: UUID, userId: UUID, timestamp: Date, isVideoCall: Bool) {
        zmLog.debug("missed call")
        
        WireCallCenterMissedCallNotification(conversationId: conversationId, userId:userId, timestamp: timestamp, video: isVideoCall).post()
    }
    
    public func received(data: Data, currentTimestamp: Date, serverTimestamp: Date, conversationId: UUID, userId: UUID, clientId: String) {
        avsWrapper.received(data: data, currentTimestamp: currentTimestamp, serverTimestamp: serverTimestamp, conversationId: conversationId, userId: userId, clientId: clientId)
    }
    
    // MARK - Call state methods


    @objc(answerCallForConversationID:isGroup:)
    public func answerCall(conversationId: UUID, isGroup: Bool) -> Bool {
        ignoredConversations.remove(conversationId)
        
        let answered = avsWrapper.answerCall(conversationId: conversationId, isGroup: isGroup)
        if answered {
            WireCallCenterCallStateNotification(callState: .answered, conversationId: conversationId, userId: self.selfUserId).post()
        }
        return answered
    }
    

    @objc(startCallForConversationID:video:isGroup:)
    public func startCall(conversationId: UUID, video: Bool, isGroup: Bool) -> Bool {
        clearSnapshot(conversationId: conversationId) // make sure we don't have an old state for this conversation
        
        let started = avsWrapper.startCall(conversationId: conversationId, video: video, isGroup: isGroup)
        if started {
            WireCallCenterCallStateNotification(callState: .outgoing, conversationId: conversationId, userId: selfUserId).post()
        }
        return started
    }
    

    @objc(closeCallForConversationID:isGroup:)
    public func closeCall(conversationId: UUID, isGroup: Bool) {
        avsWrapper.endCall(conversationId: conversationId, isGroup: isGroup)
        
        if isGroup {
            ignoredConversations.insert(conversationId)
            WireCallCenterCallStateNotification(callState: .incoming(video: false, shouldRing: false),
                                                conversationId: conversationId,
                                                userId: initiatorForCall(conversationId: conversationId) ?? selfUserId).post()
        }
    }
    
    @objc(rejectCallForConversationID:isGroup:)
    public func rejectCall(conversationId: UUID, isGroup: Bool) {
        avsWrapper.rejectCall(conversationId: conversationId, isGroup: isGroup)
        ignoredConversations.insert(conversationId)

        if isGroup {
            WireCallCenterCallStateNotification(callState: .incoming(video: false, shouldRing: false),
                                                conversationId: conversationId,
                                                userId: initiatorForCall(conversationId: conversationId) ?? selfUserId).post()
        } else {
            WireCallCenterCallStateNotification(callState: .terminating(reason: .canceled),
                                                conversationId: conversationId,
                                                userId: initiatorForCall(conversationId: conversationId) ?? selfUserId).post()
        }
    }
    
    @objc(toogleVideoForConversationID:isActive:)
    public func toogleVideo(conversationID: UUID, active: Bool) {
        avsWrapper.toggleVideo(conversationID: conversationID, active: active)
    }
    
    @objc(isVideoCallForConversationID:)
    public class func isVideoCall(conversationId: UUID) -> Bool {
        return wcall_is_video_call(conversationId.transportString()) == 1 ? true : false
    }
    
    /// nonIdleCalls maps all non idle conversations to their corresponding call state
    public class var nonIdleCalls : [UUID : CallState] {
        
        typealias CallStateDictionary = [UUID : CallState]
        
        let box = Box<CallStateDictionary>(value: [:])
        let pointer = Unmanaged<Box<CallStateDictionary>>.passUnretained(box).toOpaque()
        
        wcall_iterate_state({ (conversationId, state, pointer) in
            guard let conversationId = conversationId, let pointer = pointer else { return }
            guard let uuid = UUID(uuidString: String(cString: conversationId)) else { return }
            
            let box = Unmanaged<Box<CallStateDictionary>>.fromOpaque(pointer).takeUnretainedValue()
            box.value[uuid] = CallState(wcallState: state)
        }, pointer)
        
        return box.value
    }
    
    /// Gets the current callState from AVS
    /// If the group call was ignored or left, it return .incoming where shouldRing is set to false
    public func callState(conversationId: UUID) -> CallState {
        let callState = avsWrapper.callState(conversationId: conversationId)
        let isIgnored = ignoredConversations.contains(conversationId)
        switch callState {
        case .incoming(video: let video, shouldRing: _) where isIgnored == true:
            return .incoming(video: video, shouldRing: false)
        case .established where isIgnored == true:
            return .incoming(video: false, shouldRing: false)
        default:
            return callState
        }
    }
    

    // MARK - WireCallCenterV3 - Call Participants

    /// Returns the callParticipants currently in the conversation
    func callParticipants(conversationId: UUID) -> [UUID] {
        return participantSnapshots[conversationId]?.members.map{ $0.remoteId } ?? []
    }
    
    func initiatorForCall(conversationId: UUID) -> UUID? {
        return participantSnapshots[conversationId]?.initiator
    }
    
    /// Call this method when the callParticipants changed and avs calls the handler `wcall_group_changed_h`
    func callParticipantsChanged(conversationId: UUID, participants: [CallMember]) {
        if let snapshot = participantSnapshots[conversationId] {
            snapshot.callParticipantsChanged(newParticipants: participants)
        } else if participants.count > 0 {
            participantSnapshots[conversationId] = VoiceChannelParticipantV3Snapshot(conversationId: conversationId,
                                                                                     selfUserID: selfUserId,
                                                                                     members: participants)
        }
    }
    
    /// Returns the connectionState of a user in a conversation
    /// We keep a snapshot of the callParticipants and activeFlowParticipants
    /// If the user is contained in the callParticipants and in the activeFlowParticipants, he is connected
    /// If the user is only contained in the callParticipants, he is connecting
    /// Otherwise he is notConnected
    public func connectionState(forUserWith userId: UUID, in conversationId: UUID) -> VoiceChannelV2ConnectionState {
        return participantSnapshots[conversationId]?.connectionState(forUserWith:userId) ?? .invalid
    }

}<|MERGE_RESOLUTION|>--- conflicted
+++ resolved
@@ -204,14 +204,10 @@
 {
     guard let contextRef = contextRef, let convID = UUID(cString: conversationId), let userID = UUID(cString: userId) else { return }
     let callCenter = Unmanaged<WireCallCenterV3>.fromOpaque(contextRef).takeUnretainedValue()
-<<<<<<< HEAD
-    callCenter.handleCallState(callState: .incoming(video: isVideoCall != 0, shouldRing: shouldRing != 0), conversationId: convID, userId: userID)
-=======
-    
-    callCenter.uiMOC.performGroupedBlock {
-        callCenter.handleCallState(callState: .incoming(video: isVideoCall != 0), conversationId: convID, userId: userID)
-    }
->>>>>>> 0790c248
+    
+    callCenter.uiMOC.performGroupedBlock {
+        callCenter.handleCallState(callState: .incoming(video: isVideoCall != 0, shouldRing: shouldRing != 0), conversationId: convID, userId: userID)
+    }
 }
 
 /// Handles missed calls
@@ -261,20 +257,15 @@
     let userID = UUID(cString: userId)
     
     let callCenter = Unmanaged<WireCallCenterV3>.fromOpaque(contextRef).takeUnretainedValue()
-<<<<<<< HEAD
-    callCenter.handleCallState(callState: .terminating(reason: CallClosedReason(reason: reason)), conversationId: convID, userId: userID)
-    callCenter.clearSnapshot(conversationId: convID)
+    callCenter.uiMOC.performGroupedBlock {
+        callCenter.handleCallState(callState: .terminating(reason: CallClosedReason(reason: reason)), conversationId: convID, userId: userID)
+        callCenter.clearSnapshot(conversationId: convID)
+    }
 }
 
 /// Handles call metrics
 internal func callMetricsHandler(conversationId: UnsafePointer<Int8>?, metrics: UnsafePointer<Int8>?, contextRef:UnsafeMutableRawPointer?){
     // TODO Sabine: parse metrics (JSON) & forward metrics to analytics
-=======
-    
-    callCenter.uiMOC.performGroupedBlock {
-        callCenter.handleCallState(callState: .terminating(reason: CallClosedReason(reason: reason)), conversationId: convID, userId: userID)
-    }
->>>>>>> 0790c248
 }
 
 /// Handles sending call messages
@@ -324,7 +315,9 @@
     
     let callCenter = Unmanaged<WireCallCenterV3>.fromOpaque(contextRef).takeUnretainedValue()
     let members = callCenter.avsWrapper.members(in: convID)
-    callCenter.callParticipantsChanged(conversationId: convID, participants: members)
+    callCenter.uiMOC.performGroupedBlock {
+        callCenter.callParticipantsChanged(conversationId: convID, participants: members)
+    }
 }
 
 
@@ -425,14 +418,9 @@
             if avsWrapper.isVideoCall(conversationId: conversationId) {
                 avsWrapper.setVideoSendActive(userId: conversationId, active: true)
             }
-<<<<<<< HEAD
-        case .incoming(video: _, shouldRing: let shouldRing):
+        }
+        if case let .incoming(video: _, shouldRing: shouldRing) = callState {
             updatedSnapshotsForIncomingCall(conversationId: conversationId, userId: userId!, shouldRing: shouldRing)
-            callState.postNotificationOnMain(conversationID: conversationId, userID: userId, uiMOC: uiMOC)
-        default:
-            callState.postNotificationOnMain(conversationID: conversationId, userID: userId, uiMOC: uiMOC)
-=======
->>>>>>> 0790c248
         }
     
         WireCallCenterCallStateNotification(callState: callState, conversationId: conversationId, userId: userId).post()
