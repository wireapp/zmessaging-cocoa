/*
 * Wire
 * Copyright (C) 2016 Wire Swiss GmbH
 *
 * This program is free software: you can redistribute it and/or modify
 * it under the terms of the GNU General Public License as published by
 * the Free Software Foundation, either version 3 of the License, or
 * (at your option) any later version.
 *
 * This program is distributed in the hope that it will be useful,
 * but WITHOUT ANY WARRANTY; without even the implied warranty of
 * MERCHANTABILITY or FITNESS FOR A PARTICULAR PURPOSE. See the
 * GNU General Public License for more details.
 *
 * You should have received a copy of the GNU General Public License
 * along with this program. If not, see <http://www.gnu.org/licenses/>.
 */

import Foundation
import avs


private class Box<T : Any> {
    var value : T
    
    init(value: T) {
        self.value = value
    }
}

public enum CallClosedReason : Int32 {
    /// Ongoing call was closed by remote or self user
    case normal
    /// Incoming call was canceled by remote
    case canceled
    /// Incoming call was answered on another device
    case anweredElsewhere
    /// Outgoing call timed out
    case timeout
    /// Ongoing call lost media and was closed
    case lostMedia
    /// Call was closed because of internal error in AVS
    case internalError
    /// Call was closed due to a input/output error (couldn't access microphone)
    case inputOutputError
    /// Call left by the selfUser but continues until everyone else leaves or AVS closes it
    case stillOngoing
    /// Call was closed for an unknown reason. This is most likely a bug.
    case unknown
    
    init(wcall_reason: Int32) {
        switch wcall_reason {
        case WCALL_REASON_NORMAL:
            self = .normal
        case WCALL_REASON_CANCELED:
            self = .canceled
        case WCALL_REASON_ANSWERED_ELSEWHERE:
            self = .anweredElsewhere
        case WCALL_REASON_TIMEOUT:
            self = .timeout
        case WCALL_REASON_LOST_MEDIA:
            self = .lostMedia
        case WCALL_REASON_ERROR:
            self = .internalError
        case WCALL_REASON_IO_ERROR:
            self = .inputOutputError
        case WCALL_REASON_STILL_ONGOING:
            self = .stillOngoing
        default:
            self = .unknown
        }
    }
    
    var wcall_reason : Int32 {
        switch self {
        case .normal:
            return WCALL_REASON_NORMAL
        case .canceled:
            return WCALL_REASON_CANCELED
        case .anweredElsewhere:
            return WCALL_REASON_ANSWERED_ELSEWHERE
        case .timeout:
            return WCALL_REASON_TIMEOUT
        case .lostMedia:
            return WCALL_REASON_LOST_MEDIA
        case .internalError:
            return WCALL_REASON_ERROR
        case .inputOutputError:
            return WCALL_REASON_IO_ERROR
        case .stillOngoing:
            return WCALL_REASON_STILL_ONGOING
        case .unknown:
            return WCALL_REASON_ERROR
        }
    }
}

private let zmLog = ZMSLog(tag: "calling")

public enum CallParticipantState : Equatable {
    
    // Participant is not in the call
    case unconnected
    // Participant is in the process of connecting to the call
    case connecting
    /// Participant is connected to call and audio is flowing
    case connected(muted: Bool, sendingVideo: Bool)
    
    public static func ==(lhs: CallParticipantState, rhs: CallParticipantState) -> Bool {
        switch (lhs, rhs) {
        case (.connecting, .connecting):
            fallthrough
        case (.unconnected, .unconnected):
            return true
        case (.connected(muted: let lmuted, sendingVideo: let lsendingVideo), .connected(muted: let rmuted, sendingVideo: let rsendingVideo)):
            return lmuted == rmuted && lsendingVideo == rsendingVideo
        default:
            return false
        }
    }
}

public enum CallState : Equatable {
    
    /// There's no call
    case none
    /// Outgoing call is pending
    case outgoing(degraded: Bool)
    /// Incoming call is pending
    case incoming(video: Bool, shouldRing: Bool, degraded: Bool)
    /// Call is answered
    case answered(degraded: Bool)
    /// Call is established (data is flowing)
    case establishedDataChannel
    /// Call is established (media is flowing)
    case established
    /// Call in process of being terminated
    case terminating(reason: CallClosedReason)
    /// Unknown call state
    case unknown
    
    public static func ==(lhs: CallState, rhs: CallState) -> Bool {
        switch (lhs, rhs) {
        case (.outgoing(degraded: let lDegraded), .outgoing(degraded: let rDegraded)):
            return lDegraded == rDegraded
        case (.answered(degraded: let lDegraded), .answered(degraded: let rDegraded)):
            return lDegraded == rDegraded
        case (.none, .none):
            fallthrough
        case (.established, .established):
            fallthrough
        case (.terminating, .terminating):
            fallthrough
        case (.unknown, .unknown):
            return true
        case (.incoming(video: let lVideo, shouldRing: let lShouldRing, degraded: let lDegraded), .incoming(video: let rVideo, shouldRing: let rShouldRing, degraded: let rDegraded)):
            return lVideo == rVideo && lShouldRing == rShouldRing && lDegraded == rDegraded
        default:
            return false
        }
    }
    
    init(wcallState: Int32) {
        switch wcallState {
        case WCALL_STATE_NONE:
            self = .none
        case WCALL_STATE_INCOMING:
            self = .incoming(video: false, shouldRing: true, degraded: false)
        case WCALL_STATE_OUTGOING:
            self = .outgoing(degraded: false)
        case WCALL_STATE_ANSWERED:
            self = .answered(degraded: false)
        case WCALL_STATE_MEDIA_ESTAB:
            self = .established
        case WCALL_STATE_TERM_LOCAL: fallthrough
        case WCALL_STATE_TERM_REMOTE:
            self = .terminating(reason: .unknown)
        default:
            self = .none // FIXME check with AVS when WCALL_STATE_UNKNOWN can happen
        }
    }
    
    func logState(){
        switch self {
        case .answered(degraded: let degraded):
            zmLog.debug("answered call, degraded: \(degraded)")
        case .incoming(video: let isVideo, shouldRing: let shouldRing, degraded: let degraded):
            zmLog.debug("incoming call, isVideo: \(isVideo), shouldRing: \(shouldRing), degraded: \(degraded)")
        case .establishedDataChannel:
            zmLog.debug("established data channel")
        case .established:
            zmLog.debug("established call")
        case .outgoing(degraded: let degraded):
            zmLog.debug("outgoing call, , degraded: \(degraded)")
        case .terminating(reason: let reason):
            zmLog.debug("terminating call reason: \(reason)")
        case .none:
            zmLog.debug("no call")
        case .unknown:
            zmLog.debug("unknown call state")
        }
    }
    
    func update(withSecurityLevel securityLevel: ZMConversationSecurityLevel) -> CallState {
        
        let degraded = securityLevel == .secureWithIgnored
        
        switch self {
        case .incoming(video: let video, shouldRing: let shouldRing, degraded: _):
            return .incoming(video: video, shouldRing: shouldRing, degraded: degraded)
        case .outgoing:
            return .outgoing(degraded: degraded)
        case .answered:
            return .answered(degraded: degraded)
        default:
            return self
        }
    }
}

public struct CallMember : Hashable {

    let remoteId : UUID
    let audioEstablished : Bool
    
    init?(wcallMember: wcall_member) {
        guard let remoteId = UUID(cString:wcallMember.userid) else { return nil }
        self.remoteId = remoteId
        audioEstablished = (wcallMember.audio_estab != 0)
    }
    
    init(userId : UUID, audioEstablished: Bool) {
        self.remoteId = userId
        self.audioEstablished = audioEstablished
    }
    
    public var hashValue: Int {
        return remoteId.hashValue
    }
    
    public static func ==(lhs: CallMember, rhs: CallMember) -> Bool {
        return lhs.remoteId == rhs.remoteId
    }
}

private struct CallSnapshot {
    let callState : CallState
    let isVideo : Bool
    var conversationObserverToken : NSObjectProtocol?
    
    public func update(with callState: CallState) -> CallSnapshot {
        return CallSnapshot(callState: callState, isVideo: isVideo, conversationObserverToken: conversationObserverToken)
    }
}

private extension String {
    
    init?(cString: UnsafePointer<Int8>?) {
        if let cString = cString {
            self.init(cString: cString)
        } else {
            return nil
        }
    }
    
}

public extension UUID {
    
    init?(cString: UnsafePointer<Int8>?) {
        guard let aString = String(cString: cString) else { return nil }
        self.init(uuidString: aString)
    }
}


// MARK: - C convention functions

/// Handles incoming calls
/// In order to be passed to C, this function needs to be global

internal func incomingCallHandler(conversationId: UnsafePointer<Int8>?, messageTime: UInt32, userId: UnsafePointer<Int8>?, isVideoCall: Int32, shouldRing: Int32, contextRef: UnsafeMutableRawPointer?)
{
    guard let contextRef = contextRef, let convID = UUID(cString: conversationId), let userID = UUID(cString: userId) else { return }
    let callCenter = Unmanaged<WireCallCenterV3>.fromOpaque(contextRef).takeUnretainedValue()
    
<<<<<<< HEAD
    callCenter.uiMOC.performGroupedBlock {
        let callState : CallState = .incoming(video: isVideoCall != 0, shouldRing: shouldRing != 0, degraded: callCenter.isDegraded(conversationId: convID))
        callCenter.handleCallState(callState: callState, conversationId: convID, userId: userID, messageTime: Date(timeIntervalSince1970: TimeInterval(messageTime)))
=======
    callCenter.uiMOC?.performGroupedBlock {
        callCenter.handleCallState(callState: .incoming(video: isVideoCall != 0, shouldRing: shouldRing != 0), conversationId: convID, userId: userID, messageTime: Date(timeIntervalSince1970: TimeInterval(messageTime)))
>>>>>>> eb05f6bc
    }
}

/// Handles missed calls
/// In order to be passed to C, this function needs to be global
internal func missedCallHandler(conversationId: UnsafePointer<Int8>?, messageTime: UInt32, userId: UnsafePointer<Int8>?, isVideoCall: Int32, contextRef: UnsafeMutableRawPointer?)
{
    guard let contextRef = contextRef, let convID = UUID(cString: conversationId), let userID = UUID(cString: userId) else { return }
    let callCenter = Unmanaged<WireCallCenterV3>.fromOpaque(contextRef).takeUnretainedValue()
    
    callCenter.uiMOC?.performGroupedBlock {
        callCenter.missed(conversationId: convID,
                          userId: userID,
                          timestamp: Date(timeIntervalSince1970: TimeInterval(messageTime)),
                          isVideoCall: (isVideoCall != 0))
    }
}

/// Handles answered calls
/// In order to be passed to C, this function needs to be global
internal func answeredCallHandler(conversationId: UnsafePointer<Int8>?, contextRef: UnsafeMutableRawPointer?){
    guard let contextRef = contextRef, let convID = UUID(cString: conversationId) else { return }
    let callCenter = Unmanaged<WireCallCenterV3>.fromOpaque(contextRef).takeUnretainedValue()
    
<<<<<<< HEAD
    callCenter.uiMOC.performGroupedBlock {
        callCenter.handleCallState(callState: .answered(degraded: callCenter.isDegraded(conversationId: convID)), conversationId: convID, userId: nil)
=======
    callCenter.uiMOC?.performGroupedBlock {
        callCenter.handleCallState(callState: .answered, conversationId: convID, userId: nil)
>>>>>>> eb05f6bc
    }
}

/// Handles when data channel gets established
/// In order to be passed to C, this function needs to be global
internal func dataChannelEstablishedHandler(conversationId: UnsafePointer<Int8>?, userId: UnsafePointer<Int8>?,contextRef: UnsafeMutableRawPointer?) {
    guard let contextRef = contextRef, let convID = UUID(cString: conversationId), let userID = UUID(cString: userId) else { return }
    
    let callCenter = Unmanaged<WireCallCenterV3>.fromOpaque(contextRef).takeUnretainedValue()
    
    callCenter.uiMOC?.performGroupedBlock {
        callCenter.handleCallState(callState: .establishedDataChannel, conversationId: convID, userId: userID)
    }
}

/// Handles established calls
/// In order to be passed to C, this function needs to be global
internal func establishedCallHandler(conversationId: UnsafePointer<Int8>?, userId: UnsafePointer<Int8>?,contextRef: UnsafeMutableRawPointer?)
{
    guard let contextRef = contextRef, let convID = UUID(cString: conversationId), let userID = UUID(cString: userId) else { return }
    
    let callCenter = Unmanaged<WireCallCenterV3>.fromOpaque(contextRef).takeUnretainedValue()
    
    callCenter.uiMOC?.performGroupedBlock {
        callCenter.handleCallState(callState: .established, conversationId: convID, userId: userID)
    }
}

/// Handles ended calls
/// If the user answers on the different device, we receive a `WCALL_REASON_ANSWERED_ELSEWHERE` followed by a `WCALL_REASON_NORMAL` once the call ends
/// If the user leaves an ongoing group conversation or an incoming group call times out, we receive a `WCALL_REASON_STILL_ONGOING` followed by a `WCALL_REASON_NORMAL` once the call ends
/// If messageTime is set to 0, the event wasn't caused by a message therefore we don't have a serverTimestamp.
internal func closedCallHandler(reason:Int32, conversationId: UnsafePointer<Int8>?, messageTime: UInt32, userId: UnsafePointer<Int8>?, contextRef: UnsafeMutableRawPointer?)
{
    guard let contextRef = contextRef, let convID = UUID(cString: conversationId) else { return }
    let userID = UUID(cString: userId)
    
    let callCenter = Unmanaged<WireCallCenterV3>.fromOpaque(contextRef).takeUnretainedValue()
    callCenter.uiMOC?.performGroupedBlock {
        let time = (messageTime == 0) ? nil : Date(timeIntervalSince1970: TimeInterval(messageTime))
        callCenter.handleCallState(callState: .terminating(reason: CallClosedReason(wcall_reason: reason)), conversationId: convID, userId: userID, messageTime: time)
    }
}

/// Handles call metrics
internal func callMetricsHandler(conversationId: UnsafePointer<Int8>?, metrics: UnsafePointer<Int8>?, contextRef:UnsafeMutableRawPointer?) {
    do {
        guard let jsonData = String(cString: metrics)?.data(using: .utf8), let contextRef = contextRef else { return }
        guard let attributes = try JSONSerialization.jsonObject(with: jsonData, options: .mutableContainers) as? [String: NSObject] else { return }
        let callCenter = Unmanaged<WireCallCenterV3>.fromOpaque(contextRef).takeUnretainedValue()
        callCenter.analytics?.tagEvent("calling.avs_metrics_ended_call", attributes: attributes)
    } catch {
        zmLog.error("Unable to parse call metrics JSON: \(error)")
    }
}

/// Handle requests for refreshing the calling configuration
internal func requestCallConfigHandler(handle : UnsafeMutableRawPointer?, contextRef: UnsafeMutableRawPointer?) -> Int32 {
    zmLog.debug("AVS: requestCallConfigHandler \(String(describing: handle)) \(String(describing: contextRef))")
    guard let contextRef = contextRef else { return EPROTO }
    
    let callCenter = Unmanaged<WireCallCenterV3>.fromOpaque(contextRef).takeUnretainedValue()
    
    callCenter.uiMOC?.performGroupedBlock {
        callCenter.requestCallConfig()
    }
    
    return 0
}

/// Handles sending call messages
/// In order to be passed to C, this function needs to be global
internal func sendCallMessageHandler(token: UnsafeMutableRawPointer?,
                                     conversationId: UnsafePointer<Int8>?,
                                     senderUserId: UnsafePointer<Int8>?,
                                     senderClientId: UnsafePointer<Int8>?,
                                     destinationUserId: UnsafePointer<Int8>?,
                                     destinationClientId: UnsafePointer<Int8>?,
                                     data: UnsafePointer<UInt8>?,
                                     dataLength: Int,
                                     transient : Int32,
                                     contextRef: UnsafeMutableRawPointer?) -> Int32
{
    guard let token = token, let contextRef = contextRef, let conversationId = UUID(cString: conversationId), let userId = UUID(cString: senderUserId), let clientId = String(cString: senderClientId), let data = data else {
        return EINVAL // invalid argument
    }
    
    let callCenter = Unmanaged<WireCallCenterV3>.fromOpaque(contextRef).takeUnretainedValue()
    let bytes = UnsafeBufferPointer<UInt8>(start: data, count: dataLength)
    let transformedData = Data(buffer: bytes)

    callCenter.uiMOC?.performGroupedBlock {
        callCenter.send(token: token,
                        conversationId: conversationId,
                        userId: userId,
                        clientId: clientId,
                        data: transformedData,
                        dataLength: dataLength)
    }
    
    return 0
}

/// Called when AVS is ready
/// In order to be passed to C, this function needs to be global
internal func readyHandler(version: Int32, contextRef: UnsafeMutableRawPointer?)
{
    guard let contextRef = contextRef else { return }
    
<<<<<<< HEAD
    zmLog.debug("wcall intialized with protocol version: \(Int(version))")
    
    let callCenter = Unmanaged<WireCallCenterV3>.fromOpaque(contextRef).takeUnretainedValue()
    
    callCenter.uiMOC.performGroupedBlock {
        callCenter.isReady = true
=======
    if let callingProtocol = CallingProtocol(rawValue: Int(version)) {
        let callCenter = Unmanaged<WireCallCenterV3>.fromOpaque(contextRef).takeUnretainedValue()
        
        callCenter.uiMOC?.performGroupedBlock {
            callCenter.callingProtocol = callingProtocol
            callCenter.isReady = true
        }
    } else {
        zmLog.error("wcall initialized with unknown protocol version: \(version)")
>>>>>>> eb05f6bc
    }
}

/// Handles other users joining / leaving / connecting
/// In order to be passed to C, this function needs to be global
internal func groupMemberHandler(conversationIdRef: UnsafePointer<Int8>?, contextRef: UnsafeMutableRawPointer?)
{
    guard let contextRef = contextRef, let convID = UUID(cString: conversationIdRef) else { return }
    
    let callCenter = Unmanaged<WireCallCenterV3>.fromOpaque(contextRef).takeUnretainedValue()
    let members = callCenter.avsWrapper.members(in: convID)
    callCenter.uiMOC?.performGroupedBlock {
        callCenter.callParticipantsChanged(conversationId: convID, participants: members)
    }
}


<<<<<<< HEAD
// MARK: - Call center transport
=======
/// MARK - Call center transport
public typealias CallConfigRequestCompletion = (String?, Int) -> Void
>>>>>>> eb05f6bc

@objc
public protocol WireCallCenterTransport: class {
    func send(data: Data, conversationId: UUID, userId: UUID, completionHandler: @escaping ((_ status: Int) -> Void))
    func requestCallConfig(completionHandler: @escaping CallConfigRequestCompletion)
}

public typealias WireCallMessageToken = UnsafeMutableRawPointer


public struct CallEvent {
    let data: Data
    let currentTimestamp: Date
    let serverTimestamp: Date
    let conversationId: UUID
    let userId: UUID
    let clientId: String
}

// MARK: - WireCallCenterV3

/**
 * WireCallCenter is used for making wire calls and observing their state. There can only be one instance of the WireCallCenter. You should instantiate WireCallCenter once a keep a strong reference to it, other consumers can access this instance via the `activeInstance` property.
 * Thread safety: WireCallCenter instance methods should only be called from the main thread, class method can be called from any thread.
 */
@objc public class WireCallCenterV3 : NSObject {
    
    /// The selfUser remoteIdentifier
    fileprivate let selfUserId : UUID

    @objc public static let cbrNotificationName = WireCallCenterCBRCallNotification.notificationName

    
    /// activeInstance - Currenly active instance of the WireCallCenter.
    public private(set) static weak var activeInstance : WireCallCenterV3?
    
    /// establishedDate - Date of when the call was established (Participants can talk to each other). This property is only valid when the call state is .established.
    public private(set) var establishedDate : Date?
    
    fileprivate weak var transport : WireCallCenterTransport? = nil
    
    /// Used to collect incoming events (e.g. from fetching the notification stream) until AVS is ready to process them
    var bufferedEvents : [CallEvent]  = []
    
    /// Set to true once AVS calls the ReadyHandler. Setting it to true forwards all previously buffered events to AVS
    fileprivate var isReady : Bool = false {
        didSet {
            if isReady {
                bufferedEvents.forEach{ avsWrapper.received(callEvent: $0) }
                bufferedEvents = []
            }
        }
    }
    
    /// We keep a snapshot of all participants so that we can notify the UI when a user is connected or when the stereo sorting changes
    fileprivate var participantSnapshots : [UUID : VoiceChannelParticipantV3Snapshot] = [:]
    
    /// We keep a snaphot of the call state for each none idle conversation
    fileprivate var callSnapshots : [UUID : CallSnapshot] = [:]
    
    /// Removes the participantSnapshot and remove the conversation from the list of ignored conversations
    fileprivate func clearSnapshot(conversationId: UUID) {
        let snapshot = callSnapshots.removeValue(forKey: conversationId)
        participantSnapshots.removeValue(forKey: conversationId)
        
        if let token = snapshot?.conversationObserverToken {
            let conversation = ZMConversation(remoteID: conversationId, createIfNeeded: false, in: uiMOC)
            ConversationChangeInfo.remove(observer: token, for: conversation)
        }
    }
    
    fileprivate func createSnapshot(callState : CallState, video: Bool, for conversationId: UUID) {
        let conversation = ZMConversation(remoteID: conversationId, createIfNeeded: false, in: uiMOC)
        let token = ConversationChangeInfo.add(observer: self, for: conversation!)
        callSnapshots[conversationId] = CallSnapshot(callState: callState, isVideo: video, conversationObserverToken: token)
    }
    
    var avsWrapper : AVSWrapperType!
    weak var uiMOC : NSManagedObjectContext?
    let analytics: AnalyticsType?
    let flowManager : FlowManagerType
    
    public var useAudioConstantBitRate: Bool = false {
        didSet {
            avsWrapper.enableAudioCbr(shouldUseCbr: useAudioConstantBitRate)
        }
    }
    
    deinit {
        avsWrapper.close()
    }
    
    public required init(userId: UUID, clientId: String, avsWrapper: AVSWrapperType? = nil, uiMOC: NSManagedObjectContext, flowManager: FlowManagerType, analytics: AnalyticsType? = nil, transport: WireCallCenterTransport) {
        self.selfUserId = userId
        self.uiMOC = uiMOC
        self.flowManager = flowManager
        self.analytics = analytics
        self.transport = transport
        
        super.init()
        
        if WireCallCenterV3.activeInstance != nil {
            fatal("Only one WireCallCenter can be instantiated")
        }
        
        let observer = Unmanaged.passUnretained(self).toOpaque()
        self.avsWrapper = avsWrapper ?? AVSWrapper(userId: userId, clientId: clientId, observer: observer)
        
        WireCallCenterV3.activeInstance = self
    }
    
    fileprivate func send(token: WireCallMessageToken, conversationId: UUID, userId: UUID, clientId: String, data: Data, dataLength: Int) {
        transport?.send(data: data, conversationId: conversationId, userId: userId, completionHandler: { [weak self] status in
            guard let `self` = self else { return }
            
            self.avsWrapper.handleResponse(httpStatus: status, reason: "", context: token)
        })
    }
    
    fileprivate func requestCallConfig() {
        zmLog.debug("\(self): requestCallConfig(), transport = \(String(describing: transport))")
        transport?.requestCallConfig(completionHandler: { [weak self] (config, httpStatusCode) in
            guard let `self` = self else { return }
            zmLog.debug("\(self): self.avsWrapper.update with \(String(describing: config))")
            self.avsWrapper.update(callConfig: config, httpStatusCode: httpStatusCode)
        })
    }
    
    fileprivate func handleCallState(callState: CallState, conversationId: UUID, userId: UUID?, messageTime: Date? = nil) {
        callState.logState()
        var callState = callState
        var userId = userId
        
        switch callState {
        case .established:
            establishedDate = Date()
            
            if isVideoCall(conversationId: conversationId) {
                avsWrapper.setVideoSendActive(userId: conversationId, active: true)
            }
        case .establishedDataChannel:
            if self.callState(conversationId: conversationId) == .established {
                return // Ignore if data channel was established after audio
            }
        case .terminating(reason: let reason):
            if reason == .stillOngoing {
                callState = .incoming(video: false, shouldRing: false, degraded: isDegraded(conversationId: conversationId))
                userId = initiatorForCall(conversationId: conversationId) ?? selfUserId
            }
        default:
            break
        }
        
        updateSnapshots(forCallSate: callState, conversationId: conversationId, userId: userId)
        WireCallCenterCallStateNotification(callState: callState, conversationId: conversationId, userId: userId, messageTime: messageTime).post()
    }
    
    fileprivate func updateSnapshots(forCallSate callState: CallState, conversationId: UUID, userId: UUID?) {
        
        switch callState {
        case .incoming(video: let video, shouldRing: _, degraded: _):
            createSnapshot(callState: callState, video: video, for: conversationId)
            
            participantSnapshots[conversationId] = VoiceChannelParticipantV3Snapshot(conversationId: conversationId,
                                                                                     selfUserID: selfUserId,
                                                                                     members: [CallMember(userId: userId!, audioEstablished: false)],
                                                                                     initiator: userId)
        case .terminating:
            clearSnapshot(conversationId: conversationId)
            
        default:
            if let previousSnapshot = callSnapshots[conversationId] {
                callSnapshots[conversationId] = previousSnapshot.update(with: callState)
            }
        }
        
    }
    
    fileprivate func missed(conversationId: UUID, userId: UUID, timestamp: Date, isVideoCall: Bool) {
        zmLog.debug("missed call")
        
        WireCallCenterMissedCallNotification(conversationId: conversationId, userId:userId, timestamp: timestamp, video: isVideoCall).post()
    }
    
    public func received(data: Data, currentTimestamp: Date, serverTimestamp: Date, conversationId: UUID, userId: UUID, clientId: String) {
        let callEvent = CallEvent(data: data, currentTimestamp: currentTimestamp, serverTimestamp: serverTimestamp, conversationId: conversationId, userId: userId, clientId: clientId)
        
        if isReady {
            avsWrapper.received(callEvent: callEvent)
        } else {
            bufferedEvents.append(callEvent)
        }
    }
    
    // MARK: - Call state methods


    @objc(answerCallForConversationID:)
    public func answerCall(conversationId: UUID) -> Bool {
        let answered = avsWrapper.answerCall(conversationId: conversationId)
        if answered {
            let callState : CallState = .answered(degraded: isDegraded(conversationId: conversationId))
            if let previousSnapshot = callSnapshots[conversationId] {
                callSnapshots[conversationId] = previousSnapshot.update(with: callState)
            }
            
            WireCallCenterCallStateNotification(callState: callState, conversationId: conversationId, userId: self.selfUserId, messageTime:nil).post()
        }
        return answered
    }
    

    @objc(startCallForConversationID:video:isGroup:)
    public func startCall(conversationId: UUID, video: Bool, isGroup: Bool) -> Bool {
        clearSnapshot(conversationId: conversationId) // make sure we don't have an old state for this conversation
        
        let started = avsWrapper.startCall(conversationId: conversationId, video: video, isGroup: isGroup)
        if started {
            let callState : CallState = .outgoing(degraded: isDegraded(conversationId: conversationId))
            createSnapshot(callState: callState, video: video, for: conversationId)
            WireCallCenterCallStateNotification(callState: callState, conversationId: conversationId, userId: selfUserId, messageTime:nil).post()
        }
        return started
    }
    

    @objc(closeCallForConversationID:isGroup:)
    public func closeCall(conversationId: UUID, isGroup: Bool) {
<<<<<<< HEAD
        avsWrapper.endCall(conversationId: conversationId, isGroup: isGroup)
        if isGroup, let previousSnapshot = callSnapshots[conversationId] {
            let callState : CallState = .incoming(video: previousSnapshot.isVideo, shouldRing: false, degraded: isDegraded(conversationId: conversationId))
            callSnapshots[conversationId] = previousSnapshot.update(with: callState)
=======
        avsWrapper.endCall(conversationId: conversationId)
        if isGroup, let previousSnapshot = callSnapshots[conversationId] { // TODO move isGroup into CallSnapshot
            callSnapshots[conversationId] = CallSnapshot(callState: .incoming(video: previousSnapshot.isVideo, shouldRing: false), isVideo: previousSnapshot.isVideo)
>>>>>>> eb05f6bc
        }
    }
    
    @objc(rejectCallForConversationID:)
    public func rejectCall(conversationId: UUID) {
        avsWrapper.rejectCall(conversationId: conversationId)
        
        if let previousSnapshot = callSnapshots[conversationId] {
            let callState : CallState = .incoming(video: previousSnapshot.isVideo, shouldRing: false, degraded: isDegraded(conversationId: conversationId))
            callSnapshots[conversationId] = previousSnapshot.update(with: callState)
        }
    }
    
    @objc(toogleVideoForConversationID:isActive:)
    public func toogleVideo(conversationID: UUID, active: Bool) {
        avsWrapper.toggleVideo(conversationID: conversationID, active: active)
    }
    
    @objc(isVideoCallForConversationID:)
    public func isVideoCall(conversationId: UUID) -> Bool {
        return callSnapshots[conversationId]?.isVideo ?? false
    }
    
<<<<<<< HEAD
    fileprivate func isDegraded(conversationId: UUID) -> Bool {
        let conversation = ZMConversation(remoteID: conversationId, createIfNeeded: false, in: uiMOC)
        let degraded = conversation?.securityLevel == .secureWithIgnored
        return degraded
=======
    public func setVideoCaptureDevice(_ captureDevice: CaptureDevice, for conversationId: UUID) {
        flowManager.setVideoCaptureDevice(captureDevice, for: conversationId)
>>>>>>> eb05f6bc
    }
    
    /// nonIdleCalls maps all non idle conversations to their corresponding call state
    public var nonIdleCalls : [UUID : CallState] {
        
        var callStates : [UUID : CallState] = [:]
        
        for (conversationId, snapshot) in callSnapshots {
            callStates[conversationId] = snapshot.callState
        }
        
        return callStates
    }
    
    /// Returns conversations with active calls
    public func activeCallConversations(in userSession: ZMUserSession) -> [ZMConversation] {
        let conversations = nonIdleCalls.flatMap({ (key: UUID, value: CallState) -> ZMConversation? in
            if value == CallState.established {
                return ZMConversation(remoteID: key, createIfNeeded: false, in: userSession.managedObjectContext)
            } else {
                return nil
            }
        })
        
        return conversations
    }
    
    // Returns conversations with a non idle call state
    public func nonIdleCallConversations(in userSession: ZMUserSession) -> [ZMConversation] {
        let conversations = nonIdleCalls.flatMap({ (key: UUID, value: CallState) -> ZMConversation? in
            return ZMConversation(remoteID: key, createIfNeeded: false, in: userSession.managedObjectContext)
        })
        
        return conversations
    }
    
    /// Gets the current callState from AVS
    /// If the group call was ignored or left, it return .incoming where shouldRing is set to false
    public func callState(conversationId: UUID) -> CallState {
        return callSnapshots[conversationId]?.callState ?? .none
    }
    
    // MARK: - WireCallCenterV3 - Call Participants

    /// Returns the callParticipants currently in the conversation
    func callParticipants(conversationId: UUID) -> [UUID] {
        return participantSnapshots[conversationId]?.members.map{ $0.remoteId } ?? []
    }
    
    func initiatorForCall(conversationId: UUID) -> UUID? {
        let snapshot = participantSnapshots[conversationId]
        return snapshot?.initiator
    }
    
    /// Call this method when the callParticipants changed and avs calls the handler `wcall_group_changed_h`
    func callParticipantsChanged(conversationId: UUID, participants: [CallMember]) {
        if let snapshot = participantSnapshots[conversationId] {
            snapshot.callParticipantsChanged(newParticipants: participants)
        } else if participants.count > 0 {
            participantSnapshots[conversationId] = VoiceChannelParticipantV3Snapshot(conversationId: conversationId,
                                                                                     selfUserID: selfUserId,
                                                                                     members: participants)
        }
    }
    
    /// Returns the connectionState of a user in a conversation
    /// We keep a snapshot of the callParticipants and activeFlowParticipants
    /// If the user is contained in the callParticipants and in the activeFlowParticipants, he is connected
    /// If the user is only contained in the callParticipants, he is connecting
    /// Otherwise he is notConnected
    public func state(forUser userId: UUID, in conversationId: UUID) -> CallParticipantState {
        return participantSnapshots[conversationId]?.callParticipantState(forUserWith:userId) ?? .unconnected
    }

}

extension WireCallCenterV3 : ZMConversationObserver {
    
    public func conversationDidChange(_ changeInfo: ConversationChangeInfo) {
        guard changeInfo.securityLevelChanged,
              let conversationId = changeInfo.conversation.remoteIdentifier,
              let previousSnapshot = callSnapshots[conversationId]
        else {
            return
        }
        
        let updatedCallState = previousSnapshot.callState.update(withSecurityLevel: changeInfo.conversation.securityLevel)
        
        if updatedCallState != previousSnapshot.callState {
            callSnapshots[conversationId] = previousSnapshot.update(with: updatedCallState)
            WireCallCenterCallStateNotification(callState: updatedCallState, conversationId: conversationId, userId: selfUserId, messageTime: Date()).post()
        }
    }
    
}<|MERGE_RESOLUTION|>--- conflicted
+++ resolved
@@ -284,14 +284,9 @@
     guard let contextRef = contextRef, let convID = UUID(cString: conversationId), let userID = UUID(cString: userId) else { return }
     let callCenter = Unmanaged<WireCallCenterV3>.fromOpaque(contextRef).takeUnretainedValue()
     
-<<<<<<< HEAD
-    callCenter.uiMOC.performGroupedBlock {
+    callCenter.uiMOC?.performGroupedBlock {
         let callState : CallState = .incoming(video: isVideoCall != 0, shouldRing: shouldRing != 0, degraded: callCenter.isDegraded(conversationId: convID))
         callCenter.handleCallState(callState: callState, conversationId: convID, userId: userID, messageTime: Date(timeIntervalSince1970: TimeInterval(messageTime)))
-=======
-    callCenter.uiMOC?.performGroupedBlock {
-        callCenter.handleCallState(callState: .incoming(video: isVideoCall != 0, shouldRing: shouldRing != 0), conversationId: convID, userId: userID, messageTime: Date(timeIntervalSince1970: TimeInterval(messageTime)))
->>>>>>> eb05f6bc
     }
 }
 
@@ -316,13 +311,8 @@
     guard let contextRef = contextRef, let convID = UUID(cString: conversationId) else { return }
     let callCenter = Unmanaged<WireCallCenterV3>.fromOpaque(contextRef).takeUnretainedValue()
     
-<<<<<<< HEAD
-    callCenter.uiMOC.performGroupedBlock {
+    callCenter.uiMOC?.performGroupedBlock {
         callCenter.handleCallState(callState: .answered(degraded: callCenter.isDegraded(conversationId: convID)), conversationId: convID, userId: nil)
-=======
-    callCenter.uiMOC?.performGroupedBlock {
-        callCenter.handleCallState(callState: .answered, conversationId: convID, userId: nil)
->>>>>>> eb05f6bc
     }
 }
 
@@ -432,24 +422,12 @@
 {
     guard let contextRef = contextRef else { return }
     
-<<<<<<< HEAD
     zmLog.debug("wcall intialized with protocol version: \(Int(version))")
     
     let callCenter = Unmanaged<WireCallCenterV3>.fromOpaque(contextRef).takeUnretainedValue()
     
-    callCenter.uiMOC.performGroupedBlock {
+    callCenter.uiMOC?.performGroupedBlock {
         callCenter.isReady = true
-=======
-    if let callingProtocol = CallingProtocol(rawValue: Int(version)) {
-        let callCenter = Unmanaged<WireCallCenterV3>.fromOpaque(contextRef).takeUnretainedValue()
-        
-        callCenter.uiMOC?.performGroupedBlock {
-            callCenter.callingProtocol = callingProtocol
-            callCenter.isReady = true
-        }
-    } else {
-        zmLog.error("wcall initialized with unknown protocol version: \(version)")
->>>>>>> eb05f6bc
     }
 }
 
@@ -466,13 +444,8 @@
     }
 }
 
-
-<<<<<<< HEAD
-// MARK: - Call center transport
-=======
 /// MARK - Call center transport
 public typealias CallConfigRequestCompletion = (String?, Int) -> Void
->>>>>>> eb05f6bc
 
 @objc
 public protocol WireCallCenterTransport: class {
@@ -538,14 +511,16 @@
         let snapshot = callSnapshots.removeValue(forKey: conversationId)
         participantSnapshots.removeValue(forKey: conversationId)
         
-        if let token = snapshot?.conversationObserverToken {
-            let conversation = ZMConversation(remoteID: conversationId, createIfNeeded: false, in: uiMOC)
+        if let token = snapshot?.conversationObserverToken, let moc = uiMOC {
+            let conversation = ZMConversation(remoteID: conversationId, createIfNeeded: false, in: moc)
             ConversationChangeInfo.remove(observer: token, for: conversation)
         }
     }
     
     fileprivate func createSnapshot(callState : CallState, video: Bool, for conversationId: UUID) {
-        let conversation = ZMConversation(remoteID: conversationId, createIfNeeded: false, in: uiMOC)
+        guard let moc = uiMOC else { return }
+        
+        let conversation = ZMConversation(remoteID: conversationId, createIfNeeded: false, in: moc)
         let token = ConversationChangeInfo.add(observer: self, for: conversation!)
         callSnapshots[conversationId] = CallSnapshot(callState: callState, isVideo: video, conversationObserverToken: token)
     }
@@ -701,16 +676,10 @@
 
     @objc(closeCallForConversationID:isGroup:)
     public func closeCall(conversationId: UUID, isGroup: Bool) {
-<<<<<<< HEAD
-        avsWrapper.endCall(conversationId: conversationId, isGroup: isGroup)
-        if isGroup, let previousSnapshot = callSnapshots[conversationId] {
+        avsWrapper.endCall(conversationId: conversationId)
+        if isGroup, let previousSnapshot = callSnapshots[conversationId] { // TODO move isGroup into CallSnapshot
             let callState : CallState = .incoming(video: previousSnapshot.isVideo, shouldRing: false, degraded: isDegraded(conversationId: conversationId))
             callSnapshots[conversationId] = previousSnapshot.update(with: callState)
-=======
-        avsWrapper.endCall(conversationId: conversationId)
-        if isGroup, let previousSnapshot = callSnapshots[conversationId] { // TODO move isGroup into CallSnapshot
-            callSnapshots[conversationId] = CallSnapshot(callState: .incoming(video: previousSnapshot.isVideo, shouldRing: false), isVideo: previousSnapshot.isVideo)
->>>>>>> eb05f6bc
         }
     }
     
@@ -734,15 +703,14 @@
         return callSnapshots[conversationId]?.isVideo ?? false
     }
     
-<<<<<<< HEAD
     fileprivate func isDegraded(conversationId: UUID) -> Bool {
-        let conversation = ZMConversation(remoteID: conversationId, createIfNeeded: false, in: uiMOC)
+        let conversation = ZMConversation(remoteID: conversationId, createIfNeeded: false, in: uiMOC!)
         let degraded = conversation?.securityLevel == .secureWithIgnored
         return degraded
-=======
+    }
+
     public func setVideoCaptureDevice(_ captureDevice: CaptureDevice, for conversationId: UUID) {
         flowManager.setVideoCaptureDevice(captureDevice, for: conversationId)
->>>>>>> eb05f6bc
     }
     
     /// nonIdleCalls maps all non idle conversations to their corresponding call state
