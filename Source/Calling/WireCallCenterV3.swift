/*
 * Wire
 * Copyright (C) 2016 Wire Swiss GmbH
 *
 * This program is free software: you can redistribute it and/or modify
 * it under the terms of the GNU General Public License as published by
 * the Free Software Foundation, either version 3 of the License, or
 * (at your option) any later version.
 *
 * This program is distributed in the hope that it will be useful,
 * but WITHOUT ANY WARRANTY; without even the implied warranty of
 * MERCHANTABILITY or FITNESS FOR A PARTICULAR PURPOSE. See the
 * GNU General Public License for more details.
 *
 * You should have received a copy of the GNU General Public License
 * along with this program. If not, see <http://www.gnu.org/licenses/>.
 */

import Foundation
import avs


private class Box<T : Any> {
    var value : T
    
    init(value: T) {
        self.value = value
    }
}

public enum CallClosedReason : Int32 {
    /// Ongoing call was closed by remote or self user
    case normal
    /// Incoming call was canceled by remote
    case canceled
    /// Incoming call was answered on another device
    case anweredElsewhere
    /// Outgoing call timed out
    case timeout
    /// Ongoing call lost media and was closed
    case lostMedia
    /// Call was closed because of internal error in AVS
    case internalError
    /// Call was closed due to a input/output error (couldn't access microphone)
    case inputOutputError
    /// Call left by the selfUser but continues until everyone else leaves or AVS closes it
    case stillOngoing
    /// Call was closed for an unknown reason. This is most likely a bug.
    case unknown
    
    init(wcall_reason: Int32) {
        switch wcall_reason {
        case WCALL_REASON_NORMAL:
            self = .normal
        case WCALL_REASON_CANCELED:
            self = .canceled
        case WCALL_REASON_ANSWERED_ELSEWHERE:
            self = .anweredElsewhere
        case WCALL_REASON_TIMEOUT:
            self = .timeout
        case WCALL_REASON_LOST_MEDIA:
            self = .lostMedia
        case WCALL_REASON_ERROR:
            self = .internalError
        case WCALL_REASON_IO_ERROR:
            self = .inputOutputError
        case WCALL_REASON_STILL_ONGOING:
            self = .stillOngoing
        default:
            self = .unknown
        }
    }
    
    var wcall_reason : Int32 {
        switch self {
        case .normal:
            return WCALL_REASON_NORMAL
        case .canceled:
            return WCALL_REASON_CANCELED
        case .anweredElsewhere:
            return WCALL_REASON_ANSWERED_ELSEWHERE
        case .timeout:
            return WCALL_REASON_TIMEOUT
        case .lostMedia:
            return WCALL_REASON_LOST_MEDIA
        case .internalError:
            return WCALL_REASON_ERROR
        case .inputOutputError:
            return WCALL_REASON_IO_ERROR
        case .stillOngoing:
            return WCALL_REASON_STILL_ONGOING
        case .unknown:
            return WCALL_REASON_ERROR
        }
    }
}

private let zmLog = ZMSLog(tag: "calling")

public enum CallParticipantState : Equatable {
    
    // Participant is not in the call
    case unconnected
    // Participant is in the process of connecting to the call
    case connecting
    /// Participant is connected to call and audio is flowing
    case connected(muted: Bool, sendingVideo: Bool)
    
    public static func ==(lhs: CallParticipantState, rhs: CallParticipantState) -> Bool {
        switch (lhs, rhs) {
        case (.connecting, .connecting):
            fallthrough
        case (.unconnected, .unconnected):
            return true
        case (.connected(muted: let lmuted, sendingVideo: let lsendingVideo), .connected(muted: let rmuted, sendingVideo: let rsendingVideo)):
            return lmuted == rmuted && lsendingVideo == rsendingVideo
        default:
            return false
        }
    }
}

public enum CallState : Equatable {
    
    /// There's no call
    case none
    /// Outgoing call is pending
    case outgoing(degraded: Bool)
    /// Incoming call is pending
    case incoming(video: Bool, shouldRing: Bool, degraded: Bool)
    /// Call is answered
    case answered(degraded: Bool)
    /// Call is established (data is flowing)
    case establishedDataChannel
    /// Call is established (media is flowing)
    case established
    /// Call in process of being terminated
    case terminating(reason: CallClosedReason)
    /// Unknown call state
    case unknown
    
    public static func ==(lhs: CallState, rhs: CallState) -> Bool {
        switch (lhs, rhs) {
        case (.outgoing(degraded: let lDegraded), .outgoing(degraded: let rDegraded)):
            return lDegraded == rDegraded
        case (.answered(degraded: let lDegraded), .answered(degraded: let rDegraded)):
            return lDegraded == rDegraded
        case (.none, .none):
            fallthrough
        case (.established, .established):
            fallthrough
        case (.terminating, .terminating):
            fallthrough
        case (.unknown, .unknown):
            return true
        case (.incoming(video: let lVideo, shouldRing: let lShouldRing, degraded: let lDegraded), .incoming(video: let rVideo, shouldRing: let rShouldRing, degraded: let rDegraded)):
            return lVideo == rVideo && lShouldRing == rShouldRing && lDegraded == rDegraded
        default:
            return false
        }
    }
    
    init(wcallState: Int32) {
        switch wcallState {
        case WCALL_STATE_NONE:
            self = .none
        case WCALL_STATE_INCOMING:
            self = .incoming(video: false, shouldRing: true, degraded: false)
        case WCALL_STATE_OUTGOING:
            self = .outgoing(degraded: false)
        case WCALL_STATE_ANSWERED:
            self = .answered(degraded: false)
        case WCALL_STATE_MEDIA_ESTAB:
            self = .established
        case WCALL_STATE_TERM_LOCAL: fallthrough
        case WCALL_STATE_TERM_REMOTE:
            self = .terminating(reason: .unknown)
        default:
            self = .none // FIXME check with AVS when WCALL_STATE_UNKNOWN can happen
        }
    }
    
    func logState(){
        switch self {
        case .answered(degraded: let degraded):
            zmLog.debug("answered call, degraded: \(degraded)")
        case .incoming(video: let isVideo, shouldRing: let shouldRing, degraded: let degraded):
            zmLog.debug("incoming call, isVideo: \(isVideo), shouldRing: \(shouldRing), degraded: \(degraded)")
        case .establishedDataChannel:
            zmLog.debug("established data channel")
        case .established:
            zmLog.debug("established call")
        case .outgoing(degraded: let degraded):
            zmLog.debug("outgoing call, , degraded: \(degraded)")
        case .terminating(reason: let reason):
            zmLog.debug("terminating call reason: \(reason)")
        case .none:
            zmLog.debug("no call")
        case .unknown:
            zmLog.debug("unknown call state")
        }
    }
    
    func update(withSecurityLevel securityLevel: ZMConversationSecurityLevel) -> CallState {
        
        let degraded = securityLevel == .secureWithIgnored
        
        switch self {
        case .incoming(video: let video, shouldRing: let shouldRing, degraded: _):
            return .incoming(video: video, shouldRing: shouldRing, degraded: degraded)
        case .outgoing:
            return .outgoing(degraded: degraded)
        case .answered:
            return .answered(degraded: degraded)
        default:
            return self
        }
    }
}

public struct CallMember : Hashable {

    let remoteId : UUID
    let audioEstablished : Bool
    
    init?(wcallMember: wcall_member) {
        guard let remoteId = UUID(cString:wcallMember.userid) else { return nil }
        self.remoteId = remoteId
        audioEstablished = (wcallMember.audio_estab != 0)
    }
    
    init(userId : UUID, audioEstablished: Bool) {
        self.remoteId = userId
        self.audioEstablished = audioEstablished
    }
    
    public var hashValue: Int {
        return remoteId.hashValue
    }
    
    public static func ==(lhs: CallMember, rhs: CallMember) -> Bool {
        return lhs.remoteId == rhs.remoteId
    }
}

private struct CallSnapshot {
    let callState : CallState
    let isVideo : Bool
    var conversationObserverToken : NSObjectProtocol?
    
    public func update(with callState: CallState) -> CallSnapshot {
        return CallSnapshot(callState: callState, isVideo: isVideo, conversationObserverToken: conversationObserverToken)
    }
}

private extension String {
    
    init?(cString: UnsafePointer<Int8>?) {
        if let cString = cString {
            self.init(cString: cString)
        } else {
            return nil
        }
    }
    
}

public extension UUID {
    
    init?(cString: UnsafePointer<Int8>?) {
        guard let aString = String(cString: cString) else { return nil }
        self.init(uuidString: aString)
    }
}


// MARK: - C convention functions

/// Handles incoming calls
/// In order to be passed to C, this function needs to be global

internal func incomingCallHandler(conversationId: UnsafePointer<Int8>?, messageTime: UInt32, userId: UnsafePointer<Int8>?, isVideoCall: Int32, shouldRing: Int32, contextRef: UnsafeMutableRawPointer?)
{
    guard let contextRef = contextRef, let convID = UUID(cString: conversationId), let userID = UUID(cString: userId) else { return }
    let callCenter = Unmanaged<WireCallCenterV3>.fromOpaque(contextRef).takeUnretainedValue()
    
    callCenter.uiMOC?.performGroupedBlock {
        let callState : CallState = .incoming(video: isVideoCall != 0, shouldRing: shouldRing != 0, degraded: callCenter.isDegraded(conversationId: convID))
        callCenter.handleCallState(callState: callState, conversationId: convID, userId: userID, messageTime: Date(timeIntervalSince1970: TimeInterval(messageTime)))
    }
}

/// Handles missed calls
/// In order to be passed to C, this function needs to be global
internal func missedCallHandler(conversationId: UnsafePointer<Int8>?, messageTime: UInt32, userId: UnsafePointer<Int8>?, isVideoCall: Int32, contextRef: UnsafeMutableRawPointer?)
{
    guard let contextRef = contextRef, let convID = UUID(cString: conversationId), let userID = UUID(cString: userId) else { return }
    let callCenter = Unmanaged<WireCallCenterV3>.fromOpaque(contextRef).takeUnretainedValue()
    
    callCenter.uiMOC?.performGroupedBlock {
        callCenter.missed(conversationId: convID,
                          userId: userID,
                          timestamp: Date(timeIntervalSince1970: TimeInterval(messageTime)),
                          isVideoCall: (isVideoCall != 0))
    }
}

/// Handles answered calls
/// In order to be passed to C, this function needs to be global
internal func answeredCallHandler(conversationId: UnsafePointer<Int8>?, contextRef: UnsafeMutableRawPointer?){
    guard let contextRef = contextRef, let convID = UUID(cString: conversationId) else { return }
    let callCenter = Unmanaged<WireCallCenterV3>.fromOpaque(contextRef).takeUnretainedValue()
    
    callCenter.uiMOC?.performGroupedBlock {
        callCenter.handleCallState(callState: .answered(degraded: callCenter.isDegraded(conversationId: convID)), conversationId: convID, userId: nil)
    }
}

/// Handles when data channel gets established
/// In order to be passed to C, this function needs to be global
internal func dataChannelEstablishedHandler(conversationId: UnsafePointer<Int8>?, userId: UnsafePointer<Int8>?,contextRef: UnsafeMutableRawPointer?) {
    guard let contextRef = contextRef, let convID = UUID(cString: conversationId), let userID = UUID(cString: userId) else { return }
    
    let callCenter = Unmanaged<WireCallCenterV3>.fromOpaque(contextRef).takeUnretainedValue()
    
    callCenter.uiMOC?.performGroupedBlock {
        callCenter.handleCallState(callState: .establishedDataChannel, conversationId: convID, userId: userID)
    }
}

/// Handles established calls
/// In order to be passed to C, this function needs to be global
internal func establishedCallHandler(conversationId: UnsafePointer<Int8>?, userId: UnsafePointer<Int8>?,contextRef: UnsafeMutableRawPointer?)
{
    guard let contextRef = contextRef, let convID = UUID(cString: conversationId), let userID = UUID(cString: userId) else { return }
    
    let callCenter = Unmanaged<WireCallCenterV3>.fromOpaque(contextRef).takeUnretainedValue()
    
    callCenter.uiMOC?.performGroupedBlock {
        callCenter.handleCallState(callState: .established, conversationId: convID, userId: userID)
    }
}

/// Handles ended calls
/// If the user answers on the different device, we receive a `WCALL_REASON_ANSWERED_ELSEWHERE` followed by a `WCALL_REASON_NORMAL` once the call ends
/// If the user leaves an ongoing group conversation or an incoming group call times out, we receive a `WCALL_REASON_STILL_ONGOING` followed by a `WCALL_REASON_NORMAL` once the call ends
/// If messageTime is set to 0, the event wasn't caused by a message therefore we don't have a serverTimestamp.
internal func closedCallHandler(reason:Int32, conversationId: UnsafePointer<Int8>?, messageTime: UInt32, userId: UnsafePointer<Int8>?, contextRef: UnsafeMutableRawPointer?)
{
    guard let contextRef = contextRef, let convID = UUID(cString: conversationId) else { return }
    let userID = UUID(cString: userId)
    
    let callCenter = Unmanaged<WireCallCenterV3>.fromOpaque(contextRef).takeUnretainedValue()
    callCenter.uiMOC?.performGroupedBlock {
        let time = (messageTime == 0) ? nil : Date(timeIntervalSince1970: TimeInterval(messageTime))
        callCenter.handleCallState(callState: .terminating(reason: CallClosedReason(wcall_reason: reason)), conversationId: convID, userId: userID, messageTime: time)
    }
}

/// Handles call metrics
internal func callMetricsHandler(conversationId: UnsafePointer<Int8>?, metrics: UnsafePointer<Int8>?, contextRef:UnsafeMutableRawPointer?) {
    do {
        guard let jsonData = String(cString: metrics)?.data(using: .utf8), let contextRef = contextRef else { return }
        guard let attributes = try JSONSerialization.jsonObject(with: jsonData, options: .mutableContainers) as? [String: NSObject] else { return }
        let callCenter = Unmanaged<WireCallCenterV3>.fromOpaque(contextRef).takeUnretainedValue()
        callCenter.analytics?.tagEvent("calling.avs_metrics_ended_call", attributes: attributes)
    } catch {
        zmLog.error("Unable to parse call metrics JSON: \(error)")
    }
}

/// Handle requests for refreshing the calling configuration
internal func requestCallConfigHandler(handle : UnsafeMutableRawPointer?, contextRef: UnsafeMutableRawPointer?) -> Int32 {
    zmLog.debug("AVS: requestCallConfigHandler \(String(describing: handle)) \(String(describing: contextRef))")
    guard let contextRef = contextRef else { return EPROTO }
    
    let callCenter = Unmanaged<WireCallCenterV3>.fromOpaque(contextRef).takeUnretainedValue()
    
    callCenter.uiMOC?.performGroupedBlock {
        callCenter.requestCallConfig()
    }
    
    return 0
}

/// Handles sending call messages
/// In order to be passed to C, this function needs to be global
internal func sendCallMessageHandler(token: UnsafeMutableRawPointer?,
                                     conversationId: UnsafePointer<Int8>?,
                                     senderUserId: UnsafePointer<Int8>?,
                                     senderClientId: UnsafePointer<Int8>?,
                                     destinationUserId: UnsafePointer<Int8>?,
                                     destinationClientId: UnsafePointer<Int8>?,
                                     data: UnsafePointer<UInt8>?,
                                     dataLength: Int,
                                     transient : Int32,
                                     contextRef: UnsafeMutableRawPointer?) -> Int32
{
    guard let token = token, let contextRef = contextRef, let conversationId = UUID(cString: conversationId), let userId = UUID(cString: senderUserId), let clientId = String(cString: senderClientId), let data = data else {
        return EINVAL // invalid argument
    }
    
    let callCenter = Unmanaged<WireCallCenterV3>.fromOpaque(contextRef).takeUnretainedValue()
    let bytes = UnsafeBufferPointer<UInt8>(start: data, count: dataLength)
    let transformedData = Data(buffer: bytes)

    callCenter.uiMOC?.performGroupedBlock {
        callCenter.send(token: token,
                        conversationId: conversationId,
                        userId: userId,
                        clientId: clientId,
                        data: transformedData,
                        dataLength: dataLength)
    }
    
    return 0
}

/// Called when AVS is ready
/// In order to be passed to C, this function needs to be global
internal func readyHandler(version: Int32, contextRef: UnsafeMutableRawPointer?)
{
    guard let contextRef = contextRef else { return }
    
<<<<<<< HEAD
    zmLog.debug("wcall intialized with protocol version: \(Int(version))")
    
    let callCenter = Unmanaged<WireCallCenterV3>.fromOpaque(contextRef).takeUnretainedValue()
    
    callCenter.uiMOC?.performGroupedBlock {
        callCenter.isReady = true
=======
    if let callingProtocol = CallingProtocol(rawValue: Int(version)) {
       let callCenter = Unmanaged<WireCallCenterV3>.fromOpaque(contextRef).takeUnretainedValue()
        
        callCenter.uiMOC?.performGroupedBlock {
            callCenter.callingProtocol = callingProtocol
            callCenter.isReady = true
        }
    } else {
        zmLog.error("wcall initialized with unknown protocol version: \(version)")
>>>>>>> 86766531
    }
}

/// Handles other users joining / leaving / connecting
/// In order to be passed to C, this function needs to be global
internal func groupMemberHandler(conversationIdRef: UnsafePointer<Int8>?, contextRef: UnsafeMutableRawPointer?)
{
    guard let contextRef = contextRef, let convID = UUID(cString: conversationIdRef) else { return }
    
    let callCenter = Unmanaged<WireCallCenterV3>.fromOpaque(contextRef).takeUnretainedValue()
    let members = callCenter.avsWrapper.members(in: convID)
    callCenter.uiMOC?.performGroupedBlock {
        callCenter.callParticipantsChanged(conversationId: convID, participants: members)
    }
}

<<<<<<< HEAD
=======
/// Handles video state changes
/// In order to be passed to C, this function needs to be global
internal func videoStateChangeHandler(state: Int32, contextRef: UnsafeMutableRawPointer?) {
    guard let contextRef = contextRef else { return }
    
    let callCenter = Unmanaged<WireCallCenterV3>.fromOpaque(contextRef).takeUnretainedValue()
    
    if let state = ReceivedVideoState(rawValue: UInt(state)),
       let context = callCenter.uiMOC {
        
        context.performGroupedBlock {
            WireCallCenterV3VideoNotification(receivedVideoState: state).post(in: context.notificationContext)
        }
    } else {
        zmLog.error("Couldn't send video state change notification")
    }
}

/// Handles audio CBR mode enabling
/// In order to be passed to C, this function needs to be global
internal func audioCBREnabledHandler(contextRef: UnsafeMutableRawPointer?) {
    guard let contextRef = contextRef else { return }
    
    let callCenter = Unmanaged<WireCallCenterV3>.fromOpaque(contextRef).takeUnretainedValue()
    
    if let context = callCenter.uiMOC {
        context.performGroupedBlock {
            WireCallCenterCBRCallNotification().post(in: context.notificationContext)
        }
    } else {
        zmLog.error("Couldn't send CBR notification")
    }
}


>>>>>>> 86766531
/// MARK - Call center transport
public typealias CallConfigRequestCompletion = (String?, Int) -> Void

@objc
public protocol WireCallCenterTransport: class {
    func send(data: Data, conversationId: UUID, userId: UUID, completionHandler: @escaping ((_ status: Int) -> Void))
    func requestCallConfig(completionHandler: @escaping CallConfigRequestCompletion)
}

public typealias WireCallMessageToken = UnsafeMutableRawPointer


public struct CallEvent {
    let data: Data
    let currentTimestamp: Date
    let serverTimestamp: Date
    let conversationId: UUID
    let userId: UUID
    let clientId: String
}

// MARK: - WireCallCenterV3

/**
 * WireCallCenter is used for making wire calls and observing their state. There can only be one instance of the WireCallCenter. 
 * Thread safety: WireCallCenter instance methods should only be called from the main thread, class method can be called from any thread.
 */
@objc public class WireCallCenterV3 : NSObject {
    
    /// The selfUser remoteIdentifier
    fileprivate let selfUserId : UUID

    @objc public static let cbrNotificationName = WireCallCenterCBRCallNotification.notificationName

    /// establishedDate - Date of when the call was established (Participants can talk to each other). This property is only valid when the call state is .established.
    public private(set) var establishedDate : Date?
    
    fileprivate weak var transport : WireCallCenterTransport? = nil
    
    /// Used to collect incoming events (e.g. from fetching the notification stream) until AVS is ready to process them
    var bufferedEvents : [CallEvent]  = []
    
    /// Set to true once AVS calls the ReadyHandler. Setting it to true forwards all previously buffered events to AVS
    fileprivate var isReady : Bool = false {
        didSet {
            if isReady {
                bufferedEvents.forEach{ avsWrapper.received(callEvent: $0) }
                bufferedEvents = []
            }
        }
    }
    
    /// We keep a snapshot of all participants so that we can notify the UI when a user is connected or when the stereo sorting changes
    fileprivate var participantSnapshots : [UUID : VoiceChannelParticipantV3Snapshot] = [:]
    
    /// We keep a snaphot of the call state for each none idle conversation
    fileprivate var callSnapshots : [UUID : CallSnapshot] = [:]
    
    /// Removes the participantSnapshot and remove the conversation from the list of ignored conversations
    fileprivate func clearSnapshot(conversationId: UUID) {
        let snapshot = callSnapshots.removeValue(forKey: conversationId)
        participantSnapshots.removeValue(forKey: conversationId)
        
        if let token = snapshot?.conversationObserverToken, let moc = uiMOC {
            let conversation = ZMConversation(remoteID: conversationId, createIfNeeded: false, in: moc)
            ConversationChangeInfo.remove(observer: token, for: conversation)
        }
    }
    
    fileprivate func createSnapshot(callState : CallState, video: Bool, for conversationId: UUID) {
        guard let moc = uiMOC else { return }
        
        let conversation = ZMConversation(remoteID: conversationId, createIfNeeded: false, in: moc)
        let token = ConversationChangeInfo.add(observer: self, for: conversation!)
        callSnapshots[conversationId] = CallSnapshot(callState: callState, isVideo: video, conversationObserverToken: token)
    }
    
    var avsWrapper : AVSWrapperType!
    weak var uiMOC : NSManagedObjectContext?
    let analytics: AnalyticsType?
    let flowManager : FlowManagerType
    
    public var useAudioConstantBitRate: Bool = false {
        didSet {
            avsWrapper.enableAudioCbr(shouldUseCbr: useAudioConstantBitRate)
        }
    }
    
    deinit {
        avsWrapper.close()
    }
    
    public required init(userId: UUID, clientId: String, avsWrapper: AVSWrapperType? = nil, uiMOC: NSManagedObjectContext, flowManager: FlowManagerType, analytics: AnalyticsType? = nil, transport: WireCallCenterTransport) {
        self.selfUserId = userId
        self.uiMOC = uiMOC
        self.flowManager = flowManager
        self.analytics = analytics
        self.transport = transport
        
        super.init()
        
        let observer = Unmanaged.passUnretained(self).toOpaque()
        self.avsWrapper = avsWrapper ?? AVSWrapper(userId: userId, clientId: clientId, observer: observer)
<<<<<<< HEAD
        
        WireCallCenterV3.activeInstance = self
=======
>>>>>>> 86766531
    }
    
    fileprivate func send(token: WireCallMessageToken, conversationId: UUID, userId: UUID, clientId: String, data: Data, dataLength: Int) {
        transport?.send(data: data, conversationId: conversationId, userId: userId, completionHandler: { [weak self] status in
            guard let `self` = self else { return }
            
            self.avsWrapper.handleResponse(httpStatus: status, reason: "", context: token)
        })
    }
    
    fileprivate func requestCallConfig() {
        zmLog.debug("\(self): requestCallConfig(), transport = \(String(describing: transport))")
        transport?.requestCallConfig(completionHandler: { [weak self] (config, httpStatusCode) in
            guard let `self` = self else { return }
            zmLog.debug("\(self): self.avsWrapper.update with \(String(describing: config))")
            self.avsWrapper.update(callConfig: config, httpStatusCode: httpStatusCode)
        })
    }
    
    fileprivate func handleCallState(callState: CallState, conversationId: UUID, userId: UUID?, messageTime: Date? = nil) {
        callState.logState()
        var callState = callState
        var userId = userId
        
        switch callState {
        case .established:
            establishedDate = Date()
            
            if isVideoCall(conversationId: conversationId) {
                avsWrapper.setVideoSendActive(userId: conversationId, active: true)
            }
        case .establishedDataChannel:
            if self.callState(conversationId: conversationId) == .established {
                return // Ignore if data channel was established after audio
            }
        case .terminating(reason: let reason):
            if reason == .stillOngoing {
                callState = .incoming(video: false, shouldRing: false, degraded: isDegraded(conversationId: conversationId))
                userId = initiatorForCall(conversationId: conversationId) ?? selfUserId
            }
        default:
            break
        }
        
        updateSnapshots(forCallSate: callState, conversationId: conversationId, userId: userId)
        
        if let context = uiMOC {
            WireCallCenterCallStateNotification(callState: callState, conversationId: conversationId, userId: userId, messageTime: messageTime).post(in: context.notificationContext)
        }
    }
    
    fileprivate func updateSnapshots(forCallSate callState: CallState, conversationId: UUID, userId: UUID?) {
        
        switch callState {
        case .incoming(video: let video, shouldRing: _, degraded: _):
            createSnapshot(callState: callState, video: video, for: conversationId)
            
            participantSnapshots[conversationId] = VoiceChannelParticipantV3Snapshot(conversationId: conversationId,
                                                                                     selfUserID: selfUserId,
                                                                                     members: [CallMember(userId: userId!, audioEstablished: false)],
                                                                                     initiator: userId,
                                                                                     callCenter: self)
        case .terminating:
            clearSnapshot(conversationId: conversationId)
            
        default:
            if let previousSnapshot = callSnapshots[conversationId] {
                callSnapshots[conversationId] = previousSnapshot.update(with: callState)
            }
        }
        
    }
    
    fileprivate func missed(conversationId: UUID, userId: UUID, timestamp: Date, isVideoCall: Bool) {
        zmLog.debug("missed call")
        
        if let context = uiMOC {
            WireCallCenterMissedCallNotification(conversationId: conversationId, userId:userId, timestamp: timestamp, video: isVideoCall).post(in: context.notificationContext)
        }
    }
    
    public func received(data: Data, currentTimestamp: Date, serverTimestamp: Date, conversationId: UUID, userId: UUID, clientId: String) {
        let callEvent = CallEvent(data: data, currentTimestamp: currentTimestamp, serverTimestamp: serverTimestamp, conversationId: conversationId, userId: userId, clientId: clientId)
        
        if isReady {
            avsWrapper.received(callEvent: callEvent)
        } else {
            bufferedEvents.append(callEvent)
        }
    }
    
    // MARK: - Call state methods


    @objc(answerCallForConversationID:)
    public func answerCall(conversationId: UUID) -> Bool {
        let answered = avsWrapper.answerCall(conversationId: conversationId)
        if answered {
            let callState : CallState = .answered(degraded: isDegraded(conversationId: conversationId))
            if let previousSnapshot = callSnapshots[conversationId] {
                callSnapshots[conversationId] = previousSnapshot.update(with: callState)
            }
            
<<<<<<< HEAD
            WireCallCenterCallStateNotification(callState: callState, conversationId: conversationId, userId: self.selfUserId, messageTime:nil).post()
=======
            if let context = uiMOC {
                WireCallCenterCallStateNotification(callState: .answered, conversationId: conversationId, userId: self.selfUserId, messageTime:nil).post(in: context.notificationContext)
            }
>>>>>>> 86766531
        }
        return answered
    }
    

    @objc(startCallForConversationID:video:isGroup:)
    public func startCall(conversationId: UUID, video: Bool, isGroup: Bool) -> Bool {
        clearSnapshot(conversationId: conversationId) // make sure we don't have an old state for this conversation
        
        let started = avsWrapper.startCall(conversationId: conversationId, video: video, isGroup: isGroup)
        if started {
<<<<<<< HEAD
            let callState : CallState = .outgoing(degraded: isDegraded(conversationId: conversationId))
            createSnapshot(callState: callState, video: video, for: conversationId)
            WireCallCenterCallStateNotification(callState: callState, conversationId: conversationId, userId: selfUserId, messageTime:nil).post()
=======
            callSnapshots[conversationId] = CallSnapshot(callState: .outgoing, isVideo: video)
            
            if let context = uiMOC {
                WireCallCenterCallStateNotification(callState: .outgoing, conversationId: conversationId, userId: selfUserId, messageTime:nil).post(in: context.notificationContext)
            }
>>>>>>> 86766531
        }
        return started
    }
    

    @objc(closeCallForConversationID:isGroup:)
    public func closeCall(conversationId: UUID, isGroup: Bool) {
        avsWrapper.endCall(conversationId: conversationId)
        if isGroup, let previousSnapshot = callSnapshots[conversationId] { // TODO move isGroup into CallSnapshot
            let callState : CallState = .incoming(video: previousSnapshot.isVideo, shouldRing: false, degraded: isDegraded(conversationId: conversationId))
            callSnapshots[conversationId] = previousSnapshot.update(with: callState)
        }
    }
    
    @objc(rejectCallForConversationID:)
    public func rejectCall(conversationId: UUID) {
        avsWrapper.rejectCall(conversationId: conversationId)
        
        if let previousSnapshot = callSnapshots[conversationId] {
            let callState : CallState = .incoming(video: previousSnapshot.isVideo, shouldRing: false, degraded: isDegraded(conversationId: conversationId))
            callSnapshots[conversationId] = previousSnapshot.update(with: callState)
        }
    }
    
    @objc(toogleVideoForConversationID:isActive:)
    public func toogleVideo(conversationID: UUID, active: Bool) {
        avsWrapper.toggleVideo(conversationID: conversationID, active: active)
    }
    
    @objc(isVideoCallForConversationID:)
    public func isVideoCall(conversationId: UUID) -> Bool {
        return callSnapshots[conversationId]?.isVideo ?? false
    }
    
    fileprivate func isDegraded(conversationId: UUID) -> Bool {
        let conversation = ZMConversation(remoteID: conversationId, createIfNeeded: false, in: uiMOC!)
        let degraded = conversation?.securityLevel == .secureWithIgnored
        return degraded
    }

    public func setVideoCaptureDevice(_ captureDevice: CaptureDevice, for conversationId: UUID) {
        flowManager.setVideoCaptureDevice(captureDevice, for: conversationId)
    }
    
    /// nonIdleCalls maps all non idle conversations to their corresponding call state
    public var nonIdleCalls : [UUID : CallState] {
        
        var callStates : [UUID : CallState] = [:]
        
        for (conversationId, snapshot) in callSnapshots {
            callStates[conversationId] = snapshot.callState
        }
        
        return callStates
    }
    
    /// Returns conversations with active calls
    public func activeCallConversations(in userSession: ZMUserSession) -> [ZMConversation] {
        let conversations = nonIdleCalls.flatMap({ (key: UUID, value: CallState) -> ZMConversation? in
            if value == CallState.established {
                return ZMConversation(remoteID: key, createIfNeeded: false, in: userSession.managedObjectContext)
            } else {
                return nil
            }
        })
        
        return conversations
    }
    
    // Returns conversations with a non idle call state
    public func nonIdleCallConversations(in userSession: ZMUserSession) -> [ZMConversation] {
        let conversations = nonIdleCalls.flatMap({ (key: UUID, value: CallState) -> ZMConversation? in
            return ZMConversation(remoteID: key, createIfNeeded: false, in: userSession.managedObjectContext)
        })
        
        return conversations
    }
    
    /// Gets the current callState from AVS
    /// If the group call was ignored or left, it return .incoming where shouldRing is set to false
    public func callState(conversationId: UUID) -> CallState {
        return callSnapshots[conversationId]?.callState ?? .none
    }
    
    // MARK: - WireCallCenterV3 - Call Participants

    /// Returns the callParticipants currently in the conversation
    func callParticipants(conversationId: UUID) -> [UUID] {
        return participantSnapshots[conversationId]?.members.map{ $0.remoteId } ?? []
    }
    
    func initiatorForCall(conversationId: UUID) -> UUID? {
        let snapshot = participantSnapshots[conversationId]
        return snapshot?.initiator
    }
    
    /// Call this method when the callParticipants changed and avs calls the handler `wcall_group_changed_h`
    func callParticipantsChanged(conversationId: UUID, participants: [CallMember]) {
        if let snapshot = participantSnapshots[conversationId] {
            snapshot.callParticipantsChanged(newParticipants: participants)
        } else if participants.count > 0 {
            participantSnapshots[conversationId] = VoiceChannelParticipantV3Snapshot(conversationId: conversationId,
                                                                                     selfUserID: selfUserId,
                                                                                     members: participants,
                                                                                     callCenter: self)
        }
    }
    
    /// Returns the connectionState of a user in a conversation
    /// We keep a snapshot of the callParticipants and activeFlowParticipants
    /// If the user is contained in the callParticipants and in the activeFlowParticipants, he is connected
    /// If the user is only contained in the callParticipants, he is connecting
    /// Otherwise he is notConnected
    public func state(forUser userId: UUID, in conversationId: UUID) -> CallParticipantState {
        return participantSnapshots[conversationId]?.callParticipantState(forUserWith:userId) ?? .unconnected
    }

}

extension WireCallCenterV3 : ZMConversationObserver {
    
    public func conversationDidChange(_ changeInfo: ConversationChangeInfo) {
        guard changeInfo.securityLevelChanged,
              let conversationId = changeInfo.conversation.remoteIdentifier,
              let previousSnapshot = callSnapshots[conversationId]
        else {
            return
        }
        
        let updatedCallState = previousSnapshot.callState.update(withSecurityLevel: changeInfo.conversation.securityLevel)
        
        if updatedCallState != previousSnapshot.callState {
            callSnapshots[conversationId] = previousSnapshot.update(with: updatedCallState)
            WireCallCenterCallStateNotification(callState: updatedCallState, conversationId: conversationId, userId: selfUserId, messageTime: Date()).post()
        }
    }
    
}<|MERGE_RESOLUTION|>--- conflicted
+++ resolved
@@ -422,24 +422,12 @@
 {
     guard let contextRef = contextRef else { return }
     
-<<<<<<< HEAD
     zmLog.debug("wcall intialized with protocol version: \(Int(version))")
     
     let callCenter = Unmanaged<WireCallCenterV3>.fromOpaque(contextRef).takeUnretainedValue()
     
     callCenter.uiMOC?.performGroupedBlock {
         callCenter.isReady = true
-=======
-    if let callingProtocol = CallingProtocol(rawValue: Int(version)) {
-       let callCenter = Unmanaged<WireCallCenterV3>.fromOpaque(contextRef).takeUnretainedValue()
-        
-        callCenter.uiMOC?.performGroupedBlock {
-            callCenter.callingProtocol = callingProtocol
-            callCenter.isReady = true
-        }
-    } else {
-        zmLog.error("wcall initialized with unknown protocol version: \(version)")
->>>>>>> 86766531
     }
 }
 
@@ -456,8 +444,6 @@
     }
 }
 
-<<<<<<< HEAD
-=======
 /// Handles video state changes
 /// In order to be passed to C, this function needs to be global
 internal func videoStateChangeHandler(state: Int32, contextRef: UnsafeMutableRawPointer?) {
@@ -492,8 +478,6 @@
     }
 }
 
-
->>>>>>> 86766531
 /// MARK - Call center transport
 public typealias CallConfigRequestCompletion = (String?, Int) -> Void
 
@@ -554,13 +538,8 @@
     
     /// Removes the participantSnapshot and remove the conversation from the list of ignored conversations
     fileprivate func clearSnapshot(conversationId: UUID) {
-        let snapshot = callSnapshots.removeValue(forKey: conversationId)
+        callSnapshots.removeValue(forKey: conversationId)
         participantSnapshots.removeValue(forKey: conversationId)
-        
-        if let token = snapshot?.conversationObserverToken, let moc = uiMOC {
-            let conversation = ZMConversation(remoteID: conversationId, createIfNeeded: false, in: moc)
-            ConversationChangeInfo.remove(observer: token, for: conversation)
-        }
     }
     
     fileprivate func createSnapshot(callState : CallState, video: Bool, for conversationId: UUID) {
@@ -597,11 +576,6 @@
         
         let observer = Unmanaged.passUnretained(self).toOpaque()
         self.avsWrapper = avsWrapper ?? AVSWrapper(userId: userId, clientId: clientId, observer: observer)
-<<<<<<< HEAD
-        
-        WireCallCenterV3.activeInstance = self
-=======
->>>>>>> 86766531
     }
     
     fileprivate func send(token: WireCallMessageToken, conversationId: UUID, userId: UUID, clientId: String, data: Data, dataLength: Int) {
@@ -705,13 +679,9 @@
                 callSnapshots[conversationId] = previousSnapshot.update(with: callState)
             }
             
-<<<<<<< HEAD
-            WireCallCenterCallStateNotification(callState: callState, conversationId: conversationId, userId: self.selfUserId, messageTime:nil).post()
-=======
             if let context = uiMOC {
-                WireCallCenterCallStateNotification(callState: .answered, conversationId: conversationId, userId: self.selfUserId, messageTime:nil).post(in: context.notificationContext)
-            }
->>>>>>> 86766531
+                WireCallCenterCallStateNotification(callState: callState, conversationId: conversationId, userId: self.selfUserId, messageTime:nil).post(in: context.notificationContext)
+            }
         }
         return answered
     }
@@ -723,17 +693,12 @@
         
         let started = avsWrapper.startCall(conversationId: conversationId, video: video, isGroup: isGroup)
         if started {
-<<<<<<< HEAD
             let callState : CallState = .outgoing(degraded: isDegraded(conversationId: conversationId))
             createSnapshot(callState: callState, video: video, for: conversationId)
-            WireCallCenterCallStateNotification(callState: callState, conversationId: conversationId, userId: selfUserId, messageTime:nil).post()
-=======
-            callSnapshots[conversationId] = CallSnapshot(callState: .outgoing, isVideo: video)
             
             if let context = uiMOC {
-                WireCallCenterCallStateNotification(callState: .outgoing, conversationId: conversationId, userId: selfUserId, messageTime:nil).post(in: context.notificationContext)
-            }
->>>>>>> 86766531
+                WireCallCenterCallStateNotification(callState: callState, conversationId: conversationId, userId: selfUserId, messageTime:nil).post(in: context.notificationContext)
+            }
         }
         return started
     }
@@ -856,18 +821,20 @@
 extension WireCallCenterV3 : ZMConversationObserver {
     
     public func conversationDidChange(_ changeInfo: ConversationChangeInfo) {
-        guard changeInfo.securityLevelChanged,
-              let conversationId = changeInfo.conversation.remoteIdentifier,
-              let previousSnapshot = callSnapshots[conversationId]
-        else {
-            return
-        }
+        guard
+            changeInfo.securityLevelChanged,
+            let conversationId = changeInfo.conversation.remoteIdentifier,
+            let previousSnapshot = callSnapshots[conversationId]
+        else { return }
         
         let updatedCallState = previousSnapshot.callState.update(withSecurityLevel: changeInfo.conversation.securityLevel)
         
         if updatedCallState != previousSnapshot.callState {
             callSnapshots[conversationId] = previousSnapshot.update(with: updatedCallState)
-            WireCallCenterCallStateNotification(callState: updatedCallState, conversationId: conversationId, userId: selfUserId, messageTime: Date()).post()
+            
+            if let context = uiMOC {
+                WireCallCenterCallStateNotification(callState: updatedCallState, conversationId: conversationId, userId: selfUserId, messageTime: Date()).post(in: context.notificationContext)
+            }
         }
     }
     
