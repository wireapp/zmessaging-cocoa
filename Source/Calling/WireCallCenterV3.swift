/*
 * Wire
 * Copyright (C) 2016 Wire Swiss GmbH
 *
 * This program is free software: you can redistribute it and/or modify
 * it under the terms of the GNU General Public License as published by
 * the Free Software Foundation, either version 3 of the License, or
 * (at your option) any later version.
 *
 * This program is distributed in the hope that it will be useful,
 * but WITHOUT ANY WARRANTY; without even the implied warranty of
 * MERCHANTABILITY or FITNESS FOR A PARTICULAR PURPOSE. See the
 * GNU General Public License for more details.
 *
 * You should have received a copy of the GNU General Public License
 * along with this program. If not, see <http://www.gnu.org/licenses/>.
 */

import Foundation
import avs

private let zmLog = ZMSLog(tag: "calling")

/**
 * WireCallCenter is used for making Wire calls and observing their state. There can only be one instance of the
 * WireCallCenter.
 *
 * Thread safety: WireCallCenter instance methods should only be called from the main thread, class method can be
 * called from any thread.
 */
@objc public class WireCallCenterV3: NSObject {

    /// The maximum number of participants for a video call.
    let videoParticipantsLimit = 4

    // MARK: - Properties

    /// The selfUser remoteIdentifier
    let selfUserId : UUID

    /// The object that controls media flow.
    let flowManager: FlowManagerType

    /// The object to use to record stats about the call.
    let analytics: AnalyticsType?

    /// The bridge to use to communicate with and receive events from AVS.
    var avsWrapper: AVSWrapperType!

    /// The Core Data context to use to coordinate events.
    weak var uiMOC: NSManagedObjectContext?

    /// The object that performs network requests when the call center requests them.
    weak var transport : WireCallCenterTransport? = nil

    // MARK: - Calling State

    /**
     * The date when the call was established (Participants can talk to each other).
     * - note: This property is only valid when the call state is `.established`.
     */

    var establishedDate : Date?

    /**
     * Whether we use constant bit rate for calls.
     * - note: Changing this property after the call has started has no effect.
     */

    var useConstantBitRateAudio: Bool = false

    /// The snaphot of the call state for each non-idle conversation.
    var callSnapshots : [UUID : CallSnapshot] = [:]

    /// Used to collect incoming events (e.g. from fetching the notification stream) until AVS is ready to process them.
    var bufferedEvents : [(event: CallEvent, completionHandler: () -> Void)]  = []
    
    /// Set to true once AVS calls the ReadyHandler. Setting it to `true` forwards all previously buffered events to AVS.
    var isReady : Bool = false {
        didSet {
            if isReady {
                bufferedEvents.forEach { (event: CallEvent, completionHandler: () -> Void) in
                    avsWrapper.received(callEvent: event)
                    completionHandler()
                }
                bufferedEvents = []
            }
        }
    }

    // MARK: - Initialization
    
    deinit {
        avsWrapper.close()
    }

    /**
     * Creates a call center with the required details.
     * - parameter userId: The identifier of the current signed-in user.
     * - parameter clientId: The identifier of the current client on the user's account.
     * - parameter avsWrapper: The bridge to use to communicate with and receive events from AVS.
     * If you don't specify one, a default object will be created. Defaults to `nil`.
     * - parameter uiMOC: The Core Data context to use to coordinate events.
     * - parameter flowManager: The object that controls media flow.
     * - parameter analytics: The object to use to record stats about the call. Defaults to `nil`.
     * - parameter transport: The object that performs network requests when the call center requests them.
     */
    
    public required init(userId: UUID, clientId: String, avsWrapper: AVSWrapperType? = nil, uiMOC: NSManagedObjectContext, flowManager: FlowManagerType, analytics: AnalyticsType? = nil, transport: WireCallCenterTransport) {
        self.selfUserId = userId
        self.uiMOC = uiMOC
        self.flowManager = flowManager
        self.analytics = analytics
        self.transport = transport
        
        super.init()
        
        let observer = Unmanaged.passUnretained(self).toOpaque()
        self.avsWrapper = avsWrapper ?? AVSWrapper(userId: userId, clientId: clientId, observer: observer)
    }

}

// MARK: - Snapshots

extension WireCallCenterV3 {

    /// Removes the participantSnapshot and remove the conversation from the list of ignored conversations.
    func clearSnapshot(conversationId: UUID) {
        callSnapshots.removeValue(forKey: conversationId)
    }

    /**
     * Creates a snapshot for the specified call and adds it to the `callSnapshots` array.
     * - parameter callState:
     * - parameter members: The current members of the call.
     * - parameters callStarter: The ID of the user that started the call.
     * - parameter video: Whether the call is a video call.
     * - parameter conversationId: The identifier of the conversation that hosts the call.
     */

    func createSnapshot(callState : CallState, members: [AVSCallMember], callStarter: UUID?, video: Bool, for conversationId: UUID) {
        guard
            let moc = uiMOC,
            let conversation = ZMConversation(remoteID: conversationId, createIfNeeded: false, in: moc)
        else {
            return
        }

        let callParticipants = CallParticipantsSnapshot(conversationId: conversationId, members: members, callCenter: self)
        let token = ConversationChangeInfo.add(observer: self, for: conversation)
        let group = conversation.conversationType == .group

        callSnapshots[conversationId] = CallSnapshot(
            callParticipants: callParticipants,
            callState: callState,
            callStarter: callStarter ?? selfUserId,
            isVideo: video,
            isGroup: group,
            isConstantBitRate: false,
            videoState: video ? .started : .stopped,
            conversationObserverToken: token
        )
    }

}

// MARK: - State Helpers

extension WireCallCenterV3 {

    /// All non idle conversations and their corresponding call state.
    public var nonIdleCalls : [UUID: CallState] {
        return callSnapshots.mapValues( { $0.callState })
    }

    /// The list of conversation with established calls.
    public var activeCalls: [UUID: CallState] {
        return nonIdleCalls.filter { _, callState in
            switch callState {
            case .established, .establishedDataChannel:
                return true
            default:
                return false
            }
        }
    }

    /**
     * Checks the state of video calling in the conversation.
     * - parameter conversationId: The identifier of the conversation to check the state of.
     * - returns: Whether the conversation hosts a video call.
     */

    @objc(isVideoCallForConversationID:)
    public func isVideoCall(conversationId: UUID) -> Bool {
        return callSnapshots[conversationId]?.isVideo ?? false
    }

    /**
     * Checks the call bitrate type used in the conversation.
     * - parameter conversationId: The identifier of the conversation to check the state of.
     * - returns: Whether the call is being made with a constant bitrate.
     */

    @objc(isConstantBitRateInConversationID:)
    public func isContantBitRate(conversationId: UUID) -> Bool {
        return callSnapshots[conversationId]?.isConstantBitRate ?? false
    }

    /**
     * Determines the video state of the specified user in the conversation.
     * - parameter conversationId: The identifier of the conversation to check the state of.
     * - returns: The video-sending state of the user inside conversation.
     */

    public func videoState(conversationId: UUID) -> VideoState {
        return callSnapshots[conversationId]?.videoState ?? .stopped
    }

    /**
     * Determines the call state of the conversation.
     * - parameter conversationId: The identifier of the conversation to check the state of.
     * - returns: The state of calling of conversation, if any.
     */

    public func callState(conversationId: UUID) -> CallState {
        return callSnapshots[conversationId]?.callState ?? .none
    }

    /**
     * Determines the call state of the conversation.
     * - parameter conversationId: The identifier of the conversation to check the state of.
     * - returns: Whether there is an active call in the conversation.
     */

    public func isActive(conversationId: UUID) -> Bool {
        switch callState(conversationId: conversationId) {
        case .established, .establishedDataChannel:
            return true
        default:
            return false
        }
    }

    /**
     * Determines the degradation of the conversation.
     * - parameter conversationId: The identifier of the conversation to check the state of.
     * - returns: Whether the conversation has degraded security.
     */

    public func isDegraded(conversationId: UUID) -> Bool {
        let conversation = ZMConversation(remoteID: conversationId, createIfNeeded: false, in: uiMOC!)
        let degraded = conversation?.securityLevel == .secureWithIgnored
        return degraded
    }

<<<<<<< HEAD
/// Handles network quality information
internal func networkQualityHandler(conversationId: UnsafePointer<Int8>?, userId: UnsafePointer<Int8>?, quality: Int32, rtt: Int32, upstreamLoss: Int32, downstreamLoss: Int32, contextRef: UnsafeMutableRawPointer?) {
    guard let contextRef = contextRef, let convID = UUID(cString: conversationId), let userID = UUID(cString: userId), let networkCondition = NetworkCondition(rawValue: quality) else { return }

    let callCenter = Unmanaged<WireCallCenterV3>.fromOpaque(contextRef).takeUnretainedValue()

    if let context = callCenter.uiMOC {
        context.performGroupedBlock {
            let previousCondition = callCenter.networkCondition(inConversation: convID)
            callCenter.callNetworkConditionChanged(conversationId: convID, userId: userID, networkCondition: networkCondition)
            let newCondition = callCenter.networkCondition(inConversation: convID)
            if previousCondition != newCondition {
                WireCallCenterNetworkConditionNotification(conversationId: convID, networkCondition: newCondition).post(in: context.notificationContext)
            }
        }
    }
}

/// MARK - Call center transport
public typealias CallConfigRequestCompletion = (String?, Int) -> Void
=======
    /// Returns conversations with active calls.
    public func activeCallConversations(in userSession: ZMUserSession) -> [ZMConversation] {
        let conversations = nonIdleCalls.compactMap { (key: UUID, value: CallState) -> ZMConversation? in
            if value == CallState.established {
                return ZMConversation(remoteID: key, createIfNeeded: false, in: userSession.managedObjectContext)
            } else {
                return nil
            }
        }
>>>>>>> 8e0eecb6

        return conversations
    }

    /// Returns conversations with a non idle call state.
    public func nonIdleCallConversations(in userSession: ZMUserSession) -> [ZMConversation] {
        let conversations = nonIdleCalls.compactMap { (key: UUID, value: CallState) -> ZMConversation? in
            return ZMConversation(remoteID: key, createIfNeeded: false, in: userSession.managedObjectContext)
        }

        return conversations
    }

}

// MARK: - Call Participants

extension WireCallCenterV3 {

    /// Returns the callParticipants currently in the conversation
    func callParticipants(conversationId: UUID) -> [UUID] {
        return callSnapshots[conversationId]?.callParticipants.members.map { $0.remoteId } ?? []
    }

    /// Returns the remote identifier of the user that initiated the call.
    func initiatorForCall(conversationId: UUID) -> UUID? {
        return callSnapshots[conversationId]?.callStarter
    }

    /// Call this method when the callParticipants changed and avs calls the handler `wcall_group_changed_h`
    func callParticipantsChanged(conversationId: UUID, participants: [AVSCallMember]) {
        callSnapshots[conversationId]?.callParticipants.callParticipantsChanged(participants: participants)
    }

    /// Call this method when the video state of a participant changes and avs calls the `wcall_video_state_change_h`.
    func callParticipantVideoStateChanged(conversationId: UUID, userId: UUID, videoState: VideoState) {
        callSnapshots[conversationId]?.callParticipants.callParticpantVideoStateChanged(userId: userId, videoState: videoState)
    }

    /// Call this method when the client established an audio connection with another user, and avs calls the `wcall_estab_h`.
    func callParticipantAudioEstablished(conversationId: UUID, userId: UUID) {
        callSnapshots[conversationId]?.callParticipants.callParticpantAudioEstablished(userId: userId)
    }

    /// Returns the state for a call participant.
    public func state(forUser userId: UUID, in conversationId: UUID) -> CallParticipantState {
        return callSnapshots[conversationId]?.callParticipants.callParticipantState(forUser: userId) ?? .unconnected
    }

}

// MARK: - Actions

extension WireCallCenterV3 {

    /**
     * Answers an incoming call in the given conversation.
     * - parameter conversation: The conversation hosting the incoming call.
     * - parameter video: Whether to join the call with video.
     */

    @objc(answerCallForConversationID:video:)
    public func answerCall(conversation: ZMConversation, video: Bool) -> Bool {
        guard let conversationId = conversation.remoteIdentifier else { return false }
        
        endAllCalls(exluding: conversationId)
        
        let callType: AVSCallType = conversation.activeParticipants.count > videoParticipantsLimit ? .audioOnly : .normal
        
        if !video {
            setVideoState(conversationId: conversationId, videoState: VideoState.stopped)
        }
        let answered = avsWrapper.answerCall(conversationId: conversationId, callType: callType, useCBR: useConstantBitRateAudio)
        if answered {
            let callState : CallState = .answered(degraded: isDegraded(conversationId: conversationId))
            
            let previousSnapshot = callSnapshots[conversationId]
            
            if previousSnapshot != nil {
                callSnapshots[conversationId] = previousSnapshot!.update(with: callState)
            }
            
            if let context = uiMOC, let callerId = initiatorForCall(conversationId: conversationId) {
                WireCallCenterCallStateNotification(context: context, callState: callState, conversationId: conversationId, callerId: callerId, messageTime:nil, previousCallState: previousSnapshot?.callState).post(in: context.notificationContext)
            }
        }
        
        return answered
    }

    /**
     * Starts a call in the given conversation.
     * - parameter conversation: The conversation to start the call.
     * - parameter video: Whether to start the call as a video call.
     */
    
    @objc(startCallForConversationID:video:)
    public func startCall(conversation: ZMConversation, video: Bool) -> Bool {
        guard let conversationId = conversation.remoteIdentifier else { return false }
        
        endAllCalls(exluding: conversationId)
        clearSnapshot(conversationId: conversationId) // make sure we don't have an old state for this conversation
        
        let conversationType: AVSConversationType = conversation.conversationType == .group ? .group : .oneToOne
        let callType: AVSCallType
        if conversation.activeParticipants.count > videoParticipantsLimit {
            callType = .audioOnly
        } else {
            callType = video ? .video : .normal
        }
        
        let started = avsWrapper.startCall(conversationId: conversationId, callType: callType, conversationType: conversationType, useCBR: useConstantBitRateAudio)
        if started {
            let callState: CallState = .outgoing(degraded: isDegraded(conversationId: conversationId))
            
            let members: [AVSCallMember] = {
                guard let user = conversation.connectedUser, conversation.conversationType == .oneOnOne else { return [] }
                return [AVSCallMember(userId: user.remoteIdentifier)]
            }()

            let previousCallState = callSnapshots[conversationId]?.callState
            createSnapshot(callState: callState, members: members, callStarter: selfUserId, video: video, for: conversationId)
            
            if let context = uiMOC {
                WireCallCenterCallStateNotification(context: context, callState: callState, conversationId: conversationId, callerId: selfUserId, messageTime: nil, previousCallState: previousCallState).post(in: context.notificationContext)
            }
        }
        return started
    }

    /**
     * Closes the call in the specified conversation.
     * - parameter conversationId: The ID of the conversation where the call should be ended.
     * - parameter reason: The reason why the call should be ended. The default is `.normal` (user action).
     */

    public func closeCall(conversationId: UUID, reason: CallClosedReason = .normal) {
        avsWrapper.endCall(conversationId: conversationId)
        if let previousSnapshot = callSnapshots[conversationId] {
            if previousSnapshot.isGroup {
                let callState : CallState = .incoming(video: previousSnapshot.isVideo, shouldRing: false, degraded: isDegraded(conversationId: conversationId))
                callSnapshots[conversationId] = previousSnapshot.update(with: callState)
            } else {
                callSnapshots[conversationId] = previousSnapshot.update(with: .terminating(reason: reason))
            }
        }
    }

    /**
     * Rejects an incoming call in the conversation.
     * - parameter conversationId: The ID of the conversation where the incoming call is hosted.
     */
    
    @objc(rejectCallForConversationID:)
    public func rejectCall(conversationId: UUID) {
        avsWrapper.rejectCall(conversationId: conversationId)
        
        if let previousSnapshot = callSnapshots[conversationId] {
            let callState : CallState = .incoming(video: previousSnapshot.isVideo, shouldRing: false, degraded: isDegraded(conversationId: conversationId))
            callSnapshots[conversationId] = previousSnapshot.update(with: callState)
        }
    }

    /**
     * Ends all the calls. You can specify the identifier of a conversation where the call shouldn't be ended.
     * - parameter excluding: If you need to terminate all calls except one, pass the identifier of the conversation
     * that hosts the call to keep alive. If you pass `nil`, all calls will be ended. Defaults to `nil`.
     */
    
    public func endAllCalls(exluding: UUID? = nil) {
        nonIdleCalls.forEach { (key: UUID, callState: CallState) in
            guard exluding == nil || key != exluding else { return }
            
            switch callState {
            case .incoming:
                rejectCall(conversationId: key)
            default:
                closeCall(conversationId: key)
            }
        }
    }

    /**
     * Enables or disables video for a call.
     * - parameter conversationId: The identifier of the conversation where the video call is hosted.
     * - parameter videoState: The new video state for the self user.
     */
    
    public func setVideoState(conversationId: UUID, videoState: VideoState) {
        guard videoState != .badConnection else { return }
        
        if let snapshot = callSnapshots[conversationId] {
            callSnapshots[conversationId] = snapshot.updateVideoState(videoState)
        }
        
        avsWrapper.setVideoState(conversationId: conversationId, videoState: videoState)
    }

    /**
     * Sets the capture device type to use for video.
     * - parameter captureDevice: The device type to use to capture video for the call.
     * - parameter conversationId: The identifier of the conversation where the video call is hosted.
     */

    public func setVideoCaptureDevice(_ captureDevice: CaptureDevice, for conversationId: UUID) {
        flowManager.setVideoCaptureDevice(captureDevice, for: conversationId)
    }

}

// MARK: - AVS Integration

extension WireCallCenterV3 {

    /// Sends a call OTR message when requested by AVS through `wcall_send_h`.
    func send(token: WireCallMessageToken, conversationId: UUID, userId: UUID, clientId: String, data: Data, dataLength: Int) {
        transport?.send(data: data, conversationId: conversationId, userId: userId, completionHandler: { [weak self] status in
            self?.avsWrapper.handleResponse(httpStatus: status, reason: "", context: token)
        })
    }

    /// Sends the config request when requested by AVS through `wcall_config_req_h`.
    func requestCallConfig() {
        zmLog.debug("\(self): requestCallConfig(), transport = \(String(describing: transport))")
        transport?.requestCallConfig(completionHandler: { [weak self] (config, httpStatusCode) in
            guard let `self` = self else { return }
            zmLog.debug("\(self): self.avsWrapper.update with \(String(describing: config))")
            self.avsWrapper.update(callConfig: config, httpStatusCode: httpStatusCode)
        })
    }

    /// Tags a call as missing when requested by AVS through `wcall_missed_h`.
    func missed(conversationId: UUID, userId: UUID, timestamp: Date, isVideoCall: Bool) {
        zmLog.debug("missed call")

        if let context = uiMOC {
            WireCallCenterMissedCallNotification(context: context, conversationId: conversationId, callerId: userId, timestamp: timestamp, video: isVideoCall).post(in: context.notificationContext)
        }
    }

    /// Handles incoming OTR calling messages, and transmist them to AVS when it is ready to process events, or adds it to the `bufferedEvents`.
    /// - parameter callEvent: calling event to process.
    /// - parameter completionHandler: called after the call event has been processed (this will for example wait for AVS to signal that it's ready).
    func processCallEvent(_ callEvent: CallEvent, completionHandler: @escaping () -> Void) {
    
        if isReady {
            avsWrapper.received(callEvent: callEvent)
            completionHandler()
        } else {
            bufferedEvents.append((callEvent, completionHandler))
        }
    }

<<<<<<< HEAD
    /// Returns the callParticipants currently in the conversation
    func callParticipants(conversationId: UUID) -> [UUID] {
        return callSnapshots[conversationId]?.callParticipants.members.map { $0.remoteId } ?? []
    }
    
    func initiatorForCall(conversationId: UUID) -> UUID? {
        return callSnapshots[conversationId]?.callStarter
    }
    
    /// Call this method when the callParticipants changed and avs calls the handler `wcall_group_changed_h`
    func callParticipantsChanged(conversationId: UUID, participants: [AVSCallMember]) {
        callSnapshots[conversationId]?.callParticipants.callParticipantsChanged(participants: participants)
    }
    
    func callParticipantVideostateChanged(conversationId: UUID, userId: UUID, videoState: VideoState) {
        callSnapshots[conversationId]?.callParticipants.callParticpantVideoStateChanged(userId: userId, videoState: videoState)
    }
    
    func callParticipantAudioEstablished(conversationId: UUID, userId: UUID) {
        callSnapshots[conversationId]?.callParticipants.callParticpantAudioEstablished(userId: userId)
    }

    fileprivate func callNetworkConditionChanged(conversationId: UUID, userId: UUID, networkCondition: NetworkCondition) {
        callSnapshots[conversationId]?.callParticipants.callParticpantNetworkConditionChanged(userId: userId, networkCondition: networkCondition)
    }

    public func networkCondition(inConversation conversationId: UUID) -> NetworkCondition {
        return callSnapshots[conversationId]?.callParticipants.networkCondition ?? .normal
    }
    
    /// Returns the state for a call participant.
    public func state(forUser userId: UUID, in conversationId: UUID) -> CallParticipantState {
        return callSnapshots[conversationId]?.callParticipants.callParticipantState(forUser: userId) ?? .unconnected
    }
=======
    /**
     * Handles a change in calling state.
     * - parameter conversationId: The ID of the conversation where the calling state has changed.
     * - parameter userId: The identifier of the user that caused the event.
     * - parameter messageTime: The timestamp of the event.
     */
>>>>>>> 8e0eecb6

    func handleCallState(callState: CallState, conversationId: UUID, userId: UUID?, messageTime: Date? = nil) {
        callState.logState()
        var callState = callState

        switch callState {
        case .incoming(video: let video, shouldRing: _, degraded: _):
            createSnapshot(callState: callState, members: [AVSCallMember(userId: userId!)], callStarter: userId, video: video, for: conversationId)
        case .established:
            // WORKAROUND: the call established handler will is called once for every participant in a
            // group call. Until that's no longer the case we must take care to only set establishedDate once.
            if self.callState(conversationId: conversationId) != .established {
                establishedDate = Date()
            }

            if let userId = userId {
                callParticipantAudioEstablished(conversationId: conversationId, userId: userId)
            }

            if videoState(conversationId: conversationId) == .started {
                avsWrapper.setVideoState(conversationId: conversationId, videoState: .started)
            }
        case .establishedDataChannel:
            if self.callState(conversationId: conversationId) == .established {
                return // Ignore if data channel was established after audio
            }
        case .terminating(reason: .stillOngoing):
            callState = .incoming(video: false, shouldRing: false, degraded: isDegraded(conversationId: conversationId))
        default:
            break
        }

        let callerId = initiatorForCall(conversationId: conversationId)

        let previousCallState = callSnapshots[conversationId]?.callState

        if case .terminating = callState {
            clearSnapshot(conversationId: conversationId)
        } else if let previousSnapshot = callSnapshots[conversationId] {
            callSnapshots[conversationId] = previousSnapshot.update(with: callState)
        }

        if let context = uiMOC, let callerId = callerId  {
            WireCallCenterCallStateNotification(context: context, callState: callState, conversationId: conversationId, callerId: callerId, messageTime: messageTime, previousCallState:previousCallState).post(in: context.notificationContext)
        }
    }
<<<<<<< HEAD
=======

>>>>>>> 8e0eecb6
}<|MERGE_RESOLUTION|>--- conflicted
+++ resolved
@@ -255,28 +255,6 @@
         return degraded
     }
 
-<<<<<<< HEAD
-/// Handles network quality information
-internal func networkQualityHandler(conversationId: UnsafePointer<Int8>?, userId: UnsafePointer<Int8>?, quality: Int32, rtt: Int32, upstreamLoss: Int32, downstreamLoss: Int32, contextRef: UnsafeMutableRawPointer?) {
-    guard let contextRef = contextRef, let convID = UUID(cString: conversationId), let userID = UUID(cString: userId), let networkCondition = NetworkCondition(rawValue: quality) else { return }
-
-    let callCenter = Unmanaged<WireCallCenterV3>.fromOpaque(contextRef).takeUnretainedValue()
-
-    if let context = callCenter.uiMOC {
-        context.performGroupedBlock {
-            let previousCondition = callCenter.networkCondition(inConversation: convID)
-            callCenter.callNetworkConditionChanged(conversationId: convID, userId: userID, networkCondition: networkCondition)
-            let newCondition = callCenter.networkCondition(inConversation: convID)
-            if previousCondition != newCondition {
-                WireCallCenterNetworkConditionNotification(conversationId: convID, networkCondition: newCondition).post(in: context.notificationContext)
-            }
-        }
-    }
-}
-
-/// MARK - Call center transport
-public typealias CallConfigRequestCompletion = (String?, Int) -> Void
-=======
     /// Returns conversations with active calls.
     public func activeCallConversations(in userSession: ZMUserSession) -> [ZMConversation] {
         let conversations = nonIdleCalls.compactMap { (key: UUID, value: CallState) -> ZMConversation? in
@@ -286,7 +264,6 @@
                 return nil
             }
         }
->>>>>>> 8e0eecb6
 
         return conversations
     }
@@ -540,49 +517,12 @@
         }
     }
 
-<<<<<<< HEAD
-    /// Returns the callParticipants currently in the conversation
-    func callParticipants(conversationId: UUID) -> [UUID] {
-        return callSnapshots[conversationId]?.callParticipants.members.map { $0.remoteId } ?? []
-    }
-    
-    func initiatorForCall(conversationId: UUID) -> UUID? {
-        return callSnapshots[conversationId]?.callStarter
-    }
-    
-    /// Call this method when the callParticipants changed and avs calls the handler `wcall_group_changed_h`
-    func callParticipantsChanged(conversationId: UUID, participants: [AVSCallMember]) {
-        callSnapshots[conversationId]?.callParticipants.callParticipantsChanged(participants: participants)
-    }
-    
-    func callParticipantVideostateChanged(conversationId: UUID, userId: UUID, videoState: VideoState) {
-        callSnapshots[conversationId]?.callParticipants.callParticpantVideoStateChanged(userId: userId, videoState: videoState)
-    }
-    
-    func callParticipantAudioEstablished(conversationId: UUID, userId: UUID) {
-        callSnapshots[conversationId]?.callParticipants.callParticpantAudioEstablished(userId: userId)
-    }
-
-    fileprivate func callNetworkConditionChanged(conversationId: UUID, userId: UUID, networkCondition: NetworkCondition) {
-        callSnapshots[conversationId]?.callParticipants.callParticpantNetworkConditionChanged(userId: userId, networkCondition: networkCondition)
-    }
-
-    public func networkCondition(inConversation conversationId: UUID) -> NetworkCondition {
-        return callSnapshots[conversationId]?.callParticipants.networkCondition ?? .normal
-    }
-    
-    /// Returns the state for a call participant.
-    public func state(forUser userId: UUID, in conversationId: UUID) -> CallParticipantState {
-        return callSnapshots[conversationId]?.callParticipants.callParticipantState(forUser: userId) ?? .unconnected
-    }
-=======
     /**
      * Handles a change in calling state.
      * - parameter conversationId: The ID of the conversation where the calling state has changed.
      * - parameter userId: The identifier of the user that caused the event.
      * - parameter messageTime: The timestamp of the event.
      */
->>>>>>> 8e0eecb6
 
     func handleCallState(callState: CallState, conversationId: UUID, userId: UUID?, messageTime: Date? = nil) {
         callState.logState()
@@ -629,8 +569,5 @@
             WireCallCenterCallStateNotification(context: context, callState: callState, conversationId: conversationId, callerId: callerId, messageTime: messageTime, previousCallState:previousCallState).post(in: context.notificationContext)
         }
     }
-<<<<<<< HEAD
-=======
-
->>>>>>> 8e0eecb6
+
 }