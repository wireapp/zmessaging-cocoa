--- conflicted
+++ resolved
@@ -31,12 +31,8 @@
     public let clientId: String
     public let userId: UUID
     public let state: CallParticipantState
-<<<<<<< HEAD
     public let isActiveSpeaker: Bool
-    
-    public init(user: ZMUser, clientId: String, state: CallParticipantState, isActiveSpeaker: Bool) {
-=======
-    
+        
     /// convenience init method for ZMUser
     /// - Parameters:
     ///   - user: the call participant ZMUser
@@ -44,11 +40,13 @@
     ///   - state: the call participant's state
     public init(user: ZMUser,
                 clientId: String,
-                state: CallParticipantState) {
+                state: CallParticipantState,
+                isActiveSpeaker: Bool) {
         self.user = user
         self.clientId = clientId
         self.userId = user.remoteIdentifier
         self.state = state
+        self.isActiveSpeaker = isActiveSpeaker
     }
 
     /// Init with separated user and user id to allow CallParticipant to be Hashable even though user is not Hashable
@@ -60,8 +58,8 @@
     public init(user: UserType,
                 userId: UUID,
                 clientId: String,
-                state: CallParticipantState) {
->>>>>>> fd56c6f8
+                state: CallParticipantState,
+                isActiveSpeaker: Bool) {
         self.user = user
         self.clientId = clientId
         self.userId = userId
@@ -71,11 +69,7 @@
 
     init?(member: AVSCallMember, isActiveSpeaker: Bool = false, context: NSManagedObjectContext) {
         guard let user = ZMUser(remoteID: member.client.userId, createIfNeeded: false, in: context) else { return nil }
-<<<<<<< HEAD
-        self.init(user: user, clientId: member.client.clientId, state: member.callParticipantState, isActiveSpeaker: isActiveSpeaker)
-=======
-        self.init(user: user, userId: user.remoteIdentifier, clientId: member.client.clientId, state: member.callParticipantState)
->>>>>>> fd56c6f8
+        self.init(user: user, userId: user.remoteIdentifier, clientId: member.client.clientId, state: member.callParticipantState, isActiveSpeaker: isActiveSpeaker)
     }
 
     // MARK: - Hashable
