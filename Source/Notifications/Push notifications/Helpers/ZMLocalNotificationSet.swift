--- conflicted
+++ resolved
@@ -122,22 +122,6 @@
             return true
         }
     }
-    
-<<<<<<< HEAD
-    /// Cancels all current notifications for the given message, if they exist
-    public func cancelCurrentNotifications(messageNonce: UUID) {
-        guard notifications.count > 0 else { return }
-        var toRemove = Set<ZMLocalNotification>()
-        notifications.forEach {
-            if ($0.messageNonce == messageNonce) {
-                toRemove.insert($0)
-                application?.cancelLocalNotification($0.uiLocalNotification)
-            }
-        }
-        notifications.subtract(toRemove)
-    }
-=======
->>>>>>> 646cd3f9
 }
 
 
