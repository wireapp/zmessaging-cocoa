--- conflicted
+++ resolved
@@ -93,44 +93,14 @@
         let eventsToForward = events.filter { return [.pushNotification, .webSocket].contains($0.source) }
         self.didReceive(events: eventsToForward, conversationMap: prefetchResult?.conversationsByRemoteIdentifier ?? [:])
     }
-    
-<<<<<<< HEAD
+
     func didReceive(events: [ZMUpdateEvent], conversationMap: [UUID : ZMConversation]) {
         events.forEach { event in
-            // Forward events to the session tracker which keeps track if the selfUser joined or not
-            self.sessionTracker.addEvent(event)
-            
+
             var conversation: ZMConversation?
             if let conversationID = event.conversationUUID() {
                 // Fetch the conversation here to avoid refetching every time we try to create a notification
                 conversation = conversationMap[conversationID] ?? ZMConversation.fetch(withRemoteIdentifier: conversationID, in: self.syncMOC)
-=======
-    func didReceive(events: [ZMUpdateEvent], conversationMap: [UUID : ZMConversation], id: UUID?) {
-        events.forEach {
-            guard let note = self.notification(event: $0, conversationMap: conversationMap),
-                let localNote = note.uiNotifications.last
-            else {
-                return
-            }
-            self.application.scheduleLocalNotification(localNote)
-        }
-    }
-    
-    func notification(event: ZMUpdateEvent, conversationMap: [UUID : ZMConversation]) -> ZMLocalNotificationForEvent? {
-        switch event.type {
-        case .conversationCreate, .userConnection, .conversationOtrMessageAdd, // only for reaction
-        .userContactJoin:
-            return self.localNotification(event: event, conversationMap: conversationMap)
-        default:
-            return nil
-        }
-    }
-    
-    func localNotification(event: ZMUpdateEvent, conversationMap: [UUID: ZMConversation]) -> ZMLocalNotificationForEvent? {
-        for note in self.eventNotifications.notifications.flatMap({ $0 as? ZMLocalNotificationForEvent }) {
-            if note.containsIdenticalEvent(event) {
-                return nil
->>>>>>> 646cd3f9
             }
             
             // if it's an "unlike" reaction event, cancel the previous "like" notification for this message
@@ -142,18 +112,6 @@
             note.apply(eventNotifications.addObject)
             note.apply(scheduleLocalNotification)
         }
-<<<<<<< HEAD
-=======
-        
-        if let newNote = ZMLocalNotificationForEvent.notification(forEvent: event,
-                                                               conversation: conversation,
-                                                               managedObjectContext: self.syncMOC,
-                                                               application: self.application) {
-            self.eventNotifications.addObject(newNote)
-            return newNote
-        }
-        return nil
->>>>>>> 646cd3f9
     }
 }
 
