--- conflicted
+++ resolved
@@ -26,12 +26,8 @@
 
 
 class UnauthenticatedOperationLoop: NSObject {
-    
-<<<<<<< HEAD
-    let transportSession: UnauthenticatedTransportSessionProtocol
-=======
-    let transportSession: TransportSession
->>>>>>> 087716ed
+
+    let transportSession: UnauthenticatedTransportSessionProtocol & ReachabilityProvider
     let requestStrategies: [RequestStrategy]
     let operationQueue : ZMSGroupQueue
     private var tornDown = false
@@ -42,12 +38,8 @@
         requestStrategies.forEach { ($0 as? TearDownCapable)?.tearDown() }
         tornDown = true
     }
-    
-<<<<<<< HEAD
-    init(transportSession: UnauthenticatedTransportSessionProtocol, operationQueue: ZMSGroupQueue, requestStrategies: [RequestStrategy]) {
-=======
-    init(transportSession: TransportSession, operationQueue: ZMSGroupQueue, requestStrategies: [RequestStrategy]) {
->>>>>>> 087716ed
+
+    init(transportSession: UnauthenticatedTransportSessionProtocol & ReachabilityProvider, operationQueue: ZMSGroupQueue, requestStrategies: [RequestStrategy]) {
         self.transportSession = transportSession
         self.requestStrategies = requestStrategies
         self.operationQueue = operationQueue
@@ -64,7 +56,6 @@
 extension UnauthenticatedOperationLoop: RequestAvailableObserver {
 
     func newRequestsAvailable() {
-<<<<<<< HEAD
         var enqueueMore = true
         while enqueueMore && shouldEnqueue {
             let result = transportSession.enqueueRequest(withGenerator: generator)
@@ -80,9 +71,6 @@
     private var generator: ZMTransportRequestGenerator {
         return { [weak self] in
             guard let `self` = self else { return nil }
-=======
-        self.transportSession.attemptToEnqueueSyncRequestWithGenerator { () -> ZMTransportRequest? in
->>>>>>> 087716ed
             let request = (self.requestStrategies as NSArray).nextRequest()
             request?.add(ZMCompletionHandler(on: self.operationQueue) { _ in
                 self.operationQueue.performGroupedBlock { [weak self] in
