--- conflicted
+++ resolved
@@ -37,18 +37,25 @@
     private var tornDown = false
 
     weak var delegate: UnauthenticatedSessionDelegate?
-<<<<<<< HEAD
-    
-    convenience init(backendURL: URL, delegate: UnauthenticatedSessionDelegate? = nil) throws {
-        let model = NSManagedObjectModel()
-        let coordinator = NSPersistentStoreCoordinator(managedObjectModel: model)
-        try coordinator.addPersistentStore(ofType: NSInMemoryStoreType, configurationName: nil, at: nil, options: nil)
-        let moc = NSManagedObjectContext(concurrencyType: .mainQueueConcurrencyType)
-        moc.createDispatchGroups()
-        moc.persistentStoreCoordinator = coordinator
-        let authenticationStatus = ZMAuthenticationStatus(managedObjectContext: moc)
-        let transportSession = UnauthenticatedTransportSession(baseURL: backendURL)
-        self.init(moc: moc, authenticationStatus: authenticationStatus!, transportSession: transportSession, delegate: delegate)
+
+    init(transportSession: UnauthenticatedTransportSessionProtocol, delegate: UnauthenticatedSessionDelegate?) {
+        self.delegate = delegate
+        self.groupQueue = DispatchGroupQueue(queue: .main)
+        self.authenticationStatus = ZMAuthenticationStatus(groupQueue: groupQueue)
+        self.transportSession = transportSession
+        self.operationLoop = UnauthenticatedOperationLoop(transportSession: transportSession, operationQueue: groupQueue, requestStrategies: [
+            ZMLoginTranscoder(groupQueue: groupQueue, authenticationStatus: authenticationStatus),
+            ZMLoginCodeRequestTranscoder(groupQueue: groupQueue, authenticationStatus: authenticationStatus)!,
+            ZMRegistrationTranscoder(groupQueue: groupQueue, authenticationStatus: authenticationStatus)!,
+            ZMPhoneNumberVerificationTranscoder(groupQueue: groupQueue, authenticationStatus: authenticationStatus)!
+        ])
+
+        super.init()
+        transportSession.didReceiveUserInfo =  UserInfoAvailableClosure(queue: .main) { [weak self] info in
+            guard let `self` = self else { return }
+            let account = Account(userName: "", userIdentifier: info.identifier)
+            self.delegate?.session(session: self, createdAccount: account)
+        }
     }
 
     deinit {
@@ -59,50 +66,4 @@
         operationLoop.tearDown()
         tornDown = true
     }
-    
-    init(moc: NSManagedObjectContext, authenticationStatus: ZMAuthenticationStatus, transportSession: UnauthenticatedTransportSessionProtocol, delegate: UnauthenticatedSessionDelegate?) {
-        self.delegate = delegate
-        self.moc = moc
-        self.authenticationStatus = authenticationStatus
-        self.transportSession = transportSession
-        self.operationLoop = UnauthenticatedOperationLoop(transportSession: transportSession, operationQueue: moc, requestStrategies: [
-                ZMLoginTranscoder(managedObjectContext: moc, authenticationStatus: authenticationStatus),
-                ZMLoginCodeRequestTranscoder(managedObjectContext: moc, authenticationStatus: authenticationStatus)!,
-                ZMRegistrationTranscoder(managedObjectContext: moc, authenticationStatus: authenticationStatus)!,
-                ZMPhoneNumberVerificationTranscoder(managedObjectContext: moc, authenticationStatus: authenticationStatus)!
-        ])
-
-        super.init()
-        transportSession.delegate = self
-    }
-}
-
-// MARK: - UnauthenticatedTransportSessionDelegate
-
-extension UnauthenticatedSession: UnauthenticatedTransportSessionDelegate {
-    
-    public func session(_ session: UnauthenticatedTransportSessionProtocol, didReceiveUserInfo userInfo: UserInfo) {
-        let account = Account(userName: "", userIdentifier: userInfo.identifier)
-        delegate?.session(session: self, createdAccount: account)
-=======
-        
-    init(transportSession: ZMTransportSession, delegate: UnauthenticatedSessionDelegate?) {
-        self.delegate = delegate
-        self.groupQueue = DispatchGroupQueue(queue: DispatchQueue.main)
-        self.authenticationStatus = ZMAuthenticationStatus(cookieStorage: transportSession.cookieStorage, groupQueue: groupQueue)
-        
-        let loginRequestStrategy = ZMLoginTranscoder(groupQueue: groupQueue, authenticationStatus: authenticationStatus)
-        let loginCodeRequestStrategy = ZMLoginCodeRequestTranscoder(groupQueue: groupQueue, authenticationStatus: authenticationStatus)!
-        let registrationRequestStrategy = ZMRegistrationTranscoder(groupQueue: groupQueue, authenticationStatus: authenticationStatus)!
-        let phoneNumberVerificationRequestStrategy = ZMPhoneNumberVerificationTranscoder(groupQueue: groupQueue, authenticationStatus: authenticationStatus)!
-        
-        self.operationLoop = UnauthenticatedOperationLoop(transportSession: transportSession, operationQueue: groupQueue, requestStrategies: [
-                loginRequestStrategy,
-                loginCodeRequestStrategy,
-                registrationRequestStrategy,
-                phoneNumberVerificationRequestStrategy
-             ])
->>>>>>> aa1391c3
-    }
-    
 }