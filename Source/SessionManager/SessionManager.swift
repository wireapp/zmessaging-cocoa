--- conflicted
+++ resolved
@@ -21,8 +21,7 @@
 import WireTransport
 import WireUtilities
 
-<<<<<<< HEAD
-=======
+
 private let log = ZMSLog(tag: "SessionManager")
 
 open class UnauthenticatedSessionFactory {
@@ -40,36 +39,43 @@
 
 }
 
+extension Account {
+    func cookieStorage() -> ZMPersistentCookieStorage {
+        let backendURL = ZMBackendEnvironment(userDefaults: .standard).backendURL.host!
+        return ZMPersistentCookieStorage(forServerName: backendURL, userIdentifier: userIdentifier)
+    }
+}
+
 open class AuthenticatedSessionFactory {
-    
-    let storeProvider: LocalStoreProviderProtocol
+
     let appVersion: String
     let mediaManager: AVSMediaManager
     var analytics: AnalyticsType?
     var apnsEnvironment : ZMAPNSEnvironment?
     let application : ZMApplication
     let environment: ZMBackendEnvironment
-    
-    public init(storeProvider: LocalStoreProviderProtocol,
-                appVersion: String,
-                apnsEnvironment: ZMAPNSEnvironment? = nil,
-                application: ZMApplication,
-                mediaManager: AVSMediaManager,
-                analytics: AnalyticsType? = nil) {
-        self.storeProvider = storeProvider
+
+    public init(
+        appVersion: String,
+        apnsEnvironment: ZMAPNSEnvironment? = nil,
+        application: ZMApplication,
+        mediaManager: AVSMediaManager,
+        analytics: AnalyticsType? = nil
+        ) {
         self.appVersion = appVersion
         self.mediaManager = mediaManager
         self.analytics = analytics
         self.apnsEnvironment = apnsEnvironment
         self.application = application
+        ZMBackendEnvironment.setupEnvironments()
         self.environment = ZMBackendEnvironment(userDefaults: .standard)
     }
     
-    func session(for account: Account) -> ZMUserSession? {
+    func session(for account: Account, storeProvider: LocalStoreProviderProtocol) -> ZMUserSession? {
         let transportSession = ZMTransportSession(
             baseURL: environment.backendURL,
             websocketURL: environment.backendWSURL,
-            cookieStorage: .init(forServerName: environment.backendURL.host!, userIdentifier: account.userIdentifier),
+            cookieStorage: account.cookieStorage(),
             initialAccessToken: nil,
             sharedContainerIdentifier: nil
         )
@@ -80,18 +86,25 @@
             transportSession: transportSession,
             apnsEnvironment: apnsEnvironment,
             application: application,
-            userId: nil,
             appVersion: appVersion,
             storeProvider: storeProvider
         )
     }
-    
-}
->>>>>>> 8b55de57
+
+}
+
+open class StoreProviderFactory: NSObject {
+
+    open func provider(for account: Account?) -> LocalStoreProviderProtocol {
+        return LocalStoreProvider(userIdentifier: account?.userIdentifier)
+    }
+
+}
+
 
 @objc
 public protocol SessionManagerDelegate : class {
-    
+
     func sessionManagerCreated(unauthenticatedSession : UnauthenticatedSession)
     func sessionManagerCreated(userSession : ZMUserSession)
     func sessionManagerWillStartMigratingLocalStore()
@@ -103,40 +116,18 @@
     public typealias LaunchOptions = [UIApplicationLaunchOptionsKey : Any]
 
     public let appVersion: String
-    public let storeProvider: LocalStoreProviderProtocol
     public weak var delegate: SessionManagerDelegate? = nil
     
     fileprivate let authenticatedSessionFactory: AuthenticatedSessionFactory
     fileprivate let unauthenticatedSessionFactory: UnauthenticatedSessionFactory
+    fileprivate let storeProviderFactory: StoreProviderFactory
     fileprivate let accountManager: AccountManager
     
     let application: ZMApplication
     var userSession: ZMUserSession?
     var unauthenticatedSession: UnauthenticatedSession?
     var authenticationToken: ZMAuthenticationObserverToken?
-    
-<<<<<<< HEAD
-    public convenience init(appVersion: String,
-                mediaManager: AVSMediaManager,
-                analytics: AnalyticsType?,
-                delegate: SessionManagerDelegate?,
-                application: ZMApplication,
-                launchOptions: [UIApplicationLaunchOptionsKey : Any]) {
-        
-        ZMBackendEnvironment.setupEnvironments()
-        
-        let environment = ZMBackendEnvironment(userDefaults: .standard)
-        let backendURL = environment.backendURL
-        let websocketURL = environment.backendWSURL
-        let cookieStorage = ZMPersistentCookieStorage(forServerName: backendURL.host!)
-        let transportSession = ZMTransportSession(baseURL: backendURL,
-                                                  websocketURL: websocketURL,
-                                                  cookieStorage: cookieStorage,
-                                                  initialAccessToken: nil,
-                                                  sharedContainerIdentifier: nil)
-        let localStoreProvider = LocalStoreProvider(userIdentifier: UUID()) // TODO: we need to provide real user id
-        
-=======
+
     public convenience init(
         appVersion: String,
         mediaManager: AVSMediaManager,
@@ -146,10 +137,8 @@
         launchOptions: LaunchOptions
         ) {
 
-        let localStoreProvider = LocalStoreProvider()
         let unauthenticatedSessionFactory = UnauthenticatedSessionFactory()
         let authenticatedSessionFactory = AuthenticatedSessionFactory(
-            storeProvider: localStoreProvider,
             appVersion: appVersion,
             apnsEnvironment: nil, // TODO
             application: application,
@@ -157,50 +146,43 @@
             analytics: analytics
           )
 
->>>>>>> 8b55de57
-        self.init(storeProvider: localStoreProvider,
-                  appVersion: appVersion,
-                  authenticatedSessionFactory: authenticatedSessionFactory,
-                  unauthenticatedSessionFactory: unauthenticatedSessionFactory,
-                  delegate: delegate,
-                  application: application,
-                  launchOptions: launchOptions)
-    }
-    
+        self.init(
+            appVersion: appVersion,
+            authenticatedSessionFactory: authenticatedSessionFactory,
+            unauthenticatedSessionFactory: unauthenticatedSessionFactory,
+            storeProviderFactory: StoreProviderFactory(),
+            delegate: delegate,
+            application: application,
+            launchOptions: launchOptions
+        )
+    }
+
     public init(
-        storeProvider: LocalStoreProviderProtocol,
         appVersion: String,
         authenticatedSessionFactory: AuthenticatedSessionFactory,
         unauthenticatedSessionFactory: UnauthenticatedSessionFactory,
+        storeProviderFactory: StoreProviderFactory,
         delegate: SessionManagerDelegate?,
         application: ZMApplication,
         launchOptions: LaunchOptions
         ) {
 
         SessionManager.enableLogsByEnvironmentVariable()
-
-        self.storeProvider = storeProvider
+        self.storeProviderFactory = storeProviderFactory
         self.appVersion = appVersion
         self.application = application
         self.delegate = delegate
 
-        guard let sharedContainerURL = storeProvider.sharedContainerDirectory else { preconditionFailure("Unable to get shared container URL") }
+        guard let sharedContainerURL = storeProviderFactory.provider(for: nil).sharedContainerDirectory else {
+            preconditionFailure("Unable to get shared container URL")
+        }
+
         accountManager = AccountManager(sharedDirectory: sharedContainerURL)
-
         self.authenticatedSessionFactory = authenticatedSessionFactory
         self.unauthenticatedSessionFactory = unauthenticatedSessionFactory
         
         super.init()
         authenticationToken = ZMUserSessionAuthenticationNotification.addObserver(self)
-<<<<<<< HEAD
-
-        if storeProvider.storeExists {
-            storeProvider.createStorageStack(
-                for: nil,
-                migration: { [weak self] in self?.delegate?.sessionManagerWillStartMigratingLocalStore() },
-                completion: { [weak self] dir in self?.createUserSession(with: dir, launchOptions: launchOptions) }
-            )
-=======
         
         select(account: accountManager.selectedAccount) { [weak self] session in
             guard let `self` = self else { return }
@@ -210,53 +192,33 @@
     }
 
     fileprivate func select(account: Account?, completion: @escaping (ZMUserSession) -> Void) {
-        if let account = account, storeProvider.storeExists { // TODO: Add check if store exists for passed account
-            if storeProvider.needsToPrepareLocalStore {
-                delegate?.sessionManagerWillStartMigratingLocalStore()
-                storeProvider.prepareLocalStore {
-                    DispatchQueue.main.async { [weak self] in
-                        self?.createSession(for: account, completion: completion)
-                    }
-                }
-            } else {
-                createSession(for: account, completion: completion)
-            }
->>>>>>> 8b55de57
+        let storeProvider = storeProviderFactory.provider(for: account)
+
+        if let account = account, nil != account.cookieStorage().authenticationCookieData, storeProvider.storeExists {
+            storeProvider.createStorageStack(
+                migration: { [weak self] in self?.delegate?.sessionManagerWillStartMigratingLocalStore() },
+                completion: { [weak self] provider in self?.createSession(for: account, with: provider, completion: completion) }
+            )
         } else {
             createUnauthenticatedSession()
         }
     }
 
-<<<<<<< HEAD
-    private func createUserSession(with contextDirectory: ManagedObjectContextDirectory, launchOptions: [UIApplicationLaunchOptionsKey : Any]) {
-        let userSession = ZMUserSession(mediaManager: mediaManager,
-                                        analytics: analytics,
-                                        transportSession: transportSession,
-                                        apnsEnvironment: apnsEnvironment,
-                                        application: application,
-                                        appVersion: appVersion,
-                                        storeProvider: storeProvider,
-                                        contextDirectory: contextDirectory)!
-
-        self.userSession = userSession
-        delegate?.sessionManagerCreated(userSession: userSession)
-        userSession.application(application, didFinishLaunchingWithOptions: launchOptions)
-        if let url = launchOptions[.url] as? URL {
-            userSession.didLaunch(with: url)
-        }
-=======
-    private func createSession(for account: Account, completion: (ZMUserSession) -> Void) {
-        guard let session = authenticatedSessionFactory.session(for: account) else { preconditionFailure("Unable to create session for \(account)") }
+    fileprivate func createSession(for account: Account, with provider: LocalStoreProviderProtocol, completion: (ZMUserSession) -> Void) {
+        guard let session = authenticatedSessionFactory.session(for: account, storeProvider: provider) else {
+            preconditionFailure("Unable to create session for \(account)")
+        }
+
         self.userSession = session
         delegate?.sessionManagerCreated(userSession: session)
         completion(session)
     }
 
     fileprivate func createUnauthenticatedSession() {
+        self.unauthenticatedSession?.tearDown()
         let unauthenticatedSession = unauthenticatedSessionFactory.session(withDelegate: self)
         self.unauthenticatedSession = unauthenticatedSession
         delegate?.sessionManagerCreated(unauthenticatedSession: unauthenticatedSession)
->>>>>>> 8b55de57
     }
 
     deinit {
@@ -317,17 +279,18 @@
     }
     
     func session(session: UnauthenticatedSession, createdAccount account: Account) {
-        accountManager.add(account)
-        accountManager.select(account)
-
-        select(account: accountManager.selectedAccount) { [weak self] userSession in
-            userSession.setEmailCredentials(session.authenticationStatus.emailCredentials())
-            userSession.syncManagedObjectContext.performGroupedBlock {
-                userSession.syncManagedObjectContext.registeredOnThisDevice = session.authenticationStatus.completedRegistration
-            }
-            
-            if let profileImageData = session.authenticationStatus.profileImageData {
-                self?.updateProfileImage(imageData: profileImageData)
+        accountManager.addAndSelect(account)
+
+        storeProviderFactory.provider(for: account).createStorageStack(migration: nil) { [weak self] provider in
+            self?.createSession(for: account, with: provider) { userSession in
+                userSession.setEmailCredentials(session.authenticationStatus.emailCredentials())
+                userSession.syncManagedObjectContext.performGroupedBlock {
+                    userSession.syncManagedObjectContext.registeredOnThisDevice = session.authenticationStatus.completedRegistration
+                }
+
+                if let profileImageData = session.authenticationStatus.profileImageData {
+                    self?.updateProfileImage(imageData: profileImageData)
+                }
             }
         }
     }
@@ -349,41 +312,9 @@
     }
 
     @objc public func authenticationDidSucceed() {
-<<<<<<< HEAD
-        guard self.userSession == nil, let authenticationStatus = self.unauthenticatedSession?.authenticationStatus else {
+        if nil != userSession {
             return RequestAvailableNotification.notifyNewRequestsAvailable(self)
         }
-
-        func createUserSessionAfterSuccesfullAuthentication(with contextDirectory: ManagedObjectContextDirectory) {
-            let userSession = ZMUserSession(
-                mediaManager: mediaManager,
-                analytics: analytics,
-                transportSession: transportSession,
-                apnsEnvironment: apnsEnvironment,
-                application: application,
-                appVersion: appVersion,
-                storeProvider: storeProvider,
-                contextDirectory: contextDirectory
-                )!
-
-            self.userSession = userSession
-            userSession.setEmailCredentials(authenticationStatus.emailCredentials())
-            userSession.syncManagedObjectContext.performGroupedBlock {
-                userSession.syncManagedObjectContext.registeredOnThisDevice = authenticationStatus.completedRegistration
-            }
-
-            if let profileImageData = authenticationStatus.profileImageData {
-                updateProfileImage(imageData: profileImageData)
-            }
-            
-            delegate?.sessionManagerCreated(userSession: userSession)
-        }
-
-        // TODO
-        storeProvider.createStorageStack(for: nil, migration: nil, completion: createUserSessionAfterSuccesfullAuthentication)
-=======
-        // no-op for now
->>>>>>> 8b55de57
     }
 
 }