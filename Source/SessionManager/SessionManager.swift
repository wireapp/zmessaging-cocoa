//
// Wire
// Copyright (C) 2017 Wire Swiss GmbH
//
// This program is free software: you can redistribute it and/or modify
// it under the terms of the GNU General Public License as published by
// the Free Software Foundation, either version 3 of the License, or
// (at your option) any later version.
//
// This program is distributed in the hope that it will be useful,
// but WITHOUT ANY WARRANTY; without even the implied warranty of
// MERCHANTABILITY or FITNESS FOR A PARTICULAR PURPOSE. See the
// GNU General Public License for more details.
//
// You should have received a copy of the GNU General Public License
// along with this program. If not, see http://www.gnu.org/licenses/.
//

import Foundation
import avs
import WireTransport
import WireUtilities
import CallKit
import PushKit


private let log = ZMSLog(tag: "SessionManager")
public typealias LaunchOptions = [UIApplication.LaunchOptionsKey : Any]


@objc public enum CallNotificationStyle : UInt {
    case pushNotifications
    case callKit
}

@objc public protocol SessionActivationObserver: class {
    func sessionManagerActivated(userSession : ZMUserSession)
}

@objc public protocol SessionManagerDelegate : SessionActivationObserver {
    func sessionManagerDidFailToLogin(account: Account?, error : Error)
    func sessionManagerWillLogout(error : Error?, userSessionCanBeTornDown: (() -> Void)?)
    func sessionManagerWillOpenAccount(_ account: Account, userSessionCanBeTornDown: @escaping () -> Void)
    func sessionManagerWillMigrateAccount(_ account: Account)
    func sessionManagerWillMigrateLegacyAccount()
    func sessionManagerDidBlacklistCurrentVersion()
    func sessionManagerDidBlacklistJailbrokenDevice()
    func sessionManagerDidWipeJailbrokenDevice()
}

@objc
public protocol UserSessionSource: class {
    var activeUserSession: ZMUserSession? { get }
    var activeUnauthenticatedSession: UnauthenticatedSession { get }
    var isSelectedAccountAuthenticated: Bool { get }
}

/// SessionManagerConfiguration is configuration class which can be used when initializing a SessionManager configure
/// change the default behaviour.

@objcMembers
public class SessionManagerConfiguration: NSObject, NSCopying, Codable {
    
    /// If set to true then the session manager will delete account data instead of just asking the user to re-authenticate when the cookie or client gets invalidated.
    ///
    /// The default value of this property is `false`.
    public var wipeOnCookieInvalid: Bool
    
    /// The `blacklistDownloadInterval` configures at which rate we update the client blacklist
    ///
    /// The default value of this property is `6 hours`
    public var blacklistDownloadInterval: TimeInterval
    
    /// The `blockOnJailbreakOrRoot` configures if app should lock when the device is jailbroken
    ///
    /// The default value of this property is `false`
    public var blockOnJailbreakOrRoot: Bool
    
    /// If set to true then the session manager will delete account data on a jailbroken device.
    ///
    /// The default value of this property is `false`
    public var wipeOnJailbreakOrRoot: Bool
    
    public init(wipeOnCookieInvalid: Bool = false,
                blacklistDownloadInterval: TimeInterval = 6 * 60 * 60,
                blockOnJailbreakOrRoot: Bool = false,
                wipeOnJailbreakOrRoot: Bool = false) {
        self.wipeOnCookieInvalid = wipeOnCookieInvalid
        self.blacklistDownloadInterval = blacklistDownloadInterval
        self.blockOnJailbreakOrRoot = blockOnJailbreakOrRoot
        self.wipeOnJailbreakOrRoot = wipeOnJailbreakOrRoot
    }
    
    public func copy(with zone: NSZone? = nil) -> Any {
        let copy = SessionManagerConfiguration(wipeOnCookieInvalid: wipeOnCookieInvalid,
                                               blacklistDownloadInterval: blacklistDownloadInterval,
                                               blockOnJailbreakOrRoot: blockOnJailbreakOrRoot,
                                               wipeOnJailbreakOrRoot: wipeOnJailbreakOrRoot)
        
        return copy
    }
    
    public static var defaultConfiguration: SessionManagerConfiguration {
        return SessionManagerConfiguration()
    }
    
    public static func load(from URL: URL) -> SessionManagerConfiguration? {
        guard let data = try? Data(contentsOf: URL) else { return nil }
        
        let decoder = JSONDecoder()
        
        return  try? decoder.decode(SessionManagerConfiguration.self, from: data)
    }
}

@objc
public protocol SessionManagerType : class {
    
    var accountManager : AccountManager { get }
    var backgroundUserSessions: [UUID: ZMUserSession] { get }
    
    weak var foregroundNotificationResponder: ForegroundNotificationResponder? { get }
    
    var callKitDelegate : CallKitDelegate? { get }
    var callNotificationStyle: CallNotificationStyle { get }
    
    func withSession(for account: Account, perform completion: @escaping (ZMUserSession)->())
    func updateAppIconBadge(accountID: UUID, unreadCount: Int)
    
    /// Will update the push token for the session if it has changed
    func updatePushToken(for session: ZMUserSession)
    
    /// Configure user notification settings. This will ask the user for permission to display notifications.
    func configureUserNotifications()
    
    /// Switch account and and ask UI to to navigate to a message in a conversation
    ///
    /// - Parameters:
    ///   - conversation: the conversation to switch
    ///   - message: the message to navigate
    ///   - session: the session of the conversation
    func showConversation(_ conversation: ZMConversation,
                          at message: ZMConversationMessage?,
                          in session: ZMUserSession)
    
    /// Switch account and and ask UI to navigate to the conversatio list
    func showConversationList(in session: ZMUserSession)

    /// ask UI to open the profile of a user
    func showUserProfile(user: UserType)

    /// ask UI to open the connection request screen
    func showConnectionRequest(userId: UUID)

    /// Needs to be called before we try to register another device because API requires password
    func update(credentials: ZMCredentials) -> Bool
    
}

@objc
public protocol SessionManagerSwitchingDelegate: class {
    func confirmSwitchingAccount(completion: @escaping (Bool)->Void)
}

@objc
public protocol ForegroundNotificationResponder: class {
    func shouldPresentNotification(with userInfo: NotificationUserInfo) -> Bool
}

/// The `SessionManager` class handles the creation of `ZMUserSession` and `UnauthenticatedSession`
/// objects, the handover between them as well as account switching.
///
/// There are multiple things neccessary in order to store (and switch between) multiple accounts on one device, a couple of them are:
/// 1. The folder structure in the app sandbox has to be modeled in a way in which files can be associated with a single account.
/// 2. The login flow should not rely on any persistent state (e.g. no database has to be created on disk before being logged in).
/// 3. There has to be a persistence layer storing information about accounts and the currently selected / active account.
/// 
/// The wire account database and a couple of other related files are stored in the shared container in a folder named by the accounts
/// `remoteIdentifier`. All information about different accounts on a device are stored by the `AccountManager` (see the documentation
/// of that class for more information). The `SessionManager`s main responsibility at the moment is checking whether there is a selected 
/// `Account` or not, and creating an `UnauthenticatedSession` or `ZMUserSession` accordingly. An `UnauthenticatedSession` is used
/// to create requests to either log in existing users or to register new users. It uses its own `UnauthenticatedOperationLoop`, 
/// which is a stripped down version of the regular `ZMOperationLoop`. This unauthenticated operation loop only uses a small subset
/// of transcoders needed to perform the login / registration (and related phone number verification) requests. For more information
/// see `UnauthenticatedOperationLoop`.
///
/// The result of using an `UnauthenticatedSession` is retrieving a remoteIdentifier of a logged in user, as well as a valid cookie.
/// Once those became available, the session will notify the session manager, which in turn will create a regular `ZMUserSession`.
/// For more information about the cookie retrieval consult the documentation in `UnauthenticatedSession`.
///
/// The flow creating either an `UnauthenticatedSession` or `ZMUserSession` after creating an instance of `SessionManager` 
/// is depicted on a high level in the following diagram:
///
///
/// +-----------------------------------------+
/// |         `SessionManager.init`           |
/// +-----------------------------------------+
///
///                    +
///                    |
///                    |
///                    v
///
/// +-----------------------------------------+        YES           Load the selected Account and its
/// | Is there a stored and selected Account? |   +------------->    cookie from disk.
/// +-----------------------------------------+                      Create a `ZMUserSession` using the cookie.
///
///                    +
///                    |
///                    | NO
///                    |
///                    v
///
/// +------------------+---------------------+
/// | Check if there is a database present   |        YES           Open the existing database, retrieve the user identifier,
/// | in the legacy directory (not keyed by  |  +-------------->    create an account with it and select it. Migrate the existing
/// | the users remoteIdentifier)?           |                      cookie for that account and start at the top again.
/// +----------------------------------------+
///
///                    +
///                    |
///                    | NO
///                    |
///                    v
///
/// +------------------+---------------------+
/// | Create a `UnauthenticatedSession` to   |
/// | start the registration or login flow.  |
/// +----------------------------------------+
///


@objcMembers public class SessionManager : NSObject, SessionManagerType, UserSessionSource {

    /// Maximum number of accounts which can be logged in simultanously
    public static let maxNumberAccounts = 3
    
    public let appVersion: String
    var isAppVersionBlacklisted = false
    public weak var delegate: SessionManagerDelegate? = nil
    public let accountManager: AccountManager
    public fileprivate(set) var activeUserSession: ZMUserSession?
    public var urlHandler: SessionManagerURLHandler!

    public fileprivate(set) var backgroundUserSessions: [UUID: ZMUserSession] = [:]
    public internal(set) var unauthenticatedSession: UnauthenticatedSession? {
        willSet {
            self.unauthenticatedSession?.tearDown()
        }
        didSet {
            if let session = self.unauthenticatedSession {
                self.preLoginAuthenticationToken = session.addAuthenticationObserver(self)
                NotificationInContext(name: sessionManagerCreatedUnauthenticatedSessionNotificationName, context: self, object: session).post()
            } else {
                self.preLoginAuthenticationToken = nil
            }
        }
        
    }
    public weak var showContentDelegate: ShowContentDelegate?
    public weak var foregroundNotificationResponder: ForegroundNotificationResponder?
    public weak var switchingDelegate: SessionManagerSwitchingDelegate?
    public let groupQueue: ZMSGroupQueue = DispatchGroupQueue(queue: .main)
    
    let application: ZMApplication
    var postLoginAuthenticationToken: Any?
    var preLoginAuthenticationToken: Any?
    var callCenterObserverToken: Any?
    var blacklistVerificator: ZMBlacklistVerificator?
    let reachability: ReachabilityProvider & TearDownCapable
    var pushRegistry: PushRegistry
    let notificationsTracker: NotificationsTracker?
    let configuration: SessionManagerConfiguration
    
    var notificationCenter: UserNotificationCenter = UNUserNotificationCenter.current()
    
    internal var authenticatedSessionFactory: AuthenticatedSessionFactory
    internal let unauthenticatedSessionFactory: UnauthenticatedSessionFactory
    
    fileprivate let sessionLoadingQueue : DispatchQueue = DispatchQueue(label: "sessionLoadingQueue")
    
    var environment: BackendEnvironmentProvider {
        didSet {
            authenticatedSessionFactory.environment = environment
            unauthenticatedSessionFactory.environment = environment
        }
    }
    
    let sharedContainerURL: URL
    let dispatchGroup: ZMSDispatchGroup?
    let jailbreakDetector: JailbreakDetectorProtocol?
    fileprivate var accountTokens : [UUID : [Any]] = [:]
    fileprivate var memoryWarningObserver: NSObjectProtocol?
    fileprivate var isSelectingAccount : Bool = false
        
    public var callKitDelegate : CallKitDelegate?

    public var isSelectedAccountAuthenticated: Bool {
        guard let selectedAccount = accountManager.selectedAccount else {
            return false
        }
        
        return environment.isAuthenticated(selectedAccount)
    }

    public var activeUnauthenticatedSession: UnauthenticatedSession {
        return unauthenticatedSession ?? createUnauthenticatedSession()
    }
    
    /// The entry point for SessionManager; call this instead of the initializers.
    ///
    public static func create(
        appVersion: String,
        mediaManager: AVSMediaManager,
        analytics: AnalyticsType?,
        delegate: SessionManagerDelegate?,
        application: ZMApplication,
        environment: BackendEnvironmentProvider,
        configuration: SessionManagerConfiguration,
        detector: JailbreakDetectorProtocol = JailbreakDetector(),
        completion: @escaping (SessionManager) -> Void
        ) {
        
        application.executeWhenFileSystemIsAccessible {
            completion(SessionManager(
                appVersion: appVersion,
                mediaManager: mediaManager,
                analytics: analytics,
                delegate: delegate,
                application: application,
                environment: environment,
                configuration: configuration,
                detector: detector
            ))
        }
    }
    
    public override init() {
        fatal("init() not implemented")
    }
    
    private convenience init(
        appVersion: String,
        mediaManager: AVSMediaManager,
        analytics: AnalyticsType?,
        delegate: SessionManagerDelegate?,
        application: ZMApplication,
        environment: BackendEnvironmentProvider,
        configuration: SessionManagerConfiguration = SessionManagerConfiguration(),
        detector: JailbreakDetectorProtocol = JailbreakDetector()
        ) {
        
        let group = ZMSDispatchGroup(dispatchGroup: DispatchGroup(), label: "Session manager reachability")!
        let flowManager = FlowManager(mediaManager: mediaManager)

        let serverNames = [environment.backendURL, environment.backendWSURL].compactMap { $0.host }
        let reachability = ZMReachability(serverNames: serverNames, group: group)
        let unauthenticatedSessionFactory = UnauthenticatedSessionFactory(environment: environment, reachability: reachability)
        let authenticatedSessionFactory = AuthenticatedSessionFactory(
            appVersion: appVersion,
            application: application,
            mediaManager: mediaManager,
            flowManager: flowManager,
            environment: environment,
            reachability: reachability,
            analytics: analytics
          )

        self.init(
            appVersion: appVersion,
            authenticatedSessionFactory: authenticatedSessionFactory,
            unauthenticatedSessionFactory: unauthenticatedSessionFactory,
            analytics: analytics,
            reachability: reachability,
            delegate: delegate,
            application: application,
            pushRegistry: PKPushRegistry(queue: nil),
            environment: environment,
            configuration: configuration,
            detector: detector
        )
        
        if configuration.blacklistDownloadInterval > 0 {
            self.blacklistVerificator = ZMBlacklistVerificator(checkInterval: configuration.blacklistDownloadInterval,
                                                               version: appVersion,
                                                               environment: environment,
                                                               working: nil,
                                                               application: application,
                                                               blacklistCallback:
                { [weak self] (blacklisted) in
                    guard let `self` = self, !self.isAppVersionBlacklisted else { return }
                    
                    if blacklisted {
                        self.isAppVersionBlacklisted = true
                        self.delegate?.sessionManagerDidBlacklistCurrentVersion()
                    }
            })
        }
        
<<<<<<< HEAD
=======
        if configuration.blockOnJailbreakOrRoot
            && jailbreakDetector?.isJailbroken() ?? false {
            self.delegate?.sessionManagerDidBlacklistJailbrokenDevice()
        }
     
>>>>>>> aecd35a1
        self.memoryWarningObserver = NotificationCenter.default.addObserver(forName: UIApplication.didReceiveMemoryWarningNotification,
                                                                            object: nil,
                                                                            queue: nil,
                                                                            using: {[weak self] _ in
            guard let `self` = self else {
                return
            }
            log.debug("Received memory warning, tearing down background user sessions.")
            self.tearDownAllBackgroundSessions()
        })
        
        NotificationCenter.default.addObserver(self, selector: #selector(applicationWillEnterForeground(_:)), name: UIApplication.willEnterForegroundNotification, object: nil)
        NotificationCenter.default.addObserver(self, selector: #selector(applicationWillResignActive(_:)), name: UIApplication.willResignActiveNotification, object: nil)
        NotificationCenter.default.addObserver(self, selector: #selector(applicationDidBecomeActive(_:)), name: UIApplication.didBecomeActiveNotification, object: nil)
    }

    init(
        appVersion: String,
        authenticatedSessionFactory: AuthenticatedSessionFactory,
        unauthenticatedSessionFactory: UnauthenticatedSessionFactory,
        analytics: AnalyticsType? = nil,
        reachability: ReachabilityProvider & TearDownCapable,
        delegate: SessionManagerDelegate?,
        application: ZMApplication,
        pushRegistry: PushRegistry,
        dispatchGroup: ZMSDispatchGroup? = nil,
        environment: BackendEnvironmentProvider,
        configuration: SessionManagerConfiguration = SessionManagerConfiguration(),
        detector: JailbreakDetectorProtocol = JailbreakDetector()
        ) {

        SessionManager.enableLogsByEnvironmentVariable()
        self.environment = environment
        self.appVersion = appVersion
        self.application = application
        self.delegate = delegate
        self.dispatchGroup = dispatchGroup
        self.configuration = configuration.copy() as! SessionManagerConfiguration
        self.jailbreakDetector = detector

        guard let sharedContainerURL = Bundle.main.appGroupIdentifier.map(FileManager.sharedContainerDirectory) else {
            preconditionFailure("Unable to get shared container URL")
        }

        self.sharedContainerURL = sharedContainerURL
        self.accountManager = AccountManager(sharedDirectory: sharedContainerURL)

        log.debug("Starting the session manager:")
        
        if self.accountManager.accounts.count > 0 {
            log.debug("Known accounts:")
            self.accountManager.accounts.forEach { account in
                log.debug("\(account.userName) -- \(account.userIdentifier) -- \(account.teamName ?? "no team")")
            }
            
            if let selectedAccount = accountManager.selectedAccount {
                log.debug("Default account: \(selectedAccount.userIdentifier)")
            }
        }
        else {
            log.debug("No known accounts.")
        }
        
        self.authenticatedSessionFactory = authenticatedSessionFactory
        self.unauthenticatedSessionFactory = unauthenticatedSessionFactory
        self.reachability = reachability
        self.pushRegistry = pushRegistry
        
        // we must set these before initializing the PushDispatcher b/c if the app
        // received a push from terminated state, it requires these properties to be
        // non nil in order to process the notification
        BackgroundActivityFactory.shared.activityManager = UIApplication.shared

        if let analytics = analytics {
            self.notificationsTracker = NotificationsTracker(analytics: analytics)
        } else {
            self.notificationsTracker = nil
        }
        
        super.init()
        
        
        // register for voIP push notifications
        self.pushRegistry.delegate = self
        self.pushRegistry.desiredPushTypes = Set(arrayLiteral: PKPushType.voIP)
        self.urlHandler = SessionManagerURLHandler(userSessionSource: self)

        postLoginAuthenticationToken = PostLoginAuthenticationNotification.addObserver(self, queue: self.groupQueue)
        callCenterObserverToken = WireCallCenterV3.addGlobalCallStateObserver(observer: self)
        
        guard !checkJailbreakIfNeeded() else { return }
    }
    
    public func start(launchOptions: LaunchOptions) {
        if let account = accountManager.selectedAccount {
            selectInitialAccount(account, launchOptions: launchOptions)
        } else {
            // We do not have an account, this means we are either dealing with a fresh install,
            // or an update from a previous version and need to store the initial Account.
            // In order to do so we open the old database and get the user identifier.
            LocalStoreProvider.fetchUserIDFromLegacyStore(
                in: sharedContainerURL,
                migration: { [weak self] in self?.delegate?.sessionManagerWillMigrateLegacyAccount() },
                completion: { [weak self] identifier in
                    guard let `self` = self else { return }
                    identifier.apply(self.migrateAccount)
                    
                    self.selectInitialAccount(self.accountManager.selectedAccount, launchOptions: launchOptions)
            })
        }
    }

    /// Creates an account with the given identifier and migrates its cookie storage.
    private func migrateAccount(with identifier: UUID) {
        let account = Account(userName: "", userIdentifier: identifier)
        accountManager.addAndSelect(account)
        let migrator = ZMPersistentCookieStorageMigrator(userIdentifier: identifier, serverName: authenticatedSessionFactory.environment.backendURL.host!)
        _ = migrator.createStoreMigratingLegacyStoreIfNeeded()
    }

    private func selectInitialAccount(_ account: Account?, launchOptions: LaunchOptions) {
        if let url = launchOptions[UIApplication.LaunchOptionsKey.url] as? URL {
            if URLAction(url: url)?.causesLogout == true {
                // Do not log in if the launch URL action causes a logout
                return
            }
        }
        
        loadSession(for: account) { [weak self] session in
            guard let `self` = self, let session = session else { return }
            self.updateCurrentAccount(in: session.managedObjectContext)
            session.application(self.application, didFinishLaunchingWithOptions: launchOptions)
            (launchOptions[.url] as? URL).apply(session.didLaunch)
        }
    }
    
    /// Select the account to be the active account.
    /// - completion: runs when the user session was loaded
    /// - tearDownCompletion: runs when the UI no longer holds any references to the previous user session.
    public func select(_ account: Account, completion: ((ZMUserSession)->())? = nil, tearDownCompletion: (() -> Void)? = nil) {
        guard !isSelectingAccount else { return }
        
        confirmSwitchingAccount { [weak self] in
            self?.isSelectingAccount = true
            
            self?.delegate?.sessionManagerWillOpenAccount(account, userSessionCanBeTornDown: { [weak self] in
                self?.activeUserSession = nil
                tearDownCompletion?()
                self?.loadSession(for: account) { [weak self] session in
                    self?.isSelectingAccount = false
                    
                    if let session = session {
                        self?.accountManager.select(account)
                        completion?(session)
                    }
                }
            })
        }
    }
    
    public func addAccount(userInfo: [String: Any]? = nil) {
        confirmSwitchingAccount { [weak self] in
            let error = NSError(code: .addAccountRequested, userInfo: userInfo)
            if self?.activeUserSession == nil {
                // If the user is already unauthenticated, we dont need to log out the current session
                self?.delegate?.sessionManagerWillLogout(error: error, userSessionCanBeTornDown: nil)
            } else {
                self?.logoutCurrentSession(deleteCookie: false, error: error)
            }
        }
    }
    
    public func delete(account: Account) {
        log.debug("Deleting account \(account.userIdentifier)...")
        if let secondAccount = accountManager.accounts.first(where: { $0.userIdentifier != account.userIdentifier }) {
            // Deleted an account but we can switch to another account
            select(secondAccount, tearDownCompletion: { [weak self] in
                self?.tearDownBackgroundSession(for: account.userIdentifier)
                self?.deleteAccountData(for: account)
            })
        } else if accountManager.selectedAccount != account {
            // Deleted an inactive account, there's no need notify the UI
            tearDownBackgroundSession(for: account.userIdentifier)
            deleteAccountData(for: account)
        } else {
            // Deleted the last account so we need to return to the logged out area
            logoutCurrentSession(deleteCookie: true, deleteAccount:true, error: NSError(code: .addAccountRequested, userInfo: nil))
        }
    }
    
    fileprivate func logout(account: Account, error: Error? = nil) {
        log.debug("Logging out account \(account.userIdentifier)...")
        
        if let session = backgroundUserSessions[account.userIdentifier] {
            if session == activeUserSession {
                logoutCurrentSession(deleteCookie: true, error: error)
            } else {
                tearDownBackgroundSession(for: account.userIdentifier)
            }
        }
    }
    
    public func logoutCurrentSession(deleteCookie: Bool = true) {
        logoutCurrentSession(deleteCookie: deleteCookie, error: nil)
    }
    
    fileprivate func logoutCurrentSession(deleteCookie: Bool = true, deleteAccount: Bool = false, error : Error?) {
        guard let account = accountManager.selectedAccount else {
            return
        }
    
        backgroundUserSessions[account.userIdentifier] = nil
        tearDownObservers(account: account.userIdentifier)
        notifyUserSessionDestroyed(account.userIdentifier)
        
        self.createUnauthenticatedSession(accountId: deleteAccount ? nil : account.userIdentifier)
        
        delegate?.sessionManagerWillLogout(error: error, userSessionCanBeTornDown: { [weak self] in
            self?.activeUserSession?.closeAndDeleteCookie(deleteCookie)
            self?.activeUserSession = nil
            StorageStack.reset()
            
            if deleteAccount {
                self?.deleteAccountData(for: account)
            }
        })
    }

    /**
     Loads a session for a given account
     
     - Parameters:
         - account: account for which to load the session
         - completion: called when session is loaded or when session fails to load
     */
    internal func loadSession(for account: Account?, completion: @escaping (ZMUserSession?) -> Void) {
        guard let authenticatedAccount = account, environment.isAuthenticated(authenticatedAccount) else {
            completion(nil)
            createUnauthenticatedSession(accountId: account?.userIdentifier)
            delegate?.sessionManagerDidFailToLogin(account: account, error: NSError(code: .accessTokenExpired, userInfo: account?.loginCredentials?.dictionaryRepresentation))
            return
        }
        
        activateSession(for: authenticatedAccount, completion: completion)
    }
 
    fileprivate func deleteAccountData(for account: Account) {
        log.debug("Deleting the data for \(account.userName) -- \(account.userIdentifier)")
        
        environment.cookieStorage(for: account).deleteKeychainItems()
        
        let accountID = account.userIdentifier
        self.accountManager.remove(account)
        
        do {
            try FileManager.default.removeItem(at: StorageStack.accountFolder(accountIdentifier: accountID, applicationContainer: sharedContainerURL))
        }
        catch let error {
            log.error("Impossible to delete the acccount \(account): \(error)")
        }
    }
    
    fileprivate func activateSession(for account: Account, completion: @escaping (ZMUserSession) -> Void) {
        self.withSession(for: account) { session in
            self.activeUserSession = session
            
            log.debug("Activated ZMUserSession for account \(String(describing: account.userName)) — \(account.userIdentifier)")
            completion(session)
            self.delegate?.sessionManagerActivated(userSession: session)
            self.urlHandler.sessionManagerActivated(userSession: session)
            
            // Configure user notifications if they weren't already previously configured.
            self.configureUserNotifications()
        }
    }

    fileprivate func registerObservers(account: Account, session: ZMUserSession) {
        
        let selfUser = ZMUser.selfUser(inUserSession: session)
        let teamObserver = TeamChangeInfo.add(observer: self, for: nil, managedObjectContext: session.managedObjectContext)
        let selfObserver = UserChangeInfo.add(observer: self, for: selfUser, managedObjectContext: session.managedObjectContext)
        let conversationListObserver = ConversationListChangeInfo.add(observer: self, for: ZMConversationList.conversations(inUserSession: session), userSession: session)
        let connectionRequestObserver = ConversationListChangeInfo.add(observer: self, for: ZMConversationList.pendingConnectionConversations(inUserSession: session), userSession: session)
        let unreadCountObserver = NotificationInContext.addObserver(name: .AccountUnreadCountDidChangeNotification,
                                                                    context: account)
        { [weak self] note in
            guard let account = note.context as? Account else { return }
            self?.accountManager.addOrUpdate(account)
        }
        accountTokens[account.userIdentifier] = [teamObserver,
                                                 selfObserver!,
                                                 conversationListObserver,
                                                 connectionRequestObserver,
                                                 unreadCountObserver
        ]
    }

    @discardableResult
    fileprivate func createUnauthenticatedSession(accountId: UUID? = nil) -> UnauthenticatedSession {
        log.debug("Creating unauthenticated session")
        let unauthenticatedSession = unauthenticatedSessionFactory.session(withDelegate: self)
        unauthenticatedSession.accountId = accountId
        self.unauthenticatedSession = unauthenticatedSession
        return unauthenticatedSession
    }
    
    fileprivate func configure(session userSession: ZMUserSession, for account: Account) {
        userSession.sessionManager = self
        require(backgroundUserSessions[account.userIdentifier] == nil, "User session is already loaded")
        backgroundUserSessions[account.userIdentifier] = userSession
        userSession.useConstantBitRateAudio = useConstantBitRateAudio
        updatePushToken(for: userSession)
        registerObservers(account: account, session: userSession)
    }
    
    // Loads user session for @c account given and executes the @c action block.
    public func withSession(for account: Account, perform completion: @escaping (ZMUserSession)->()) {
        log.debug("Request to load session for \(account)")
        let group = self.dispatchGroup
        group?.enter()
        self.sessionLoadingQueue.serialAsync(do: { onWorkDone in

            if let session = self.backgroundUserSessions[account.userIdentifier] {
                log.debug("Session for \(account) is already loaded")
                completion(session)
                onWorkDone()
                group?.leave()
            }
            else {
                LocalStoreProvider.createStack(
                    applicationContainer: self.sharedContainerURL,
                    userIdentifier: account.userIdentifier,
                    dispatchGroup: self.dispatchGroup,
                    migration: { [weak self] in self?.delegate?.sessionManagerWillMigrateAccount(account) },
                    completion: { provider in
                        let userSession = self.startBackgroundSession(for: account, with: provider)
                        completion(userSession)
                        onWorkDone()
                        group?.leave()
                    }
                )
            }
        })
    }

    // Creates the user session for @c account given, calls @c completion when done.
    private func startBackgroundSession(for account: Account, with provider: LocalStoreProviderProtocol) -> ZMUserSession {
        guard let newSession = authenticatedSessionFactory.session(for: account, storeProvider: provider) else {
            preconditionFailure("Unable to create session for \(account)")
        }
        
        self.configure(session: newSession, for: account)

        log.debug("Created ZMUserSession for account \(String(describing: account.userName)) — \(account.userIdentifier)")
        notifyNewUserSessionCreated(newSession)
        return newSession
    }
    
    internal func tearDownBackgroundSession(for accountId: UUID) {
        guard let userSession = self.backgroundUserSessions[accountId] else {
            log.error("No session to tear down for \(accountId), known sessions: \(self.backgroundUserSessions)")
            return
        }
        userSession.closeAndDeleteCookie(false)
        self.tearDownObservers(account: accountId)
        self.backgroundUserSessions[accountId] = nil
        notifyUserSessionDestroyed(accountId)
    }
    
    // Tears down and releases all background user sessions.
    internal func tearDownAllBackgroundSessions() {
        self.backgroundUserSessions.forEach { (accountId, session) in
            if self.activeUserSession != session {
                self.tearDownBackgroundSession(for: accountId)
            }
        }
    }
    
    fileprivate func tearDownObservers(account: UUID) {
        accountTokens.removeValue(forKey: account)
    }

    deinit {
        blacklistVerificator?.tearDown()
        activeUserSession?.tearDown()
        unauthenticatedSession?.tearDown()
        reachability.tearDown()
    }
    
    @objc public var isUserSessionActive: Bool {
        return activeUserSession != nil
    }

    func updateProfileImage(imageData: Data) {
        activeUserSession?.enqueueChanges {
            self.activeUserSession?.profileUpdate.updateImage(imageData: imageData)
        }
    }

    public var callNotificationStyle: CallNotificationStyle = .callKit {
        didSet {
            if #available(iOS 10.0, *) {
                updateCallNotificationStyle()
            }
        }
    }
    
    @objc public func updateCallKitConfiguration() {
        callKitDelegate?.updateConfiguration()
    }
    
    private func updateCallNotificationStyle() {
        switch callNotificationStyle {
        case .pushNotifications:
            authenticatedSessionFactory.mediaManager.setUiStartsAudio(false)
            callKitDelegate = nil
        case .callKit:
            // Should be set to true when CallKit is used. Then AVS will not start
            // the audio before the audio session is active
            authenticatedSessionFactory.mediaManager.setUiStartsAudio(true)
            callKitDelegate = CallKitDelegate(sessionManager: self, mediaManager: authenticatedSessionFactory.mediaManager)
        }
    }
    
    public var useConstantBitRateAudio : Bool = false {
        didSet {
            activeUserSession?.useConstantBitRateAudio = useConstantBitRateAudio
        }
    }

    public func checkJailbreakIfNeeded() -> Bool {
        if jailbreakDetector?.isJailbroken() == true {
            if configuration.blacklistAccountOnJailbreakDetection {
                self.delegate?.sessionManagerDidBlacklistJailbrokenDevice()
                return true
            } else if configuration.deleteAccountOnJailbreakDetection {
                logoutCurrentSession()
                accountManager.accounts.forEach { delete(account: $0) }
                self.delegate?.sessionManagerDidWipeJailbrokenDevice()
                return true
            }
        }
        return false
    }
}

// MARK: - TeamObserver

extension SessionManager {
    func updateCurrentAccount(in managedObjectContext: NSManagedObjectContext) {
        let selfUser = ZMUser.selfUser(in: managedObjectContext)
        if let account = accountManager.accounts.first(where: { $0.userIdentifier == selfUser.remoteIdentifier }) {
            if let name = selfUser.team?.name {
                account.teamName = name
            }
            if let userName = selfUser.name {
                account.userName = userName
            }
            if let userProfileImage = selfUser.imageSmallProfileData {
                account.imageData = userProfileImage
            }
            if let teamImageData = selfUser.team?.imageData  {
                account.teamImageData = teamImageData
            }


            account.loginCredentials = selfUser.loginCredentials

            //an optional `teamImageData` image could be saved here
            accountManager.addOrUpdate(account)
        }
    }
}

extension SessionManager: TeamObserver {
    public func teamDidChange(_ changeInfo: TeamChangeInfo) {
        let team = changeInfo.team
        guard let managedObjectContext = (team as? Team)?.managedObjectContext else {
            return
        }
        updateCurrentAccount(in: managedObjectContext)
    }
}

// MARK: - ZMUserObserver

extension SessionManager: ZMUserObserver {
    public func userDidChange(_ changeInfo: UserChangeInfo) {
        if changeInfo.teamsChanged || changeInfo.nameChanged || changeInfo.imageSmallProfileDataChanged {
            guard let user = changeInfo.user as? ZMUser,
                let managedObjectContext = user.managedObjectContext else {
                return
            }
            updateCurrentAccount(in: managedObjectContext)
        }
    }
}

// MARK: - UnauthenticatedSessionDelegate

extension SessionManager {

    /// Needs to be called before we try to register another device because API requires password
    @objc public func update(credentials: ZMCredentials) -> Bool {
        guard let userSession = activeUserSession, let emailCredentials = credentials as? ZMEmailCredentials else { return false }

        userSession.setEmailCredentials(emailCredentials)
        RequestAvailableNotification.notifyNewRequestsAvailable(nil)
        return true
    }
}

extension SessionManager: UnauthenticatedSessionDelegate {
    public func session(session: UnauthenticatedSession, isExistingAccount account: Account) -> Bool {
        return accountManager.accounts.contains(account)
    }

    public func session(session: UnauthenticatedSession, updatedCredentials credentials: ZMCredentials) -> Bool {
        return update(credentials: credentials)
    }
    
    public func session(session: UnauthenticatedSession, updatedProfileImage imageData: Data) {
        updateProfileImage(imageData: imageData)
    }
    
    public func session(session: UnauthenticatedSession, createdAccount account: Account) {
        guard !(accountManager.accounts.count == SessionManager.maxNumberAccounts && accountManager.account(with: account.userIdentifier) == nil) else {
            session.authenticationStatus.notifyAuthenticationDidFail(NSError(code: .accountLimitReached, userInfo: nil))
            return
        }
        
        accountManager.addAndSelect(account)
        
        self.activateSession(for: account) { userSession in
            self.updateCurrentAccount(in: userSession.managedObjectContext)
            
            if let profileImageData = session.authenticationStatus.profileImageData {
                self.updateProfileImage(imageData: profileImageData)
            }
            
            let registered = session.authenticationStatus.completedRegistration || session.registrationStatus.completedRegistration
            let emailCredentials = session.authenticationStatus.emailCredentials()
            
            userSession.syncManagedObjectContext.performGroupedBlock {
                userSession.setEmailCredentials(emailCredentials)
                userSession.syncManagedObjectContext.registeredOnThisDevice = registered
                userSession.syncManagedObjectContext.registeredOnThisDeviceBeforeConversationInitialization = registered
                userSession.accountStatus.didCompleteLogin()
                ZMMessage.deleteOldEphemeralMessages(userSession.syncManagedObjectContext)
            }
        }
    }
}

// MARK: - ZMAuthenticationObserver

extension SessionManager: PostLoginAuthenticationObserver {

    @objc public func clientRegistrationDidSucceed(accountId: UUID) {
        log.debug("Client registration was successful")
    }
    
    public func accountDeleted(accountId: UUID) {
        log.debug("\(accountId): Account was deleted")
        
        if let account = accountManager.account(with: accountId) {
            delete(account: account)
        }
    }
    
    public func clientRegistrationDidFail(_ error: NSError, accountId: UUID) {
        if unauthenticatedSession == nil || unauthenticatedSession?.accountId != accountId {
            createUnauthenticatedSession(accountId: accountId)
        }
        
        delegate?.sessionManagerDidFailToLogin(account: accountManager.account(with: accountId), error: error)
    }
    
    public func authenticationInvalidated(_ error: NSError, accountId: UUID) {
        guard let userSessionErrorCode = ZMUserSessionErrorCode(rawValue: UInt(error.code)),
              let account = accountManager.account(with: accountId) else { return }
        
        log.debug("Authentication invalidated for \(accountId): \(error.code)")
        
        switch userSessionErrorCode {
        case .clientDeletedRemotely,
             .accessTokenExpired:
            
            if configuration.wipeOnCookieInvalid {
                delete(account: account)
            } else {
                logout(account: account, error: error)
            }
            
        default:
            if unauthenticatedSession == nil {
                createUnauthenticatedSession(accountId: accountId)
            }
            
            delegate?.sessionManagerDidFailToLogin(account: accountManager.account(with: accountId), error: error)
        }
    }

}

extension SessionManager {
}

// MARK: - Application lifetime notifications

extension SessionManager {
    @objc fileprivate func applicationWillEnterForeground(_ note: Notification) {
        BackgroundActivityFactory.shared.resume()
        
        updateAllUnreadCounts()
        
        // Delete expired url scheme verification tokens
        CompanyLoginVerificationToken.flushIfNeeded()
    }
    
    @objc fileprivate func applicationWillResignActive(_ note: Notification) {
        updateAllUnreadCounts()
    }
    
    @objc fileprivate func applicationDidBecomeActive(_ note: Notification) {
        notificationsTracker?.dispatchEvent()
    }

}

// MARK: - Unread Conversation Count

extension SessionManager: ZMConversationListObserver {
    
    public func conversationListDidChange(_ changeInfo: ConversationListChangeInfo) {
        
        // find which account/session the conversation list belongs to & update count
        guard let moc = changeInfo.conversationList.managedObjectContext else { return }
        
        for (accountId, session) in backgroundUserSessions where session.managedObjectContext == moc {
            updateUnreadCount(for: accountId)
        }
    }

    fileprivate func updateUnreadCount(for accountID: UUID) {
        guard
            let account = self.accountManager.account(with: accountID),
            let session = backgroundUserSessions[accountID]
        else {
            return
        }
        
        account.unreadConversationCount = Int(ZMConversation.unreadConversationCount(in: session.managedObjectContext))
    }
    
    fileprivate func updateAllUnreadCounts() {
        for accountID in backgroundUserSessions.keys {
            updateUnreadCount(for: accountID)
        }
    }
    
    public func updateAppIconBadge(accountID: UUID, unreadCount: Int) {
        DispatchQueue.main.async {
            let account = self.accountManager.account(with: accountID)
            account?.unreadConversationCount = unreadCount
            self.application.applicationIconBadgeNumber = self.accountManager.totalUnreadCount
        }
    }
}

extension SessionManager : WireCallCenterCallStateObserver {
    
    public func callCenterDidChange(callState: CallState, conversation: ZMConversation, caller: ZMUser, timestamp: Date?, previousCallState: CallState?) {
        guard let moc = conversation.managedObjectContext else { return }
    
        switch callState {
        case .answered, .outgoing:
            for (_, session) in backgroundUserSessions where session.managedObjectContext == moc && activeUserSession != session {
                showConversation(conversation, at: nil, in: session)
            }
        default:
            return
        }
    }
    
}

extension SessionManager {

    /// The SSO code provided by the user when clicking their company link. Points to a UUID object.
    public static var companyLoginCodeKey: String {
        return "WireCompanyLoginCode"
    }

    /// The timestamp when the user initiated the request.
    public static var companyLoginRequestTimestampKey: String {
        return "WireCompanyLoginTimesta;p"
    }

}

extension SessionManager : PreLoginAuthenticationObserver {
    
    @objc public func authenticationDidSucceed() {
        if nil != activeUserSession {
            return RequestAvailableNotification.notifyNewRequestsAvailable(self)
        }
    }
    
    public func authenticationDidFail(_ error: NSError) {
        if unauthenticatedSession == nil {
            createUnauthenticatedSession()
        }
        
        delegate?.sessionManagerDidFailToLogin(account: nil, error: error)
    }

    public func companyLoginCodeDidBecomeAvailable(_ code: UUID) {
        addAccount(userInfo: [SessionManager.companyLoginCodeKey: code,
                              SessionManager.companyLoginRequestTimestampKey: Date()])
    }
}

// MARK: - Session manager observer

@objc public protocol SessionManagerCreatedSessionObserver: class {
    /// Invoked when the SessionManager creates a user session either by
    /// activating one or creating one in the background. No assumption should
    /// be made that the session is active.
    func sessionManagerCreated(userSession : ZMUserSession)

    /// Invoked when the SessionManager creates a new unauthenticated session.
    func sessionManagerCreated(unauthenticatedSession: UnauthenticatedSession)
}

@objc public protocol SessionManagerDestroyedSessionObserver: class {
    /// Invoked when the SessionManager tears down the user session associated
    /// with the accountId.
    func sessionManagerDestroyedUserSession(for accountId : UUID)
}

private let sessionManagerCreatedUnauthenticatedSessionNotificationName = Notification.Name(rawValue: "ZMSessionManagerCreatedUnauthenticatedSessionNotification")
private let sessionManagerCreatedSessionNotificationName = Notification.Name(rawValue: "ZMSessionManagerCreatedSessionNotification")
private let sessionManagerDestroyedSessionNotificationName = Notification.Name(rawValue: "ZMSessionManagerDestroyedSessionNotification")

extension SessionManager: NotificationContext {

    @objc public func addUnauthenticatedSessionManagerCreatedSessionObserver(_ observer: SessionManagerCreatedSessionObserver) -> Any {
        return NotificationInContext.addObserver(
            name: sessionManagerCreatedUnauthenticatedSessionNotificationName,
            context: self)
        { [weak observer] note in observer?.sessionManagerCreated(unauthenticatedSession: note.object as! UnauthenticatedSession) }
    }

    @objc public func addSessionManagerCreatedSessionObserver(_ observer: SessionManagerCreatedSessionObserver) -> Any {
        return NotificationInContext.addObserver(
            name: sessionManagerCreatedSessionNotificationName,
            context: self)
        { [weak observer] note in observer?.sessionManagerCreated(userSession: note.object as! ZMUserSession) }
    }
    
    @objc public func addSessionManagerDestroyedSessionObserver(_ observer: SessionManagerDestroyedSessionObserver) -> Any {
        return NotificationInContext.addObserver(
        name: sessionManagerDestroyedSessionNotificationName,
        context: self)
        { [weak observer] note in observer?.sessionManagerDestroyedUserSession(for: note.object as! UUID) }
    }
    
    fileprivate func notifyNewUserSessionCreated(_ userSession: ZMUserSession) {
        NotificationInContext(name: sessionManagerCreatedSessionNotificationName, context: self, object: userSession).post()
    }
    
    fileprivate func notifyUserSessionDestroyed(_ accountId: UUID) {
        NotificationInContext(name: sessionManagerDestroyedSessionNotificationName, context: self, object: accountId as AnyObject).post()
    }
}

extension SessionManager {
    public func markAllConversationsAsRead(completion: (()->())?) {
        let group = DispatchGroup()
        
        self.accountManager.accounts.forEach { account in
            group.enter()
            self.withSession(for: account) { userSession in
                userSession.performChanges {
                    userSession.markAllConversationsAsRead()
                }
                
                group.leave()
            }
        }
        
        group.notify(queue: DispatchQueue.main) {
            completion?()
        }
    }
}


extension SessionManager {
    
    public func confirmSwitchingAccount(completion: @escaping ()->Void) {
        guard let switchingDelegate = switchingDelegate else { return completion() }
        
        switchingDelegate.confirmSwitchingAccount(completion: { (confirmed) in
            if confirmed {
                completion()
            }
        })
    }
    
}<|MERGE_RESOLUTION|>--- conflicted
+++ resolved
@@ -397,14 +397,6 @@
             })
         }
         
-<<<<<<< HEAD
-=======
-        if configuration.blockOnJailbreakOrRoot
-            && jailbreakDetector?.isJailbroken() ?? false {
-            self.delegate?.sessionManagerDidBlacklistJailbrokenDevice()
-        }
-     
->>>>>>> aecd35a1
         self.memoryWarningObserver = NotificationCenter.default.addObserver(forName: UIApplication.didReceiveMemoryWarningNotification,
                                                                             object: nil,
                                                                             queue: nil,
