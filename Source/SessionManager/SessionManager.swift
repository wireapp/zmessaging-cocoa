--- conflicted
+++ resolved
@@ -396,13 +396,10 @@
         conversationListObserver = ConversationListChangeInfo.add(observer: self, for: ZMConversationList.conversations(inUserSession: session))
         connectionRequestObserver = ConversationListChangeInfo.add(observer: self, for: ZMConversationList.pendingConnectionConversations(inUserSession: session))
 
-<<<<<<< HEAD
         self.activeUserSession = session
-=======
         session.callNotificationStyle = self.callNotificationStyle
 
-        self.userSession = session
->>>>>>> 3ae5d674
+        
         log.debug("Created ZMUserSession for account \(String(describing: account.userName)) — \(account.userIdentifier)")
         let authenticationStatus = unauthenticatedSession?.authenticationStatus
 
