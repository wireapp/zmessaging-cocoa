//
// Wire
// Copyright (C) 2017 Wire Swiss GmbH
//
// This program is free software: you can redistribute it and/or modify
// it under the terms of the GNU General Public License as published by
// the Free Software Foundation, either version 3 of the License, or
// (at your option) any later version.
//
// This program is distributed in the hope that it will be useful,
// but WITHOUT ANY WARRANTY; without even the implied warranty of
// MERCHANTABILITY or FITNESS FOR A PARTICULAR PURPOSE. See the
// GNU General Public License for more details.
//
// You should have received a copy of the GNU General Public License
// along with this program. If not, see http://www.gnu.org/licenses/.
//

import Foundation
import avs
import WireTransport
import WireUtilities


private let log = ZMSLog(tag: "SessionManager")
public typealias LaunchOptions = [UIApplicationLaunchOptionsKey : Any]


@objc public protocol SessionManagerDelegate : class {
    func sessionManagerCreated(unauthenticatedSession : UnauthenticatedSession)
    func sessionManagerCreated(userSession : ZMUserSession)
    func sessionManagerDidLogout(error : Error?)
    func sessionManagerWillOpenAccount(_ account: Account)
    func sessionManagerWillStartMigratingLocalStore()
    func sessionManagerDidBlacklistCurrentVersion()
}



/// The `SessionManager` class handles the creation of `ZMUserSession` and `UnauthenticatedSession`
/// objects, the handover between them as well as account switching.
///
/// There are multiple things neccessary in order to store (and switch between) multiple accounts on one device, a couple of them are:
/// 1. The folder structure in the app sandbox has to be modeled in a way in which files can be associated with a single account.
/// 2. The login flow should not rely on any persistent state (e.g. no database has to be created on disk before being logged in).
/// 3. There has to be a persistence layer storing information about accounts and the currently selected / active account.
/// 
/// The wire account database and a couple of other related files are stored in the shared container in a folder named by the accounts
/// `remoteIdentifier`. All information about different accounts on a device are stored by the `AccountManager` (see the documentation
/// of that class for more information). The `SessionManager`s main responsibility at the moment is checking whether there is a selected 
/// `Account` or not, and creating an `UnauthenticatedSession` or `ZMUserSession` accordingly. An `UnauthenticatedSession` is used
/// to create requests to either log in existing users or to register new users. It uses its own `UnauthenticatedOperationLoop`, 
/// which is a stripped down version of the regular `ZMOperationLoop`. This unauthenticated operation loop only uses a small subset
/// of transcoders needed to perform the login / registration (and related phone number verification) requests. For more information
/// see `UnauthenticatedOperationLoop`.
///
/// The result of using an `UnauthenticatedSession` is retrieving a remoteIdentifier of a logged in user, as well as a valid cookie.
/// Once those became available, the session will notify the session manager, which in turn will create a regular `ZMUserSession`.
/// For more information about the cookie retrieval consult the documentation in `UnauthenticatedSession`.
///
/// The flow creating either an `UnauthenticatedSession` or `ZMUserSession` after creating an instance of `SessionManager` 
/// is depicted on a high level in the following diagram:
///
///
/// +-----------------------------------------+
/// |         `SessionManager.init`           |
/// +-----------------------------------------+
///
///                    +
///                    |
///                    |
///                    v
///
/// +-----------------------------------------+        YES           Load the selected Account and its
/// | Is there a stored and selected Account? |   +------------->    cookie from disk.
/// +-----------------------------------------+                      Create a `ZMUserSession` using the cookie.
///
///                    +
///                    |
///                    | NO
///                    |
///                    v
///
/// +------------------+---------------------+
/// | Check if there is a database present   |        YES           Open the existing database, retrieve the user identifier,
/// | in the legacy directory (not keyed by  |  +-------------->    create an account with it and select it. Migrate the existing
/// | the users remoteIdentifier)?           |                      cookie for that account and start at the top again.
/// +----------------------------------------+
///
///                    +
///                    |
///                    | NO
///                    |
///                    v
///
/// +------------------+---------------------+
/// | Create a `UnauthenticatedSession` to   |
/// | start the registration or login flow.  |
/// +----------------------------------------+
///


@objc public class SessionManager : NSObject {

    public let appVersion: String
    var isAppVersionBlacklisted = false
    public weak var delegate: SessionManagerDelegate? = nil
    public let accountManager: AccountManager
    public fileprivate(set) var activeUserSession: ZMUserSession?
    public fileprivate(set) var backgroundUserSessions: [Account: ZMUserSession] = [:]
    public fileprivate(set) var unauthenticatedSession: UnauthenticatedSession?
    public weak var requestToOpenViewDelegate: ZMRequestsToOpenViewsDelegate?
    public let groupQueue: ZMSGroupQueue = DispatchGroupQueue(queue: .main)
    
    let application: ZMApplication
    var postLoginAuthenticationToken: Any?
    var preLoginAuthenticationToken: Any?
    var blacklistVerificator: ZMBlacklistVerificator?
    let reachability: ReachabilityProvider & ReachabilityTearDown
    let pushDispatcher = PushDispatcher()
    
    internal var authenticatedSessionFactory: AuthenticatedSessionFactory
    internal let unauthenticatedSessionFactory: UnauthenticatedSessionFactory
    fileprivate let sharedContainerURL: URL
    fileprivate let dispatchGroup: ZMSDispatchGroup?
    fileprivate var teamObserver: NSObjectProtocol?
    fileprivate var selfObserver: NSObjectProtocol?
    fileprivate var conversationListObserver: NSObjectProtocol?
    fileprivate var connectionRequestObserver: NSObjectProtocol?
    fileprivate var memoryWarningObserver: NSObjectProtocol?
    
    private static var token: Any?
    
    /// The entry point for SessionManager; call this instead of the initializers.
    ///
    public static func create(
        appVersion: String,
        mediaManager: AVSMediaManager,
        analytics: AnalyticsType?,
        delegate: SessionManagerDelegate?,
        application: ZMApplication,
        launchOptions: LaunchOptions,
        blacklistDownloadInterval : TimeInterval,
        completion: @escaping (SessionManager) -> Void
        ) {
        
        token = FileManager.default.executeWhenFileSystemIsAccessible {
            completion(SessionManager(
                appVersion: appVersion,
                mediaManager: mediaManager,
                analytics: analytics,
                delegate: delegate,
                application: application,
                launchOptions: launchOptions,
                blacklistDownloadInterval: blacklistDownloadInterval
            ))
            
            token = nil
        }
    }
    
    public override init() {
        fatal("init() not implemented")
    }
    
    private convenience init(
        appVersion: String,
        mediaManager: AVSMediaManager,
        analytics: AnalyticsType?,
        delegate: SessionManagerDelegate?,
        application: ZMApplication,
        launchOptions: LaunchOptions,
        blacklistDownloadInterval : TimeInterval
        ) {
        
        ZMBackendEnvironment.setupEnvironments()
        let environment = ZMBackendEnvironment(userDefaults: .standard)
        let group = ZMSDispatchGroup(dispatchGroup: DispatchGroup(), label: "Session manager reachability")!
        let flowManager = FlowManager(mediaManager: mediaManager)

        let serverNames = [environment.backendURL, environment.backendWSURL].flatMap{ $0.host }
        let reachability = ZMReachability(serverNames: serverNames, observer: nil, queue: .main, group: group)
        let unauthenticatedSessionFactory = UnauthenticatedSessionFactory(environment: environment, reachability: reachability)
        let authenticatedSessionFactory = AuthenticatedSessionFactory(
            appVersion: appVersion,
            apnsEnvironment: nil,
            application: application,
            mediaManager: mediaManager,
            flowManager: flowManager,
            environment: environment,
            reachability: reachability,
            analytics: analytics
          )

        self.init(
            appVersion: appVersion,
            authenticatedSessionFactory: authenticatedSessionFactory,
            unauthenticatedSessionFactory: unauthenticatedSessionFactory,
            reachability: reachability,
            delegate: delegate,
            application: application,
            launchOptions: launchOptions
        )
        self.blacklistVerificator = ZMBlacklistVerificator(checkInterval: blacklistDownloadInterval,
                                                           version: appVersion,
                                                           working: nil,
                                                           application: application,
                                                           blacklistCallback:
            { [weak self] (blacklisted) in
                guard let `self` = self, !self.isAppVersionBlacklisted else { return }
                
                if blacklisted {
                    self.isAppVersionBlacklisted = true
                    self.delegate?.sessionManagerDidBlacklistCurrentVersion()
                }
        })
     
        self.memoryWarningObserver = NotificationCenter.default.addObserver(forName: NSNotification.Name.UIApplicationDidReceiveMemoryWarning,
                                                                            object: nil,
                                                                            queue: nil,
                                                                            using: {[weak self] _ in
            guard let `self` = self else {
                return
            }
            self.deactivateAllBackgroundSessions()
        })
    }

    init(
        appVersion: String,
        authenticatedSessionFactory: AuthenticatedSessionFactory,
        unauthenticatedSessionFactory: UnauthenticatedSessionFactory,
        reachability: ReachabilityProvider & ReachabilityTearDown,
        delegate: SessionManagerDelegate?,
        application: ZMApplication,
        launchOptions: LaunchOptions,
        dispatchGroup: ZMSDispatchGroup? = nil
        ) {

        SessionManager.enableLogsByEnvironmentVariable()
        self.appVersion = appVersion
        self.application = application
        self.delegate = delegate
        self.dispatchGroup = dispatchGroup

        guard let sharedContainerURL = Bundle.main.appGroupIdentifier.map(FileManager.sharedContainerDirectory) else {
            preconditionFailure("Unable to get shared container URL")
        }

        self.sharedContainerURL = sharedContainerURL
        self.accountManager = AccountManager(sharedDirectory: sharedContainerURL)
        self.authenticatedSessionFactory = authenticatedSessionFactory
        self.unauthenticatedSessionFactory = unauthenticatedSessionFactory
        self.reachability = reachability
        super.init()
        self.pushDispatcher.fallbackClient = self

        postLoginAuthenticationToken = PostLoginAuthenticationNotification.addObserver(
            self,
            queue: self.groupQueue)
        
        if let account = accountManager.selectedAccount {
            selectInitialAccount(account, launchOptions: launchOptions)
        } else {
            // We do not have an account, this means we are either dealing with a fresh install,
            // or an update from a previous version and need to store the initial Account.
            // In order to do so we open the old database and get the user identifier.
            LocalStoreProvider.fetchUserIDFromLegacyStore(
                in: sharedContainerURL,
                migration: { [weak self] in self?.delegate?.sessionManagerWillStartMigratingLocalStore() },
                completion: { [weak self] identifier in
                    guard let `self` = self else { return }
                    identifier.apply(self.migrateAccount)
                    self.selectInitialAccount(self.accountManager.selectedAccount, launchOptions: launchOptions)
            })
        }
    }

    /// Creates an account with the given identifier and migrates its cookie storage.
    private func migrateAccount(with identifier: UUID) {
        let account = Account(userName: "", userIdentifier: identifier)
        accountManager.addAndSelect(account)
        let migrator = ZMPersistentCookieStorageMigrator(userIdentifier: identifier, serverName: authenticatedSessionFactory.environment.backendURL.host!)
        _ = migrator.createStoreMigratingLegacyStoreIfNeeded()
    }

    private func selectInitialAccount(_ account: Account?, launchOptions: LaunchOptions) {
        
        select(account: account) { [weak self] session in
            guard let `self` = self else { return }
            self.updateCurrentAccount(in: session.managedObjectContext)
            session.application(self.application, didFinishLaunchingWithOptions: launchOptions)
            (launchOptions[.url] as? URL).apply(session.didLaunch)
        }
    }
    
    public func select(_ account: Account) {
        delegate?.sessionManagerWillOpenAccount(account)
        tearDownObservers()
        activeUserSession = nil
        
        select(account: account) { [weak self] (_) in
            self?.accountManager.select(account)
        }
    }
    
    public func addAccount() {
        logoutCurrentSession(deleteCookie: false, error: NSError.userSessionErrorWith(.addAccountRequested, userInfo: nil))
    }
    
    public func delete(account: Account) {
        if let secondAccount = accountManager.accounts.first(where: { $0.userIdentifier != account.userIdentifier }) {
            select(secondAccount)
        } else {
            logoutCurrentSession(deleteCookie: true, error: NSError.userSessionErrorWith(.addAccountRequested, userInfo: nil))
        }
        deleteAccountData(for: account)
    }
    
    public func logoutCurrentSession(deleteCookie: Bool = true) {
        logoutCurrentSession(deleteCookie: deleteCookie, error: nil)
    }
    
    fileprivate func logoutCurrentSession(deleteCookie: Bool = true, error : Error?) {
        guard let currentSession = activeUserSession else {
            return
        }
        
        tearDownObservers()
        
        let matchingAccountSession = backgroundUserSessions.first { (account, session) in
            session == currentSession
        }
        
        if let matchingAccount = matchingAccountSession?.key {
            backgroundUserSessions[matchingAccount] = nil
        }
        
        currentSession.closeAndDeleteCookie(deleteCookie)
        activeUserSession = nil
        
        delegate?.sessionManagerDidLogout(error: error)
        
        createUnauthenticatedSession()
    }

    internal func select(account: Account?, completion: @escaping (ZMUserSession) -> Void) {
        guard let account = account else { return createUnauthenticatedSession() }

        if account.isAuthenticated {
            LocalStoreProvider.createStack(
                applicationContainer: sharedContainerURL,
                userIdentifier: account.userIdentifier,
                dispatchGroup: dispatchGroup,
                migration: { [weak self] in self?.delegate?.sessionManagerWillStartMigratingLocalStore() },
                completion: { [weak self] provider in
                    self?.createSession(for: account, with: provider) { session in
                        self?.registerSessionForRemoteNotificationsIfNeeded(session)
                        completion(session)
                    }}
            )
        } else {
            createUnauthenticatedSession()
        }
    }

    public func deleteAccountData(for account: Account) {
        account.cookieStorage().deleteKeychainItems()
        
        let accountID = account.userIdentifier
        self.accountManager.remove(account)
        
        do {
            try FileManager.default.removeItem(at: StorageStack.accountFolder(accountIdentifier: accountID, applicationContainer: sharedContainerURL))
        }
        catch let error {
            log.error("Impossible to delete the acccount \(account): \(error)")
        }
    }
    
    fileprivate func createSession(for account: Account, with provider: LocalStoreProviderProtocol, completion: @escaping (ZMUserSession) -> Void) {
        let session: ZMUserSession
        if let backgroundSession = self.backgroundUserSessions[account] {
            session = backgroundSession
        }
        else {
            guard let newSession = authenticatedSessionFactory.session(for: account, storeProvider: provider) else {
                preconditionFailure("Unable to create session for \(account)")
            }
            newSession.requestToOpenViewDelegate = self
            session = newSession
            self.backgroundUserSessions[account] = newSession
        }
        
        pushDispatcher.add(client: session)
        
        let selfUser = ZMUser.selfUser(inUserSession: session)

        teamObserver = TeamChangeInfo.add(observer: self, for: nil, managedObjectContext: session.managedObjectContext) // TODO need per user session token
        selfObserver = UserChangeInfo.add(observer: self, forBareUser: selfUser!, managedObjectContext: session.managedObjectContext) // TODO need per user session token
        conversationListObserver = ConversationListChangeInfo.add(observer: self, for: ZMConversationList.conversations(inUserSession: session), managedObjectContext: session.managedObjectContext)
        connectionRequestObserver = ConversationListChangeInfo.add(observer: self, for: ZMConversationList.pendingConnectionConversations(inUserSession: session), managedObjectContext: session.managedObjectContext)

<<<<<<< HEAD
        self.activeUserSession = session
=======
        session.callNotificationStyle = self.callNotificationStyle

        self.userSession = session
>>>>>>> 5a81f2da
        log.debug("Created ZMUserSession for account \(String(describing: account.userName)) — \(account.userIdentifier)")
        let authenticationStatus = unauthenticatedSession?.authenticationStatus

        session.syncManagedObjectContext.performGroupedBlock {
            session.setEmailCredentials(authenticationStatus?.emailCredentials())
            if let registered = authenticationStatus?.completedRegistration {
                session.syncManagedObjectContext.registeredOnThisDevice = registered
                session.syncManagedObjectContext.registeredOnThisDeviceBeforeConversationInitialization = registered
            }

            session.managedObjectContext.performGroupedBlock { [weak self] in
                completion(session)
                self?.delegate?.sessionManagerCreated(userSession: session)
            }
        }
    }

    fileprivate func createUnauthenticatedSession() {
        log.debug("Creating unauthenticated session")
        self.unauthenticatedSession?.tearDown()
        let unauthenticatedSession = unauthenticatedSessionFactory.session(withDelegate: self)
        self.unauthenticatedSession = unauthenticatedSession
        self.preLoginAuthenticationToken = unauthenticatedSession.addAuthenticationObserver(self)
        delegate?.sessionManagerCreated(unauthenticatedSession: unauthenticatedSession)
    }
    
    // Loads user session for @c account given and executes the @c action block.
    public func withSession(for account: Account, perform action: @escaping (ZMUserSession)->()) {
        if let session = backgroundUserSessions[account] {
            action(session)
        }
        else {
            LocalStoreProvider.createStack(
                applicationContainer: sharedContainerURL,
                userIdentifier: account.userIdentifier,
                dispatchGroup: dispatchGroup,
                migration: { [weak self] in self?.delegate?.sessionManagerWillStartMigratingLocalStore() },
                completion: { provider in
                    self.activateBackgroundSession(for: account, with: provider, completion: action)
                }
            )
        }
    }
    
    // Creates the user session for @c account given, calls @c completion when done.
    fileprivate func activateBackgroundSession(for account: Account, with provider: LocalStoreProviderProtocol, completion: @escaping (ZMUserSession)->()) {
        guard let newSession = authenticatedSessionFactory.session(for: account, storeProvider: provider) else {
            preconditionFailure("Unable to create session for \(account)")
        }
        self.backgroundUserSessions[account] = newSession
        newSession.requestToOpenViewDelegate = self
        pushDispatcher.add(client: newSession)

        log.debug("Created ZMUserSession for account \(String(describing: account.userName)) — \(account.userIdentifier)")
        completion(newSession)
    }
    
    internal func deactivateBackgroundSession(for account: Account) {
        guard let userSession = self.backgroundUserSessions[account] else {
            log.error("No session to tear down for \(account), known sessions: \(self.backgroundUserSessions)")
            return
        }
        userSession.closeAndDeleteCookie(false)
        self.tearDownConversationListObservers()
        self.backgroundUserSessions[account] = nil
    }
    
    // Tears down and releases all background user sessions.
    internal func deactivateAllBackgroundSessions() {
        self.backgroundUserSessions.forEach { (account, session) in
            if self.activeUserSession != session {
                self.deactivateBackgroundSession(for: account)
            }
        }
    }
    
    fileprivate func tearDownObservers() {
        teamObserver = nil // TODO need per user session token
        selfObserver = nil // TODO need per user session token
    }
    
    fileprivate func tearDownConversationListObservers() {
        conversationListObserver = nil
        connectionRequestObserver = nil
    }

    deinit {
        tearDownObservers()
        tearDownConversationListObservers()
        blacklistVerificator?.teardown()
        activeUserSession?.tearDown()
        unauthenticatedSession?.tearDown()
        reachability.tearDown()
    }
    
    @objc public var isUserSessionActive: Bool {
        return activeUserSession != nil
    }

    func updateProfileImage(imageData: Data) {
        activeUserSession?.enqueueChanges {
            self.activeUserSession?.profileUpdate.updateImage(imageData: imageData)
        }
    }

    public var callNotificationStyle: ZMCallNotificationStyle = .callKit {
        didSet {
            userSession?.callNotificationStyle = callNotificationStyle
        }
    }
}

// MARK: - TeamObserver

extension SessionManager {
    func updateCurrentAccount(with team: TeamType? = nil, in managedObjectContext: NSManagedObjectContext) {
        let selfUser = ZMUser.selfUser(in: managedObjectContext)
        if let account = accountManager.accounts.first(where: { $0.userIdentifier == selfUser.remoteIdentifier }) {
            if let name = team?.name {
                account.teamName = name
            }
            if let userName = selfUser.name {
                account.userName = userName
            }
            if let userProfileImage = selfUser.imageSmallProfileData, !selfUser.isTeamMember {
                account.imageData = userProfileImage
            }
            else {
                account.imageData = nil
            }
            accountManager.add(account)
        }
    }
}

extension SessionManager: TeamObserver {
    public func teamDidChange(_ changeInfo: TeamChangeInfo) {
        let team = changeInfo.team
        guard let managedObjectContext = (team as? Team)?.managedObjectContext else {
            return
        }
        updateCurrentAccount(with: team, in: managedObjectContext)
    }
}

// MARK: - ZMUserObserver

extension SessionManager: ZMUserObserver {
    public func userDidChange(_ changeInfo: UserChangeInfo) {
        if changeInfo.teamsChanged || changeInfo.nameChanged || changeInfo.imageSmallProfileDataChanged {
            guard let user = changeInfo.user as? ZMUser,
                let managedObjectContext = user.managedObjectContext else {
                return
            }
            let selfUser = ZMUser.selfUser(in: managedObjectContext)
            updateCurrentAccount(with: selfUser.membership?.team, in: managedObjectContext)
        }
    }
}

// MARK: - UnauthenticatedSessionDelegate

extension SessionManager: UnauthenticatedSessionDelegate {

    public func session(session: UnauthenticatedSession, updatedCredentials credentials: ZMCredentials) -> Bool {
        guard let userSession = activeUserSession, let emailCredentials = credentials as? ZMEmailCredentials else { return false }
        
        userSession.setEmailCredentials(emailCredentials)
        RequestAvailableNotification.notifyNewRequestsAvailable(nil)
        return true
    }
    
    public func session(session: UnauthenticatedSession, updatedProfileImage imageData: Data) {
        updateProfileImage(imageData: imageData)
    }
    
    public func session(session: UnauthenticatedSession, createdAccount account: Account) {
        accountManager.addAndSelect(account)

        let group = self.dispatchGroup
        group?.enter()
        LocalStoreProvider.createStack(applicationContainer: sharedContainerURL, userIdentifier: account.userIdentifier, dispatchGroup: dispatchGroup) { [weak self] provider in
            self?.createSession(for: account, with: provider) { userSession in
                self?.registerSessionForRemoteNotificationsIfNeeded(userSession)
                if let profileImageData = session.authenticationStatus.profileImageData {
                    self?.updateProfileImage(imageData: profileImageData)
                }
                group?.leave()
            }
        }
    }

}

// MARK: - ZMAuthenticationObserver

extension SessionManager: PostLoginAuthenticationObserver {

    @objc public func clientRegistrationDidSucceed(accountId: UUID) {
        log.debug("Tearing down unauthenticated session as reaction to successfull client registration")
        unauthenticatedSession?.tearDown()
        unauthenticatedSession = nil
    }

    public func accountDeleted(accountId: UUID) {
        logoutCurrentSession(deleteCookie: true, error: NSError(domain: ZMUserSessionErrorDomain, code: Int(ZMUserSessionErrorCode.accountDeleted.rawValue), userInfo: nil))
        
        if let account = accountManager.account(with: accountId) {
            delete(account: account)
        }
    }
    
    public func clientRegistrationDidFail(_ error: NSError, accountId: UUID) {
        delegate?.sessionManagerDidLogout(error: error)
        
        if unauthenticatedSession == nil {
            createUnauthenticatedSession()
        }
    }
    
    public func authenticationInvalidated(_ error: NSError, accountId: UUID) {
        guard let userSessionErrorCode = ZMUserSessionErrorCode(rawValue: UInt(error.code)) else {
            return
        }
        
        switch userSessionErrorCode {
        case .clientDeletedRemotely,
             .accessTokenExpired:

            if let account = accountManager.account(with: accountId),
                let session = self.backgroundUserSessions[account] {
                if session == activeUserSession {
                    logoutCurrentSession(deleteCookie: true, error: error)
                }
                else {
                    session.closeAndDeleteCookie(true)
                }
            }
            
        default:
            delegate?.sessionManagerDidLogout(error: error)
            
            if unauthenticatedSession == nil {
                createUnauthenticatedSession()
            }
        }
    }

}

// MARK: - ConversationListObserver

extension SessionManager: ZMConversationListObserver {
    
    public func conversationListDidChange(_ changeInfo: ConversationListChangeInfo) {
        
        // find which account/session the conversation list belongs to & update count
        guard let moc = changeInfo.conversationList.managedObjectContext else { return }
        
        for (account, session) in backgroundUserSessions where session.managedObjectContext == moc {
            account.unreadConversationCount = Int(ZMConversation.unreadConversationCount(in: moc))
        }
    }
}

extension SessionManager : PreLoginAuthenticationObserver {
    
    @objc public func authenticationDidSucceed() {
        if nil != activeUserSession {
            return RequestAvailableNotification.notifyNewRequestsAvailable(self)
        }
    }
    
    public func authenticationDidFail(_ error: NSError) {
        delegate?.sessionManagerDidLogout(error: error)
        
        if unauthenticatedSession == nil {
            createUnauthenticatedSession()
        }
    }
}<|MERGE_RESOLUTION|>--- conflicted
+++ resolved
@@ -401,13 +401,9 @@
         conversationListObserver = ConversationListChangeInfo.add(observer: self, for: ZMConversationList.conversations(inUserSession: session), managedObjectContext: session.managedObjectContext)
         connectionRequestObserver = ConversationListChangeInfo.add(observer: self, for: ZMConversationList.pendingConnectionConversations(inUserSession: session), managedObjectContext: session.managedObjectContext)
 
-<<<<<<< HEAD
         self.activeUserSession = session
-=======
         session.callNotificationStyle = self.callNotificationStyle
 
-        self.userSession = session
->>>>>>> 5a81f2da
         log.debug("Created ZMUserSession for account \(String(describing: account.userName)) — \(account.userIdentifier)")
         let authenticationStatus = unauthenticatedSession?.authenticationStatus
 
