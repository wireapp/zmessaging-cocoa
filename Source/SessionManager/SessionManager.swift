--- conflicted
+++ resolved
@@ -252,11 +252,7 @@
         self.unauthenticatedSessionFactory = unauthenticatedSessionFactory
         self.reachability = reachability
         super.init()
-<<<<<<< HEAD
         self.pushDispatcher.fallbackClient = self
-        authenticationToken = ZMUserSessionAuthenticationNotification.addObserver(self)
-=======
->>>>>>> 83f0ddd1
 
         postLoginAuthenticationToken = PostLoginAuthenticationNotification.addObserver(self)
         
@@ -398,15 +394,11 @@
         pushDispatcher.add(client: session)
         
         let selfUser = ZMUser.selfUser(inUserSession: session)
-<<<<<<< HEAD
-        teamObserver = TeamChangeInfo.add(observer: self, for: nil)
-        selfObserver = UserChangeInfo.add(observer: self, forBareUser: selfUser!)
-        conversationListObserver = ConversationListChangeInfo.add(observer: self, for: ZMConversationList.conversations(inUserSession: session))
-        connectionRequestObserver = ConversationListChangeInfo.add(observer: self, for: ZMConversationList.pendingConnectionConversations(inUserSession: session))
-=======
+
         teamObserver = TeamChangeInfo.add(observer: self, for: nil, managedObjectContext: session.managedObjectContext) // TODO need per user session token
         selfObserver = UserChangeInfo.add(observer: self, forBareUser: selfUser!, managedObjectContext: session.managedObjectContext) // TODO need per user session token
->>>>>>> 83f0ddd1
+        conversationListObserver = ConversationListChangeInfo.add(observer: self, for: ZMConversationList.conversations(inUserSession: session), managedObjectContext: session.managedObjectContext)
+        connectionRequestObserver = ConversationListChangeInfo.add(observer: self, for: ZMConversationList.pendingConnectionConversations(inUserSession: session), managedObjectContext: session.managedObjectContext)
 
         self.activeUserSession = session
         log.debug("Created ZMUserSession for account \(String(describing: account.userName)) — \(account.userIdentifier)")
@@ -490,12 +482,12 @@
     }
     
     fileprivate func tearDownConversationListObservers() {
-        if let conversationListObserver = conversationListObserver {
-            ConversationListChangeInfo.remove(observer: conversationListObserver, for: nil)
-        }
-        if let connectionRequestObserver = connectionRequestObserver {
-            ConversationListChangeInfo.remove(observer: connectionRequestObserver, for: nil)
-        }
+//        if let conversationListObserver = conversationListObserver {
+//            ConversationListChangeInfo.remove(observer: conversationListObserver, for: nil)
+//        }
+//        if let connectionRequestObserver = connectionRequestObserver {
+//            ConversationListChangeInfo.remove(observer: connectionRequestObserver, for: nil)
+//        }
     }
 
     deinit {
@@ -610,18 +602,11 @@
         unauthenticatedSession?.tearDown()
         unauthenticatedSession = nil
     }
-<<<<<<< HEAD
-
-    @objc public func authenticationDidSucceed() {
-        if nil != activeUserSession {
-            return RequestAvailableNotification.notifyNewRequestsAvailable(self)
-=======
-    
+
     public func accountDeleted(accountId: UUID) {
         logoutCurrentSession(deleteCookie: true, error: nil)
         if let deletedAccount = accountManager.selectedAccount { //  TODO delete account associcated with session
             delete(account: deletedAccount)
->>>>>>> 83f0ddd1
         }
     }
 
@@ -646,7 +631,6 @@
 
 }
 
-<<<<<<< HEAD
 // MARK: - ConversationListObserver
 
 extension SessionManager: ZMConversationListObserver {
@@ -660,11 +644,12 @@
             account.unreadConversationCount = Int(ZMConversation.unreadConversationCount(in: moc))
         }
     }
-=======
+}
+
 extension SessionManager : PreLoginAuthenticationObserver {
     
     @objc public func authenticationDidSucceed() {
-        if nil != userSession {
+        if nil != activeUserSession {
             return RequestAvailableNotification.notifyNewRequestsAvailable(self)
         }
     }
@@ -676,7 +661,4 @@
             createUnauthenticatedSession()
         }
     }
-    
-    
->>>>>>> 83f0ddd1
 }