////
// Wire
// Copyright (C) 2020 Wire Swiss GmbH
//
// This program is free software: you can redistribute it and/or modify
// it under the terms of the GNU General Public License as published by
// the Free Software Foundation, either version 3 of the License, or
// (at your option) any later version.
//
// This program is distributed in the hope that it will be useful,
// but WITHOUT ANY WARRANTY; without even the implied warranty of
// MERCHANTABILITY or FITNESS FOR A PARTICULAR PURPOSE. See the
// GNU General Public License for more details.
//
// You should have received a copy of the GNU General Public License
// along with this program. If not, see http://www.gnu.org/licenses/.
//

import Foundation
import LocalAuthentication
@testable import WireSyncEngine

class MockUserSessionDelegate: UserSessionDelegate {
    
    var calledSetEncryptionAtRest: (Bool, Account, EncryptionKeys)?
    func setEncryptionAtRest(enabled: Bool, account: Account, encryptionKeys: EncryptionKeys) {
        calledSetEncryptionAtRest = (enabled, account, encryptionKeys)
    }
    
}

class ZMUserSessionTests_EncryptionAtRest: ZMUserSessionTestsBase {

    private var account: Account {
        Account(userName: "", userIdentifier: ZMUser.selfUser(in: syncMOC).remoteIdentifier)
    }

    override func tearDown() {
        try! EncryptionKeys.deleteKeys(for: account)

        super.tearDown()
    }

    private func setEncryptionAtRest(enabled: Bool, file: StaticString = #file, line: UInt = #line) {
<<<<<<< HEAD
        sut.encryptMessagesAtRest = enabled
=======
        try! sut.setEncryptionAtRest(enabled: true, skipMigration: true)
>>>>>>> ca91ff37
        XCTAssertTrue(waitForAllGroupsToBeEmpty(withTimeout: 0.5), file: file, line: line)
    }
    
    // MARK: - Database migration
    
    func testThatDelegateIsCalled_WhenEncryptionAtRestIsEnabled() throws {
        // given
        simulateLoggedInUser()
        syncMOC.saveOrRollback()
        let userSessionDelegate = MockUserSessionDelegate()
        sut.delegate = userSessionDelegate
        
        // when
        try sut.setEncryptionAtRest(enabled: true)
        
        // then
        XCTAssertNotNil(userSessionDelegate.calledSetEncryptionAtRest)
        XCTAssertEqual(userSessionDelegate.calledSetEncryptionAtRest?.0, true)
    }
    
    func testThatDelegateIsCalled_WhenEncryptionAtRestIsDisabled() throws {
        // given
        simulateLoggedInUser()
        syncMOC.saveOrRollback()
        setEncryptionAtRest(enabled: true)
        let userSessionDelegate = MockUserSessionDelegate()
        sut.delegate = userSessionDelegate
        
        // when
        try sut.setEncryptionAtRest(enabled: false)
        
        // then
        XCTAssertNotNil(userSessionDelegate.calledSetEncryptionAtRest)
        XCTAssertEqual(userSessionDelegate.calledSetEncryptionAtRest?.0, false)
    }
    
    // MARK: - Database locking/unlocking
    
    func testThatDatabaseIsUnlocked_WhenEncryptionAtRestIsDisabled() {
        // given
        simulateLoggedInUser()
        syncMOC.saveOrRollback()
        
        // when
        setEncryptionAtRest(enabled: false)
        
        // then
        XCTAssertFalse(sut.isDatabaseLocked)
    }

    func testThatDatabaseIsUnlocked_AfterActivatingEncryptionAtRest() {
        // given
        simulateLoggedInUser()
        syncMOC.saveOrRollback()
        
        // when
        setEncryptionAtRest(enabled: true)
        
        // then
        XCTAssertFalse(sut.isDatabaseLocked)
    }
    
    func testThatDatabaseIsUnlocked_AfterDeactivatingEncryptionAtRest() {
        // given
        simulateLoggedInUser()
        syncMOC.saveOrRollback()
        setEncryptionAtRest(enabled: true)
        
        // when
        setEncryptionAtRest(enabled: false)
        
        // then
        XCTAssertFalse(sut.isDatabaseLocked)
    }
        
    func testThatDatabaseIsUnlocked_AfterUnlockingDatabase() throws {
        // given
        simulateLoggedInUser()
        syncMOC.saveOrRollback()
        setEncryptionAtRest(enabled: true)
        sut.applicationDidEnterBackground(nil)
        XCTAssertTrue(waitForAllGroupsToBeEmpty(withTimeout: 0.5))
        
        // when
        let context = LAContext()
        try sut.unlockDatabase(with: context)
        XCTAssertTrue(waitForAllGroupsToBeEmpty(withTimeout: 0.5))
        
        // then
        XCTAssertFalse(sut.isDatabaseLocked)
    }
    
    func testThatDatabaseIsLocked_AfterEnteringBackground() throws {
        // given
        simulateLoggedInUser()
        syncMOC.saveOrRollback()
        setEncryptionAtRest(enabled: true)
        
        // when
        sut.applicationDidEnterBackground(nil)
        XCTAssertTrue(waitForAllGroupsToBeEmpty(withTimeout: 0.5))
        
        // then
        XCTAssertTrue(sut.isDatabaseLocked)
    }

    // MARK: - Database lock handler/observer
    
    func testThatDatabaseLockedHandlerIsCalled_AfterDatabaseIsLocked() throws {
        // given
        simulateLoggedInUser()
        syncMOC.saveOrRollback()
        setEncryptionAtRest(enabled: true)
        
        // expect
        let databaseIsLocked = expectation(description: "database is locked")
        var token: Any? = sut.registerDatabaseLockedHandler { (isDatabaseLocked) in
            if isDatabaseLocked {
                databaseIsLocked.fulfill()
            }
        }
        XCTAssertNotNil(token)
        
        // when
        sut.applicationDidEnterBackground(nil)
        XCTAssertTrue(waitForCustomExpectations(withTimeout: 0.5))
        XCTAssertTrue(waitForAllGroupsToBeEmpty(withTimeout: 0.5))
        
        // cleanup
        token = nil
    }
    
    func testThatDatabaseLockedHandlerIsCalled_AfterUnlockingDatabase() throws {
        // given
        simulateLoggedInUser()
        syncMOC.saveOrRollback()
        setEncryptionAtRest(enabled: true)
        sut.applicationDidEnterBackground(nil)
        XCTAssertTrue(waitForAllGroupsToBeEmpty(withTimeout: 0.5))
        
        // expect
        let databaseIsUnlocked = expectation(description: "database is unlocked")
        var token: Any? = sut.registerDatabaseLockedHandler { (isDatabaseLocked) in
            if !isDatabaseLocked {
                databaseIsUnlocked.fulfill()
            }
        }
        XCTAssertNotNil(token)
        
        // when
        let context = LAContext()
        try sut.unlockDatabase(with: context)
        XCTAssertTrue(waitForCustomExpectations(withTimeout: 0.5))
        XCTAssertTrue(waitForAllGroupsToBeEmpty(withTimeout: 0.5))
        
        // cleanup
        token = nil
    }

    // MARK: - Misc

    func testThatOldEncryptionKeysAreReplaced_AfterActivatingEncryptionAtRest() throws {
        // given
        simulateLoggedInUser()
        syncMOC.saveOrRollback()

        let oldKeys = try EncryptionKeys.createKeys(for: account)

        // when
        setEncryptionAtRest(enabled: true)

        // then
        let newKeys = syncMOC.encryptionKeys

        XCTAssertFalse(sut.isDatabaseLocked)
        XCTAssertNotEqual(oldKeys, newKeys)
    }
    
}<|MERGE_RESOLUTION|>--- conflicted
+++ resolved
@@ -42,11 +42,7 @@
     }
 
     private func setEncryptionAtRest(enabled: Bool, file: StaticString = #file, line: UInt = #line) {
-<<<<<<< HEAD
-        sut.encryptMessagesAtRest = enabled
-=======
         try! sut.setEncryptionAtRest(enabled: true, skipMigration: true)
->>>>>>> ca91ff37
         XCTAssertTrue(waitForAllGroupsToBeEmpty(withTimeout: 0.5), file: file, line: line)
     }
     
