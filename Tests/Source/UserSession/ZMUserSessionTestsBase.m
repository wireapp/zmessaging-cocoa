--- conflicted
+++ resolved
@@ -62,12 +62,9 @@
         self.tokenSuccessHandler = obj;
         return YES;
     }]];
-<<<<<<< HEAD
     [[self.transportSession stub] setNetworkStateDelegate:OCMOCK_ANY];
     self.mediaManager = [OCMockObject niceMockForClass:NSObject.class];
     self.requestAvailableNotification = [OCMockObject mockForClass:ZMRequestAvailableNotification.class];
-=======
->>>>>>> 6080e5a1
     self.operationLoop = [OCMockObject mockForClass:ZMOperationLoop.class];
     [[self.operationLoop stub] tearDown];
     self.apnsEnvironment = [OCMockObject niceMockForClass:[ZMAPNSEnvironment class]];
