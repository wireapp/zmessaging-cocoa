//
// Wire
// Copyright (C) 2016 Wire Swiss GmbH
// 
// This program is free software: you can redistribute it and/or modify
// it under the terms of the GNU General Public License as published by
// the Free Software Foundation, either version 3 of the License, or
// (at your option) any later version.
// 
// This program is distributed in the hope that it will be useful,
// but WITHOUT ANY WARRANTY; without even the implied warranty of
// MERCHANTABILITY or FITNESS FOR A PARTICULAR PURPOSE. See the
// GNU General Public License for more details.
// 
// You should have received a copy of the GNU General Public License
// along with this program. If not, see http://www.gnu.org/licenses/.
// 


import zmessaging
import ZMTesting
import ZMCMockTransport


// MARK: - Mocks

class OperationLoopNewRequestObserver {
    
<<<<<<< HEAD
    var notifications = [NSNotification]()
    private var notificationCenter = NSNotificationCenter.defaultCenter()
    private var newRequestNotification = "RequestAvailableNotification"
=======
    var notifications = [Notification]()
    fileprivate var notificationCenter = NotificationCenter.default
    fileprivate var newRequestNotification = "ZMOperationLoopNewRequestAvailable"
>>>>>>> 6080e5a1
    
    init() {
        notificationCenter.addObserver(forName: Notification.Name(rawValue: newRequestNotification), object: nil, queue: .main) { [weak self] note in
         self?.notifications.append(note)
        }
    }
    
    deinit {
        notificationCenter.removeObserver(self)
    }
}


@objc class MockAuthenticationProvider: NSObject, AuthenticationStatusProvider {
    var mockAuthenticationPhase: ZMAuthenticationPhase = .authenticated
    
    var currentPhase: ZMAuthenticationPhase {
        return mockAuthenticationPhase
    }
}

@objc class FakeGroupQueue : NSObject, ZMSGroupQueue {
    
    var dispatchGroup : ZMSDispatchGroup! {
        return nil
    }
    
    func performGroupedBlock(_ block : @escaping () -> Void) {
        block()
    }
    
}


// MARK: - Tests

class EventsWithIdentifierTests: ZMTBaseTest {
    
    var sut: EventsWithIdentifier!
    var identifier: UUID!
    var events: [ZMUpdateEvent]!
    
    func messageAddPayload() -> [String : Any] {
        return [
            "conversation": UUID.create().transportString(),
            "time": Date(),
            "data": [
                "content": "saf",
                "nonce": UUID.create().transportString(),
            ],
            "from": UUID.create().transportString(),
            "type": "conversation.message-add"
        ];
    }
    
    override func setUp() {
        super.setUp()
        identifier = UUID.create()
        let pushChannelData :  [String : Any] = [
            "id": identifier.transportString(),
            "payload": [messageAddPayload(), messageAddPayload()]
        ]
        
        events = ZMUpdateEvent.eventsArray(fromPushChannelData: pushChannelData as ZMTransportData)
        sut = EventsWithIdentifier(events: events, identifier: identifier, isNotice:true)
    }
    
    func testThatItCreatesTheEventsWithIdentifierCorrectly() {
        // then
        XCTAssertEqual(identifier, sut.identifier)
        XCTAssertEqual(events, sut.events!)
        XCTAssertTrue(sut.isNotice)
    }
    
    func testThatItFiltersThePreexistingEvent() {
        // given
        guard let preexistingNonce = events.first?.messageNonce() else { return XCTFail() }
        
        // when
        let filteredEventsWithID = sut.filteredWithoutPreexistingNonces([preexistingNonce])
        
        // then
        guard let event = filteredEventsWithID.events?.first else { return XCTFail() }
        XCTAssertEqual(filteredEventsWithID.events?.count, 1)
        XCTAssertNotEqual(event.messageNonce(), preexistingNonce)
        XCTAssertEqual(filteredEventsWithID.identifier, sut.identifier)
        XCTAssertEqual(filteredEventsWithID.isNotice, sut.isNotice)
        XCTAssertEqual(event, events.last)
    }
    
}

class BackgroundAPNSPingBackStatusTests: MessagingTest {

    var sut: BackgroundAPNSPingBackStatus!
    var observer: OperationLoopNewRequestObserver!
    var authenticationProvider: MockAuthenticationProvider!
    
    override func setUp() {
        super.setUp()
        
        BackgroundActivityFactory.sharedInstance().mainGroupQueue = FakeGroupQueue()
        authenticationProvider = MockAuthenticationProvider()

        sut = BackgroundAPNSPingBackStatus(
            syncManagedObjectContext: syncMOC,
            authenticationProvider: authenticationProvider
        )
        observer = OperationLoopNewRequestObserver()
    }
    
    override func tearDown() {
        BackgroundActivityFactory.tearDownInstance()
        super.tearDown()
    }

    func testThatItSetsTheNotificationID() {
        // given
        XCTAssertFalse(sut.hasNotificationIDs)
        let notificationID = UUID.create()
        
        // when
        sut.didReceiveVoIPNotification(createEventsWithID(notificationID))
        
        // then
        XCTAssertTrue(sut.hasNotificationIDs)
        XCTAssertEqual(sut.status, PingBackStatus.pinging)
        
        // when
        let notificationIDToPing = sut.nextNotificationEventsWithID()?.identifier
        
        // then
        XCTAssertEqual(notificationID, notificationIDToPing)
        XCTAssertNil(sut.nextNotificationEventsWithID())
        XCTAssertFalse(sut.hasNotificationIDs)
    }
    
    func testThatItReAddsTheNotificationIDWhenReceiving_TryAgainLater() {
        // given
        XCTAssertFalse(sut.hasNotificationIDs)
        let notificationID = UUID.create()
        let eventsWithID = createEventsWithID(notificationID)
        
        // when
        var callcount = 0
        let handler: (ZMPushPayloadResult, [ZMUpdateEvent]) -> Void = { _ in callcount += 1 }
        sut.didReceiveVoIPNotification(eventsWithID, handler: handler)
        
        // then
        XCTAssertTrue(sut.hasNotificationIDs)
        XCTAssertEqual(sut.status, PingBackStatus.pinging)
        
        // when
        guard let notificationEventsWithIDToPing = sut.nextNotificationEventsWithID() else { return XCTFail("No events with identifier") }
        
        // then
        XCTAssertEqual(notificationID, notificationEventsWithIDToPing.identifier)
        XCTAssertNil(sut.nextNotificationEventsWithID())
        XCTAssertFalse(sut.hasNotificationIDs)
        
        // when
        sut.didPerfomPingBackRequest(notificationEventsWithIDToPing, responseStatus: .tryAgainLater)
        
        // then
        XCTAssertTrue(sut.hasNotificationIDs)
        XCTAssertEqual(sut.status, PingBackStatus.pinging)
        
        let nextEventsWithID = sut.nextNotificationEventsWithID()
        
        // then
        XCTAssertEqual(notificationID, nextEventsWithID?.identifier)
        
        // when
        sut.didPerfomPingBackRequest(notificationEventsWithIDToPing, responseStatus: .success)
        XCTAssertEqual(callcount, 1)
        XCTAssertNil(sut.nextNotificationEventsWithID())
    }
    
    func testThatItRemovesTheIDWhenThePingBackFailed() {
        // given
        XCTAssertFalse(sut.hasNotificationIDs)
        let notificationID = UUID.create()
        let eventsWithID = createEventsWithID(notificationID)
        
        // when
        sut.didReceiveVoIPNotification(eventsWithID)
        
        // then
        XCTAssertTrue(sut.hasNotificationIDs)
        XCTAssertEqual(sut.status, PingBackStatus.pinging)
        
        // when
        guard let notificationEventsWithIDToPing = sut.nextNotificationEventsWithID() else { return XCTFail("No events with identifier") }
        
        // then
        XCTAssertEqual(notificationID, notificationEventsWithIDToPing.identifier)
        XCTAssertNil(sut.nextNotificationEventsWithID())
        XCTAssertFalse(sut.hasNotificationIDs)
        
        // when
        sut.didPerfomPingBackRequest(notificationEventsWithIDToPing, responseStatus: .permanentError)
        
        // then
        XCTAssertFalse(sut.hasNotificationIDs)
        XCTAssertEqual(sut.status, PingBackStatus.done)
    }
    
    func testThatItPostsNewRequestsAvailableNotificationWhenAddingANotificationID() {
        // when
        sut.didReceiveVoIPNotification(createEventsWithID())
        
        // then
        XCTAssertEqual(observer.notifications.count, 1)
    }
    
    func testThatItDoesNotCallTheHandlerAfterPingBackRequestCompletedUnsuccessfully_TryAgain_Until_Sucess() {
        // given
        let eventsWithID = createEventsWithID()
        let expectation = self.expectation(description: "It doesn't call the completion handler")
        
        // expect
        var callcount = 0
        sut.didReceiveVoIPNotification(eventsWithID) {
            callcount += 1
            XCTAssertEqual($0.0, ZMPushPayloadResult.success)
            expectation.fulfill()
        }
        
        // when
        sut.didPerfomPingBackRequest(eventsWithID, responseStatus: .tryAgainLater)
        
        // then
        XCTAssertEqual(callcount, 0)
        
        // when
        sut.didPerfomPingBackRequest(eventsWithID, responseStatus: .success)
        XCTAssertTrue(waitForCustomExpectations(withTimeout: 0.5))
        
        // then
        XCTAssertEqual(callcount, 1)
    }
    
    func testThatItCallsTheHandlerAfterPingBackRequestCompletedSuccessfully() {
        checkThatItCallsTheHandlerAfterPingBackRequestCompleted(.success)
    }
    
    func testThatItCallsTheHandlerAfterPingBackRequestCompletedUnsuccessfully_Permanent() {
        checkThatItCallsTheHandlerAfterPingBackRequestCompleted(.permanentError)
    }
    
    func checkThatItCallsTheHandlerAfterPingBackRequestCompleted(_ status: ZMTransportResponseStatus) {
        // given
        let eventsWithID = createEventsWithID()
        let expectation = self.expectation(description: "It calls the completion handler")
        
        // expect
        sut.didReceiveVoIPNotification(eventsWithID) { result in
            let expectedResult : ZMPushPayloadResult = (status == .success) ? .success : .failure
            XCTAssertEqual(result.0, expectedResult)
            XCTAssertEqual(result.1, eventsWithID.events!)
            expectation.fulfill()
        }
        
        // when
        sut.didPerfomPingBackRequest(eventsWithID, responseStatus: status)
        
        // then
        XCTAssertTrue(waitForCustomExpectations(withTimeout: 0.5))
    }
    
    func testThatItDoesSetTheStatusToDoneIfThereAreNoMoreNotifactionIDs() {
        
        // given
        let eventsWithID = createEventsWithID()
        XCTAssertEqual(sut.status, PingBackStatus.done)
        sut.didReceiveVoIPNotification(eventsWithID)
        XCTAssertEqual(sut.status, PingBackStatus.pinging)
        
        // when
        _ = sut.nextNotificationEventsWithID()
        XCTAssertFalse(sut.hasNotificationIDs)

        sut.didPerfomPingBackRequest(eventsWithID, responseStatus: .success)
        
        // then
        XCTAssertFalse(sut.hasNotificationIDs)
        XCTAssertEqual(sut.status, PingBackStatus.done)
    }
    
    func testThatItRemovesEventsFromIdentifierEventsMappingAfterSuccesfullyPerformingPingBack() {
        // given
        let eventsWithIDs = createEventsWithID()

        // when
        sut.didReceiveVoIPNotification(eventsWithIDs)
        guard let currentEvents = sut.eventsWithHandlerByNotificationID[eventsWithIDs.identifier]?.events else { return XCTFail() }
        
        // then
        XCTAssertTrue(sut.hasNotificationIDs)
        XCTAssertEqual(currentEvents, eventsWithIDs.events!)
        
        // when
        sut.didPerfomPingBackRequest(eventsWithIDs, responseStatus: .success)
        
        // then
        XCTAssertNil(sut.eventsWithHandlerByNotificationID[eventsWithIDs.identifier])
    }
    
    func testThatItRemovesEventsWithHandlerFromIdentifierEventsMappingAfterFailingToPerformPingBack() {
        // given
        let eventsWithIDs = createEventsWithID()
        let expectedIdentifier = eventsWithIDs.identifier
        
        // when
        sut.didReceiveVoIPNotification(eventsWithIDs)
        guard let currentEventsWithHandler = sut.eventsWithHandlerByNotificationID[expectedIdentifier] else { return XCTFail() }
        
        // then
        XCTAssertTrue(sut.hasNotificationIDs)
        XCTAssertEqual(currentEventsWithHandler.events!, eventsWithIDs.events!)
        
        // when
        sut.didPerfomPingBackRequest(eventsWithIDs, responseStatus: .temporaryError)
        
        // then
        XCTAssertNil(sut.eventsWithHandlerByNotificationID[expectedIdentifier])
    }
    
    func testThatItDoesNotRemoveTheIdentifierFromTheEventsIdentifierMappingWhenPingBackForOtherIDsFinishes() {
        // given
        let firstEventsWithIDs = createEventsWithID()
        let secondEventsWithIDs = createEventsWithID()
        let thirdEventsWithIDs = createEventsWithID()
        let expectedIdentifier = firstEventsWithIDs.identifier
        
        // when
        [firstEventsWithIDs, secondEventsWithIDs, thirdEventsWithIDs].forEach(sut.didReceiveVoIPNotification)
        guard let currentEvents = sut.eventsWithHandlerByNotificationID[expectedIdentifier]?.events else { return XCTFail() }
        
        // then
        XCTAssertEqual(sut.eventsWithHandlerByNotificationID.keys.count, 3)
        XCTAssertTrue(sut.hasNotificationIDs)
        XCTAssertEqual(currentEvents, firstEventsWithIDs.events!)
        
        // when
        sut.didPerfomPingBackRequest(secondEventsWithIDs, responseStatus: .success)
        sut.didPerfomPingBackRequest(thirdEventsWithIDs, responseStatus: .temporaryError)
        
        // then
        guard let finalEvents = sut.eventsWithHandlerByNotificationID[expectedIdentifier]?.events else { return XCTFail() }
        XCTAssertEqual(finalEvents, firstEventsWithIDs.events!)
    }
    
    func testThatItStartsABackgroundActivityWhenTheStatusIsAuthenticated() {
        // when
        sut.didReceiveVoIPNotification(createEventsWithID())
        XCTAssertTrue(sut.hasNotificationIDs)
        
        // then
        XCTAssertNotNil(sut.backgroundActivity)
    }
    
    func testThatItDoesNotStartABackgroundActivityWhenTheStatusIsNotAuthenticated() {
        // given
        authenticationProvider.mockAuthenticationPhase = .unauthenticated
        
        // when
        sut.didReceiveVoIPNotification(createEventsWithID())
        XCTAssertTrue(sut.hasNotificationIDs)
        
        // then
        XCTAssertNil(sut.backgroundActivity)
    }
    
    func testThatItEndsTheBackgroundActivityWhenRequestCompletesSuccessfully() {
        checkThatItEndsTheBackgroundActivityAfterThePingBackCompleted(true)
    }
    
    func testThatItEndsTheBackgroundActivityWhenRequestCompletesUnsuccessfully() {
        checkThatItEndsTheBackgroundActivityAfterThePingBackCompleted(false)
    }
    
    func checkThatItEndsTheBackgroundActivityAfterThePingBackCompleted(_ successfully: Bool) {
        // given
        let eventsWithID = createEventsWithID()
        sut.didReceiveVoIPNotification(eventsWithID)
        XCTAssertTrue(sut.hasNotificationIDs)
        XCTAssertNotNil(sut.backgroundActivity)
        
        // when
        let nextEventsWithID = sut.nextNotificationEventsWithID()!
        XCTAssertEqual(nextEventsWithID.identifier, eventsWithID.identifier)
        sut.didPerfomPingBackRequest(nextEventsWithID, responseStatus: successfully ? .success : .temporaryError)
        
        // then
        XCTAssertNil(sut.backgroundActivity)
    }
    
    func checkThatItEndsTheBackgroundActivityAfterTheFetchCompleted(_ fetchSuccess: Bool) {
        // given
        let eventsWithID = createEventsWithID(isNotice: true)
        sut.didReceiveVoIPNotification(eventsWithID)
        XCTAssertFalse(sut.hasNotificationIDs)
        XCTAssertTrue(sut.hasNoticeNotificationIDs)
        XCTAssertEqual(sut.status, PingBackStatus.fetchingNotice)
        
        XCTAssertNotNil(sut.backgroundActivity)
        
        // when
        let nextNoticeEventsWithID = sut.nextNoticeNotificationEventsWithID()!
        
        sut.didFetchNoticeNotification(nextNoticeEventsWithID, responseStatus: fetchSuccess ? .success : .temporaryError, events:[])
        XCTAssertEqual(sut.status, PingBackStatus.done)
        
        // and when
        let nextID = sut.nextNotificationEventsWithID()
        XCTAssertNil(nextID)
        
        // then
        XCTAssertNil(sut.backgroundActivity)
    }
    
    func testThatItEndsTheBackgroundActivityAfterTheFetchCompletedSuccessfully() {
        checkThatItEndsTheBackgroundActivityAfterTheFetchCompleted(true)
    }
    
    func testThatItEndsTheBackgroundActivityAfterTheFetchCompletedUnsuccessfully() {
        checkThatItEndsTheBackgroundActivityAfterTheFetchCompleted(false)
    }
    

    func simulateFetchNoticeAndPingback() {
        let nextNoticeEventsWithID = sut.nextNoticeNotificationEventsWithID()!
        sut.didFetchNoticeNotification(nextNoticeEventsWithID, responseStatus: .success, events:[])
        
    }
    
    func simulatePingBack() -> UUID {
        let nextEventsWithID = sut.nextNotificationEventsWithID()!
        sut.didPerfomPingBackRequest(nextEventsWithID, responseStatus: .success)
        return nextEventsWithID.identifier
    }
    
    func checkThatItUpdatesStatusToFetchingWhenFirstAndNextNotificationAreNotice(_ nextIsNotice: Bool) {
       
        // given
        let eventsWithID1 = createEventsWithID(isNotice: true)
        let eventsWithID2 = createEventsWithID(isNotice: nextIsNotice)

        sut.didReceiveVoIPNotification(eventsWithID1)
        sut.didReceiveVoIPNotification(eventsWithID2)

        XCTAssertTrue(sut.hasNoticeNotificationIDs)
        XCTAssertEqual(sut.status, PingBackStatus.fetchingNotice)
        
        XCTAssertNotNil(sut.backgroundActivity)
        
        // when
        simulateFetchNoticeAndPingback()

        // then
        if nextIsNotice {
            XCTAssertFalse(sut.hasNotificationIDs)
            XCTAssertEqual(sut.status, PingBackStatus.fetchingNotice)
        } else {
            XCTAssertTrue(sut.hasNotificationIDs)
            XCTAssertEqual(sut.status, PingBackStatus.pinging)
        }
        XCTAssertNotNil(sut.backgroundActivity)

        // and when
        if nextIsNotice {
            simulateFetchNoticeAndPingback()
        } else {
            _ = simulatePingBack()
        }
        
        // then
        XCTAssertNil(sut.backgroundActivity)
        XCTAssertEqual(sut.status, PingBackStatus.done)
    }
    
    func testThatItUpdatesStatusToFetchingWhenFirstAndNextNotificationAreNoticeNextIsNotice() {
        checkThatItUpdatesStatusToFetchingWhenFirstAndNextNotificationAreNotice(true)
    }
    
    func testThatItUpdatesStatusToFetchingWhenFirstAndNextNotificationAreNoticeNextIsNonNotice() {
        checkThatItUpdatesStatusToFetchingWhenFirstAndNextNotificationAreNotice(false)
    }
    
    func checkThatItUpdatesStatusToFetchingWhenFirstIsNonNoticeAndNextNotification(_ nextIsNotice: Bool) {
        
        // given
        let eventsWithID1 = createEventsWithID(isNotice: false)
        let eventsWithID2 = createEventsWithID(isNotice: nextIsNotice)
        
        sut.didReceiveVoIPNotification(eventsWithID1)
        sut.didReceiveVoIPNotification(eventsWithID2)
        
        XCTAssertTrue(sut.hasNotificationIDs)
        XCTAssertEqual(sut.status, PingBackStatus.pinging)
        
        XCTAssertNotNil(sut.backgroundActivity)
        
        // when
        _ = simulatePingBack()
        
        // then
        if nextIsNotice {
            XCTAssertTrue(sut.hasNoticeNotificationIDs)
            XCTAssertEqual(sut.status, PingBackStatus.fetchingNotice)
        } else {
            XCTAssertFalse(sut.hasNoticeNotificationIDs)
            XCTAssertEqual(sut.status, PingBackStatus.pinging)
        }
        XCTAssertNotNil(sut.backgroundActivity)
        
        // and when
        if nextIsNotice {
            simulateFetchNoticeAndPingback()
        } else {
            _ = simulatePingBack()
        }
        
        // then
        XCTAssertNil(sut.backgroundActivity)
        XCTAssertEqual(sut.status, PingBackStatus.done)
    }
    
    func testThatItUpdatesStatusToFetchingWhenFirstIsNonNoticeAndNextNotificationIsNotice() {
        checkThatItUpdatesStatusToFetchingWhenFirstIsNonNoticeAndNextNotification(true)
    }
    
    func testThatItUpdatesStatusToFetchingWhenFirstIsNonNoticeAndNextNotificationIsNotNotice() {
        checkThatItUpdatesStatusToFetchingWhenFirstIsNonNoticeAndNextNotification(false)
    }

    func testThatItTakesTheOrderFromTheNotificationIDsArray() {
        // given
        let eventsWithID1 = createEventsWithID(isNotice: true)
        let eventsWithID2 = createEventsWithID(isNotice: false)
        let eventsWithID3 = createEventsWithID(isNotice: true)

        sut.didReceiveVoIPNotification(eventsWithID1)
        sut.didReceiveVoIPNotification(eventsWithID2)
        sut.didReceiveVoIPNotification(eventsWithID3)

        XCTAssertEqual(sut.status, PingBackStatus.fetchingNotice)

        // when
        simulateFetchNoticeAndPingback()
        XCTAssertEqual(sut.status, PingBackStatus.pinging)

        _ = simulatePingBack()
        XCTAssertEqual(sut.status, PingBackStatus.fetchingNotice)

        simulateFetchNoticeAndPingback()
        XCTAssertEqual(sut.status, PingBackStatus.done)
    }

}



// MARK: - Helper

extension BackgroundAPNSPingBackStatus {
    func didReceiveVoIPNotification(_ eventsWithID: EventsWithIdentifier) {
        didReceiveVoIPNotification(eventsWithID, handler: { _ in })
    }
}

extension BackgroundAPNSPingBackStatusTests {
    func createEventsWithID(_ identifier: UUID = UUID.create(), events: [ZMUpdateEvent] = [ZMUpdateEvent()], isNotice: Bool = false) -> EventsWithIdentifier {
        return EventsWithIdentifier(events: events, identifier: identifier, isNotice: isNotice)
    }
}<|MERGE_RESOLUTION|>--- conflicted
+++ resolved
@@ -26,19 +26,13 @@
 
 class OperationLoopNewRequestObserver {
     
-<<<<<<< HEAD
-    var notifications = [NSNotification]()
-    private var notificationCenter = NSNotificationCenter.defaultCenter()
-    private var newRequestNotification = "RequestAvailableNotification"
-=======
     var notifications = [Notification]()
     fileprivate var notificationCenter = NotificationCenter.default
-    fileprivate var newRequestNotification = "ZMOperationLoopNewRequestAvailable"
->>>>>>> 6080e5a1
+    fileprivate var newRequestNotification = "RequestAvailableNotification"
     
     init() {
         notificationCenter.addObserver(forName: Notification.Name(rawValue: newRequestNotification), object: nil, queue: .main) { [weak self] note in
-         self?.notifications.append(note)
+            self?.notifications.append(note)
         }
     }
     
