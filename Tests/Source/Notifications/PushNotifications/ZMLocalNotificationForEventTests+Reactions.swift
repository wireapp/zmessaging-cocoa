//
// Wire
// Copyright (C) 2016 Wire Swiss GmbH
//
// This program is free software: you can redistribute it and/or modify
// it under the terms of the GNU General Public License as published by
// the Free Software Foundation, either version 3 of the License, or
// (at your option) any later version.
//
// This program is distributed in the hope that it will be useful,
// but WITHOUT ANY WARRANTY; without even the implied warranty of
// MERCHANTABILITY or FITNESS FOR A PARTICULAR PURPOSE. See the
// GNU General Public License for more details.
//
// You should have received a copy of the GNU General Public License
// along with this program. If not, see http://www.gnu.org/licenses/.
//

import ZMTesting
@testable import zmessaging

class ZMLocalNotificationForEventsTests_Reactions : ZMLocalNotificationForEventTest {
}

extension ZMLocalNotificationForEventsTests_Reactions {
    
    func createUpdateEvent(nonce: NSUUID, conversationID: NSUUID, genericMessage: ZMGenericMessage, senderID: NSUUID = .createUUID()) -> ZMUpdateEvent {
        let payload = [
            "id": NSUUID.createUUID().transportString(),
            "conversation": conversationID.transportString(),
            "from": senderID.transportString(),
            "time": NSDate().transportString(),
            "data": [
                "text": genericMessage.data().base64String()
            ],
            "type": "conversation.otr-message-add"
        ]
        
        return ZMUpdateEvent(fromEventStreamPayload: payload, uuid: nonce)
    }

    func eventInOneOnOneConversation() -> ZMUpdateEvent {
        let message = oneOnOneConversation.appendMessageWithText("text") as! ZMClientMessage
        let reaction = ZMGenericMessage(emojiString: "liked", messageID: message.nonce.transportString(), nonce: NSUUID.createUUID().transportString())
        let event = createUpdateEvent(NSUUID.createUUID(), conversationID: oneOnOneConversation.remoteIdentifier, genericMessage: reaction, senderID: sender.remoteIdentifier!)
        return event
    }
    
    func testThatItCreatesANotifcationForAReaction_SelfUserIsSenderOfOriginalMessage_OtherUserSendsLike(){
        // given
<<<<<<< HEAD
        let event = eventInOneOnOneConversation()
        
        // when
        let sut = ZMLocalNotificationForReaction(events: [event], conversation: oneOnOneConversation, managedObjectContext: syncMOC, application: nil)
=======
        let message = oneOnOneConversation.appendMessageWithText("text") as! ZMClientMessage
        let reaction = ZMGenericMessage(emojiString: "❤️", messageID: message.nonce.transportString(), nonce: NSUUID.createUUID().transportString())
        let event = createUpdateEvent(NSUUID(), conversationID: oneOnOneConversation.remoteIdentifier, genericMessage: reaction, senderID: otherUser.remoteIdentifier!)
        XCTAssertNotNil(event)
        
        // when
        let sut = ZMLocalNotificationForReaction(events: [event], conversation: oneOnOneConversation, managedObjectContext: message.managedObjectContext!, application: self.application)
>>>>>>> bb2bc3db
        
        // then
        XCTAssertNotNil(sut)
        
        guard let localNote = sut?.uiNotifications.first else {return XCTFail()}
<<<<<<< HEAD
        XCTAssertEqual(localNote.alertBody, "Super User liked your message")
    }
    
    func testThatItDoesNotCreateANotifcationWhenTheConversationIsSilenced(){
        // given
        oneOnOneConversation.isSilenced = true
        let event = eventInOneOnOneConversation()
        
        // when
        let sut = ZMLocalNotificationForReaction(events: [event], conversation: oneOnOneConversation, managedObjectContext: syncMOC, application: nil)
        
        // then
        XCTAssertNil(sut)
    }
    
    func testThatItSavesTheSenderOfANotification() {
        // given
        let event = eventInOneOnOneConversation()
        
        // when
        let sut = ZMLocalNotificationForReaction(events: [event], conversation: oneOnOneConversation, managedObjectContext: syncMOC, application: nil)
        
        // then
        XCTAssertEqual(sut?.sender!.remoteIdentifier, sender.remoteIdentifier);
        XCTAssertEqual(sut?.uiNotifications.first?.zm_senderUUID, sender.remoteIdentifier);
=======
        XCTAssertEqual(localNote.alertBody, "Other User ❤️ your message")
        XCTAssertEqual(localNote.zm_messageNonce, event.messageNonce())
>>>>>>> bb2bc3db
    }
    
    
    func testThatItSavesTheConversationOfANotification() {
        // given
        let event = eventInOneOnOneConversation()
        
        // when
        let sut = ZMLocalNotificationForReaction(events: [event], conversation: oneOnOneConversation, managedObjectContext: syncMOC, application: nil)
        
        // then
        XCTAssertEqual(sut?.conversationID, oneOnOneConversation.remoteIdentifier);
        XCTAssertEqual(sut?.uiNotifications.first?.zm_conversationRemoteID, oneOnOneConversation.remoteIdentifier);
    }
    
    func testThatItSavesTheMessageNonce() {
        // given
        let message = oneOnOneConversation.appendMessageWithText("text") as! ZMClientMessage
        let reaction = ZMGenericMessage(emojiString: "liked", messageID: message.nonce.transportString(), nonce: NSUUID.createUUID().transportString())
        let event = createUpdateEvent(NSUUID.createUUID(), conversationID: oneOnOneConversation.remoteIdentifier, genericMessage: reaction, senderID: sender.remoteIdentifier!)
        
        // when
        let sut = ZMLocalNotificationForReaction(events: [event], conversation: oneOnOneConversation, managedObjectContext: syncMOC, application: nil)
        
        // then
        XCTAssertEqual(sut?.uiNotifications.first?.zm_messageNonce, message.nonce);
    }
}



extension ZMLocalNotificationForEventsTests_Reactions {

    func alertBody(conversation: ZMConversation, aSender: ZMUser) -> String? {
        // given
        let message = conversation.appendMessageWithText("text") as! ZMClientMessage
<<<<<<< HEAD
        let reaction = ZMGenericMessage(emojiString: "liked", messageID: message.nonce.transportString(), nonce: NSUUID.createUUID().transportString())
        let event = createUpdateEvent(NSUUID.createUUID(), conversationID: conversation.remoteIdentifier, genericMessage: reaction, senderID: aSender.remoteIdentifier!)
        
        // when
        let sut = ZMLocalNotificationForReaction(events: [event], conversation: conversation, managedObjectContext: syncMOC, application: nil)
=======
        let reaction = ZMGenericMessage(emojiString: "❤️", messageID: message.nonce.transportString(), nonce: NSUUID.createUUID().transportString())
        let event = createUpdateEvent(NSUUID(), conversationID: conversation.remoteIdentifier, genericMessage: reaction, senderID: sender.remoteIdentifier!)
        
        // when
        let sut = ZMLocalNotificationForReaction(events: [event], conversation: conversation, managedObjectContext: message.managedObjectContext!, application: self.application)
>>>>>>> bb2bc3db
        
        // then
        guard let localNote = sut?.uiNotifications.first else {return nil }
        return localNote.alertBody
    }
    
    func testThatItCreatesTheCorrectAlertBody_ConvWithoutName(){
<<<<<<< HEAD
        guard let alertBody = alertBody(groupConversationWithoutName, aSender: otherUser) else { return XCTFail()}
        XCTAssertEqual(alertBody, "Other User liked your message in a conversation")
    }
    
    func testThatItCreatesTheCorrectAlertBody(){
        guard let alertBody = alertBody(groupConversation, aSender: otherUser) else { return XCTFail()}
        XCTAssertEqual(alertBody, "Other User liked your message in Super Conversation")
=======
        guard let alertBody = alertBody(groupConversationWithoutName, sender: otherUser) else { return XCTFail()}
        XCTAssertEqual(alertBody, "Other User ❤️ your message in a conversation")
    }
    
    func testThatItCreatesTheCorrectAlertBody(){
        guard let alertBody = alertBody(groupConversation, sender: otherUser) else { return XCTFail()}
        XCTAssertEqual(alertBody, "Other User ❤️ your message in Super Conversation")
>>>>>>> bb2bc3db
    }
    
    func testThatItCreatesTheCorrectAlertBody_UnknownUser(){
        otherUser.name = ""
<<<<<<< HEAD
        guard let alertBody = alertBody(groupConversation, aSender: otherUser) else { return XCTFail()}
        XCTAssertEqual(alertBody, "Someone liked your message in Super Conversation")
=======
        guard let alertBody = alertBody(groupConversation, sender: otherUser) else { return XCTFail()}
        XCTAssertEqual(alertBody, "Someone ❤️ your message in Super Conversation")
>>>>>>> bb2bc3db
    }
    
    func testThatItCreatesTheCorrectAlertBody_UnknownUser_UnknownConversationName(){
        otherUser.name = ""
<<<<<<< HEAD
        guard let alertBody = alertBody(groupConversationWithoutName, aSender: otherUser) else { return XCTFail()}
        XCTAssertEqual(alertBody, "Someone liked your message in a conversation")
=======
        guard let alertBody = alertBody(groupConversationWithoutName, sender: otherUser) else { return XCTFail()}
        XCTAssertEqual(alertBody, "Someone ❤️ your message in a conversation")
>>>>>>> bb2bc3db
    }
    
    func testThatItCreatesTheCorrectAlertBody_UnknownUser_OneOnOneConv(){
        otherUser.name = ""
<<<<<<< HEAD
        guard let alertBody = alertBody(oneOnOneConversation, aSender: otherUser) else { return XCTFail()}
        XCTAssertEqual(alertBody, "Someone liked your message")
    }
    
=======
        guard let alertBody = alertBody(oneOnOneConversation, sender: otherUser) else { return XCTFail()}
        XCTAssertEqual(alertBody, "Someone ❤️ your message")
    }
    
    func testThatItCreatesANotifcationForAReaction_CallingSuperFunction(){
        // given
        let message = oneOnOneConversation.appendMessageWithText("text") as! ZMClientMessage
        let reaction = ZMGenericMessage(emojiString: "❤️", messageID: message.nonce.transportString(), nonce: NSUUID.createUUID().transportString())
        let event = createUpdateEvent(NSUUID(), conversationID: oneOnOneConversation.remoteIdentifier, genericMessage: reaction, senderID: otherUser.remoteIdentifier!)
        XCTAssertNotNil(event)
        
        // when
        let sut = ZMLocalNotificationForEvent.notification(forEvent: event, managedObjectContext: message.managedObjectContext!, application: self.application)
        
        // then
        XCTAssertNotNil(sut)
        
        guard let localNote = sut?.uiNotifications.first else {return XCTFail()}
        XCTAssertEqual(localNote.alertBody, "Other User ❤️ your message")
        XCTAssertEqual(localNote.zm_messageNonce, event.messageNonce())
    }
    
>>>>>>> bb2bc3db
    func testThatItDoesNotCreateANotifcationForAnUnlikeReaction(){
        // given
        let message = oneOnOneConversation.appendMessageWithText("text") as! ZMClientMessage
        let reaction = ZMGenericMessage(emojiString: "", messageID: message.nonce.transportString(), nonce: NSUUID.createUUID().transportString())
        let event = createUpdateEvent(NSUUID.createUUID(), conversationID: oneOnOneConversation.remoteIdentifier, genericMessage: reaction, senderID: sender.remoteIdentifier!)
        
        // when
<<<<<<< HEAD
        let sut = ZMLocalNotificationForReaction(events: [event], conversation: oneOnOneConversation, managedObjectContext: syncMOC, application: nil)
=======
        let sut = ZMLocalNotificationForReaction(events: [event], conversation: oneOnOneConversation, managedObjectContext: message.managedObjectContext!, application: self.application)
>>>>>>> bb2bc3db
        
        // then
        XCTAssertNil(sut)
    }
    
    func testThatItDoesNotCreateANotificationForAReaction_SelfUserIsSenderOfOriginalMessage_SelfUserSendsLike(){
        // given
        let message = oneOnOneConversation.appendMessageWithText("text") as! ZMClientMessage
<<<<<<< HEAD
        let reaction = ZMGenericMessage(emojiString: "liked", messageID: message.nonce.transportString(), nonce: NSUUID.createUUID().transportString())
        let event = createUpdateEvent(NSUUID.createUUID(), conversationID: oneOnOneConversation.remoteIdentifier, genericMessage: reaction, senderID: selfUser.remoteIdentifier!)
        
        // when
        let sut = ZMLocalNotificationForReaction(events: [event], conversation: oneOnOneConversation, managedObjectContext: syncMOC, application: nil)
=======
        let reaction = ZMGenericMessage(emojiString: "❤️", messageID: message.nonce.transportString(), nonce: NSUUID.createUUID().transportString())
        let event = createUpdateEvent(NSUUID(), conversationID: oneOnOneConversation.remoteIdentifier, genericMessage: reaction, senderID: selfUser.remoteIdentifier!)
        
        // when
        let sut = ZMLocalNotificationForReaction(events: [event], conversation: oneOnOneConversation, managedObjectContext: message.managedObjectContext!, application: self.application)
>>>>>>> bb2bc3db
        
        // then
        XCTAssertNil(sut)
    }
    
    func testThatItDoesNotCreateANotificationForAReaction_OtherUserIsSenderOfOriginalMessage_OtherUserSendsLike(){
        // given
        let message = oneOnOneConversation.appendMessageWithText("text") as! ZMClientMessage
        message.sender = otherUser
        
<<<<<<< HEAD
        let reaction = ZMGenericMessage(emojiString: "liked", messageID: message.nonce.transportString(), nonce: NSUUID.createUUID().transportString())
        let event = createUpdateEvent(NSUUID.createUUID(), conversationID: oneOnOneConversation.remoteIdentifier, genericMessage: reaction, senderID: sender.remoteIdentifier!)
        
        // when
        let sut = ZMLocalNotificationForReaction(events: [event], conversation: oneOnOneConversation, managedObjectContext: syncMOC, application: nil)
=======
        let reaction = ZMGenericMessage(emojiString: "❤️", messageID: message.nonce.transportString(), nonce: NSUUID.createUUID().transportString())
        let event = createUpdateEvent(NSUUID(), conversationID: oneOnOneConversation.remoteIdentifier, genericMessage: reaction, senderID: otherUser.remoteIdentifier!)
        
        // when
        let sut = ZMLocalNotificationForReaction(events: [event], conversation: oneOnOneConversation, managedObjectContext: message.managedObjectContext!, application: self.application)
>>>>>>> bb2bc3db
        
        // then
        XCTAssertNil(sut)
    }
    
    func testThatItCancelsNotificationWhenUserDeletesLike(){
        // given
        let message = oneOnOneConversation.appendMessageWithText("text") as! ZMClientMessage
        let reaction1 = ZMGenericMessage(emojiString: "❤️", messageID: message.nonce.transportString(), nonce: NSUUID.createUUID().transportString())
        let reaction2 = ZMGenericMessage(emojiString: "", messageID: message.nonce.transportString(), nonce: NSUUID.createUUID().transportString())
        
        let event1 = createUpdateEvent(NSUUID.createUUID(), conversationID: oneOnOneConversation.remoteIdentifier, genericMessage: reaction1, senderID: sender.remoteIdentifier!)
        let event2 = createUpdateEvent(NSUUID.createUUID(), conversationID: oneOnOneConversation.remoteIdentifier, genericMessage: reaction2, senderID: sender.remoteIdentifier!)
        
        // when
<<<<<<< HEAD
        let sut1 = ZMLocalNotificationForReaction(events: [event1], conversation: oneOnOneConversation, managedObjectContext: syncMOC, application: self.application)
        XCTAssertNotNil(sut1)
        let note = sut1?.uiNotifications.first
        let sut2 = sut1?.copyByAddingEvent(event2, conversation: oneOnOneConversation)
        
        // then
        XCTAssertNotNil(sut1)
        XCTAssertTrue(self.application.cancelledLocalNotifications.contains(note!))
        XCTAssertTrue(sut1!.shouldBeDiscarded)
=======
        guard let sut1 = ZMLocalNotificationForReaction(events: [event1], conversation: oneOnOneConversation, managedObjectContext: message.managedObjectContext!, application: self.application) else {
            XCTFail()
            return
        }
        let sut2 = sut1.copyByAddingEvent(event2)
        
        // then
        XCTAssertEqual(self.application.cancelledLocalNotifications.count, 1)
        XCTAssertNotNil(sut1)
        XCTAssertTrue(sut1.shouldBeDiscarded)
>>>>>>> bb2bc3db
        XCTAssertNil(sut2)
    }
    
    func testThatItDoesNotCancelNotificationWhenADifferentUserDeletesLike(){
        // given
        let message = oneOnOneConversation.appendMessageWithText("text") as! ZMClientMessage
        let reaction1 = ZMGenericMessage(emojiString: "❤️", messageID: message.nonce.transportString(), nonce: NSUUID.createUUID().transportString())
        let reaction2 = ZMGenericMessage(emojiString: "", messageID: message.nonce.transportString(), nonce: NSUUID.createUUID().transportString())
        
        let event1 = createUpdateEvent(NSUUID.createUUID(), conversationID: oneOnOneConversation.remoteIdentifier, genericMessage: reaction1, senderID: sender.remoteIdentifier!)
        let event2 = createUpdateEvent(NSUUID.createUUID(), conversationID: oneOnOneConversation.remoteIdentifier, genericMessage: reaction2, senderID: otherUser.remoteIdentifier!)
        
        // when
<<<<<<< HEAD
        let sut1 = ZMLocalNotificationForReaction(events: [event1], conversation: oneOnOneConversation, managedObjectContext: syncMOC, application: self.application)
        let note = sut1?.uiNotifications.first

        let sut2 = sut1?.copyByAddingEvent(event2, conversation: oneOnOneConversation)
        
        // then
        XCTAssertNotNil(sut1)
        XCTAssertFalse(sut1!.shouldBeDiscarded)
        XCTAssertFalse(self.application.cancelledLocalNotifications.contains(note!))
=======
        guard let sut1 = ZMLocalNotificationForReaction(events: [event1], conversation: oneOnOneConversation, managedObjectContext: message.managedObjectContext!, application: self.application) else {
            XCTFail()
            return
        }
        let sut2 = sut1.copyByAddingEvent(event2)
        
        // then
        XCTAssertNotNil(sut1)
        XCTAssertFalse(sut1.shouldBeDiscarded)
        XCTAssertEqual(self.application.cancelledLocalNotifications.count, 1)
>>>>>>> bb2bc3db
        XCTAssertNil(sut2)
    }
}
<|MERGE_RESOLUTION|>--- conflicted
+++ resolved
@@ -41,34 +41,23 @@
 
     func eventInOneOnOneConversation() -> ZMUpdateEvent {
         let message = oneOnOneConversation.appendMessageWithText("text") as! ZMClientMessage
-        let reaction = ZMGenericMessage(emojiString: "liked", messageID: message.nonce.transportString(), nonce: NSUUID.createUUID().transportString())
+        let reaction = ZMGenericMessage(emojiString: "❤️", messageID: message.nonce.transportString(), nonce: NSUUID.createUUID().transportString())
         let event = createUpdateEvent(NSUUID.createUUID(), conversationID: oneOnOneConversation.remoteIdentifier, genericMessage: reaction, senderID: sender.remoteIdentifier!)
         return event
     }
     
     func testThatItCreatesANotifcationForAReaction_SelfUserIsSenderOfOriginalMessage_OtherUserSendsLike(){
         // given
-<<<<<<< HEAD
-        let event = eventInOneOnOneConversation()
-        
-        // when
-        let sut = ZMLocalNotificationForReaction(events: [event], conversation: oneOnOneConversation, managedObjectContext: syncMOC, application: nil)
-=======
-        let message = oneOnOneConversation.appendMessageWithText("text") as! ZMClientMessage
-        let reaction = ZMGenericMessage(emojiString: "❤️", messageID: message.nonce.transportString(), nonce: NSUUID.createUUID().transportString())
-        let event = createUpdateEvent(NSUUID(), conversationID: oneOnOneConversation.remoteIdentifier, genericMessage: reaction, senderID: otherUser.remoteIdentifier!)
-        XCTAssertNotNil(event)
-        
-        // when
-        let sut = ZMLocalNotificationForReaction(events: [event], conversation: oneOnOneConversation, managedObjectContext: message.managedObjectContext!, application: self.application)
->>>>>>> bb2bc3db
+        let event = eventInOneOnOneConversation()
+        
+        // when
+        let sut = ZMLocalNotificationForReaction(events: [event], conversation: oneOnOneConversation, managedObjectContext: syncMOC, application: nil)
         
         // then
         XCTAssertNotNil(sut)
         
         guard let localNote = sut?.uiNotifications.first else {return XCTFail()}
-<<<<<<< HEAD
-        XCTAssertEqual(localNote.alertBody, "Super User liked your message")
+        XCTAssertEqual(localNote.alertBody, "Super User ❤️ your message")
     }
     
     func testThatItDoesNotCreateANotifcationWhenTheConversationIsSilenced(){
@@ -93,10 +82,6 @@
         // then
         XCTAssertEqual(sut?.sender!.remoteIdentifier, sender.remoteIdentifier);
         XCTAssertEqual(sut?.uiNotifications.first?.zm_senderUUID, sender.remoteIdentifier);
-=======
-        XCTAssertEqual(localNote.alertBody, "Other User ❤️ your message")
-        XCTAssertEqual(localNote.zm_messageNonce, event.messageNonce())
->>>>>>> bb2bc3db
     }
     
     
@@ -133,19 +118,11 @@
     func alertBody(conversation: ZMConversation, aSender: ZMUser) -> String? {
         // given
         let message = conversation.appendMessageWithText("text") as! ZMClientMessage
-<<<<<<< HEAD
-        let reaction = ZMGenericMessage(emojiString: "liked", messageID: message.nonce.transportString(), nonce: NSUUID.createUUID().transportString())
+        let reaction = ZMGenericMessage(emojiString: "❤️", messageID: message.nonce.transportString(), nonce: NSUUID.createUUID().transportString())
         let event = createUpdateEvent(NSUUID.createUUID(), conversationID: conversation.remoteIdentifier, genericMessage: reaction, senderID: aSender.remoteIdentifier!)
         
         // when
         let sut = ZMLocalNotificationForReaction(events: [event], conversation: conversation, managedObjectContext: syncMOC, application: nil)
-=======
-        let reaction = ZMGenericMessage(emojiString: "❤️", messageID: message.nonce.transportString(), nonce: NSUUID.createUUID().transportString())
-        let event = createUpdateEvent(NSUUID(), conversationID: conversation.remoteIdentifier, genericMessage: reaction, senderID: sender.remoteIdentifier!)
-        
-        // when
-        let sut = ZMLocalNotificationForReaction(events: [event], conversation: conversation, managedObjectContext: message.managedObjectContext!, application: self.application)
->>>>>>> bb2bc3db
         
         // then
         guard let localNote = sut?.uiNotifications.first else {return nil }
@@ -153,78 +130,33 @@
     }
     
     func testThatItCreatesTheCorrectAlertBody_ConvWithoutName(){
-<<<<<<< HEAD
         guard let alertBody = alertBody(groupConversationWithoutName, aSender: otherUser) else { return XCTFail()}
-        XCTAssertEqual(alertBody, "Other User liked your message in a conversation")
+        XCTAssertEqual(alertBody, "Other User ❤️ your message in a conversation")
     }
     
     func testThatItCreatesTheCorrectAlertBody(){
         guard let alertBody = alertBody(groupConversation, aSender: otherUser) else { return XCTFail()}
-        XCTAssertEqual(alertBody, "Other User liked your message in Super Conversation")
-=======
-        guard let alertBody = alertBody(groupConversationWithoutName, sender: otherUser) else { return XCTFail()}
-        XCTAssertEqual(alertBody, "Other User ❤️ your message in a conversation")
-    }
-    
-    func testThatItCreatesTheCorrectAlertBody(){
-        guard let alertBody = alertBody(groupConversation, sender: otherUser) else { return XCTFail()}
         XCTAssertEqual(alertBody, "Other User ❤️ your message in Super Conversation")
->>>>>>> bb2bc3db
     }
     
     func testThatItCreatesTheCorrectAlertBody_UnknownUser(){
         otherUser.name = ""
-<<<<<<< HEAD
         guard let alertBody = alertBody(groupConversation, aSender: otherUser) else { return XCTFail()}
-        XCTAssertEqual(alertBody, "Someone liked your message in Super Conversation")
-=======
-        guard let alertBody = alertBody(groupConversation, sender: otherUser) else { return XCTFail()}
         XCTAssertEqual(alertBody, "Someone ❤️ your message in Super Conversation")
->>>>>>> bb2bc3db
     }
     
     func testThatItCreatesTheCorrectAlertBody_UnknownUser_UnknownConversationName(){
         otherUser.name = ""
-<<<<<<< HEAD
         guard let alertBody = alertBody(groupConversationWithoutName, aSender: otherUser) else { return XCTFail()}
-        XCTAssertEqual(alertBody, "Someone liked your message in a conversation")
-=======
-        guard let alertBody = alertBody(groupConversationWithoutName, sender: otherUser) else { return XCTFail()}
         XCTAssertEqual(alertBody, "Someone ❤️ your message in a conversation")
->>>>>>> bb2bc3db
     }
     
     func testThatItCreatesTheCorrectAlertBody_UnknownUser_OneOnOneConv(){
         otherUser.name = ""
-<<<<<<< HEAD
         guard let alertBody = alertBody(oneOnOneConversation, aSender: otherUser) else { return XCTFail()}
-        XCTAssertEqual(alertBody, "Someone liked your message")
-    }
-    
-=======
-        guard let alertBody = alertBody(oneOnOneConversation, sender: otherUser) else { return XCTFail()}
         XCTAssertEqual(alertBody, "Someone ❤️ your message")
     }
     
-    func testThatItCreatesANotifcationForAReaction_CallingSuperFunction(){
-        // given
-        let message = oneOnOneConversation.appendMessageWithText("text") as! ZMClientMessage
-        let reaction = ZMGenericMessage(emojiString: "❤️", messageID: message.nonce.transportString(), nonce: NSUUID.createUUID().transportString())
-        let event = createUpdateEvent(NSUUID(), conversationID: oneOnOneConversation.remoteIdentifier, genericMessage: reaction, senderID: otherUser.remoteIdentifier!)
-        XCTAssertNotNil(event)
-        
-        // when
-        let sut = ZMLocalNotificationForEvent.notification(forEvent: event, managedObjectContext: message.managedObjectContext!, application: self.application)
-        
-        // then
-        XCTAssertNotNil(sut)
-        
-        guard let localNote = sut?.uiNotifications.first else {return XCTFail()}
-        XCTAssertEqual(localNote.alertBody, "Other User ❤️ your message")
-        XCTAssertEqual(localNote.zm_messageNonce, event.messageNonce())
-    }
-    
->>>>>>> bb2bc3db
     func testThatItDoesNotCreateANotifcationForAnUnlikeReaction(){
         // given
         let message = oneOnOneConversation.appendMessageWithText("text") as! ZMClientMessage
@@ -232,11 +164,7 @@
         let event = createUpdateEvent(NSUUID.createUUID(), conversationID: oneOnOneConversation.remoteIdentifier, genericMessage: reaction, senderID: sender.remoteIdentifier!)
         
         // when
-<<<<<<< HEAD
-        let sut = ZMLocalNotificationForReaction(events: [event], conversation: oneOnOneConversation, managedObjectContext: syncMOC, application: nil)
-=======
-        let sut = ZMLocalNotificationForReaction(events: [event], conversation: oneOnOneConversation, managedObjectContext: message.managedObjectContext!, application: self.application)
->>>>>>> bb2bc3db
+        let sut = ZMLocalNotificationForReaction(events: [event], conversation: oneOnOneConversation, managedObjectContext: syncMOC, application: self.application)
         
         // then
         XCTAssertNil(sut)
@@ -245,19 +173,11 @@
     func testThatItDoesNotCreateANotificationForAReaction_SelfUserIsSenderOfOriginalMessage_SelfUserSendsLike(){
         // given
         let message = oneOnOneConversation.appendMessageWithText("text") as! ZMClientMessage
-<<<<<<< HEAD
-        let reaction = ZMGenericMessage(emojiString: "liked", messageID: message.nonce.transportString(), nonce: NSUUID.createUUID().transportString())
+        let reaction = ZMGenericMessage(emojiString: "❤️", messageID: message.nonce.transportString(), nonce: NSUUID.createUUID().transportString())
         let event = createUpdateEvent(NSUUID.createUUID(), conversationID: oneOnOneConversation.remoteIdentifier, genericMessage: reaction, senderID: selfUser.remoteIdentifier!)
         
         // when
-        let sut = ZMLocalNotificationForReaction(events: [event], conversation: oneOnOneConversation, managedObjectContext: syncMOC, application: nil)
-=======
-        let reaction = ZMGenericMessage(emojiString: "❤️", messageID: message.nonce.transportString(), nonce: NSUUID.createUUID().transportString())
-        let event = createUpdateEvent(NSUUID(), conversationID: oneOnOneConversation.remoteIdentifier, genericMessage: reaction, senderID: selfUser.remoteIdentifier!)
-        
-        // when
-        let sut = ZMLocalNotificationForReaction(events: [event], conversation: oneOnOneConversation, managedObjectContext: message.managedObjectContext!, application: self.application)
->>>>>>> bb2bc3db
+        let sut = ZMLocalNotificationForReaction(events: [event], conversation: oneOnOneConversation, managedObjectContext: syncMOC, application: self.application)
         
         // then
         XCTAssertNil(sut)
@@ -268,19 +188,11 @@
         let message = oneOnOneConversation.appendMessageWithText("text") as! ZMClientMessage
         message.sender = otherUser
         
-<<<<<<< HEAD
-        let reaction = ZMGenericMessage(emojiString: "liked", messageID: message.nonce.transportString(), nonce: NSUUID.createUUID().transportString())
-        let event = createUpdateEvent(NSUUID.createUUID(), conversationID: oneOnOneConversation.remoteIdentifier, genericMessage: reaction, senderID: sender.remoteIdentifier!)
-        
-        // when
-        let sut = ZMLocalNotificationForReaction(events: [event], conversation: oneOnOneConversation, managedObjectContext: syncMOC, application: nil)
-=======
-        let reaction = ZMGenericMessage(emojiString: "❤️", messageID: message.nonce.transportString(), nonce: NSUUID.createUUID().transportString())
-        let event = createUpdateEvent(NSUUID(), conversationID: oneOnOneConversation.remoteIdentifier, genericMessage: reaction, senderID: otherUser.remoteIdentifier!)
-        
-        // when
-        let sut = ZMLocalNotificationForReaction(events: [event], conversation: oneOnOneConversation, managedObjectContext: message.managedObjectContext!, application: self.application)
->>>>>>> bb2bc3db
+        let reaction = ZMGenericMessage(emojiString: "❤️", messageID: message.nonce.transportString(), nonce: NSUUID.createUUID().transportString())
+        let event = createUpdateEvent(NSUUID.createUUID(), conversationID: oneOnOneConversation.remoteIdentifier, genericMessage: reaction, senderID: sender.remoteIdentifier!)
+        
+        // when
+        let sut = ZMLocalNotificationForReaction(events: [event], conversation: oneOnOneConversation, managedObjectContext: syncMOC, application: self.application)
         
         // then
         XCTAssertNil(sut)
@@ -296,7 +208,6 @@
         let event2 = createUpdateEvent(NSUUID.createUUID(), conversationID: oneOnOneConversation.remoteIdentifier, genericMessage: reaction2, senderID: sender.remoteIdentifier!)
         
         // when
-<<<<<<< HEAD
         let sut1 = ZMLocalNotificationForReaction(events: [event1], conversation: oneOnOneConversation, managedObjectContext: syncMOC, application: self.application)
         XCTAssertNotNil(sut1)
         let note = sut1?.uiNotifications.first
@@ -306,18 +217,6 @@
         XCTAssertNotNil(sut1)
         XCTAssertTrue(self.application.cancelledLocalNotifications.contains(note!))
         XCTAssertTrue(sut1!.shouldBeDiscarded)
-=======
-        guard let sut1 = ZMLocalNotificationForReaction(events: [event1], conversation: oneOnOneConversation, managedObjectContext: message.managedObjectContext!, application: self.application) else {
-            XCTFail()
-            return
-        }
-        let sut2 = sut1.copyByAddingEvent(event2)
-        
-        // then
-        XCTAssertEqual(self.application.cancelledLocalNotifications.count, 1)
-        XCTAssertNotNil(sut1)
-        XCTAssertTrue(sut1.shouldBeDiscarded)
->>>>>>> bb2bc3db
         XCTAssertNil(sut2)
     }
     
@@ -331,7 +230,6 @@
         let event2 = createUpdateEvent(NSUUID.createUUID(), conversationID: oneOnOneConversation.remoteIdentifier, genericMessage: reaction2, senderID: otherUser.remoteIdentifier!)
         
         // when
-<<<<<<< HEAD
         let sut1 = ZMLocalNotificationForReaction(events: [event1], conversation: oneOnOneConversation, managedObjectContext: syncMOC, application: self.application)
         let note = sut1?.uiNotifications.first
 
@@ -341,18 +239,6 @@
         XCTAssertNotNil(sut1)
         XCTAssertFalse(sut1!.shouldBeDiscarded)
         XCTAssertFalse(self.application.cancelledLocalNotifications.contains(note!))
-=======
-        guard let sut1 = ZMLocalNotificationForReaction(events: [event1], conversation: oneOnOneConversation, managedObjectContext: message.managedObjectContext!, application: self.application) else {
-            XCTFail()
-            return
-        }
-        let sut2 = sut1.copyByAddingEvent(event2)
-        
-        // then
-        XCTAssertNotNil(sut1)
-        XCTAssertFalse(sut1.shouldBeDiscarded)
-        XCTAssertEqual(self.application.cancelledLocalNotifications.count, 1)
->>>>>>> bb2bc3db
         XCTAssertNil(sut2)
     }
 }
