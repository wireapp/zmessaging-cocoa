//
// Wire
// Copyright (C) 2016 Wire Swiss GmbH
//
// This program is free software: you can redistribute it and/or modify
// it under the terms of the GNU General Public License as published by
// the Free Software Foundation, either version 3 of the License, or
// (at your option) any later version.
//
// This program is distributed in the hope that it will be useful,
// but WITHOUT ANY WARRANTY; without even the implied warranty of
// MERCHANTABILITY or FITNESS FOR A PARTICULAR PURPOSE. See the
// GNU General Public License for more details.
//
// You should have received a copy of the GNU General Public License
// along with this program. If not, see http://www.gnu.org/licenses/.
//

import UserNotifications

@testable import WireSyncEngine

class LocalNotificationDispatcherCallingTests: DatabaseTest {
    
    var sut : LocalNotificationDispatcher!
    var notificationCenter : UserNotificationCenterMock!
    var sender : ZMUser!
    var conversation : ZMConversation!
    
    var scheduledRequests: [UNNotificationRequest] {
        return self.notificationCenter.scheduledRequests
    }
    
    override func setUp() {
        super.setUp()
        
        sut = LocalNotificationDispatcher(in: syncMOC)
        
        notificationCenter = UserNotificationCenterMock()
        sut.notificationCenter = notificationCenter
        sut.callingNotifications.notificationCenter = notificationCenter
        
<<<<<<< HEAD
        self.mockUserSession.applicationStatusDirectory?.operationStatus.isInBackground = true
        
=======
>>>>>>> 56e138ae
        syncMOC.performGroupedBlockAndWait {
            let sender = ZMUser.insertNewObject(in: self.syncMOC)
            sender.name = "Callie"
            sender.remoteIdentifier = UUID()
            
            self.sender = sender
            
            let conversation = ZMConversation.insertNewObject(in: self.syncMOC)
            conversation.conversationType = .oneOnOne
            conversation.remoteIdentifier = UUID()
            conversation.addParticipantAndUpdateConversationState(user: sender, role: nil)
            
            self.conversation = conversation
            
            ZMUser.selfUser(in: self.syncMOC).remoteIdentifier = UUID()
        }
    }
    
    override func tearDown() {
        sut.tearDown()
        sut = nil
        notificationCenter = nil
        sender = nil
        conversation = nil
        super.tearDown()
    }
    
    func testThatMissedCallCreatesCallingNotification() {
        // when
        sut.processMissedCall(in: conversation, caller: sender)
        
        // then
        XCTAssertEqual(sut.callingNotifications.notifications.count, 1)
        XCTAssertEqual(scheduledRequests.count, 1)
    }
    
    func testThatIncomingCallCreatesCallingNotification() {
        // when
        sut.process(callState: .incoming(video: false, shouldRing: true, degraded: false), in: conversation, caller: sender)
        
        // then
        XCTAssertEqual(sut.callingNotifications.notifications.count, 1)
        XCTAssertEqual(scheduledRequests.count, 1)
    }
    
    func testThatIgnoredCallStatesDoesNotCreateCallingNotifications() {
        
        let ignoredCallStates : [CallState] = [.established, .answered(degraded: false), .outgoing(degraded: false), .none, .unknown]
        
        for ignoredCallState in ignoredCallStates {
            // when
            sut.process(callState: ignoredCallState, in: conversation, caller: sender)
            
            // then
            XCTAssertEqual(sut.callingNotifications.notifications.count, 0)
            XCTAssertEqual(scheduledRequests.count, 0)
        }
    }
    
    func testThatIncomingCallIsReplacedByCanceledCallNotification() {
        // given
        sut.process(callState: .incoming(video: false, shouldRing: true, degraded: false), in: conversation, caller: sender)
        XCTAssertEqual(sut.callingNotifications.notifications.count, 1)
        XCTAssertEqual(scheduledRequests.count, 1)
        
        let incomingCallNotificationID = scheduledRequests.first!.identifier
        
        // when
        sut.processMissedCall(in: conversation, caller: sender)
        
        // then
        XCTAssertEqual(sut.callingNotifications.notifications.count, 1)
        XCTAssertEqual(scheduledRequests.count, 2)
        XCTAssertEqual(notificationCenter.removedNotifications, Set([incomingCallNotificationID]))
    }
    
    func testThatIncomingCallIsClearedWhenCallIsAnsweredElsewhere() {
        // given
        sut.process(callState: .incoming(video: false, shouldRing: true, degraded: false), in: conversation, caller: sender)
        XCTAssertEqual(sut.callingNotifications.notifications.count, 1)
        XCTAssertEqual(scheduledRequests.count, 1)
        
        let incomingCallNotificationID = scheduledRequests.first!.identifier
        
        // when
        sut.process(callState: .terminating(reason: .anweredElsewhere), in: conversation, caller: sender)
        
        // then
        XCTAssertEqual(sut.callingNotifications.notifications.count, 0)
        XCTAssertEqual(scheduledRequests.count, 1)
        XCTAssertEqual(notificationCenter.removedNotifications, Set([incomingCallNotificationID]))
    }
}<|MERGE_RESOLUTION|>--- conflicted
+++ resolved
@@ -40,11 +40,6 @@
         sut.notificationCenter = notificationCenter
         sut.callingNotifications.notificationCenter = notificationCenter
         
-<<<<<<< HEAD
-        self.mockUserSession.applicationStatusDirectory?.operationStatus.isInBackground = true
-        
-=======
->>>>>>> 56e138ae
         syncMOC.performGroupedBlockAndWait {
             let sender = ZMUser.insertNewObject(in: self.syncMOC)
             sender.name = "Callie"
