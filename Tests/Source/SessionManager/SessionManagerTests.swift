//
// Wire
// Copyright (C) 2017 Wire Swiss GmbH
//
// This program is free software: you can redistribute it and/or modify
// it under the terms of the GNU General Public License as published by
// the Free Software Foundation, either version 3 of the License, or
// (at your option) any later version.
//
// This program is distributed in the hope that it will be useful,
// but WITHOUT ANY WARRANTY; without even the implied warranty of
// MERCHANTABILITY or FITNESS FOR A PARTICULAR PURPOSE. See the
// GNU General Public License for more details.
//
// You should have received a copy of the GNU General Public License
// along with this program. If not, see http://www.gnu.org/licenses/.
//

import XCTest
import WireTesting
import PushKit
@testable import WireSyncEngine

class SessionManagerTests: IntegrationTest {

    var delegate: SessionManagerTestDelegate!
    var sut: SessionManager?
    
    override func setUp() {
        super.setUp()
        delegate = SessionManagerTestDelegate()
    }
    
    func createManager() -> SessionManager? {
        guard let mediaManager = mediaManager, let application = application, let transportSession = transportSession else { return nil }
        let environment = ZMBackendEnvironment(type: .staging)
        let reachability = TestReachability()
        let unauthenticatedSessionFactory = MockUnauthenticatedSessionFactory(transportSession: transportSession as! UnauthenticatedTransportSessionProtocol, environment: environment, reachability: reachability)
        let authenticatedSessionFactory = MockAuthenticatedSessionFactory(
            apnsEnvironment: apnsEnvironment,
            application: application,
            mediaManager: mediaManager,
            flowManager: FlowManagerMock(),
            transportSession: transportSession,
            environment: environment,
            reachability: reachability
        )
        
        let sessionManager = SessionManager(
            appVersion: "0.0.0",
            authenticatedSessionFactory: authenticatedSessionFactory,
            unauthenticatedSessionFactory: unauthenticatedSessionFactory,
            reachability: reachability,
            delegate: delegate,
            application: application,
            pushRegistry: pushRegistry,
            dispatchGroup: dispatchGroup
        )
        
        sessionManager.start(launchOptions: [:])
        
        return sessionManager
    }
    
    override func tearDown() {
        delegate = nil
        sut = nil
        super.tearDown()
    }
    
    func testThatItCreatesUnauthenticatedSessionAndNotifiesDelegateIfStoreIsNotAvailable() {
        
        // given
        let observer = SessionManagerObserverMock()
        let token = sut?.addSessionManagerCreatedSessionObserver(observer)
        
        // when
        sut = createManager()
        
        // then
        XCTAssertNil(delegate.userSession)
        XCTAssertNotNil(sut?.unauthenticatedSession)
        withExtendedLifetime(token) {
            XCTAssertEqual([], observer.createdUserSession)
        }
    }
    
    func testThatItCreatesUserSessionAndNotifiesDelegateIfStoreIsAvailable() {
        // given
        guard let sharedContainer = Bundle.main.appGroupIdentifier.map(FileManager.sharedContainerDirectory) else { return XCTFail() }
        let manager = AccountManager(sharedDirectory: sharedContainer)
        let account = Account(userName: "", userIdentifier: currentUserIdentifier)
        account.cookieStorage().authenticationCookieData = NSData.secureRandomData(ofLength: 16)
        manager.addAndSelect(account)

        var completed = false
        LocalStoreProvider.createStack(
            applicationContainer: sharedContainer,
            userIdentifier: currentUserIdentifier,
            dispatchGroup: dispatchGroup,
            completion: { _ in completed = true }
        )
        
        XCTAssert(wait(withTimeout: 0.5) { completed })

        // when
        sut = createManager()
        let observer = SessionManagerObserverMock()
        let token = sut?.addSessionManagerCreatedSessionObserver(observer)
        XCTAssert(waitForAllGroupsToBeEmpty(withTimeout: 0.1))
        
        // then
        XCTAssertNotNil(delegate.userSession)
        XCTAssertNil(sut?.unauthenticatedSession)
        withExtendedLifetime(token) {
            XCTAssertEqual([delegate.userSession].compactMap { $0 }, observer.createdUserSession)
        }
    }
    
    func testThatItNotifiesObserverWhenCreatingAndTearingDownSession() {
        
        // GIVEN
        let account = self.createAccount()
        account.cookieStorage().authenticationCookieData = NSData.secureRandomData(ofLength: 16)
        
        guard let mediaManager = mediaManager, let application = application else { return XCTFail() }
        
        let sessionManagerExpectation = self.expectation(description: "Session manager and session is loaded")

        var realSessionManager: SessionManager! = nil
        let observer = SessionManagerObserverMock()
        var createToken: Any? = nil
        var destroyToken: Any? = nil
        SessionManager.create(appVersion: "0.0.0",
                              mediaManager: mediaManager,
                              analytics: nil,
                              delegate: nil,
                              application: application,
                              blacklistDownloadInterval : 60) { sessionManager in
                                
                                let environment = ZMBackendEnvironment(type: .staging)
                                let reachability = TestReachability()
                                let authenticatedSessionFactory = MockAuthenticatedSessionFactory(
                                    apnsEnvironment: self.apnsEnvironment!,
                                    application: application,
                                    mediaManager: mediaManager,
                                    flowManager: FlowManagerMock(),
                                    transportSession: self.transportSession!,
                                    environment: environment,
                                    reachability: reachability
                                )
                                
                                sessionManager.authenticatedSessionFactory = authenticatedSessionFactory
                                sessionManager.start(launchOptions: [:])
                                
                                // WHEN
                                createToken = sessionManager.addSessionManagerCreatedSessionObserver(observer)
                                destroyToken = sessionManager.addSessionManagerDestroyedSessionObserver(observer)
                                
                                withExtendedLifetime(createToken) {
                                    sessionManager.loadSession(for: account) { userSession in
                                        realSessionManager = sessionManager
                                        XCTAssertNotNil(userSession)
                                        sessionManagerExpectation.fulfill()
                                    }
                                }
        }
        
        // THEN
        XCTAssertTrue(self.waitForCustomExpectations(withTimeout: 0.5))
        XCTAssertEqual([realSessionManager.activeUserSession!], observer.createdUserSession)
        
        // AND WHEN
        withExtendedLifetime(destroyToken) {
            realSessionManager.tearDownBackgroundSession(for: account.userIdentifier)
        }
    
        // THEN
        XCTAssertEqual([account.userIdentifier], observer.destroyedUserSessions)
    }
    
    func testThatItNotifiesDestroyedSessionObserverWhenCurrentSessionIsLoggedOut() {
        
        // GIVEN
        let account = self.createAccount()
        account.cookieStorage().authenticationCookieData = NSData.secureRandomData(ofLength: 16)
        
        guard let mediaManager = mediaManager, let application = application else { return XCTFail() }
        
        let sessionManagerExpectation = self.expectation(description: "Session manager and session is loaded")
        
        var realSessionManager: SessionManager! = nil
        let observer = SessionManagerObserverMock()
        
        var destroyToken: Any? = nil
        SessionManager.create(appVersion: "0.0.0",
                              mediaManager: mediaManager,
                              analytics: nil,
                              delegate: nil,
                              application: application,
                              blacklistDownloadInterval : 60) { sessionManager in
                                
                                let environment = ZMBackendEnvironment(type: .staging)
                                let reachability = TestReachability()
                                let authenticatedSessionFactory = MockAuthenticatedSessionFactory(
                                    apnsEnvironment: self.apnsEnvironment!,
                                    application: application,
                                    mediaManager: mediaManager,
                                    flowManager: FlowManagerMock(),
                                    transportSession: self.transportSession!,
                                    environment: environment,
                                    reachability: reachability
                                )
                                
                                sessionManager.authenticatedSessionFactory = authenticatedSessionFactory
                                sessionManager.start(launchOptions: [:])
                                
                                // WHEN
                                destroyToken = sessionManager.addSessionManagerDestroyedSessionObserver(observer)
                                
                                sessionManager.loadSession(for: account) { userSession in
                                    realSessionManager = sessionManager
                                    realSessionManager.accountManager.select(account)
                                    XCTAssertNotNil(userSession)
                                    sessionManagerExpectation.fulfill()
                                }
        }
        
        XCTAssertTrue(self.waitForCustomExpectations(withTimeout: 0.5))
        XCTAssertNotNil(realSessionManager.activeUserSession)
        XCTAssertNotNil(realSessionManager.accountManager.selectedAccount)
        
        withExtendedLifetime(destroyToken) {
            realSessionManager.logoutCurrentSession()
        }
        
        // THEN
        XCTAssertEqual([account.userIdentifier], observer.destroyedUserSessions)
    }
    
    func testThatItNotifiesDestroyedSessionObserverWhenMemoryWarningReceived() {
        
        // GIVEN
        let account1 = self.createAccount()
        account1.cookieStorage().authenticationCookieData = NSData.secureRandomData(ofLength: 16)
        
        let account2 = self.createAccount(with: UUID.create())
        account2.cookieStorage().authenticationCookieData = NSData.secureRandomData(ofLength: 16)
        
        guard let mediaManager = mediaManager, let application = application else { return XCTFail() }
        
        let sessionManagerExpectation = self.expectation(description: "Session manager and sessions are loaded")
        
        var realSessionManager: SessionManager! = nil
        let observer = SessionManagerObserverMock()
        
        var destroyToken: Any? = nil
        SessionManager.create(appVersion: "0.0.0",
                              mediaManager: mediaManager,
                              analytics: nil,
                              delegate: nil,
                              application: application,
                              blacklistDownloadInterval : 60) { sessionManager in
                                
                                let environment = ZMBackendEnvironment(type: .staging)
                                let reachability = TestReachability()
                                let authenticatedSessionFactory = MockAuthenticatedSessionFactory(
                                    apnsEnvironment: self.apnsEnvironment!,
                                    application: application,
                                    mediaManager: mediaManager,
                                    flowManager: FlowManagerMock(),
                                    transportSession: self.transportSession!,
                                    environment: environment,
                                    reachability: reachability
                                )
                                
                                sessionManager.authenticatedSessionFactory = authenticatedSessionFactory
                                sessionManager.start(launchOptions: [:])
                                
                                // WHEN
                                destroyToken = sessionManager.addSessionManagerDestroyedSessionObserver(observer)
                                
                                sessionManager.loadSession(for: account1) { userSession in
                                    realSessionManager = sessionManager
                                    XCTAssertNotNil(userSession)
                                    
                                    // load second account
                                    realSessionManager.loadSession(for: account2) { userSession in
                                        XCTAssertNotNil(userSession)
                                        sessionManagerExpectation.fulfill()
                                    }
                                }
        }
        
        XCTAssertTrue(self.waitForCustomExpectations(withTimeout: 0.5))
        XCTAssertEqual(realSessionManager.backgroundUserSessions.count, 2)
        XCTAssertEqual(realSessionManager.backgroundUserSessions[account2.userIdentifier], realSessionManager.activeUserSession)
        
        withExtendedLifetime(destroyToken) {
            NotificationCenter.default.post(Notification(name: Notification.Name.UIApplicationDidReceiveMemoryWarning))
        }
        
        // THEN
        XCTAssertEqual([account1.userIdentifier], observer.destroyedUserSessions)
    }
}

extension IntegrationTest {
    func createAccount() -> Account {
        return createAccount(with: currentUserIdentifier)
    }
    
    func createAccount(with id: UUID) -> Account {
        guard let sharedContainer = Bundle.main.appGroupIdentifier.map(FileManager.sharedContainerDirectory) else {
            XCTFail()
            fatalError()
        }
        
        let manager = AccountManager(sharedDirectory: sharedContainer)
        let account = Account(userName: "Test Account", userIdentifier: id)
        manager.addOrUpdate(account)
        
        return account
    }
}

class SessionManagerTests_Teams: IntegrationTest {
    
    override func setUp() {
        super.setUp()
        createSelfUserAndConversation()
    }
    
    
    func testThatItUpdatesAccountAfterLoginWithTeamName() {
        // given
        let teamName = "Wire"
        let image = MockAsset(in: mockTransportSession.managedObjectContext, forID: selfUser.previewProfileAssetIdentifier!)
        self.mockTransportSession.performRemoteChanges { session in
            _ = session.insertTeam(withName: teamName, isBound: true, users: [self.selfUser])
        }
        XCTAssertTrue(waitForAllGroupsToBeEmpty(withTimeout: 0.5))
        
        // when
        XCTAssert(login())
        XCTAssertTrue(waitForAllGroupsToBeEmpty(withTimeout: 0.5))

        let _ = MockAsset(in: mockTransportSession.managedObjectContext, forID: selfUser.previewProfileAssetIdentifier!)
        
        // then
        guard let sharedContainer = Bundle.main.appGroupIdentifier.map(FileManager.sharedContainerDirectory) else { return XCTFail() }
        let manager = AccountManager(sharedDirectory: sharedContainer)
        guard let account = manager.accounts.first, manager.accounts.count == 1 else { XCTFail("Should have one account"); return }
        XCTAssertEqual(account.userIdentifier.transportString(), self.selfUser.identifier)
        XCTAssertEqual(account.teamName, teamName)
        XCTAssertEqual(account.imageData, image?.data)
        XCTAssertNil(account.teamImageData)
    }
    
    func testThatItUpdatesAccountAfterTeamNameChanges() {
        // given
        var team: MockTeam!
        self.mockTransportSession.performRemoteChanges { session in
            team = session.insertTeam(withName: "Wire", isBound: true, users: [self.selfUser])
        }
        XCTAssertTrue(waitForAllGroupsToBeEmpty(withTimeout: 0.5))
        
        // when
        XCTAssert(login())
        
        let newTeamName = "Not Wire"
        self.mockTransportSession.performRemoteChanges { session in
            team.name = newTeamName
        }
        XCTAssertTrue(waitForAllGroupsToBeEmpty(withTimeout: 0.5))
        
        // then
        guard let sharedContainer = Bundle.main.appGroupIdentifier.map(FileManager.sharedContainerDirectory) else { return XCTFail() }
        let manager = AccountManager(sharedDirectory: sharedContainer)
        guard let account = manager.accounts.first, manager.accounts.count == 1 else { XCTFail("Should have one account"); return }
        XCTAssertEqual(account.userIdentifier.transportString(), self.selfUser.identifier)
        XCTAssertEqual(account.teamName, newTeamName)
    }
    
    func testThatItUpdatesAccountWithUserDetailsAfterLogin() {
        // when
        XCTAssert(login())
        XCTAssertTrue(waitForAllGroupsToBeEmpty(withTimeout: 0.5))
        
        // then
        guard let sharedContainer = Bundle.main.appGroupIdentifier.map(FileManager.sharedContainerDirectory) else { return XCTFail() }
        let manager = AccountManager(sharedDirectory: sharedContainer)
        guard let account = manager.accounts.first, manager.accounts.count == 1 else { XCTFail("Should have one account"); return }
        XCTAssertEqual(account.userIdentifier.transportString(), self.selfUser.identifier)
        XCTAssertNil(account.teamName)
        XCTAssertEqual(account.userName, self.selfUser.name)
        let image = MockAsset(in: mockTransportSession.managedObjectContext, forID: selfUser.previewProfileAssetIdentifier!)

        XCTAssertEqual(account.imageData, image?.data)
    }
    
    func testThatItUpdatesAccountWithUserDetailsAfterLoginIntoExistingAccount() {        
        // given
        XCTAssert(login())
        XCTAssertTrue(waitForAllGroupsToBeEmpty(withTimeout: 0.5))
        
        // when
        sessionManager?.logoutCurrentSession()
        XCTAssertTrue(waitForAllGroupsToBeEmpty(withTimeout: 0.5))
        XCTAssert(login())
        
        // then
        guard let sharedContainer = Bundle.main.appGroupIdentifier.map(FileManager.sharedContainerDirectory) else { return XCTFail() }
        let manager = AccountManager(sharedDirectory: sharedContainer)
        guard let account = manager.accounts.first, manager.accounts.count == 1 else { XCTFail("Should have one account"); return }
        XCTAssertEqual(account.userIdentifier.transportString(), self.selfUser.identifier)
        XCTAssertNil(account.teamName)
        XCTAssertEqual(account.userName, self.selfUser.name)
        let image = MockAsset(in: mockTransportSession.managedObjectContext, forID: selfUser.previewProfileAssetIdentifier!)
        
        XCTAssertEqual(account.imageData, image?.data)
    }
    
    func testThatItUpdatesAccountAfterUserNameChange() {
        // when
        XCTAssert(login())
        
        let newName = "BOB"
        self.mockTransportSession.performRemoteChanges { session in
            self.selfUser.name = newName
        }
        XCTAssertTrue(waitForAllGroupsToBeEmpty(withTimeout: 0.5))
        
        // then
        guard let sharedContainer = Bundle.main.appGroupIdentifier.map(FileManager.sharedContainerDirectory) else { return XCTFail() }
        let manager = AccountManager(sharedDirectory: sharedContainer)
        guard let account = manager.accounts.first, manager.accounts.count == 1 else { XCTFail("Should have one account"); return }
        XCTAssertEqual(account.userIdentifier.transportString(), self.selfUser.identifier)
        XCTAssertNil(account.teamName)
        XCTAssertEqual(account.userName, selfUser.name)
    }
    
    func testThatItDeletesTheAccountFolder() throws {
        // given
        guard let sharedContainer = Bundle.main.appGroupIdentifier.map(FileManager.sharedContainerDirectory) else {
            XCTFail()
            return
        }
        let account = self.createAccount()
        
        let accountFolder = StorageStack.accountFolder(accountIdentifier: account.userIdentifier, applicationContainer: sharedContainer)
        
        try FileManager.default.createDirectory(at: accountFolder, withIntermediateDirectories: true, attributes: nil)
        
        // when
        performIgnoringZMLogError {
            self.sessionManager!.delete(account: account)
        }
        
        // then
        XCTAssertFalse(FileManager.default.fileExists(atPath: accountFolder.path))
    }
    
    func testThatItSendsAuthenticationErrorWhenAccountLimitIsReached() throws {
        // given
        let account1 = Account(userName: "Account 1", userIdentifier: UUID.create())
        let account2 = Account(userName: "Account 2", userIdentifier: UUID.create())
        let account3 = Account(userName: "Account 3", userIdentifier: UUID.create())
        
        sessionManager?.accountManager.addOrUpdate(account1)
        sessionManager?.accountManager.addOrUpdate(account2)
        sessionManager?.accountManager.addOrUpdate(account3)
        
        let recorder = PreLoginAuthenticationNotificationRecorder(authenticationStatus: sessionManager!.unauthenticatedSession!.authenticationStatus)
        
        // when
        XCTAssert(login(ignoreAuthenticationFailures: true))

        // then
        XCTAssertEqual(NSError(code: .accountLimitReached, userInfo: nil), recorder.notifications.last!.error)
    }

    func testThatItChecksAccountsForExistingAccount() {
        // given
        let account1 = Account(userName: "Account 1", userIdentifier: UUID.create())
        let account2 = Account(userName: "Account 2", userIdentifier: UUID.create())

        sessionManager?.accountManager.addOrUpdate(account1)

        // then
        XCTAssertTrue(sessionManager!.session(session: self.unauthenticatedSession!, isExistingAccount: account1))
        XCTAssertFalse(sessionManager!.session(session: self.unauthenticatedSession!, isExistingAccount: account2))
    }
}

class SessionManagerTests_MultiUserSession: IntegrationTest {
    
    func testThatItLoadsAndKeepsBackgroundUserSession() {
        // GIVEN
        guard let sharedContainer = Bundle.main.appGroupIdentifier.map(FileManager.sharedContainerDirectory) else { return XCTFail() }
        
        let manager = AccountManager(sharedDirectory: sharedContainer)
        let account1 = Account(userName: "Test Account 1", userIdentifier: currentUserIdentifier)
        manager.addOrUpdate(account1)
        
        let account2 = Account(userName: "Test Account 2", userIdentifier: UUID())
        manager.addOrUpdate(account2)
        // WHEN
        weak var sessionForAccount1Reference: ZMUserSession? = nil
        let session1LoadedExpectation = self.expectation(description: "Session for account 1 loaded")
        self.sessionManager!.withSession(for: account1, perform: { sessionForAccount1 in
            // THEN
            session1LoadedExpectation.fulfill()
            XCTAssertNotNil(sessionForAccount1.managedObjectContext)
            sessionForAccount1Reference = sessionForAccount1
        })
        // WHEN
        weak var sessionForAccount2Reference: ZMUserSession? = nil
        let session2LoadedExpectation = self.expectation(description: "Session for account 2 loaded")
        self.sessionManager!.withSession(for: account1, perform: { sessionForAccount2 in
            // THEN
            session2LoadedExpectation.fulfill()
            XCTAssertNotNil(sessionForAccount2.managedObjectContext)
            sessionForAccount2Reference = sessionForAccount2
        })
        
        // THEN
        XCTAssertTrue(self.waitForCustomExpectations(withTimeout: 0.5) { error in
            XCTAssertNil(error)
            XCTAssertNotNil(sessionForAccount1Reference)
            XCTAssertNotNil(sessionForAccount2Reference)
            
            self.sessionManager!.tearDownAllBackgroundSessions()
        })
    }
    
    func testThatItUnloadsUserSession() {
        // GIVEN
        let account = self.createAccount()
        
        // WHEN
        let sessionLoadedExpectation = self.expectation(description: "Session loaded")
        self.sessionManager!.withSession(for: account, perform: { session in
            XCTAssertNotNil(session.managedObjectContext)
            sessionLoadedExpectation.fulfill()
        })
        
        XCTAssertTrue(self.waitForCustomExpectations(withTimeout: 0.5))
        
        // THEN
        XCTAssertNotNil(self.sessionManager!.backgroundUserSessions[account.userIdentifier])
        
        // AND WHEN
        self.sessionManager!.tearDownAllBackgroundSessions()
        
        // THEN
        XCTAssertNil(self.sessionManager!.backgroundUserSessions[account.userIdentifier])
    }
    
    func testThatItDoesNotUnloadActiveUserSessionFromMemoryWarning() {
        // GIVEN
        let account = self.createAccount()
        account.cookieStorage().authenticationCookieData = NSData.secureRandomData(ofLength: 16)
        
        guard let mediaManager = mediaManager, let application = application else { return XCTFail() }
        
        let sessionManagerExpectation = self.expectation(description: "Session manager and session is loaded")
        
        // WHEN
        var realSessionManager: SessionManager! = nil
        SessionManager.create(appVersion: "0.0.0",
                              mediaManager: mediaManager,
                              analytics: nil,
                              delegate: nil,
                              application: application,
                              blacklistDownloadInterval : 60) { sessionManager in
                                
                                let environment = ZMBackendEnvironment(type: .staging)
                                let reachability = TestReachability()
                                let authenticatedSessionFactory = MockAuthenticatedSessionFactory(
                                    apnsEnvironment: self.apnsEnvironment!,
                                    application: application,
                                    mediaManager: mediaManager,
                                    flowManager: FlowManagerMock(),
                                    transportSession: self.transportSession!,
                                    environment: environment,
                                    reachability: reachability
                                )
                                
                                sessionManager.authenticatedSessionFactory = authenticatedSessionFactory
                                sessionManager.start(launchOptions: [:])
                                
                                sessionManager.loadSession(for: account) { userSession in
                                    realSessionManager = sessionManager
                                    XCTAssertNotNil(userSession)
                                    sessionManagerExpectation.fulfill()
                                }
        }
        
        // THEN
        XCTAssertTrue(self.waitForCustomExpectations(withTimeout: 0.5))
        
        XCTAssertNotNil(realSessionManager.backgroundUserSessions[account.userIdentifier])
        
        // WHEN
        NotificationCenter.default.post(name: NSNotification.Name.UIApplicationDidReceiveMemoryWarning, object: nil)
        
        // THEN
        XCTAssertNotNil(realSessionManager.backgroundUserSessions[account.userIdentifier])
        
        // CLEANUP
        realSessionManager.tearDownAllBackgroundSessions()
    }
    
    func testThatItUnloadBackgroundUserSessionFromMemoryWarning() {
        // GIVEN
        let account = self.createAccount()
        account.cookieStorage().authenticationCookieData = NSData.secureRandomData(ofLength: 16)
        
        guard let mediaManager = mediaManager, let application = application else { return XCTFail() }
        
        let sessionManagerExpectation = self.expectation(description: "Session manager and session is loaded")

        // WHEN
        var realSessionManager: SessionManager! = nil
        SessionManager.create(appVersion: "0.0.0",
                       mediaManager: mediaManager,
                       analytics: nil,
                       delegate: nil,
                       application: application,
                       blacklistDownloadInterval : 60) { sessionManager in
                        
                        let environment = ZMBackendEnvironment(type: .staging)
                        let reachability = TestReachability()
                        let authenticatedSessionFactory = MockAuthenticatedSessionFactory(
                            apnsEnvironment: self.apnsEnvironment!,
                            application: application,
                            mediaManager: mediaManager,
                            flowManager: FlowManagerMock(),
                            transportSession: self.transportSession!,
                            environment: environment,
                            reachability: reachability
                        )
                        
                        sessionManager.authenticatedSessionFactory = authenticatedSessionFactory
                        sessionManager.start(launchOptions: [:])

            sessionManager.withSession(for: account) { userSession in
                realSessionManager = sessionManager
                XCTAssertNotNil(userSession)
                sessionManagerExpectation.fulfill()
            }
        }
        
        // THEN
        XCTAssertTrue(self.waitForCustomExpectations(withTimeout: 0.5))
        
        XCTAssertNotNil(realSessionManager.backgroundUserSessions[account.userIdentifier])
        
        // WHEN
        NotificationCenter.default.post(name: NSNotification.Name.UIApplicationDidReceiveMemoryWarning, object: nil)
        
        // THEN
        XCTAssertNil(realSessionManager.backgroundUserSessions[account.userIdentifier])
        
        // CLEANUP
        realSessionManager.tearDownAllBackgroundSessions()
    }
    
    func prepareSession(for account: Account) {
        weak var weakSession: ZMUserSession? = nil
        
        autoreleasepool {
            var session: ZMUserSession! = nil
            self.sessionManager?.withSession(for: account, perform: { createdSession in
                session = createdSession
                weakSession = createdSession
            })
            
            XCTAssertTrue(self.waitForAllGroupsToBeEmpty(withTimeout: 0.5))
            
            let selfUser = ZMUser.selfUser(inUserSession: session)!
            selfUser.remoteIdentifier = currentUserIdentifier
        
            self.sessionManager!.tearDownAllBackgroundSessions()
            XCTAssertTrue(self.waitForAllGroupsToBeEmpty(withTimeout: 0.5))
            session = nil
            XCTAssertNil(self.sessionManager!.backgroundUserSessions[account.userIdentifier])
        }
        self.userSession = nil
        XCTAssertNil(weakSession)
    }
    
    func testThatItLoadsAccountForPush() {
        // GIVEN
        let account = Account(userName: "Test Account", userIdentifier: currentUserIdentifier)
        self.sessionManager?.accountManager.addOrUpdate(account)

        self.prepareSession(for: account)
        
        let payload: [AnyHashable: Any] = ["data": [
            "user": currentUserIdentifier.transportString()
            ]
        ]
        
        // WHEN
        let pushCompleted = self.expectation(description: "Push completed")
        pushRegistry.mockIncomingPushPayload(payload, completion: {
            DispatchQueue.main.async {
                // THEN
                XCTAssertNotNil(self.sessionManager!.backgroundUserSessions[account.userIdentifier])
                
                // CLEANUP
                self.sessionManager!.tearDownAllBackgroundSessions()
                pushCompleted.fulfill()
            }
        })
        
        XCTAssertTrue(self.waitForCustomExpectations(withTimeout: 0.5))
    }
    
    func testThatItLoadsOnlyOneAccountForPush() {
        // GIVEN
        let account = Account(userName: "Test Account", userIdentifier: currentUserIdentifier)
        self.sessionManager?.accountManager.addOrUpdate(account)
        
        self.prepareSession(for: account)
        
        let payload: [AnyHashable: Any] = ["data": [
            "user": currentUserIdentifier.transportString()
            ]
        ]
        
        // WHEN
        let pushCompleted1 = self.expectation(description: "Push completed 1")
        var userSession1: ZMUserSession!
        let pushCompleted2 = self.expectation(description: "Push completed 2")
        var userSession2: ZMUserSession!
        pushRegistry.mockIncomingPushPayload(payload, completion: {
            pushCompleted1.fulfill()
            userSession1 = self.sessionManager!.backgroundUserSessions[account.userIdentifier]
        })
        pushRegistry.mockIncomingPushPayload(payload, completion: {
            pushCompleted2.fulfill()
            userSession2 = self.sessionManager!.backgroundUserSessions[account.userIdentifier]
        })
        
        XCTAssertTrue(self.waitForCustomExpectations(withTimeout: 0.5))
        XCTAssertNotNil(userSession1)
        XCTAssertNotNil(userSession2)
        XCTAssertEqual(userSession1, userSession2)
        // CLEANUP
        self.sessionManager!.tearDownAllBackgroundSessions()
    }
    
    func setupSession() -> ZMUserSession {
        let manager = self.sessionManager!.accountManager
        let account = Account(userName: "Test Account", userIdentifier: currentUserIdentifier)
        manager.addOrUpdate(account)
        account.cookieStorage().authenticationCookieData = NSData.secureRandomData(ofLength: 16)
        manager.addAndSelect(account)
        
        var session: ZMUserSession! = nil
        
        let sessionLoadExpectation = self.expectation(description: "Session loaded")
        self.sessionManager?.withSession(for: account, perform: { createdSession in
            session = createdSession
            sessionLoadExpectation.fulfill()
        })
        
        XCTAssertTrue(self.waitForCustomExpectations(withTimeout: 0.5))
        
        let selfUser = ZMUser.selfUser(in: session.managedObjectContext)
        selfUser.remoteIdentifier = currentUserIdentifier
        
        session.managedObjectContext.saveOrRollback()
        
        session.syncManagedObjectContext.performGroupedBlock {
            let _ = ZMConversation(remoteID: self.currentUserIdentifier, createIfNeeded: true, in: session.syncManagedObjectContext)
            session.syncManagedObjectContext.saveOrRollback()
        }
        
        XCTAssertTrue(self.waitForAllGroupsToBeEmpty(withTimeout: 0.5))
        
        return session
    }
    
    func testThatItActivatesTheAccountForPushReaction() {
        // GIVEN
        let session = self.setupSession()
        session.isPerformingSync = false
        session.pushChannelIsOpen = true
        application?.applicationState = .background
        
        let selfConversation = ZMConversation(remoteID: currentUserIdentifier, createIfNeeded: false, in: session.managedObjectContext)
        
        let localNotification = UILocalNotification()
        localNotification.setupUserInfo(selfConversation, for: nil)
        
        XCTAssertEqual(localNotification.zm_selfUserUUID, currentUserIdentifier)
        XCTAssertNil(self.sessionManager!.activeUserSession)
        
        // WHEN
        self.sessionManager?.didReceiveLocal(notification: localNotification, application: self.application!)
        
        XCTAssertTrue(self.wait(withTimeout: 0.1) { return self.sessionManager!.activeUserSession != nil })
        
        XCTAssertTrue(self.waitForAllGroupsToBeEmpty(withTimeout: 0.5))

        // THEN
        XCTAssertEqual(self.sessionManager!.activeUserSession, session)
        
        // CLEANUP
        self.sessionManager!.tearDownAllBackgroundSessions()
    }
    
    func testThatItActivatesTheAccountForPushAction() {
        // GIVEN
        let session = self.setupSession()
        session.isPerformingSync = false
        session.pushChannelIsOpen = true
        application?.applicationState = .inactive
        
        let selfConversation = ZMConversation(remoteID: currentUserIdentifier, createIfNeeded: false, in: session.managedObjectContext)
        
        let localNotification = UILocalNotification()
        localNotification.setupUserInfo(selfConversation, for: nil)
        
        XCTAssertEqual(localNotification.zm_selfUserUUID, currentUserIdentifier)
        XCTAssertNil(self.sessionManager!.activeUserSession)
        
        // WHEN
        let completionExpectation = self.expectation(description: "Completed action")
        self.sessionManager?.handleAction(
            with: nil,
            for: localNotification,
            with: [:],
            completionHandler: completionExpectation.fulfill,
            application: self.application!
        )

        XCTAssertTrue(self.waitForCustomExpectations(withTimeout: 0.5))
        
        XCTAssertTrue(self.waitForAllGroupsToBeEmpty(withTimeout: 0.5))

        // THEN
        XCTAssertEqual(self.sessionManager!.activeUserSession, session)
        
        // CLEANUP
        self.sessionManager!.tearDownAllBackgroundSessions()
    }
    
    func testThatItActivatesAccountWhichReceivesACallInTheBackground() {
        // GIVEN
        let manager = sessionManager!.accountManager
        let account1 = Account(userName: "Test Account 1", userIdentifier: currentUserIdentifier)
        account1.cookieStorage().authenticationCookieData = NSData.secureRandomData(ofLength: 16)

        manager.addOrUpdate(account1)
        let account2 = Account(userName: "Test Account 2", userIdentifier: UUID())
        account2.cookieStorage().authenticationCookieData = NSData.secureRandomData(ofLength: 16)
        manager.addOrUpdate(account2)
        
        // Make account 1 the active session
        weak var session1: ZMUserSession? = nil
        sessionManager?.loadSession(for: account1, completion: { (session) in
            session1 = session
        })
        XCTAssertTrue(self.waitForAllGroupsToBeEmpty(withTimeout: 0.5))
        XCTAssertEqual(sessionManager!.activeUserSession, session1)
        
        // Load session for account 2 in the background
        weak var session2: ZMUserSession? = nil
        weak var conversation: ZMConversation? = nil
        weak var caller: ZMUser? = nil
        self.sessionManager!.withSession(for: account2, perform: { session in
            session2 = session
            conversation = ZMConversation.insertNewObject(in: session.managedObjectContext)
            caller = ZMUser.insertNewObject(in: session.managedObjectContext)
        })
        XCTAssertTrue(self.waitForAllGroupsToBeEmpty(withTimeout: 0.5))
        
        // WHEN
        sessionManager?.callCenterDidChange(callState: .answered(degraded: false), conversation: conversation!, caller: caller!, timestamp: nil)
        XCTAssertTrue(self.waitForAllGroupsToBeEmpty(withTimeout: 0.5))
        
        // THEN
        XCTAssertEqual(sessionManager!.activeUserSession, session2)
        
        // CLEANUP
        self.sessionManager!.tearDownAllBackgroundSessions()
    }
    
    func testThatItStoresThePushToken() {
        // GIVEN
        let session = setupSession()
        let token = Data(bytes: [0xba, 0xdf, 0x00, 0xd0])

        // WHEN
        pushRegistry.updatePushToken(token)
        XCTAssertTrue(self.waitForAllGroupsToBeEmpty(withTimeout: 0.5))
        
        // THEN
        XCTAssertEqual(session.managedObjectContext.pushKitToken?.deviceToken, token)
        
        // CLEANUP
        self.sessionManager!.tearDownAllBackgroundSessions()
    }
    
    func testThatItMarksTheTokenToDeleteWhenReceivingDidInvalidateToken() {
        // GIVEN
        let account = self.createAccount()

        // WHEN

        var session: ZMUserSession! = nil
        self.sessionManager?.withSession(for: account, perform: { createdSession in
            session = createdSession
        })

        XCTAssertTrue(self.waitForAllGroupsToBeEmpty(withTimeout: 0.5))

        session.managedObjectContext.pushKitToken = ZMPushToken(deviceToken: Data(), identifier: "foo.bar", transportType: "APNS_VOIP", isRegistered: true)

        // THEN
        XCTAssertNotNil(session.managedObjectContext.pushKitToken)
        XCTAssertFalse(session.managedObjectContext.pushKitToken!.isMarkedForDeletion)

        // AND WHEN
<<<<<<< HEAD
        pushRegistry.invalidatePushToken()
=======
        sessionManager?.pushDispatcher.pushRegistrant.pushRegistry(PKPushRegistry.init(queue: nil), didInvalidatePushTokenFor: .voIP)
>>>>>>> 3e68f54e
        XCTAssertTrue(self.waitForAllGroupsToBeEmpty(withTimeout: 0.5))

        // THEN
        XCTAssertTrue(session.managedObjectContext.pushKitToken!.isMarkedForDeletion)

        // CLEANUP
        self.sessionManager!.tearDownAllBackgroundSessions()
    }
    
    func testThatItSetsThePushTokenWhenReceivingUpdateCredentials() {
        // GIVEN
        let account = self.createAccount()
        let token = "123".data(using: .utf8)!

        var session: ZMUserSession! = nil
        self.sessionManager?.withSession(for: account, perform: { createdSession in
            session = createdSession
        })
        XCTAssertTrue(self.waitForAllGroupsToBeEmpty(withTimeout: 0.5))

        // WHEN
<<<<<<< HEAD
        pushRegistry.updatePushToken(token)
=======
        sessionManager?.pushDispatcher.pushRegistrant.pushRegistry(PKPushRegistry.init(queue: nil), didUpdate: credentials, for: .voIP)
>>>>>>> 3e68f54e
        XCTAssertTrue(self.waitForAllGroupsToBeEmpty(withTimeout: 0.5))

        // THEN
        XCTAssertNotNil(session.managedObjectContext.pushKitToken)
        XCTAssertEqual(session.managedObjectContext.pushKitToken!.deviceToken, token)
        XCTAssertFalse(session.managedObjectContext.pushKitToken!.isMarkedForDeletion)

        // CLEANUP
        self.sessionManager!.tearDownAllBackgroundSessions()
    }
    
    // the purpose of this test is to ensure push payloads can be processed in
    // the background as soon as the SessionManager is created
    func testThatABackgroundTaskCanBeCreatedAfterCreatingSessionManager() {
        // WHEN
        let activity = BackgroundActivityFactory.sharedInstance().backgroundActivity(withName: "PushActivity")
        
        // THEN
        XCTAssertNotNil(activity)
    }
}

extension NSManagedObjectContext {
    func createSelfUserAndSelfConversation() {
        let selfUser = ZMUser.selfUser(in: self)
        selfUser.remoteIdentifier = UUID()
        
        let selfConversation = ZMConversation.insertNewObject(in: self)
        selfConversation.remoteIdentifier = ZMConversation.selfConversationIdentifier(in: self)
    }
}

extension SessionManagerTests {
    func testThatItMarksConversationsAsRead() {
        // given
        let account1 = Account(userName: "Account 1", userIdentifier: UUID.create())
        let account2 = Account(userName: "Account 2", userIdentifier: UUID.create())
        
        sessionManager?.accountManager.addOrUpdate(account1)
        sessionManager?.accountManager.addOrUpdate(account2)
        
        var conversations: [ZMConversation] = []

        let conversation1CreatedExpectation = self.expectation(description: "Conversation 1 created")

        self.sessionManager?.withSession(for: account1, perform: { createdSession in
            createdSession.managedObjectContext.createSelfUserAndSelfConversation()
            
            let conversation1 = createdSession.insertConversationWithUnreadMessage()
            conversations.append(conversation1)
            XCTAssertNil(conversation1.lastReadMessage)
            createdSession.managedObjectContext.saveOrRollback()
            conversation1CreatedExpectation.fulfill()
        })
        
        let conversation2CreatedExpectation = self.expectation(description: "Conversation 2 created")
        
        self.sessionManager?.withSession(for: account2, perform: { createdSession in
            createdSession.managedObjectContext.createSelfUserAndSelfConversation()
            
            let conversation2 = createdSession.insertConversationWithUnreadMessage()
            XCTAssertNil(conversation2.lastReadMessage)
            conversations.append(conversation2)
            createdSession.managedObjectContext.saveOrRollback()
            conversation2CreatedExpectation.fulfill()
        })
        
        XCTAssertTrue(self.waitForCustomExpectations(withTimeout: 0.5))
        XCTAssertEqual(conversations.count, 2)
        XCTAssertEqual(conversations.filter { $0.lastReadMessage == nil }.count, 2)
        // when
        
        let doneExpectation = self.expectation(description: "Conversations are marked as read")

        self.sessionManager?.markAllConversationsAsRead(completion: {
            doneExpectation.fulfill()
        })
        
        // then
        XCTAssertTrue(self.waitForCustomExpectations(withTimeout: 0.5))
        
        XCTAssertEqual(conversations.filter { $0.lastReadMessage == nil }.count, 0)
        
        // cleanup
        self.sessionManager!.tearDownAllBackgroundSessions()
    }
}

// MARK: - Mocks
class SessionManagerTestDelegate: SessionManagerDelegate {
    
    func sessionManagerWillLogout(error: Error?, userSessionCanBeTornDown: @escaping () -> Void) {
        userSessionCanBeTornDown()
    }
    
    func sessionManagerDidFailToLogin(account: Account?, error: Error) {
        // no op
    }
    
    func sessionManagerWillOpenAccount(_ account: Account, userSessionCanBeTornDown: @escaping () -> Void) {
        userSessionCanBeTornDown()
    }
    
    func sessionManagerDidBlacklistCurrentVersion() {
        // no op
    }
    
    var userSession : ZMUserSession?
    func sessionManagerActivated(userSession: ZMUserSession) {
        self.userSession = userSession
    }
    
    var startedMigrationCalled = false
    func sessionManagerWillMigrateAccount(_ account: Account) {
        startedMigrationCalled = true
    }
    
    func sessionManagerWillMigrateLegacyAccount() {
        // no op
    }
    
}

class SessionManagerObserverMock: SessionManagerCreatedSessionObserver, SessionManagerDestroyedSessionObserver {
    
    var createdUserSession: [ZMUserSession] = []
    var destroyedUserSessions: [UUID] = []
    
    func sessionManagerCreated(userSession: ZMUserSession) {
        createdUserSession.append(userSession)
    }
    
    func sessionManagerDestroyedUserSession(for accountId: UUID) {
        destroyedUserSessions.append(accountId)
    }
    
}

class TestReachability: NSObject, ReachabilityProvider, TearDownCapable {
    var mayBeReachable = true
    var isMobileConnection = true
    var oldMayBeReachable = true
    var oldIsMobileConnection = true
    
    var tearDownCalled = false
    func tearDown() {
        tearDownCalled = true
    }
    
    func add(_ observer: ZMReachabilityObserver, queue: OperationQueue?) -> Any {
        return NSObject()
    }
    
    func addReachabilityObserver(on queue: OperationQueue?, block: @escaping ReachabilityObserverBlock) -> Any {
        return NSObject()
    }
}<|MERGE_RESOLUTION|>--- conflicted
+++ resolved
@@ -927,11 +927,7 @@
         XCTAssertFalse(session.managedObjectContext.pushKitToken!.isMarkedForDeletion)
 
         // AND WHEN
-<<<<<<< HEAD
         pushRegistry.invalidatePushToken()
-=======
-        sessionManager?.pushDispatcher.pushRegistrant.pushRegistry(PKPushRegistry.init(queue: nil), didInvalidatePushTokenFor: .voIP)
->>>>>>> 3e68f54e
         XCTAssertTrue(self.waitForAllGroupsToBeEmpty(withTimeout: 0.5))
 
         // THEN
@@ -953,11 +949,7 @@
         XCTAssertTrue(self.waitForAllGroupsToBeEmpty(withTimeout: 0.5))
 
         // WHEN
-<<<<<<< HEAD
         pushRegistry.updatePushToken(token)
-=======
-        sessionManager?.pushDispatcher.pushRegistrant.pushRegistry(PKPushRegistry.init(queue: nil), didUpdate: credentials, for: .voIP)
->>>>>>> 3e68f54e
         XCTAssertTrue(self.waitForAllGroupsToBeEmpty(withTimeout: 0.5))
 
         // THEN
