--- conflicted
+++ resolved
@@ -21,12 +21,6 @@
 import XCTest
 
 extension AssetRequestFactory {
-<<<<<<< HEAD
-    // We need this method for visibility in ObjC
-
-//    @objc(profileImageAssetRequestWithData:)
-=======
->>>>>>> 86252320
     func profileImageAssetRequest(with data: Data) -> ZMTransportRequest? {
         return upstreamRequestForAsset(withData: data, shareable: true, retention: .eternal)
     }
