

@import Foundation;
@import ZMTransport;
@import ZMCMockTransport;
@import zmessaging;
@import ZMCDataModel;

#import "MessagingTest.h"
#import "ZMUserSession+Internal.h"
#import "IntegrationTestBase.h"
#import "ZMUserSession+Internal.h"
#import "ZMLoginTranscoder+Internal.h"
#import "ZMConversationTranscoder.h"
#import "ZMConversation+Testing.h"
#import "zmessaging_iOS_Tests-Swift.h"

@interface SlowSyncTests : IntegrationTestBase

@end



@implementation SlowSyncTests

- (void)testThatWeCanGetConnections
{
    // when
    XCTAssertTrue([self logInAndWaitForSyncToBeComplete]);
    
    // then
    NSFetchRequest *fetchRequest = [ZMConnection sortedFetchRequest];


    NSArray *connections = [self.userSession.managedObjectContext executeFetchRequestOrAssert:fetchRequest];
    XCTAssertNotNil(connections);
    XCTAssertEqual(connections.count, 2u);

    XCTAssertTrue([connections containsObjectMatchingWithBlock:^BOOL(ZMConnection *obj){
        return [obj.to.remoteIdentifier isEqual:[self remoteIdentifierForMockObject:self.user1]];
    }]);
    
    XCTAssertTrue([connections containsObjectMatchingWithBlock:^BOOL(ZMConnection *obj){
        return [obj.to.remoteIdentifier isEqual:[self remoteIdentifierForMockObject:self.user2]];
    }]);
}


- (void)testThatWeCanGetUsers
{
    // when
    XCTAssertTrue([self logInAndWaitForSyncToBeComplete]);
    
    // then
    NSFetchRequest *fetchRequest = [ZMUser sortedFetchRequest];

    
    NSArray *users = [self.uiMOC executeFetchRequestOrAssert:fetchRequest];
    ZMUser *fetchedSelfUser = [ZMUser selfUserInContext:self.uiMOC];
    
    XCTAssertNotNil(users);
    
    XCTAssertTrue(users.count >= 3u);

    XCTAssertTrue([self isActualUser:fetchedSelfUser equalToMockUser:self.selfUser failureRecorder:NewFailureRecorder()]);
    
    ZMUser *actualUser1 = [self userForMockUser:self.user1];
    XCTAssertTrue([self isActualUser:actualUser1 equalToMockUser:self.user1 failureRecorder:NewFailureRecorder()]);
    
    ZMUser *actualUser2 = [self userForMockUser:self.user2];
    XCTAssertTrue([self isActualUser:actualUser2 equalToMockUser:self.user2 failureRecorder:NewFailureRecorder()]);
}


- (void)testThatWeCanGetConversations
{
    
    // when
    XCTAssertTrue([self logInAndWaitForSyncToBeComplete]);
    WaitForEverythingToBeDone();
    
    // then
    NSFetchRequest *fetchRequest = [ZMConversation sortedFetchRequest];
    NSArray *conversations = [self.uiMOC executeFetchRequestOrAssert:fetchRequest];
    
    XCTAssertNotNil(conversations);
    XCTAssertEqual(conversations.count, 3u);
    
    
    ZMConversation *actualSelfConversation = [ZMConversation conversationWithRemoteID:[self remoteIdentifierForMockObject:self.selfConversation] createIfNeeded:NO inContext:self.uiMOC];
    [actualSelfConversation assertMatchesConversation:self.selfConversation failureRecorder:NewFailureRecorder()];
    
    ZMConversation *actualSelfToUser1Conversation = [self findConversationWithUUID:[self remoteIdentifierForMockObject:self.selfToUser1Conversation] inMoc:self.uiMOC];
    [actualSelfToUser1Conversation assertMatchesConversation:self.selfToUser1Conversation failureRecorder:NewFailureRecorder()];
    
    ZMConversation *actualSelfToUser2Conversation = [self findConversationWithUUID:[self remoteIdentifierForMockObject:self.selfToUser2Conversation] inMoc:self.uiMOC];
    [actualSelfToUser2Conversation assertMatchesConversation:self.selfToUser2Conversation failureRecorder:NewFailureRecorder()];
    
    ZMConversation *actualGroupConversation = [self findConversationWithUUID:[self remoteIdentifierForMockObject:self.groupConversation] inMoc:self.uiMOC];
    [actualGroupConversation assertMatchesConversation:self.groupConversation failureRecorder:NewFailureRecorder()];
}

- (void)testThatItGeneratesOnlyTheExpectedRequests
{
    // when
    XCTAssertTrue([self logInAndWaitForSyncToBeComplete]);
    [NSThread sleepForTimeInterval:0.2]; // sleep to wait for spurious calls
    
    // given
    NSArray *expectedRequests = @[
                                  [[ZMTransportRequest alloc] initWithPath:ZMLoginURL method:ZMMethodPOST payload:@{@"email":[self.selfUser.email copy], @"password":[self.selfUser.password copy], @"label": self.userSession.authenticationStatus.cookieLabel} authentication:ZMTransportRequestAuthCreatesCookieAndAccessToken],
                                  [ZMTransportRequest requestGetFromPath:@"/self"],
                                  [ZMTransportRequest requestGetFromPath:@"/clients"],
                                  [ZMTransportRequest requestGetFromPath:[NSString stringWithFormat:@"/notifications/last?client=%@",  [ZMUser selfUserInContext:self.syncMOC].selfClient.remoteIdentifier]],
                                  [ZMTransportRequest requestGetFromPath:@"/connections?size=90"],
                                  [ZMTransportRequest requestGetFromPath:@"/conversations/ids?size=100"],
                                  [ZMTransportRequest requestGetFromPath:[NSString stringWithFormat:@"/conversations?ids=%@,%@,%@,%@", self.selfConversation.identifier,self.selfToUser1Conversation.identifier,self.selfToUser2Conversation.identifier,self.groupConversation.identifier]],
                                  [ZMTransportRequest requestGetFromPath:[NSString stringWithFormat:@"/users?ids=%@,%@,%@", self.selfUser.identifier, self.user1.identifier, self.user2.identifier]],
                                  [ZMTransportRequest requestGetFromPath:[NSString stringWithFormat:@"/users?ids=%@", self.user3.identifier]],
                                  [ZMTransportRequest imageGetRequestFromPath:[NSString stringWithFormat:@"/assets/%@?conv_id=%@",self.selfUser.smallProfileImageIdentifier,self.selfUser.identifier]],
                                  [ZMTransportRequest imageGetRequestFromPath:[NSString stringWithFormat:@"/assets/%@?conv_id=%@",self.selfUser.mediumImageIdentifier, self.selfUser.identifier]],
<<<<<<< HEAD
                                  [ZMTransportRequest requestGetFromPath:[NSString stringWithFormat:@"/notifications?size=500&since=%@&client=%@",  self.syncMOC.zm_lastNotificationID.transportString, [ZMUser selfUserInContext:self.syncMOC].selfClient.remoteIdentifier]]
=======
                                  [ZMTransportRequest requestWithPath:@"/onboarding/v3" method:ZMMethodPOST payload:@{
                                                                                                                      @"cards" : @[],
                                                                                                                      @"self" : @[@"r6E0oILa7PsAlgL+tap6ZEYhOm2y3SVfKJe1eDTVKcw="]
                                                                                                                      }]
>>>>>>> 1becd895
                                  ];
    
    // then
    NSMutableArray *mutableRequests = [self.mockTransportSession.receivedRequests mutableCopy];
    __block NSUInteger clientRegistrationCallCount = 0;
    [self.mockTransportSession.receivedRequests enumerateObjectsUsingBlock:^(ZMTransportRequest *request, NSUInteger idx, BOOL *stop) {
        NOT_USED(stop);
        if ([request.path containsString:@"clients"] && request.method == ZMMethodPOST) {
            [mutableRequests removeObjectAtIndex:idx];
            clientRegistrationCallCount++;
        }
    }];
    XCTAssertEqual(clientRegistrationCallCount, 1u);
    
    AssertArraysContainsSameObjects(expectedRequests, mutableRequests);
}

- (void)testThatItDoesAQuickSyncOnStartupIfAfterARestartWithoutAnyPushNotification
{
    // given
    XCTAssertTrue([self logInAndWaitForSyncToBeComplete]);
    WaitForEverythingToBeDone();
    
    [self.mockTransportSession resetReceivedRequests];
    
    // when
    [self recreateUserSessionAndWipeCache:NO];
    XCTAssertTrue([self logInAndWaitForSyncToBeComplete]);
    WaitForEverythingToBeDone();
    
    // then
    BOOL hasNotificationsRequest = NO;
    for (ZMTransportRequest *request in self.mockTransportSession.receivedRequests) {
        
        if ([request.path hasPrefix:@"/notifications"]) {
            hasNotificationsRequest = YES;
        }
        
        XCTAssertFalse([request.path hasPrefix:@"/conversations"]);
        XCTAssertFalse([request.path hasPrefix:@"/connections"]);
    }
    
    XCTAssertTrue(hasNotificationsRequest);
}



- (void)testThatItDoesAQuickSyncOnStartupIfItHasReceivedNotificationsEarlier
{
    // given
    XCTAssertTrue([self logInAndWaitForSyncToBeComplete]);

    [self.mockTransportSession performRemoteChanges:^(MockTransportSession<MockTransportSessionObjectCreation> *session) {
        NOT_USED(session);
        ZMGenericMessage *message = [ZMGenericMessage messageWithText:@"Hello, Test!" nonce:NSUUID.createUUID.transportString expiresAfter:nil];
        [self.groupConversation encryptAndInsertDataFromClient:self.user1.clients.anyObject toClient:self.selfUser.clients.anyObject data:message.data];
    }];
    WaitForEverythingToBeDone();
    
    [self.mockTransportSession resetReceivedRequests];
    
    // when
    [self recreateUserSessionAndWipeCache:NO];
    XCTAssertTrue([self logInAndWaitForSyncToBeComplete]);
    WaitForEverythingToBeDone();
    
    // then
    BOOL hasNotificationsRequest = NO;
    for (ZMTransportRequest *request in self.mockTransportSession.receivedRequests) {
        
        if ([request.path hasPrefix:@"/notifications"]) {
            hasNotificationsRequest = YES;
        }
        
        XCTAssertFalse([request.path hasPrefix:@"/conversations"]);
        XCTAssertFalse([request.path hasPrefix:@"/connections"]);
    }
    
    XCTAssertTrue(hasNotificationsRequest);
}

- (void)testThatItDoesAQuickSyncAfterTheWebSocketWentDown
{
    // given
    XCTAssertTrue([self logInAndWaitForSyncToBeComplete]);
    
    [self.mockTransportSession performRemoteChanges:^(MockTransportSession<MockTransportSessionObjectCreation> *session) {
        NOT_USED(session);
        ZMGenericMessage *message = [ZMGenericMessage messageWithText:@"Hello, Test!" nonce:NSUUID.createUUID.transportString expiresAfter:nil];
        [self.groupConversation encryptAndInsertDataFromClient:self.user1.clients.anyObject toClient:self.selfUser.clients.anyObject data:message.data];
    }];
    WaitForEverythingToBeDone();
    
    [self.mockTransportSession resetReceivedRequests];
    
    // when
    [self.mockTransportSession performRemoteChanges:^(MockTransportSession<MockTransportSessionObjectCreation> *session) {
        [session simulatePushChannelClosed];
        [session simulatePushChannelOpened];
    }];
    WaitForEverythingToBeDone();
    
    // then
    BOOL hasNotificationsRequest = NO;
    for (ZMTransportRequest *request in self.mockTransportSession.receivedRequests) {
        
        if ([request.path hasPrefix:@"/notifications"]) {
            hasNotificationsRequest = YES;
        }
        
        XCTAssertFalse([request.path hasPrefix:@"/conversations"]);
        XCTAssertFalse([request.path hasPrefix:@"/connections"]);
    }
    
    XCTAssertTrue(hasNotificationsRequest);
}

- (void)testThatItDoesASlowSyncAfterTheWebSocketWentDownAndNotificationsReturnsAnError
{
    // given
    XCTAssertTrue([self logInAndWaitForSyncToBeComplete]);
    
    [self.mockTransportSession performRemoteChanges:^(MockTransportSession<MockTransportSessionObjectCreation> *session) {
        NOT_USED(session);
        ZMGenericMessage *message = [ZMGenericMessage messageWithText:@"Hello, Test!" nonce:NSUUID.createUUID.transportString expiresAfter:nil];
        [self.groupConversation encryptAndInsertDataFromClient:self.user1.clients.anyObject toClient:self.selfUser.clients.anyObject data:message.data];
    }];
    WaitForEverythingToBeDone();
    
    [self.mockTransportSession resetReceivedRequests];

    // make /notifications fail
    __block BOOL hasNotificationsRequest = NO;
    __block BOOL hasConversationsRequest = NO;
    __block BOOL hasConnectionsRequest = NO;
    __block BOOL hasUserRequest = NO;

    self.mockTransportSession.responseGeneratorBlock = ^ZMTransportResponse *(ZMTransportRequest *request) {
        if([request.path hasPrefix:@"/notifications"]) {
            if (!(hasConnectionsRequest && hasConversationsRequest && hasUserRequest)) {
                return [ZMTransportResponse responseWithPayload:nil HTTPStatus:404 transportSessionError:nil];
            }
            hasNotificationsRequest = YES;
        }
        if ([request.path hasPrefix:@"/users"]) {
            hasUserRequest = YES;
        }
        if ([request.path hasPrefix:@"/conversations?ids="]) {
            hasConversationsRequest = YES;
        }
        if ([request.path hasPrefix:@"/connections?size="]) {
            hasConnectionsRequest = YES;
        }
        return nil;
    };

    
    // when
    [self.mockTransportSession performRemoteChanges:^(MockTransportSession<MockTransportSessionObjectCreation> *session) {
        [session simulatePushChannelClosed];
        [session simulatePushChannelOpened];
    }];
    WaitForEverythingToBeDone();
    
    // then

    XCTAssertTrue(hasNotificationsRequest);
    XCTAssertTrue(hasUserRequest);
    XCTAssertTrue(hasConversationsRequest);
    XCTAssertTrue(hasConnectionsRequest);
}

- (void)testThatTheUIIsNotifiedWhenTheSyncIsComplete
{
    // given
    id observer = [OCMockObject mockForProtocol:@protocol(ZMNetworkAvailabilityObserver)];
    [ZMNetworkAvailabilityChangeNotification addNetworkAvailabilityObserver:observer userSession:self.userSession];
    
    // expect
    NSMutableArray *receivedNotes = [NSMutableArray array];
    [[observer stub] didChangeAvailability:[OCMArg checkWithBlock:^BOOL(ZMNetworkAvailabilityChangeNotification *note) {
        [receivedNotes addObject:note];
        return YES;
    }]];
    
    // when
    XCTAssertTrue([self logInAndWaitForSyncToBeComplete]);
    
    // then
    [observer verify];
    [ZMNetworkAvailabilityChangeNotification removeNetworkAvailabilityObserver:observer];
    
    XCTAssertEqual(receivedNotes.count, 2u);
    ZMNetworkAvailabilityChangeNotification *note1 = receivedNotes[0];
    ZMNetworkAvailabilityChangeNotification *note2 = receivedNotes[1];

    XCTAssertNotNil(note1);
    XCTAssertNotNil(note2);

    XCTAssertEqual(note1.networkState, ZMNetworkStateOnlineSynchronizing);
    XCTAssertEqual(note2.networkState, ZMNetworkStateOnline);
    
    XCTAssertEqual(self.userSession.networkState, ZMNetworkStateOnline);
}

- (ZMUser *)findUserWithUUID:(NSString *)UUIDString inMoc:(NSManagedObjectContext *)moc {
    ZMUser *user = [ZMUser userWithRemoteID:[UUIDString UUID] createIfNeeded:NO inContext:moc];
    XCTAssertNotNil(user);
    return user;
}


- (BOOL)isActualUser:(ZMUser *)user equalToMockUser:(MockUser *)mockUser failureRecorder:(ZMTFailureRecorder *)failureRecorder;
{
    __block NSDictionary *values;
    [mockUser.managedObjectContext performBlockAndWait:^{
        values = [[mockUser committedValuesForKeys:nil] copy];
    }];
    
    FHAssertEqualObjects(failureRecorder, user.name, values[@"name"]);
    FHAssertEqualObjects(failureRecorder, user.emailAddress, values[@"email"]);
    FHAssertEqualObjects(failureRecorder, user.phoneNumber, values[@"phone"]);
    FHAssertEqual(failureRecorder, user.accentColorValue, (ZMAccentColor) [values[@"accentID"] intValue]);
    
    return ((user.name == values[@"name"] || [user.name isEqualToString:values[@"name"]])
            && (user.emailAddress == values[@"email"] || [user.emailAddress isEqualToString:values[@"email"]])
            && (user.phoneNumber == values[@"phone"] || [user.phoneNumber isEqualToString:values[@"phone"]])
            && (user.accentColorValue == (ZMAccentColor) [values[@"accentID"] intValue]));
}

- (ZMConversation *)findConversationWithUUID:(NSUUID *)UUID inMoc:(NSManagedObjectContext *)moc
{
    ZMConversation *conversation = [ZMConversation conversationWithRemoteID:UUID createIfNeeded:NO inContext:moc];
    XCTAssertNotNil(conversation);
    return conversation;
}

@end


@implementation SlowSyncTests (BackgroundFetch)

- (void)testThatItFetchesTheNotificationStreamDuringBackgroundFetch
{
    // given
    XCTAssertTrue([self logInAndWaitForSyncToBeComplete]);
    WaitForAllGroupsToBeEmpty(0.5);
    
    [self.application setBackground];
    [self.application simulateApplicationDidEnterBackground];
    WaitForAllGroupsToBeEmpty(0.5);
    
    [self.mockTransportSession resetReceivedRequests];
    
    // when
    XCTestExpectation *expectation = [self expectationWithDescription:@"fetchCompleted"];
    [self.userSession application:self.application performFetchWithCompletionHandler:^(UIBackgroundFetchResult result) {
        NOT_USED(result);
        ZMTransportRequest *request = self.mockTransportSession.receivedRequests.lastObject;
        XCTAssertNotNil(request);
        XCTAssertTrue([request.path containsString:@"notifications"]);
        [expectation fulfill];
    }];
    
    // then
    XCTAssertTrue([self waitForCustomExpectationsWithTimeout:0.5]);
}

@end<|MERGE_RESOLUTION|>--- conflicted
+++ resolved
@@ -119,14 +119,11 @@
                                   [ZMTransportRequest requestGetFromPath:[NSString stringWithFormat:@"/users?ids=%@", self.user3.identifier]],
                                   [ZMTransportRequest imageGetRequestFromPath:[NSString stringWithFormat:@"/assets/%@?conv_id=%@",self.selfUser.smallProfileImageIdentifier,self.selfUser.identifier]],
                                   [ZMTransportRequest imageGetRequestFromPath:[NSString stringWithFormat:@"/assets/%@?conv_id=%@",self.selfUser.mediumImageIdentifier, self.selfUser.identifier]],
-<<<<<<< HEAD
-                                  [ZMTransportRequest requestGetFromPath:[NSString stringWithFormat:@"/notifications?size=500&since=%@&client=%@",  self.syncMOC.zm_lastNotificationID.transportString, [ZMUser selfUserInContext:self.syncMOC].selfClient.remoteIdentifier]]
-=======
+                                  [ZMTransportRequest requestGetFromPath:[NSString stringWithFormat:@"/notifications?size=500&since=%@&client=%@",  self.syncMOC.zm_lastNotificationID.transportString, [ZMUser selfUserInContext:self.syncMOC].selfClient.remoteIdentifier]],
                                   [ZMTransportRequest requestWithPath:@"/onboarding/v3" method:ZMMethodPOST payload:@{
                                                                                                                       @"cards" : @[],
                                                                                                                       @"self" : @[@"r6E0oILa7PsAlgL+tap6ZEYhOm2y3SVfKJe1eDTVKcw="]
                                                                                                                       }]
->>>>>>> 1becd895
                                   ];
     
     // then
