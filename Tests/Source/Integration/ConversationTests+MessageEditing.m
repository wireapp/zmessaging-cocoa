--- conflicted
+++ resolved
@@ -57,17 +57,10 @@
     WaitForAllGroupsToBeEmpty(0.5);
     
     // then
-<<<<<<< HEAD
     XCTAssertEqual(conversation.recentMessages.count, messageCount);
-    XCTAssertEqualObjects(conversation.recentMessages.lastObject, editMessage);
-    XCTAssertEqualObjects(editMessage.textMessageData.messageText, @"Bar");
-    XCTAssertNotEqualObjects(editMessage.nonce, message.nonce);
-=======
-    XCTAssertEqual(conversation.messages.count, messageCount);
-    XCTAssertEqualObjects(conversation.messages.lastObject, message);
+    XCTAssertEqualObjects(conversation.recentMessages.lastObject, message);
     XCTAssertEqualObjects(message.textMessageData.messageText, @"Bar");
     XCTAssertNotEqualObjects(message.nonce, messageNonce);
->>>>>>> 4da10d75
 
     XCTAssertEqual(self.mockTransportSession.receivedRequests.count, 1u);
     ZMTransportRequest *request = self.mockTransportSession.receivedRequests.lastObject;
@@ -76,57 +69,6 @@
     XCTAssertEqual(request.method, ZMMethodPOST);
 }
 
-<<<<<<< HEAD
-- (void)testThatItInsertsNewMessageAtSameIndexAsOriginalMessage
-{
-    // given
-    XCTAssert([self login]);
-    ZMConversation *conversation = [self conversationForMockConversation:self.selfToUser1Conversation];
-    
-    __block ZMMessage *message;
-    [self.userSession performChanges:^{
-        message = (id)[conversation appendMessageWithText:@"Foo"];
-        [self spinMainQueueWithTimeout:0.1];
-        [conversation appendMessageWithText:@"Fa"];
-        [self spinMainQueueWithTimeout:0.1];
-        [conversation appendMessageWithText:@"Fa"];
-        [self spinMainQueueWithTimeout:0.1];
-    }];
-    WaitForAllGroupsToBeEmpty(0.5);
-    
-    ConversationChangeObserver *observer = [[ConversationChangeObserver alloc] initWithConversation:conversation];
-        
-
-    NSUInteger messageIndex = [conversation.recentMessages indexOfObject:message];
-    XCTAssertEqual(messageIndex, 1u);
-    
-    // when
-    __block ZMMessage *editMessage;
-    [self.userSession performChanges:^{
-        editMessage = [ZMMessage edit:message newText:@"Bar" mentions:@[] fetchLinkPreview:NO];
-    }];
-    WaitForAllGroupsToBeEmpty(0.5);
-
-    // then
-    NSUInteger editedMessageIndex = [conversation.recentMessages indexOfObject:editMessage];
-    XCTAssertEqual(editedMessageIndex, messageIndex);
-    
-    XCTAssertEqual(observer.notifications.count, 1u);
-    ConversationChangeInfo *convInfo =  observer.notifications.firstObject;
-    XCTAssertTrue(convInfo.messagesChanged);
-    XCTAssertFalse(convInfo.participantsChanged);
-    XCTAssertFalse(convInfo.nameChanged);
-    XCTAssertFalse(convInfo.unreadCountChanged);
-    XCTAssertTrue(convInfo.lastModifiedDateChanged);
-    XCTAssertFalse(convInfo.connectionStateChanged);
-    XCTAssertFalse(convInfo.mutedMessageTypesChanged);
-    XCTAssertFalse(convInfo.conversationListIndicatorChanged);
-    XCTAssertFalse(convInfo.clearedChanged);
-    XCTAssertFalse(convInfo.securityLevelChanged);
-}
-
-=======
->>>>>>> 4da10d75
 - (void)testThatItCanEditAnEditedMessage
 {
     // given
@@ -154,15 +96,9 @@
     WaitForAllGroupsToBeEmpty(0.5);
     
     // then
-<<<<<<< HEAD
     XCTAssertEqual(conversation.recentMessages.count, messageCount);
-    XCTAssertEqualObjects(conversation.recentMessages.lastObject, editMessage2);
-    XCTAssertEqualObjects(editMessage2.textMessageData.messageText, @"FooBar");
-=======
-    XCTAssertEqual(conversation.messages.count, messageCount);
-    XCTAssertEqualObjects(conversation.messages.lastObject, message);
+    XCTAssertEqualObjects(conversation.recentMessages.lastObject, message);
     XCTAssertEqualObjects(message.textMessageData.messageText, @"FooBar");
->>>>>>> 4da10d75
     
     XCTAssertEqual(self.mockTransportSession.receivedRequests.count, 1u);
     ZMTransportRequest *request = self.mockTransportSession.receivedRequests.lastObject;
@@ -183,10 +119,6 @@
     }];
     WaitForAllGroupsToBeEmpty(0.5);
     
-<<<<<<< HEAD
-    NSUInteger messageCount = conversation.recentMessages.count;
-=======
->>>>>>> 4da10d75
     NSUUID *originalNonce = message.nonce;
     
     [self.mockTransportSession resetReceivedRequests];
@@ -207,18 +139,9 @@
     WaitForAllGroupsToBeEmpty(0.5);
     
     // then
-<<<<<<< HEAD
-    XCTAssertEqual(conversation.recentMessages.count, messageCount);
-    XCTAssertTrue(message.isZombieObject);
-
-    XCTAssertEqualObjects(conversation.recentMessages.lastObject, editMessage);
-    XCTAssertEqualObjects(editMessage.textMessageData.messageText, @"Bar");
-    XCTAssertEqualObjects(editMessage.nonce, originalNonce);
-=======
-    XCTAssertEqualObjects(conversation.messages.lastObject, message);
+    XCTAssertEqualObjects(conversation.recentMessages.lastObject, message);
     XCTAssertEqualObjects(message.textMessageData.messageText, @"Bar");
     XCTAssertEqualObjects(message.nonce, originalNonce);
->>>>>>> 4da10d75
 }
 
 - (void)testThatWhenResendingAFailedEditItSentWithANewNonce
@@ -233,10 +156,6 @@
     }];
     WaitForAllGroupsToBeEmpty(0.5);
     
-<<<<<<< HEAD
-    NSUInteger messageCount = conversation.recentMessages.count;
-=======
->>>>>>> 4da10d75
     NSUUID *originalNonce = message.nonce;
     
     [self.mockTransportSession resetReceivedRequests];
@@ -263,19 +182,6 @@
     WaitForAllGroupsToBeEmpty(0.5);
     
     // then
-<<<<<<< HEAD
-    XCTAssertEqual(conversation.recentMessages.count, messageCount);
-    XCTAssertTrue(message.isZombieObject);
-    
-    ZMMessage *editMessage2 = conversation.recentMessages.lastObject;
-    XCTAssertNotEqual(editMessage1, editMessage2);
-    
-    // The failed edit message is hidden
-    XCTAssertTrue(editMessage1.hasBeenDeleted);
-    XCTAssertEqualObjects(editMessage1.nonce, originalNonce);
-
-=======
->>>>>>> 4da10d75
     // The new edit message has a new nonce and the same text
     XCTAssertEqualObjects(message.textMessageData.messageText, @"Bar");
     XCTAssertNotEqualObjects(message.nonce, originalNonce);
@@ -372,16 +278,6 @@
     XCTAssertFalse(convInfo.conversationListIndicatorChanged);
     XCTAssertFalse(convInfo.clearedChanged);
     XCTAssertFalse(convInfo.securityLevelChanged);
-<<<<<<< HEAD
-=======
-
-    XCTAssertEqual(windowObserver.notifications.count, 1u);
-    MessageWindowChangeInfo *windowInfo = windowObserver.notifications.lastObject;
-    XCTAssertEqualObjects(windowInfo.deletedIndexes, [NSIndexSet indexSet]);
-    XCTAssertEqualObjects(windowInfo.insertedIndexes, [NSIndexSet indexSet]);
-    XCTAssertEqualObjects(windowInfo.updatedIndexes, [NSIndexSet indexSetWithIndex:messageIndex]);
-    XCTAssertEqualObjects(windowInfo.zm_movedIndexPairs, @[]);
->>>>>>> 4da10d75
 }
 
 
