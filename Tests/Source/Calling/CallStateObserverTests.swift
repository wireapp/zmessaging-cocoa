--- conflicted
+++ resolved
@@ -35,11 +35,6 @@
     override func setUp() {
         super.setUp()
         
-<<<<<<< HEAD
-        self.mockUserSession.applicationStatusDirectory?.operationStatus.isInBackground = true
-
-=======
->>>>>>> 56e138ae
         syncMOC.performGroupedBlockAndWait {
             let sender = ZMUser.insertNewObject(in: self.syncMOC)
             sender.name = "Sender"
