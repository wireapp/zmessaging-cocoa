--- conflicted
+++ resolved
@@ -87,15 +87,7 @@
     }
     
     func testThatMissedCallMessageIsAppendedForCanceledCallByReceiver() {
-        self.syncMOC.performGroupedBlockAndWait {
-            // when
-            self.sut.callCenterDidChange(callState: .incoming(video: false, shouldRing: false), conversationId: self.conversation.remoteIdentifier!, userId: self.sender.remoteIdentifier!, timeStamp: nil)
-            self.sut.callCenterDidChange(callState: .terminating(reason: .canceled), conversationId: self.conversation.remoteIdentifier!, userId: self.receiver.remoteIdentifier!, timeStamp: nil)
-            
-        }
-        XCTAssertTrue(self.waitForAllGroupsToBeEmpty(withTimeout: 0.5))
-        
-<<<<<<< HEAD
+
         // when
         sut.callCenterDidChange(callState: .incoming(video: false, shouldRing: false, degraded: false), conversationId: conversation.remoteIdentifier!, userId: sender.remoteIdentifier!, timeStamp: nil)
         sut.callCenterDidChange(callState: .terminating(reason: .canceled), conversationId: conversation.remoteIdentifier!, userId: receiver.remoteIdentifier!, timeStamp: nil)
@@ -107,32 +99,14 @@
             XCTAssertEqual(message.sender, sender)
         } else {
             XCTFail()
-=======
-        self.syncMOC.performGroupedBlockAndWait {
-            // then
-            if let message = self.conversation.messages.lastObject as? ZMSystemMessage {
-                XCTAssertEqual(message.systemMessageType, .missedCall)
-                XCTAssertEqual(message.sender, self.sender)
-            } else {
-                XCTFail()
-            }
->>>>>>> 86766531
         }
     }
     
     func testThatMissedCallMessageIsAppendedForCanceledCallBySender() {
         
-<<<<<<< HEAD
         // given when
         sut.callCenterDidChange(callState: .incoming(video: false, shouldRing: false, degraded: false), conversationId: conversation.remoteIdentifier!, userId: sender.remoteIdentifier!, timeStamp: nil)
         sut.callCenterDidChange(callState: .terminating(reason: .canceled), conversationId: conversation.remoteIdentifier!, userId: sender.remoteIdentifier!, timeStamp: nil)
-=======
-        self.syncMOC.performGroupedBlockAndWait {
-            // given when
-            self.sut.callCenterDidChange(callState: .incoming(video: false, shouldRing: false), conversationId: self.conversation.remoteIdentifier!, userId: self.sender.remoteIdentifier!, timeStamp: nil)
-            self.sut.callCenterDidChange(callState: .terminating(reason: .canceled), conversationId: self.conversation.remoteIdentifier!, userId: self.sender.remoteIdentifier!, timeStamp: nil)
-        }
->>>>>>> 86766531
         XCTAssertTrue(waitForAllGroupsToBeEmpty(withTimeout: 0.5))
         
         self.syncMOC.performGroupedBlockAndWait {
@@ -197,19 +171,10 @@
     }
     
     func testThatCallStatesAreForwardedToTheNotificationDispatcher() {
-<<<<<<< HEAD
         // given when
         sut.callCenterDidChange(callState: .incoming(video: false, shouldRing: true, degraded: false), conversationId: conversation.remoteIdentifier!, userId: sender.remoteIdentifier!, timeStamp: nil)
         XCTAssertTrue(waitForAllGroupsToBeEmpty(withTimeout: 0.5))
         
-=======
-        self.syncMOC.performGroupedBlockAndWait {
-            // given when
-            self.sut.callCenterDidChange(callState: .incoming(video: false, shouldRing: true), conversationId: self.conversation.remoteIdentifier!, userId: self.sender.remoteIdentifier!, timeStamp: nil)
-        }
-        XCTAssertTrue(self.waitForAllGroupsToBeEmpty(withTimeout: 0.5))
-
->>>>>>> 86766531
         // then
         XCTAssertEqual(self.application.scheduledLocalNotifications.count, 1)
     }
@@ -224,12 +189,8 @@
     func testThatWeKeepTheWebsocketOpenOnOutgoingCalls() {
         // expect
         mockCallCenter = WireCallCenterV3Mock(userId: UUID.create(), clientId: "1234567", uiMOC: uiMOC, flowManager: FlowManagerMock(), transport: WireCallCenterTransportMock())
-<<<<<<< HEAD
         mockCallCenter?.mockNonIdleCalls = [conversation.remoteIdentifier! : .incoming(video: false, shouldRing: true, degraded: false)]
-=======
-        mockCallCenter?.mockNonIdleCalls = [conversation.remoteIdentifier! : .incoming(video: false, shouldRing: true)]
         mockUserSession.managedObjectContext.zm_callCenter = mockCallCenter
->>>>>>> 86766531
         
         expectation(forNotification: CallStateObserver.CallInProgressNotification.rawValue, object: nil) { (note) -> Bool in
             if let open = note.userInfo?[CallStateObserver.CallInProgressKey] as? Bool, open == true {
@@ -250,15 +211,9 @@
     func testThatWeSendNotificationWhenCallTerminates() {
         // given
         mockCallCenter = WireCallCenterV3Mock(userId: UUID.create(), clientId: "1234567", uiMOC: uiMOC, flowManager: FlowManagerMock(), transport: WireCallCenterTransportMock())
-<<<<<<< HEAD
         mockCallCenter?.mockNonIdleCalls = [conversation.remoteIdentifier! : .incoming(video: false, shouldRing: true, degraded: false)]
+        mockUserSession.managedObjectContext.zm_callCenter = mockCallCenter
         sut.callCenterDidChange(callState: .incoming(video: false, shouldRing: false, degraded: false), conversationId: conversation.remoteIdentifier!, userId: conversation.remoteIdentifier!, timeStamp: Date())
-=======
-        mockCallCenter?.mockNonIdleCalls = [conversation.remoteIdentifier! : .incoming(video: false, shouldRing: true)]
-        mockUserSession.managedObjectContext.zm_callCenter = mockCallCenter
-
-        sut.callCenterDidChange(voiceChannelState: .incomingCall, conversation: conversation, callingProtocol: .version3)
->>>>>>> 86766531
         
         // expect
         expectation(forNotification: CallStateObserver.CallInProgressNotification.rawValue, object: nil) { (note) -> Bool in
