//
// Wire
// Copyright (C) 2016 Wire Swiss GmbH
//
// This program is free software: you can redistribute it and/or modify
// it under the terms of the GNU General Public License as published by
// the Free Software Foundation, either version 3 of the License, or
// (at your option) any later version.
//
// This program is distributed in the hope that it will be useful,
// but WITHOUT ANY WARRANTY; without even the implied warranty of
// MERCHANTABILITY or FITNESS FOR A PARTICULAR PURPOSE. See the
// GNU General Public License for more details.
//
// You should have received a copy of the GNU General Public License
// along with this program. If not, see http://www.gnu.org/licenses/.
//

import Foundation
@testable import WireSyncEngine

class CallStateObserverTests : MessagingTest {
    
    var sut : CallStateObserver!
    var sender : ZMUser!
    var receiver : ZMUser!
    var conversation : ZMConversation!
    var localNotificationDispatcher : LocalNotificationDispatcher!
    var mockCallCenter : WireCallCenterV3Mock?
    
    override func setUp() {
        super.setUp()
        
        syncMOC.performGroupedBlockAndWait {
            let sender = ZMUser.insertNewObject(in: self.syncMOC)
            sender.name = "Sender"
            sender.remoteIdentifier = UUID()
            
            self.sender = sender
            
            let receiver = ZMUser.insertNewObject(in: self.syncMOC)
            receiver.name = "Receiver"
            receiver.remoteIdentifier = UUID()
            
            self.receiver = receiver
            
            let conversation = ZMConversation.insertNewObject(in: self.syncMOC)
            conversation.conversationType = .oneOnOne
            conversation.remoteIdentifier = UUID()
            conversation.internalAddParticipants(Set<ZMUser>(arrayLiteral:sender), isAuthoritative: true)
            conversation.internalAddParticipants(Set<ZMUser>(arrayLiteral:receiver), isAuthoritative: true)
            
            self.conversation = conversation
            
            self.syncMOC.saveOrRollback()
        }
        
        localNotificationDispatcher = LocalNotificationDispatcher(in: syncMOC, application: application)
        sut = CallStateObserver(localNotificationDispatcher: localNotificationDispatcher, userSession: mockUserSession)
    }
    
    override func tearDown() {
        localNotificationDispatcher.tearDown()
        
        sut = nil
        sender = nil
        receiver = nil
        conversation = nil
        localNotificationDispatcher = nil
        mockCallCenter = nil
        
        super.tearDown()
    }
    
    func testThatInstanceDoesntHaveRetainCycles() {
        weak var instance = CallStateObserver(localNotificationDispatcher: localNotificationDispatcher, userSession: mockUserSession)
        XCTAssertNil(instance)
    }
    
    func testThatMissedCallMessageIsAppendedForCanceledCallByReceiver() {
        
        // given when
        sut.callCenterDidChange(callState: .incoming(video: false, shouldRing: false), conversationId: conversation.remoteIdentifier!, userId: sender.remoteIdentifier!, timeStamp: nil)
        sut.callCenterDidChange(callState: .terminating(reason: .canceled), conversationId: conversation.remoteIdentifier!, userId: receiver.remoteIdentifier!, timeStamp: nil)
        XCTAssertTrue(waitForAllGroupsToBeEmpty(withTimeout: 0.5))
        
        // then
        if let message =  conversation.messages.lastObject as? ZMSystemMessage {
            XCTAssertEqual(message.systemMessageType, .missedCall)
            XCTAssertEqual(message.sender, sender)
        } else {
            XCTFail()
        }
    }
    
    func testThatMissedCallMessageIsAppendedForCanceledCallBySender() {
        
        // given when
        sut.callCenterDidChange(callState: .incoming(video: false, shouldRing: false), conversationId: conversation.remoteIdentifier!, userId: sender.remoteIdentifier!, timeStamp: nil)
        sut.callCenterDidChange(callState: .terminating(reason: .canceled), conversationId: conversation.remoteIdentifier!, userId: sender.remoteIdentifier!, timeStamp: nil)
        XCTAssertTrue(waitForAllGroupsToBeEmpty(withTimeout: 0.5))
        
        // then
        if let message =  conversation.messages.lastObject as? ZMSystemMessage {
            XCTAssertEqual(message.systemMessageType, .missedCall)
            XCTAssertEqual(message.sender, sender)
        } else {
            XCTFail()
        }
    }
    
    func testThatMissedCallMessageIsNotAppendedForCallsOtherCallStates() {
        
        // given
        let ignoredCallStates : [CallState] = [.terminating(reason: .anweredElsewhere),
                                               .terminating(reason: .normal),
                                               .terminating(reason: .lostMedia),
                                               .terminating(reason: .internalError),
                                               .terminating(reason: .unknown),
                                               .incoming(video: true, shouldRing: false),
                                               .incoming(video: false, shouldRing: false),
                                               .incoming(video: true, shouldRing: true),
                                               .incoming(video: false, shouldRing: true),
                                               .answered,
                                               .established,
                                               .outgoing]
        
        // when
        for callState in ignoredCallStates {
            sut.callCenterDidChange(callState: callState, conversationId: conversation.remoteIdentifier!, userId: sender.remoteIdentifier!, timeStamp: nil)
        }
        XCTAssertTrue(waitForAllGroupsToBeEmpty(withTimeout: 0.5))
        
        // then
        XCTAssertEqual(conversation.messages.count, 0)
    }
    
    func testThatMissedCallMessageIsAppendedForMissedCalls() {
        
        // given when
        sut.callCenterMissedCall(conversationId: conversation.remoteIdentifier!, userId: sender.remoteIdentifier!, timestamp: Date(), video: false)
        XCTAssertTrue(waitForAllGroupsToBeEmpty(withTimeout: 0.5))
        
        // then
        if let message =  conversation.messages.lastObject as? ZMSystemMessage {
            XCTAssertEqual(message.systemMessageType, .missedCall)
            XCTAssertEqual(message.sender, sender)
        } else {
            XCTFail()
        }
    }
    
    func testThatMissedCallsAreForwardedToTheNotificationDispatcher() {
        // given when
        sut.callCenterMissedCall(conversationId: conversation.remoteIdentifier!, userId: sender.remoteIdentifier!, timestamp: Date(), video: false)
        XCTAssertTrue(waitForAllGroupsToBeEmpty(withTimeout: 0.5))
        
        // then
        XCTAssertEqual(application.scheduledLocalNotifications.count, 1)
    }
    
    func testThatCallStatesAreForwardedToTheNotificationDispatcher() {
        // given when
        sut.callCenterDidChange(callState: .incoming(video: false, shouldRing: false), conversationId: conversation.remoteIdentifier!, userId: sender.remoteIdentifier!, timeStamp: nil)
        XCTAssertTrue(waitForAllGroupsToBeEmpty(withTimeout: 0.5))
        
        // then
        XCTAssertEqual(application.scheduledLocalNotifications.count, 1)
    }
    
    func testThatWeSendNotificationWhenCallStarts() {
        
        // given when
        sut.callCenterDidChange(callState: .incoming(video: false, shouldRing: false), conversationId: conversation.remoteIdentifier!, userId: sender.remoteIdentifier!, timeStamp: nil)
        XCTAssertTrue(waitForCustomExpectations(withTimeout: 0.5))
    }
    
    func testThatWeKeepTheWebsocketOpenOnOutgoingCalls() {
        // expect
        mockCallCenter = WireCallCenterV3Mock(userId: UUID.create(), clientId: "1234567", uiMOC: uiMOC)
        WireCallCenterV3Mock.mockNonIdleCalls = [conversation.remoteIdentifier! : .incoming(video: false, shouldRing: true)]
        
        expectation(forNotification: CallStateObserver.CallInProgressNotification.rawValue, object: nil) { (note) -> Bool in
            if let open = note.userInfo?[CallStateObserver.CallInProgressKey] as? Bool, open == true {
                return true
            } else {
                return false
            }
        }
        
        // given when
<<<<<<< HEAD
        sut.callCenterDidChange(voiceChannelState: .incomingCall, conversation: conversation, callingProtocol: .version3)
=======
        sut.callCenterDidChange(callState: .outgoing, conversationId: conversation.remoteIdentifier!, userId: sender.remoteIdentifier!, timeStamp: nil)
>>>>>>> 4f74953c
        XCTAssertTrue(waitForCustomExpectations(withTimeout: 0.5))
        
        // tear down
        mockCallCenter = nil
    }
    
    func testThatWeSendNotificationWhenCallTerminates() {
        // given
        mockCallCenter = WireCallCenterV3Mock(userId: UUID.create(), clientId: "1234567", uiMOC: uiMOC)
        WireCallCenterV3Mock.mockNonIdleCalls = [conversation.remoteIdentifier! : .incoming(video: false, shouldRing: true)]
        sut.callCenterDidChange(voiceChannelState: .incomingCall, conversation: conversation, callingProtocol: .version3)
        
        // expect
        expectation(forNotification: CallStateObserver.CallInProgressNotification.rawValue, object: nil) { (note) -> Bool in
            if let open = note.userInfo?[CallStateObserver.CallInProgressKey] as? Bool, open == false {
                return true
            } else {
                return false
            }
        }
        
<<<<<<< HEAD
        // when
        WireCallCenterV3Mock.mockNonIdleCalls = [:]
        sut.callCenterDidChange(voiceChannelState: .noActiveUsers, conversation: conversation, callingProtocol: .version3)
=======
        // given when
        sut.callCenterDidChange(callState: .terminating(reason: .normal), conversationId: conversation.remoteIdentifier!, userId: sender.remoteIdentifier!, timeStamp: nil)
>>>>>>> 4f74953c
        XCTAssertTrue(waitForCustomExpectations(withTimeout: 0.5))
        
        // tear down
        mockCallCenter = nil
    }
    
}<|MERGE_RESOLUTION|>--- conflicted
+++ resolved
@@ -189,11 +189,7 @@
         }
         
         // given when
-<<<<<<< HEAD
-        sut.callCenterDidChange(voiceChannelState: .incomingCall, conversation: conversation, callingProtocol: .version3)
-=======
         sut.callCenterDidChange(callState: .outgoing, conversationId: conversation.remoteIdentifier!, userId: sender.remoteIdentifier!, timeStamp: nil)
->>>>>>> 4f74953c
         XCTAssertTrue(waitForCustomExpectations(withTimeout: 0.5))
         
         // tear down
@@ -215,14 +211,9 @@
             }
         }
         
-<<<<<<< HEAD
         // when
         WireCallCenterV3Mock.mockNonIdleCalls = [:]
-        sut.callCenterDidChange(voiceChannelState: .noActiveUsers, conversation: conversation, callingProtocol: .version3)
-=======
-        // given when
         sut.callCenterDidChange(callState: .terminating(reason: .normal), conversationId: conversation.remoteIdentifier!, userId: sender.remoteIdentifier!, timeStamp: nil)
->>>>>>> 4f74953c
         XCTAssertTrue(waitForCustomExpectations(withTimeout: 0.5))
         
         // tear down
