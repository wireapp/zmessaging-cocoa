--- conflicted
+++ resolved
@@ -99,9 +99,7 @@
 
 public class WireCallCenterV3Mock : WireCallCenterV3 {
     
-<<<<<<< HEAD
     public static var mockNonIdleCalls : [UUID : CallState] = [:]
-=======
     
     var mockMembers : [CallMember] {
         set {
@@ -110,7 +108,6 @@
             return (avsWrapper as! MockAVSWrapper).mockMembers
         }
     }
->>>>>>> ab7817ca
     
     public var mockAVSCallState : CallState = .none {
         didSet {
