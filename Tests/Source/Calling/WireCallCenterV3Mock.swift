//
// Wire
// Copyright (C) 2016 Wire Swiss GmbH
//
// This program is free software: you can redistribute it and/or modify
// it under the terms of the GNU General Public License as published by
// the Free Software Foundation, either version 3 of the License, or
// (at your option) any later version.
//
// This program is distributed in the hope that it will be useful,
// but WITHOUT ANY WARRANTY; without even the implied warranty of
// MERCHANTABILITY or FITNESS FOR A PARTICULAR PURPOSE. See the
// GNU General Public License for more details.
//
// You should have received a copy of the GNU General Public License
// along with this program. If not, see http://www.gnu.org/licenses/.
//

import Foundation

@testable import WireSyncEngine

class MockAVSWrapper : AVSWrapperType {
    
    var mockCallState: CallState = .none
    var didCallStartCall = false
    var didCallAnswerCall = false
    var didCallEndCall = false
    var didCallRejectCall = false
    var didCallClose = false
    var answerCallShouldFail : Bool = false
    var startCallShouldFail : Bool = false
    var mockIsVideoCall : Bool = false
    var hasOngoingCall: Bool = false
<<<<<<< HEAD
    var mockMembers : [CallMember] = []
    
    func members(in conversationId: UUID) -> [CallMember] {
        return mockMembers
    }
=======
    var receivedCallEvents : [CallEvent] = []
>>>>>>> bb6e0830
    
    required init(userId: UUID, clientId: String, observer: UnsafeMutableRawPointer?) {
        // do nothing
    }
    
    func callState(conversationId: UUID) -> CallState {
        return mockCallState
    }
    

    func startCall(conversationId: UUID, video: Bool, isGroup: Bool) -> Bool {
        didCallStartCall = true
        return !startCallShouldFail
    }
    
    
    func answerCall(conversationId: UUID, isGroup: Bool) -> Bool {
        didCallAnswerCall = true
        return !answerCallShouldFail
    }
    
    func endCall(conversationId: UUID, isGroup: Bool) {
        didCallEndCall = true
    }
    
    func rejectCall(conversationId: UUID, isGroup: Bool) {
        didCallRejectCall = true
    }
    
    func close(){
        didCallClose = true
    }
    
    func toggleVideo(conversationID: UUID, active: Bool) {
        //
    }
    
    func received(callEvent: CallEvent) {
        receivedCallEvents.append(callEvent)
    }
    
    func isVideoCall(conversationId: UUID) -> Bool {
        return mockIsVideoCall
    }
    
    func setVideoSendActive(userId: UUID, active: Bool) {
        // do nothing
    }
    
    func enableAudioCbr(shouldUseCbr: Bool) {
        // do nothing
    }
    
    func handleResponse(httpStatus: Int, reason: String, context: WireCallMessageToken) {
        // do nothing
    }
}

public class WireCallCenterV3Mock : WireCallCenterV3 {
    
    
    var mockMembers : [CallMember] {
        set {
            (avsWrapper as! MockAVSWrapper).mockMembers = newValue
        } get {
            return (avsWrapper as! MockAVSWrapper).mockMembers
        }
    }
    
    public var mockAVSCallState : CallState = .none {
        didSet {
            (avsWrapper as! MockAVSWrapper).mockCallState = mockAVSCallState
        }
    }
    
    public var mockIsVideoCall : Bool = false {
        didSet {
            (avsWrapper as! MockAVSWrapper).mockIsVideoCall = mockIsVideoCall
        }
    }

    public var overridenCallingProtocol : CallingProtocol = .version2
    public var startCallShouldFail : Bool = false {
        didSet{
            (avsWrapper as! MockAVSWrapper).startCallShouldFail = startCallShouldFail
        }
    }
    public var answerCallShouldFail : Bool = false {
        didSet{
            (avsWrapper as! MockAVSWrapper).answerCallShouldFail = answerCallShouldFail
        }
    }
    
    public var didCallStartCall : Bool {
        return (avsWrapper as! MockAVSWrapper).didCallStartCall
    }
    
    public var didCallAnswerCall : Bool {
        return (avsWrapper as! MockAVSWrapper).didCallAnswerCall
    }
    public var didCallRejectCall : Bool {
        return (avsWrapper as! MockAVSWrapper).didCallRejectCall
    }
    
    public override var callingProtocol: CallingProtocol {
        return overridenCallingProtocol
    }
    
    public required init(userId: UUID, clientId: String, avsWrapper: AVSWrapperType? = nil, uiMOC: NSManagedObjectContext) {
        super.init(userId: userId, clientId: clientId, avsWrapper: MockAVSWrapper(userId: userId, clientId: clientId, observer: nil), uiMOC: uiMOC)
    }

    public func update(callState : CallState, conversationId: UUID, userId: UUID? = nil) {
        self.mockAVSCallState = callState
        WireCallCenterCallStateNotification(callState: callState, conversationId: conversationId, userId: userId).post()
    }

    var mockInitiator : ZMUser?
    
    override public func initiatorForCall(conversationId: UUID) -> UUID? {
        return mockInitiator?.remoteIdentifier
    }
}<|MERGE_RESOLUTION|>--- conflicted
+++ resolved
@@ -32,15 +32,13 @@
     var startCallShouldFail : Bool = false
     var mockIsVideoCall : Bool = false
     var hasOngoingCall: Bool = false
-<<<<<<< HEAD
     var mockMembers : [CallMember] = []
     
     func members(in conversationId: UUID) -> [CallMember] {
         return mockMembers
     }
-=======
+
     var receivedCallEvents : [CallEvent] = []
->>>>>>> bb6e0830
     
     required init(userId: UUID, clientId: String, observer: UnsafeMutableRawPointer?) {
         // do nothing
