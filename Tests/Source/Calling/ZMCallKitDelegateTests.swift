//
// Wire
// Copyright (C) 2016 Wire Swiss GmbH
//
// This program is free software: you can redistribute it and/or modify
// it under the terms of the GNU General Public License as published by
// the Free Software Foundation, either version 3 of the License, or
// (at your option) any later version.
//
// This program is distributed in the hope that it will be useful,
// but WITHOUT ANY WARRANTY; without even the implied warranty of
// MERCHANTABILITY or FITNESS FOR A PARTICULAR PURPOSE. See the
// GNU General Public License for more details.
//
// You should have received a copy of the GNU General Public License
// along with this program. If not, see http://www.gnu.org/licenses/.
//

import Foundation
import ZMCDataModel
import Intents
@testable import zmessaging

@available(iOS 10.0, *)
class MockCallKitProvider: NSObject, CallKitProviderType {



    required init(configuration: CXProviderConfiguration) {
        
    }
    
    public var timesSetDelegateCalled: Int = 0
    func setDelegate(_ delegate: CXProviderDelegate?, queue: DispatchQueue?) {
        timesSetDelegateCalled += 1
    }
    
    public var timesReportNewIncomingCallCalled: Int = 0
    func reportNewIncomingCall(with UUID: UUID, update: CXCallUpdate, completion: @escaping (Error?) -> Void) {
        timesReportNewIncomingCallCalled += 1
    }
    
    public var timesReportCallUpdatedCalled: Int = 0
    public func reportCall(with UUID: UUID, updated update: CXCallUpdate) {
        timesReportCallUpdatedCalled += 1
    }
    
    public var timesReportCallEndedAtCalled: Int = 0
    public var lastEndedReason: UInt = 0
    public func reportCall(with UUID: UUID, endedAt dateEnded: Date?, reason endedReason: UInt) {
        timesReportCallEndedAtCalled += 1
        lastEndedReason = endedReason
    }
    
    public var timesReportOutgoingCallConnectedAtCalled: Int = 0
    func reportOutgoingCall(with UUID: UUID, connectedAt dateConnected: Date?) {
        timesReportOutgoingCallConnectedAtCalled += 1
    }
    
    public var timesReportOutgoingCallStartedConnectingCalled: Int = 0
    func reportOutgoingCall(with UUID: UUID, startedConnectingAt dateStartedConnecting: Date?) {
        timesReportOutgoingCallStartedConnectingCalled += 1
    }
}

@available(iOS 10.0, *)
class MockCallKitCallController: NSObject, CallKitCallController {
    public var callObserver: CXCallObserver? {
        return nil
    }
    
    public var timesRequestTransactionCalled: Int = 0
    public var requestedTransaction: CXTransaction? = .none
    
    
    @available(iOS 10.0, *)
    public func request(_ transaction: CXTransaction, completion: @escaping (Error?) -> Void) {
        timesRequestTransactionCalled = timesRequestTransactionCalled + 1
        requestedTransaction = transaction
        completion(.none)
    }
}

@available(iOS 10.0, *)
class MockCallAnswerAction : CXAnswerCallAction {
    
    var isFulfilled : Bool = false
    var hasFailed : Bool = false
    
    override func fulfill(withDateConnected dateConnected: Date) {
        isFulfilled = true
    }
    
    override func fail() {
        hasFailed = true
    }
    
}

@available(iOS 10.0, *)
class MockStartCallAction : CXStartCallAction {
    
    var isFulfilled : Bool = false
    var hasFailed : Bool = false
    
    override func fulfill() {
        isFulfilled = true
    }
    
    override func fail() {
        hasFailed = true
    }
    
}

@available(iOS 10.0, *)
class MockProvider : CXProvider {
    
    var isConnected : Bool = false
    var hasStartedConnecting = false
    
    
    convenience init(foo: Bool) {
        self.init(configuration: CXProviderConfiguration(localizedName: "test"))
    }
    
    override func reportOutgoingCall(with UUID: UUID, startedConnectingAt dateStartedConnecting: Date?) {
        hasStartedConnecting = true
    }
    
    override func reportOutgoingCall(with UUID: UUID, connectedAt dateConnected: Date?) {
        isConnected = true
    }
    
}

@available(iOS 10.0, *)
class ZMCallKitDelegateTest: MessagingTest {
    var sut: ZMCallKitDelegate!
    var callKitProvider: MockCallKitProvider!
    var callKitController: MockCallKitCallController!
    var mockWireCallCenterV3 : WireCallCenterV3Mock!
    
    func otherUser(moc: NSManagedObjectContext) -> ZMUser {
        let otherUser = ZMUser(context: moc)
        otherUser.remoteIdentifier = UUID()
        otherUser.name = "Other Test User"
        otherUser.emailAddress = "other@user.com"
        
        return otherUser
    }
    
    func createOneOnOneConversation(user: ZMUser) {
        let oneToOne = ZMConversation.insertNewObject(in: self.uiMOC)
        oneToOne.conversationType = .oneOnOne
        oneToOne.remoteIdentifier = UUID()
        
        let connection = ZMConnection.insertNewObject(in: self.uiMOC)
        connection.status = .accepted
        connection.conversation = oneToOne
        connection.to = user
    }
    
    func conversation(type: ZMConversationType = .oneOnOne, moc: NSManagedObjectContext? = .none) -> ZMConversation {
        let moc = moc ?? self.uiMOC
        let conversation = ZMConversation(context: moc)
        conversation.remoteIdentifier = UUID()
        conversation.conversationType = type
        conversation.isSelfAnActiveMember = true
        
        if type == .group {
            conversation.addParticipant(self.otherUser(moc: moc))
        }
        
        return conversation
    }
    
    override func setUp() {
        super.setUp()
        ZMUserSession.useCallKit = true
        
        let selfUser = ZMUser.selfUser(in: self.uiMOC)
        selfUser.emailAddress = "self@user.mail"
        selfUser.remoteIdentifier = UUID()
        
        let configuration = ZMCallKitDelegate.providerConfiguration()
        self.callKitProvider = MockCallKitProvider(configuration: configuration)
        self.callKitController = MockCallKitCallController()
        self.mockWireCallCenterV3 = WireCallCenterV3Mock(userId: selfUser.remoteIdentifier!, clientId: "123", registerObservers: false)
        self.mockWireCallCenterV3.overridenCallingProtocol = .version2
        
        self.sut = ZMCallKitDelegate(callKitProvider: self.callKitProvider,
                                     callController: self.callKitController,
                                     onDemandFlowManager: nil,
                                     userSession: self.mockUserSession,
                                     mediaManager: nil)
        
        
        mockUserSession.callKitDelegate = sut
        ZMCallKitDelegateTestsMocking.mockUserSession(self.mockUserSession, callKitDelegate: self.sut)
        
        
    }
    
    override func tearDown() {
        ZMUserSession.useCallKit = false
        self.sut = nil
        self.mockWireCallCenterV3 = nil
        
        super.tearDown()
    }
    
    // Public API - provider configuration
    func testThatItReturnsTheProviderConfiguration() {
        // when
        let configuration = ZMCallKitDelegate.providerConfiguration()
        
        // then
        XCTAssertEqual(configuration.supportsVideo, true)
        XCTAssertEqual(configuration.localizedName, "zmessaging Test Host")
        XCTAssertTrue(configuration.supportedHandleTypes.contains(.generic))
    }
    
    func testThatItReturnsDefaultRingSound() {
        // when
        let configuration = ZMCallKitDelegate.providerConfiguration()
        
        // then
        XCTAssertEqual(configuration.ringtoneSound, "ringing_from_them_long.caf")
    }
    
    func testThatItReturnsCustomRingSound() {
        defer {
            UserDefaults.standard.removeObject(forKey: "ZMCallSoundName")
        }
        let customSoundName = "harp"
        // given
        UserDefaults.standard.setValue(customSoundName, forKey: "ZMCallSoundName")
        // when
        let configuration = ZMCallKitDelegate.providerConfiguration()
        
        // then
        XCTAssertEqual(configuration.ringtoneSound, customSoundName + ".m4a")
    }
    
    // Public API - outgoing calls
    func testThatItReportsTheStartCallRequest() {
        // given
        let user = otherUser(moc: self.uiMOC)
        createOneOnOneConversation(user: user)
        let conversation = user.oneToOneConversation!
        
        // when
        self.sut.requestStartCall(in: conversation, videoCall: false)
        
        // then
        XCTAssertEqual(self.callKitProvider.timesReportCallUpdatedCalled, 0)
        XCTAssertEqual(self.callKitController.timesRequestTransactionCalled, 1)
        XCTAssertTrue(self.callKitController.requestedTransaction!.actions.first! is CXStartCallAction)
        let action = self.callKitController.requestedTransaction!.actions.first! as! CXStartCallAction

        XCTAssertEqual(action.callUUID, conversation.remoteIdentifier)
        XCTAssertEqual(action.handle.type, .emailAddress)
        XCTAssertEqual(action.handle.value, user.emailAddress)
    }
    
    func testThatItReportsTheStartCallRequest_groupConversation() {
        // given
        let conversation = self.conversation(type: .group)
        
        // when
        self.sut.requestStartCall(in: conversation, videoCall: false)
        
        // then
        XCTAssertEqual(self.callKitProvider.timesReportCallUpdatedCalled, 0)
        XCTAssertEqual(self.callKitController.timesRequestTransactionCalled, 1)
        XCTAssertTrue(self.callKitController.requestedTransaction!.actions.first! is CXStartCallAction)
        
        let action = self.callKitController.requestedTransaction!.actions.first! as! CXStartCallAction
        XCTAssertEqual(action.callUUID, conversation.remoteIdentifier)
        XCTAssertEqual(action.handle.type, .generic)
        XCTAssertEqual(action.handle.value, conversation.remoteIdentifier?.transportString())
        XCTAssertFalse(action.isVideo)
    }
    
    func testThatItReportsTheStartCallRequest_Video() {
        // given
        let otherUser = self.otherUser(moc: self.uiMOC)
        createOneOnOneConversation(user: otherUser)
        let conversation = otherUser.oneToOneConversation!
        self.uiMOC.saveOrRollback()
        
        // when
        self.sut.requestStartCall(in: conversation, videoCall: true)
        
        // then
        XCTAssertEqual(self.callKitController.timesRequestTransactionCalled, 1)
        XCTAssertTrue(self.callKitController.requestedTransaction!.actions.first! is CXStartCallAction)
        let action = self.callKitController.requestedTransaction!.actions.first! as! CXStartCallAction
        
        XCTAssertEqual(action.callUUID, conversation.remoteIdentifier)
        XCTAssertEqual(action.handle.type, .emailAddress)
        XCTAssertEqual(action.handle.value, otherUser.emailAddress)
        XCTAssertTrue(action.isVideo)
    }
    
    // Actions - answer / start call
    
    func testThatCallAnswerActionIsFulfilledWhenCallIsEstablished() {
        // given
        let provider = MockProvider(foo: true)
        let conversation = self.conversation(type: .oneOnOne)
        let action = MockCallAnswerAction(call: conversation.remoteIdentifier!)
        
        // when
        self.sut.provider(provider, perform: action)
        mockWireCallCenterV3.update(callState: .established, conversationId: conversation.remoteIdentifier!)
        
        // then
        XCTAssertTrue(action.isFulfilled)
    }
    
    func testThatCallAnswerActionFailWhenCallCantBeJoined() {
        // given
        let provider = MockProvider(foo: true)
        let conversation = self.conversation(type: .oneOnOne)
        let action = MockCallAnswerAction(call: conversation.remoteIdentifier!)
        
        // when
        self.sut.provider(provider, perform: action)
        NotificationCenter.default.post(name: NSNotification.Name.ZMConversationVoiceChannelJoinFailed, object: conversation.remoteIdentifier!)
        
        // then
        XCTAssertTrue(action.hasFailed)
    }
    
    func testThatStartCallActionIsFulfilledWhenCallIsJoined() {
        // given
        let provider = MockProvider(foo: true)
        let conversation = self.conversation(type: .oneOnOne)
        let action = MockStartCallAction(call: conversation.remoteIdentifier!, handle: CXHandle(type: CXHandle.HandleType.generic, value: conversation.remoteIdentifier!.transportString()))
        
        // when
        self.sut.provider(provider, perform: action)
        
        // then
        XCTAssertTrue(action.isFulfilled)
    }
    
    func testThatStartCallActionFailWhenCallCantBeStarted() {
        // given
        let provider = MockProvider(foo: true)
        let conversation = self.conversation(type: .oneOnOne)
        let action = MockStartCallAction(call: conversation.remoteIdentifier!, handle: CXHandle(type: CXHandle.HandleType.generic, value: conversation.remoteIdentifier!.transportString()))
        mockWireCallCenterV3.startCallShouldFail = true
        mockWireCallCenterV3.overridenCallingProtocol = .version3
        
        // when
        self.sut.provider(provider, perform: action)
        
        // then
        XCTAssertTrue(action.hasFailed)
    }
    
    func testThatStartCallActionFailWhenCallCantBeJoined() {
        // given
        let provider = MockProvider(foo: true)
        let conversation = self.conversation(type: .oneOnOne)
        let action = MockStartCallAction(call: conversation.remoteIdentifier!, handle: CXHandle(type: CXHandle.HandleType.generic, value: conversation.remoteIdentifier!.transportString()))
        
        // when
        self.sut.provider(provider, perform: action)
        NotificationCenter.default.post(name: NSNotification.Name.ZMConversationVoiceChannelJoinFailed, object: conversation.remoteIdentifier!)
        
        // then
        XCTAssertTrue(action.hasFailed)
    }
    
    func testThatStartCallActionUpdatesWhenTheCallHasStartedConnecting() {
        // given
        let provider = MockProvider(foo: true)
        let conversation = self.conversation(type: .oneOnOne)
        let action = MockStartCallAction(call: conversation.remoteIdentifier!, handle: CXHandle(type: CXHandle.HandleType.generic, value: conversation.remoteIdentifier!.transportString()))
        
        // when
        self.sut.provider(provider, perform: action)
        mockWireCallCenterV3.update(callState: .answered, conversationId: conversation.remoteIdentifier!)
        
        // then
        XCTAssertTrue(provider.hasStartedConnecting)
    }
    
    func testThatStartCallActionUpdatesWhenTheCallHasConnected() {
        // given
        let provider = MockProvider(foo: true)
        let conversation = self.conversation(type: .oneOnOne)
        let action = MockStartCallAction(call: conversation.remoteIdentifier!, handle: CXHandle(type: CXHandle.HandleType.generic, value: conversation.remoteIdentifier!.transportString()))
        
        // when
        self.sut.provider(provider, perform: action)
        mockWireCallCenterV3.update(callState: .established, conversationId: conversation.remoteIdentifier!)
        
        // then
        XCTAssertTrue(provider.isConnected)
    }
    
    // Public API - report end on outgoing call
    
    func testThatItReportsTheEndOfCall() {
        // given
        let conversation = self.conversation(type: .oneOnOne)
        
        // when
        self.sut.requestEndCall(in: conversation)
        
        // then
        XCTAssertEqual(self.callKitController.timesRequestTransactionCalled, 1)
        XCTAssertTrue(self.callKitController.requestedTransaction!.actions.first! is CXEndCallAction)
        
        let action = self.callKitController.requestedTransaction!.actions.first! as! CXEndCallAction
        XCTAssertEqual(action.callUUID, conversation.remoteIdentifier)
    }
    
    func testThatItReportsTheEndOfCall_groupConversation() {
        // given
        let conversation = self.conversation(type: .group)
        
        // when
        self.sut.requestEndCall(in: conversation)
        
        // then
        XCTAssertEqual(self.callKitController.timesRequestTransactionCalled, 1)
        XCTAssertTrue(self.callKitController.requestedTransaction!.actions.first! is CXEndCallAction)
        
        let action = self.callKitController.requestedTransaction!.actions.first! as! CXEndCallAction
        XCTAssertEqual(action.callUUID, conversation.remoteIdentifier)
    }
    
    // Public API - activity & intents
    
    func userActivityFor(contacts: [INPerson]?, isVideo: Bool = false) -> NSUserActivity {

        let intent: INIntent
        
        if isVideo {
            intent = INStartVideoCallIntent(contacts: contacts)
        }
        else {
            intent = INStartAudioCallIntent(contacts: contacts)
        }
            
        let interaction = INInteraction(intent: intent, response: .none)
        
        let activity = NSUserActivity(activityType: "voip")
        activity.setValue(interaction, forKey: "interaction")
        return activity
    }
    
    func testThatItStartsCallForUserKnownByEmail() {
        // given
        let otherUser = self.otherUser(moc: self.uiMOC)
        otherUser.emailAddress = "testThatItStartsCallForUserKnownByEmail@email.com"
        createOneOnOneConversation(user: otherUser)
        
        let handle = INPersonHandle(value: otherUser.emailAddress!, type: .emailAddress)
        let person = INPerson(personHandle: handle, nameComponents: .none, displayName: .none, image: .none, contactIdentifier: .none, customIdentifier: .none)
        
        let activity = self.userActivityFor(contacts: [person])
       
        // when
        self.sut.`continue`(activity)
        
        // then
        XCTAssertEqual(self.callKitController.timesRequestTransactionCalled, 1)
        XCTAssertTrue(self.callKitController.requestedTransaction!.actions.first! is CXStartCallAction)
        
        let action = self.callKitController.requestedTransaction!.actions.first! as! CXStartCallAction
        XCTAssertEqual(action.callUUID, otherUser.oneToOneConversation.remoteIdentifier)
        XCTAssertFalse(action.isVideo)
    }
    
    func testThatItStartsCallForUserKnownByPhone() {
        // given
        let otherUser = self.otherUser(moc: self.uiMOC)
        otherUser.emailAddress = nil
        otherUser.phoneNumber = "+123456789"
        createOneOnOneConversation(user: otherUser)
        
        let handle = INPersonHandle(value: otherUser.phoneNumber!, type: .phoneNumber)
        let person = INPerson(personHandle: handle, nameComponents: .none, displayName: .none, image: .none, contactIdentifier: .none, customIdentifier: .none)
        
        let activity = self.userActivityFor(contacts: [person])
        
        // when
        self.sut.`continue`(activity)
        
        // then
        XCTAssertEqual(self.callKitController.timesRequestTransactionCalled, 1)
        XCTAssertTrue(self.callKitController.requestedTransaction!.actions.first! is CXStartCallAction)
        
        let action = self.callKitController.requestedTransaction!.actions.first! as! CXStartCallAction
        XCTAssertEqual(action.callUUID, otherUser.oneToOneConversation.remoteIdentifier)
        XCTAssertFalse(action.isVideo)
    }
    
    func testThatItStartsCallForUserKnownByPhone_Video() {
        // given
        let otherUser = self.otherUser(moc: self.uiMOC)
        otherUser.emailAddress = nil
        otherUser.phoneNumber = "+123456789"
        createOneOnOneConversation(user: otherUser)
        
        let handle = INPersonHandle(value: otherUser.phoneNumber!, type: .phoneNumber)
        let person = INPerson(personHandle: handle, nameComponents: .none, displayName: .none, image: .none, contactIdentifier: .none, customIdentifier: .none)
        
        let activity = self.userActivityFor(contacts: [person], isVideo: true)
        
        // when
        self.sut.`continue`(activity)
        
        // then
        XCTAssertEqual(self.callKitController.timesRequestTransactionCalled, 1)
        XCTAssertTrue(self.callKitController.requestedTransaction!.actions.first! is CXStartCallAction)
        
        let action = self.callKitController.requestedTransaction!.actions.first! as! CXStartCallAction
        XCTAssertEqual(action.callUUID, otherUser.oneToOneConversation.remoteIdentifier)
        XCTAssertTrue(action.isVideo)
    }
    
    func testThatItStartsCallForGroup() {
        // given
        let conversation = self.conversation(type: .group)
        
        let handle = INPersonHandle(value: conversation.remoteIdentifier!.transportString(), type: .unknown)
        let person = INPerson(personHandle: handle, nameComponents: .none, displayName: .none, image: .none, contactIdentifier: .none, customIdentifier: .none)
        
        let activity = self.userActivityFor(contacts: [person])
        
        // when
        self.sut.`continue`(activity)
        
        // then
        XCTAssertEqual(self.callKitController.timesRequestTransactionCalled, 1)
        XCTAssertTrue(self.callKitController.requestedTransaction!.actions.first! is CXStartCallAction)
        
        let action = self.callKitController.requestedTransaction!.actions.first! as! CXStartCallAction
        XCTAssertEqual(action.callUUID, conversation.remoteIdentifier)
        XCTAssertFalse(action.isVideo)
    }
    
    func testThatItIgnoresUnknownActivity() {
        // given
        let activity = NSUserActivity(activityType: "random-handoff")
        
        // when
        self.sut.`continue`(activity)
        
        // then
        XCTAssertEqual(self.callKitController.timesRequestTransactionCalled, 0)
    }
    
    func testThatItIgnoresActivityWitoutContacts() {
        // given
        let activity = self.userActivityFor(contacts: [], isVideo: false)
        
        // when
        self.sut.`continue`(activity)
        
        // then
        XCTAssertEqual(self.callKitController.timesRequestTransactionCalled, 0)
    }
    
    func testThatItIgnoresActivityWithManyContacts() {
        // given

        let handle1 = INPersonHandle(value: "+987654321", type: .phoneNumber)
        let person1 = INPerson(personHandle: handle1, nameComponents: .none, displayName: .none, image: .none, contactIdentifier: .none, customIdentifier: .none)

        let handle2 = INPersonHandle(value: "+987654300", type: .phoneNumber)
        let person2 = INPerson(personHandle: handle2, nameComponents: .none, displayName: .none, image: .none, contactIdentifier: .none, customIdentifier: .none)

        let activity = self.userActivityFor(contacts: [person1, person2], isVideo: false)
        
        // when
        self.sut.`continue`(activity)
        
        // then
        XCTAssertEqual(self.callKitController.timesRequestTransactionCalled, 0)
    }
    
    func testThatItIgnoresActivityWithContactUnknown() {
        // given
        let otherUser = self.otherUser(moc: self.uiMOC)
        otherUser.emailAddress = nil
        otherUser.phoneNumber = "+123456789"
        createOneOnOneConversation(user: otherUser)
        
        let handle = INPersonHandle(value: "+987654321", type: .phoneNumber)
        let person = INPerson(personHandle: handle, nameComponents: .none, displayName: .none, image: .none, contactIdentifier: .none, customIdentifier: .none)
        
        let activity = self.userActivityFor(contacts: [person], isVideo: false)
        
        // when
        performIgnoringZMLogError {
            self.sut.`continue`(activity)
        }
        
        // then
        XCTAssertEqual(self.callKitController.timesRequestTransactionCalled, 0)
    }
    
    // Observer API V2 - report incoming call
    
    func testThatItReportNewIncomingCall_v2_Incoming() {
        // given
        let conversation = self.conversation()
        let mutableCallParticipants = conversation.mutableOrderedSetValue(forKey: ZMConversationCallParticipantsKey)
        mutableCallParticipants.add(self.otherUser(moc: self.uiMOC))
        
        // when
        self.sut.callCenterDidChange(voiceChannelState: .incomingCall, conversation: conversation, callingProtocol: .version2)
        
        // then
        XCTAssertEqual(self.callKitProvider.timesReportNewIncomingCallCalled, 1)
        XCTAssertEqual(self.callKitProvider.timesReportOutgoingCallConnectedAtCalled, 0)
        XCTAssertEqual(self.callKitProvider.timesReportOutgoingCallStartedConnectingCalled, 0)
        XCTAssertEqual(self.callKitProvider.timesReportCallEndedAtCalled, 0)
    }
    
    func testThatItIgnoresNewIncomingCall_v2_Incoming_Silenced() {
        // given
        let conversation = self.conversation()
        conversation.isSilenced = true
        let mutableCallParticipants = conversation.mutableOrderedSetValue(forKey: ZMConversationCallParticipantsKey)
        mutableCallParticipants.add(self.otherUser(moc: self.uiMOC))
        
        // when
        self.sut.callCenterDidChange(voiceChannelState: .incomingCall, conversation: conversation)
        
        // then
        XCTAssertEqual(self.callKitProvider.timesReportNewIncomingCallCalled, 0)
        XCTAssertEqual(self.callKitProvider.timesReportOutgoingCallConnectedAtCalled, 0)
        XCTAssertEqual(self.callKitProvider.timesReportOutgoingCallStartedConnectingCalled, 0)
        XCTAssertEqual(self.callKitProvider.timesReportCallEndedAtCalled, 0)
    }
    
    func testThatItStoresConnectedConversation_v2_Answered() {
        // given
        let conversation = self.conversation()
        
        // when
        self.sut.callCenterDidChange(voiceChannelState: .selfIsJoiningActiveChannel, conversation: conversation, callingProtocol: .version2)
        
        // then
        XCTAssertEqual(self.sut.connectedCallConversation, conversation)
        XCTAssertEqual(self.callKitProvider.timesReportOutgoingCallStartedConnectingCalled, 0)
        XCTAssertEqual(self.callKitProvider.timesReportOutgoingCallConnectedAtCalled, 0)
        XCTAssertEqual(self.callKitProvider.timesReportNewIncomingCallCalled, 0)
        XCTAssertEqual(self.callKitProvider.timesReportCallEndedAtCalled, 0)
    }
    
    func testThatItReportNewIncomingCall_v2_IncomingInGroupConversation() {
        // given
        let conversation = self.conversation(type: .group)
        let mutableCallParticipants = conversation.mutableOrderedSetValue(forKey: ZMConversationCallParticipantsKey)
        mutableCallParticipants.add(self.otherUser(moc: self.uiMOC))
        
        // when
        self.sut.callCenterDidChange(voiceChannelState: .incomingCall, conversation: conversation, callingProtocol: .version2)
        
        // then
        XCTAssertEqual(self.callKitProvider.timesReportNewIncomingCallCalled, 1)
        XCTAssertEqual(self.callKitProvider.timesReportOutgoingCallConnectedAtCalled, 0)
        XCTAssertEqual(self.callKitProvider.timesReportOutgoingCallStartedConnectingCalled, 0)
        XCTAssertEqual(self.callKitProvider.timesReportCallEndedAtCalled, 0)
    }
    
    // Observer API V2 - report end of call
    
    func testThatItReportCallEndedAt_v2_answered() {
        // given
        let conversation = self.conversation(type: .group)
        sut.connectedCallConversation = conversation
        
        // when
        sut.callCenterDidEndCall(reason: .requested, conversation: conversation, callingProtocol: .version2)
        
        // then
        XCTAssertEqual(self.callKitProvider.timesReportCallEndedAtCalled, 1)
        XCTAssertEqual(self.callKitProvider.lastEndedReason, UInt(CXCallEndedReason.remoteEnded.rawValue))
    }
    
    func testThatItReportCallEndedAt_v2_unanswered() {
        // given
        let conversation = self.conversation(type: .group)
        
        // when
        sut.callCenterDidEndCall(reason: .requested, conversation: conversation, callingProtocol: .version2)
        
        // then
        XCTAssertEqual(self.callKitProvider.timesReportCallEndedAtCalled, 1)
        XCTAssertEqual(self.callKitProvider.lastEndedReason, UInt(CXCallEndedReason.unanswered.rawValue))
    }
    
    // Observer API V3
    
    func testThatItReportNewIncomingCall_v3_Incoming() {
        // given
        let conversation = self.conversation()
        let otherUser = self.otherUser(moc: self.uiMOC)
        
        // when
        sut.callCenterDidChange(callState: .incoming(video: false), conversationId: conversation.remoteIdentifier!, userId: otherUser.remoteIdentifier!)
        
        // then
        XCTAssertEqual(self.callKitProvider.timesReportNewIncomingCallCalled, 1)
        XCTAssertEqual(self.callKitProvider.timesReportOutgoingCallConnectedAtCalled, 0)
        XCTAssertEqual(self.callKitProvider.timesReportOutgoingCallStartedConnectingCalled, 0)
        XCTAssertEqual(self.callKitProvider.timesReportCallEndedAtCalled, 0)
    }
    
<<<<<<< HEAD
=======
    func testThatItIgnoresNewIncomingCall_v3_Incoming_Silenced() {
        // given
        let conversation = self.conversation()
        conversation.isSilenced = true
        let otherUser = self.otherUser(moc: self.uiMOC)
        
        // when
        sut.callCenterDidChange(callState: .incoming(video: false), conversationId: conversation.remoteIdentifier!, userId: otherUser.remoteIdentifier!)
        
        // then
        XCTAssertEqual(self.callKitProvider.timesReportNewIncomingCallCalled, 0)
        XCTAssertEqual(self.callKitProvider.timesReportOutgoingCallConnectedAtCalled, 0)
        XCTAssertEqual(self.callKitProvider.timesReportOutgoingCallStartedConnectingCalled, 0)
        XCTAssertEqual(self.callKitProvider.timesReportCallEndedAtCalled, 0)
    }
    
    func testThatItReportOutgoingCallStartedConnecting_v3_Answered() {
        // given
        let conversation = self.conversation()
        let otherUser = self.otherUser(moc: self.uiMOC)
        
        // when
        sut.callCenterDidChange(callState: .answered, conversationId: conversation.remoteIdentifier!, userId: otherUser.remoteIdentifier!)
        
        // then
        XCTAssertEqual(self.callKitProvider.timesReportNewIncomingCallCalled, 0)
        XCTAssertEqual(self.callKitProvider.timesReportOutgoingCallConnectedAtCalled, 0)
        XCTAssertEqual(self.callKitProvider.timesReportOutgoingCallStartedConnectingCalled, 1)
        XCTAssertEqual(self.callKitProvider.timesReportCallEndedAtCalled, 0)
    }
    
    func testThatItReportOutgoingCallStartedConnecting_v3_Established() {
        // given
        let conversation = self.conversation()
        let otherUser = self.otherUser(moc: self.uiMOC)
        
        // when
        sut.callCenterDidChange(callState: .established, conversationId: conversation.remoteIdentifier!, userId: otherUser.remoteIdentifier!)
        
        // then
        XCTAssertEqual(self.callKitProvider.timesReportNewIncomingCallCalled, 0)
        XCTAssertEqual(self.callKitProvider.timesReportOutgoingCallConnectedAtCalled, 1)
        XCTAssertEqual(self.callKitProvider.timesReportOutgoingCallStartedConnectingCalled, 0)
        XCTAssertEqual(self.callKitProvider.timesReportCallEndedAtCalled, 0)
    }
    
>>>>>>> 72282cd4
    func testThatItReportCallEndedAt_v3_Terminating_normal() {
        // given
        let conversation = self.conversation()
        let otherUser = self.otherUser(moc: self.uiMOC)
        
        // when
        sut.callCenterDidChange(callState: .terminating(reason: .normal), conversationId: conversation.remoteIdentifier!, userId: otherUser.remoteIdentifier!)
        
        // then
        XCTAssertEqual(self.callKitProvider.timesReportNewIncomingCallCalled, 0)
        XCTAssertEqual(self.callKitProvider.timesReportOutgoingCallConnectedAtCalled, 0)
        XCTAssertEqual(self.callKitProvider.timesReportOutgoingCallStartedConnectingCalled, 0)
        XCTAssertEqual(self.callKitProvider.timesReportCallEndedAtCalled, 1)
        XCTAssertEqual(self.callKitProvider.lastEndedReason, UInt(CXCallEndedReason.remoteEnded.rawValue))
    }
    
    func testThatItReportCallEndedAt_v3_Terminating_lostMedia() {
        // given
        let conversation = self.conversation()
        let otherUser = self.otherUser(moc: self.uiMOC)
        
        // when
        sut.callCenterDidChange(callState: .terminating(reason: .lostMedia), conversationId: conversation.remoteIdentifier!, userId: otherUser.remoteIdentifier!)
        
        // then
        XCTAssertEqual(self.callKitProvider.lastEndedReason, UInt(CXCallEndedReason.failed.rawValue))
    }
    
    func testThatItReportCallEndedAt_v3_Terminating_timeout() {
        // given
        let conversation = self.conversation()
        let otherUser = self.otherUser(moc: self.uiMOC)
        
        // when
        sut.callCenterDidChange(callState: .terminating(reason: .timeout), conversationId: conversation.remoteIdentifier!, userId: otherUser.remoteIdentifier!)
        
        // then
        XCTAssertEqual(self.callKitProvider.lastEndedReason, UInt(CXCallEndedReason.unanswered.rawValue))
    }
    
    func testThatItReportCallEndedAt_v3_Terminating_answeredElsewhere() {
        // given
        let conversation = self.conversation()
        let otherUser = self.otherUser(moc: self.uiMOC)
        
        // when
        sut.callCenterDidChange(callState: .terminating(reason: .anweredElsewhere), conversationId: conversation.remoteIdentifier!, userId: otherUser.remoteIdentifier!)
        
        // then
        XCTAssertEqual(self.callKitProvider.lastEndedReason, UInt(CXCallEndedReason.answeredElsewhere.rawValue))
    }
    
    func testThatItDoesntReportCallEndedAt_v3_Terminating_normalSelf() {
        // given
        let conversation = self.conversation()
        let selfUser = ZMUser.selfUser(in: self.uiMOC)
        
        // when
        sut.callCenterDidChange(callState: .terminating(reason: .normal), conversationId: conversation.remoteIdentifier!, userId: selfUser.remoteIdentifier!)
        
        // then
        XCTAssertEqual(self.callKitProvider.timesReportCallEndedAtCalled, 0)
    }
    
}<|MERGE_RESOLUTION|>--- conflicted
+++ resolved
@@ -635,7 +635,7 @@
         mutableCallParticipants.add(self.otherUser(moc: self.uiMOC))
         
         // when
-        self.sut.callCenterDidChange(voiceChannelState: .incomingCall, conversation: conversation)
+        self.sut.callCenterDidChange(voiceChannelState: .incomingCall, conversation: conversation, callingProtocol: .version2)
         
         // then
         XCTAssertEqual(self.callKitProvider.timesReportNewIncomingCallCalled, 0)
@@ -719,8 +719,6 @@
         XCTAssertEqual(self.callKitProvider.timesReportCallEndedAtCalled, 0)
     }
     
-<<<<<<< HEAD
-=======
     func testThatItIgnoresNewIncomingCall_v3_Incoming_Silenced() {
         // given
         let conversation = self.conversation()
@@ -737,37 +735,6 @@
         XCTAssertEqual(self.callKitProvider.timesReportCallEndedAtCalled, 0)
     }
     
-    func testThatItReportOutgoingCallStartedConnecting_v3_Answered() {
-        // given
-        let conversation = self.conversation()
-        let otherUser = self.otherUser(moc: self.uiMOC)
-        
-        // when
-        sut.callCenterDidChange(callState: .answered, conversationId: conversation.remoteIdentifier!, userId: otherUser.remoteIdentifier!)
-        
-        // then
-        XCTAssertEqual(self.callKitProvider.timesReportNewIncomingCallCalled, 0)
-        XCTAssertEqual(self.callKitProvider.timesReportOutgoingCallConnectedAtCalled, 0)
-        XCTAssertEqual(self.callKitProvider.timesReportOutgoingCallStartedConnectingCalled, 1)
-        XCTAssertEqual(self.callKitProvider.timesReportCallEndedAtCalled, 0)
-    }
-    
-    func testThatItReportOutgoingCallStartedConnecting_v3_Established() {
-        // given
-        let conversation = self.conversation()
-        let otherUser = self.otherUser(moc: self.uiMOC)
-        
-        // when
-        sut.callCenterDidChange(callState: .established, conversationId: conversation.remoteIdentifier!, userId: otherUser.remoteIdentifier!)
-        
-        // then
-        XCTAssertEqual(self.callKitProvider.timesReportNewIncomingCallCalled, 0)
-        XCTAssertEqual(self.callKitProvider.timesReportOutgoingCallConnectedAtCalled, 1)
-        XCTAssertEqual(self.callKitProvider.timesReportOutgoingCallStartedConnectingCalled, 0)
-        XCTAssertEqual(self.callKitProvider.timesReportCallEndedAtCalled, 0)
-    }
-    
->>>>>>> 72282cd4
     func testThatItReportCallEndedAt_v3_Terminating_normal() {
         // given
         let conversation = self.conversation()
