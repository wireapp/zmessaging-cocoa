//
// Wire
// Copyright (C) 2016 Wire Swiss GmbH
//
// This program is free software: you can redistribute it and/or modify
// it under the terms of the GNU General Public License as published by
// the Free Software Foundation, either version 3 of the License, or
// (at your option) any later version.
//
// This program is distributed in the hope that it will be useful,
// but WITHOUT ANY WARRANTY; without even the implied warranty of
// MERCHANTABILITY or FITNESS FOR A PARTICULAR PURPOSE. See the
// GNU General Public License for more details.
//
// You should have received a copy of the GNU General Public License
// along with this program. If not, see http://www.gnu.org/licenses/.
//

import Foundation
import ZMCLinkPreview
@testable import zmessaging

class AddressBookUploadRequestStrategyTest : MessagingTest {
    
    var sut : zmessaging.AddressBookUploadRequestStrategy!
    var authenticationStatus : MockAuthenticationStatus!
    var clientRegistrationStatus : ZMMockClientRegistrationStatus!
    var addressBook : AddressBookFake!
    var trackerFake : AddressBookTrackerFake!
    
    override func setUp() {
        super.setUp()
        self.authenticationStatus = MockAuthenticationStatus(phase: .Authenticated)
        self.clientRegistrationStatus = ZMMockClientRegistrationStatus()
        self.clientRegistrationStatus.mockPhase = .Registered
        self.addressBook = AddressBookFake()
        self.trackerFake = AddressBookTrackerFake()
        
        let ab = self.addressBook // I don't want to capture self in closure later
        ab.contactHashes = [
            ["1"], ["2a", "2b"], ["3"], ["4"]
        ]
        self.sut = zmessaging.AddressBookUploadRequestStrategy(authenticationStatus: self.authenticationStatus,
                                                               clientRegistrationStatus: self.clientRegistrationStatus,
                                                               managedObjectContext: self.syncMOC,
                                                               addressBookGenerator: { return ab },
                                                               tracker: self.trackerFake)
    }
    
    override func tearDown() {
        self.authenticationStatus = nil
        self.clientRegistrationStatus.tearDown()
        self.clientRegistrationStatus = nil
        self.sut = nil
        self.addressBook = nil
        super.tearDown()
    }
}

// MARK: - Upload requests
extension AddressBookUploadRequestStrategyTest {
    
    func testThatItReturnsNoRequestWhenTheABIsNotMarkedForUpload() {
        
        // given
        
        // when
        let request = sut.nextRequest() // this will return nil and start async processing
        
        // then
        XCTAssertTrue(self.waitForAllGroupsToBeEmptyWithTimeout(0.5))
        XCTAssertNil(request)
    }
    
    func testThatItReturnsARequestWhenTheABIsMarkedForUpload() {
        
        // given
        zmessaging.AddressBook.markAddressBookAsNeedingToBeUploaded(self.syncMOC)
        
        // when
        let nilRequest = sut.nextRequest() // this will return nil and start async processing
        
        // then
        XCTAssertNil(nilRequest)
        XCTAssertTrue(self.waitForAllGroupsToBeEmptyWithTimeout(0.5))
        let request = sut.nextRequest()
        XCTAssertNotNil(request)
        if let request = request {
            XCTAssertEqual(request.path, "/onboarding/v3")
            XCTAssertEqual(request.method, ZMTransportRequestMethod.MethodPOST)
            let expectedCards = self.addressBook.contactHashes.enumerate().map { (index, hashes) in ContactCard(id: "\(index)", hashes: hashes)}
            
            if let parsedCards = request.payload.parsedCards {
                XCTAssertEqual(parsedCards, expectedCards)
            } else {
                XCTFail("No parsed cards")
            }
            XCTAssertTrue(request.shouldCompress)
        }
    }
    
    func testThatItUploadsOnlyOnceWhenNotAskedAgain() {
        
        // given
        zmessaging.AddressBook.markAddressBookAsNeedingToBeUploaded(self.syncMOC)
        _ = sut.nextRequest() // this will return nil and start async processing
        XCTAssertTrue(self.waitForAllGroupsToBeEmptyWithTimeout(0.5))
        let request = sut.nextRequest()
        request?.completeWithResponse(ZMTransportResponse(payload: [], HTTPstatus: 200, transportSessionError: nil))
        XCTAssertTrue(self.waitForAllGroupsToBeEmptyWithTimeout(0.5))
        
        // when
        XCTAssertNil(sut.nextRequest())
        XCTAssertTrue(self.waitForAllGroupsToBeEmptyWithTimeout(0.5))
        
        // then
        XCTAssertNil(sut.nextRequest())
        
    }
    
    func testThatItReturnsNoRequestWhenTheABIsMarkedForUploadAndEmpty() {
        
        // given
        self.addressBook.contactHashes = []
        zmessaging.AddressBook.markAddressBookAsNeedingToBeUploaded(self.syncMOC)
        
        // when
        let nilRequest = sut.nextRequest() // this will return nil and start async processing
        
        // then
        XCTAssertNil(nilRequest)
        XCTAssertTrue(self.waitForAllGroupsToBeEmptyWithTimeout(0.5))
        let request = sut.nextRequest()
        XCTAssertNil(request)
    }
    
    func testThatOnlyOneRequestIsReturnedWhenCalledMultipleTimes() {
        
        // this test is tricky because I don't get a nextRequest immediately, but only after a while,
        // when creating the payload is done. I will call it multiple times and then one last time after waiting
        // (to be sure that async is done) and see that I got a non-nil only once.
        
        // given
        zmessaging.AddressBook.markAddressBookAsNeedingToBeUploaded(self.syncMOC)
        let nilRequest = sut.nextRequest() // this will return nil and start async processing
        XCTAssertNil(nilRequest)

        
        // when
        var requests : [ZMTransportRequest?] = []
        (0..<10).forEach { _ in
            NSThread.sleepForTimeInterval(0.05)
            requests.append(sut.nextRequest())
        }
        XCTAssertTrue(self.waitForAllGroupsToBeEmptyWithTimeout(0.5))
        requests.append(sut.nextRequest())
        
        // then
        XCTAssertEqual(requests.flatMap { $0 }.count, 1)
    }
    
    func testThatItReturnsARequestWhenTheABIsMarkedForUploadAgain() {
        
        // given
        zmessaging.AddressBook.markAddressBookAsNeedingToBeUploaded(self.syncMOC)
        _ = sut.nextRequest() // this will return nil and start async processing
        XCTAssertTrue(self.waitForAllGroupsToBeEmptyWithTimeout(0.5))
        let request1 = sut.nextRequest()
        request1?.completeWithResponse(ZMTransportResponse(payload: nil, HTTPstatus: 200, transportSessionError: nil))
        XCTAssertTrue(self.waitForAllGroupsToBeEmptyWithTimeout(0.5))
        
        // when
        zmessaging.AddressBook.markAddressBookAsNeedingToBeUploaded(self.syncMOC)
        _ = sut.nextRequest() // this will return nil and start async processing
        XCTAssertTrue(self.waitForAllGroupsToBeEmptyWithTimeout(0.5))
        let request2 = sut.nextRequest()
        
        // then
        XCTAssertNotNil(request1)
        XCTAssertNotNil(request2)
        guard let cards1 = request1?.payload.parsedCards, let cards2 = request2?.payload.parsedCards else {
            XCTFail()
            return
        }
        XCTAssertEqual(cards1, cards2)
    }
}


// MARK: - Resume uploading from where it left off

private let maxEntriesInAddressBookChunk = 1000

extension AddressBookUploadRequestStrategyTest {
    
    func testThatItUploadsInConsecutiveBatches() {
        
        // given
        self.addressBook.fillWithContacts(UInt(maxEntriesInAddressBookChunk*3))
        let request1 = self.getNextUploadingRequest()
        
        // when
        let request2 = self.getNextUploadingRequest()
        
        // then
        XCTAssertNotNil(request1)
        XCTAssertNotNil(request2)
        if let cards1 = (request1?.payload as? [String:AnyObject])?["cards"] as? [[String:AnyObject]] {
            XCTAssertEqual(cards1.count, maxEntriesInAddressBookChunk)
            XCTAssertTrue(self.checkCard(cards1.first, expectedIndex: 0))
            XCTAssertTrue(self.checkCard(cards1.last, expectedIndex: maxEntriesInAddressBookChunk - 1))
        } else {
            XCTFail()
        }
        if let cards2 = (request2?.payload as? [String:AnyObject])?["cards"] as? [[String:AnyObject]] {
            XCTAssertEqual(cards2.count, maxEntriesInAddressBookChunk)
            XCTAssertTrue(self.checkCard(cards2.first, expectedIndex: maxEntriesInAddressBookChunk))
            XCTAssertTrue(self.checkCard(cards2.last, expectedIndex: maxEntriesInAddressBookChunk * 2 - 1))
        } else {
            XCTFail()
        }
    }
    
    func testThatItUploadsInBatchesAndRestartWhenItReachedTheEnd() {
        
        // given
        let cardsNumber = Int(Double(maxEntriesInAddressBookChunk) * 1.5)
        self.addressBook.fillWithContacts(UInt(cardsNumber))
        let request1 = self.getNextUploadingRequest()
        let request2 = self.getNextUploadingRequest()
        let request3 = self.getNextUploadingRequest()
        
        // then
        XCTAssertNotNil(request1)
        XCTAssertNotNil(request2)
        XCTAssertNotNil(request3)
        if let cards1 = (request1?.payload as? [String:AnyObject])?["cards"] as? [[String:AnyObject]] {
            XCTAssertEqual(cards1.count, maxEntriesInAddressBookChunk)
            XCTAssertTrue(self.checkCard(cards1.first, expectedIndex: 0))
            XCTAssertTrue(self.checkCard(cards1.last, expectedIndex: maxEntriesInAddressBookChunk - 1))
        } else {
            XCTFail()
        }
        if let cards2 = (request2?.payload as? [String:AnyObject])?["cards"] as? [[String:AnyObject]] {
            XCTAssertEqual(cards2.count, cardsNumber - maxEntriesInAddressBookChunk)
            XCTAssertTrue(self.checkCard(cards2.first, expectedIndex: maxEntriesInAddressBookChunk))
            XCTAssertTrue(self.checkCard(cards2.last, expectedIndex: cardsNumber-1))
        } else {
            XCTFail()
        }
        if let cards3 = (request3?.payload as? [String:AnyObject])?["cards"] as? [[String:AnyObject]] {
            XCTAssertEqual(cards3.count, maxEntriesInAddressBookChunk)
            XCTAssertTrue(self.checkCard(cards3.first, expectedIndex: 0))
            XCTAssertTrue(self.checkCard(cards3.last, expectedIndex: maxEntriesInAddressBookChunk - 1))
        } else {
            XCTFail()
        }
    }
    
    func testThatItUploadsInBatchesAndRestartWhenItReachedTheEnd_ExactlyOnLastContact() {
        
        // given
        let cardsNumber = Int(Double(maxEntriesInAddressBookChunk) * 2)
        self.addressBook.fillWithContacts(UInt(cardsNumber))
        let request1 = self.getNextUploadingRequest()
        let request2 = self.getNextUploadingRequest()
        let request3 = self.getNextUploadingRequest()
        
        // then
        XCTAssertNotNil(request1)
        XCTAssertNotNil(request2)
        XCTAssertNotNil(request3)
        if let cards1 = (request1?.payload as? [String:AnyObject])?["cards"] as? [[String:AnyObject]] {
            XCTAssertEqual(cards1.count, maxEntriesInAddressBookChunk)
            XCTAssertTrue(self.checkCard(cards1.first, expectedIndex: 0))
            XCTAssertTrue(self.checkCard(cards1.last, expectedIndex: maxEntriesInAddressBookChunk - 1))
        } else {
            XCTFail()
        }
        if let cards2 = (request2?.payload as? [String:AnyObject])?["cards"] as? [[String:AnyObject]] {
            XCTAssertEqual(cards2.count, cardsNumber - maxEntriesInAddressBookChunk)
            XCTAssertTrue(self.checkCard(cards2.first, expectedIndex: maxEntriesInAddressBookChunk))
            XCTAssertTrue(self.checkCard(cards2.last, expectedIndex: cardsNumber-1))
        } else {
            XCTFail()
        }
        if let cards3 = (request3?.payload as? [String:AnyObject])?["cards"] as? [[String:AnyObject]] {
            XCTAssertEqual(cards3.count, maxEntriesInAddressBookChunk)
            XCTAssertTrue(self.checkCard(cards3.first, expectedIndex: 0))
            XCTAssertTrue(self.checkCard(cards3.last, expectedIndex: maxEntriesInAddressBookChunk - 1))
        } else {
            XCTFail()
        }
    }
}

<<<<<<< HEAD
// MARK: - Tracking
extension AddressBookUploadRequestStrategyTest {
    
    func testThatItTagsTheEventWhenStartingToUpload() {
        
        // given
        zmessaging.AddressBook.markAddressBookAsNeedingToBeUploaded(self.syncMOC)
        _ = sut.nextRequest() // this will return nil and start async processing
        XCTAssertTrue(self.waitForAllGroupsToBeEmptyWithTimeout(0.5))
        
        // when
        let request = sut.nextRequest()
        XCTAssertNotNil(request)
        XCTAssertTrue(self.waitForAllGroupsToBeEmptyWithTimeout(0.5))
        
        // then
        XCTAssertEqual(self.trackerFake.taggedStartEventParameters, [self.addressBook.contactHashes.count])
        XCTAssertEqual(self.trackerFake.taggedEndEventCount, 0)
    }
    
    func testThatItTagsTheEventWhenUploadingSuccessfully() {
        
        // given
=======
// MARK: - Suggested contacts

/*
 Expected payload for /onboarding/v3
 
 {
    "results": [
        {
            "cards": [
                ""
            ],
            "id": "",
            "card_id": ""
        }
    ]
 }

 */

extension AddressBookUploadRequestStrategyTest {
    
    func testThatItParsesSuggestedUsersFromResponse() {
        
        // given
        self.syncMOC.suggestedUsersForUser = NSOrderedSet()
        let id1 = "aabbccddee"
        let id2 = "bbccddeeff"
        let payload = [
            "results" : [
                [
                    "cards" : ["123","345"],
                    "id" : id1,
                    "card_id" : "cc11"
                ],
                [
                    "cards" : ["444"],
                    "id" : id2,
                    "card_id" : "bb22"
                ],
            ]
        ]
        zmessaging.AddressBook.markAddressBookAsNeedingToBeUploaded(self.syncMOC)
        _ = sut.nextRequest() // this will return nil and start async processing
        XCTAssertTrue(self.waitForAllGroupsToBeEmptyWithTimeout(0.5))
        let request = sut.nextRequest()
        
        // when
        request?.completeWithResponse(ZMTransportResponse(payload: payload, HTTPstatus: 200, transportSessionError: nil))
        XCTAssertTrue(self.waitForAllGroupsToBeEmptyWithTimeout(0.5))
        
        // then
        XCTAssertEqual(self.syncMOC.suggestedUsersForUser.set, Set([id1, id2]))
    }
    
    func testThatItEmptiesSuggestedUsersIfResponseIsEmpty() {
        
        // given
        let id1 = "aabbccddee"
        let id2 = "bbccddeeff"
        self.syncMOC.suggestedUsersForUser = NSOrderedSet(array: [id1, id2])
        let payload = [
            "results" : []
        ]
>>>>>>> 0783e937
        zmessaging.AddressBook.markAddressBookAsNeedingToBeUploaded(self.syncMOC)
        _ = sut.nextRequest() // this will return nil and start async processing
        XCTAssertTrue(self.waitForAllGroupsToBeEmptyWithTimeout(0.5))
        let request = sut.nextRequest()
<<<<<<< HEAD
        XCTAssertNotNil(request)
        
        // when
        request?.completeWithResponse(ZMTransportResponse(payload: nil, HTTPstatus: 200, transportSessionError: nil))
        XCTAssertTrue(self.waitForAllGroupsToBeEmptyWithTimeout(0.5))
        
        // then
        XCTAssertEqual(self.trackerFake.taggedStartEventParameters, [self.addressBook.contactHashes.count])
        XCTAssertEqual(self.trackerFake.taggedEndEventCount, 1)
    }
    
    func testThatItDoesNotTagTheEventWhenUploadingUnsuccessfully() {
        
        // given
=======
        
        // when
        request?.completeWithResponse(ZMTransportResponse(payload: payload, HTTPstatus: 200, transportSessionError: nil))
        XCTAssertTrue(self.waitForAllGroupsToBeEmptyWithTimeout(0.5))
        
        // then
        XCTAssertEqual(self.syncMOC.suggestedUsersForUser.count, 0)
    }
    
    func testThatItDoesNotParsesSuggestedUsersFromResponseIfNotParsed() {
        
        // given
        let id1 = "aabbccddee"
        let id2 = "bbccddeeff"
        self.syncMOC.suggestedUsersForUser = NSOrderedSet(array: [id1, id2])
        let payload = [
            "apples" : "oranges"
        ]
>>>>>>> 0783e937
        zmessaging.AddressBook.markAddressBookAsNeedingToBeUploaded(self.syncMOC)
        _ = sut.nextRequest() // this will return nil and start async processing
        XCTAssertTrue(self.waitForAllGroupsToBeEmptyWithTimeout(0.5))
        let request = sut.nextRequest()
<<<<<<< HEAD
        XCTAssertNotNil(request)
        
        // when
        request?.completeWithResponse(ZMTransportResponse(payload: nil, HTTPstatus: 400, transportSessionError: nil))
        XCTAssertTrue(self.waitForAllGroupsToBeEmptyWithTimeout(0.5))
        
        // then
        XCTAssertEqual(self.trackerFake.taggedStartEventParameters, [self.addressBook.contactHashes.count])
        XCTAssertEqual(self.trackerFake.taggedEndEventCount, 0)
    }
=======
        
        // when
        request?.completeWithResponse(ZMTransportResponse(payload: payload, HTTPstatus: 200, transportSessionError: nil))
        XCTAssertTrue(self.waitForAllGroupsToBeEmptyWithTimeout(0.5))
        
        // then
        XCTAssertEqual(self.syncMOC.suggestedUsersForUser.set, Set([id1, id2]))
    }
    
>>>>>>> 0783e937
}

// MARK: - Helpers
extension AddressBookUploadRequestStrategyTest {
    
    /// Returns the next request that is supposed to contain the AB upload payload.
    /// It also completes that request so that new requests will upload the next chunk
    /// of the AB
    func getNextUploadingRequest() -> ZMTransportRequest? {
        zmessaging.AddressBook.markAddressBookAsNeedingToBeUploaded(self.syncMOC)
        _ = sut.nextRequest() // this will return nil and start async processing
        XCTAssertTrue(self.waitForAllGroupsToBeEmptyWithTimeout(0.5))
        let request = sut.nextRequest()
        request?.completeWithResponse(ZMTransportResponse(payload: nil, HTTPstatus: 200, transportSessionError: nil))
        XCTAssertTrue(self.waitForAllGroupsToBeEmptyWithTimeout(0.5))
        return request
    }
    
    /// Verify that a card matches the expected values: card ID and contact hash
    func checkCard(card: [String:AnyObject]?, expectedIndex: Int) -> Bool {
        let cardId = card?["card_id"] as? String
        let expectedId = "\(expectedIndex)"
        guard let cardHashes = card?["contact"] as? [String] else {
            XCTFail()
            return false
        }
        let expectedHashes = self.addressBook.hashesForCard(UInt(expectedIndex))
        XCTAssertEqual(cardId, expectedId)
        XCTAssertEqual(cardHashes, expectedHashes)
        return cardId == expectedId && cardHashes == expectedHashes
    }
}

/// Fake to supply predefined AB hashes
class AddressBookFake : zmessaging.AddressBookAccessor {
    
    var numberOfContacts : UInt {
        return UInt(contactHashes.count)
    }
    var contactHashes : [[String]] = []
    
    func iterate() -> LazySequence<AnyGenerator<ZMAddressBookContact>> {
        return AnyGenerator([].generate()).lazy
    }
    
    func encodeWithCompletionHandler(groupQueue: ZMSGroupQueue, startingContactIndex: UInt, maxNumberOfContacts: UInt, completion: (zmessaging.EncodedAddressBookChunk?) -> ()) {
        guard self.contactHashes.count > 0 else {
            groupQueue.performGroupedBlock({ 
                completion(nil)
            })
            return
        }
        let range = startingContactIndex..<(min(numberOfContacts, startingContactIndex+maxNumberOfContacts))
        let contactsInRange = Array(self.contactHashes[Int(range.startIndex)..<Int(range.endIndex)])
        let chunk = zmessaging.EncodedAddressBookChunk(numberOfTotalContacts: self.numberOfContacts,
                                                       otherContactsHashes: contactsInRange,
                                                       includedContacts: range)
        groupQueue.performGroupedBlock { 
            completion(chunk)
        }
    }
    
    func fillWithContacts(number: UInt) {
        contactHashes = (0..<number).map {
            self.hashesForCard($0)
        }
    }
    
    func hashesForCard(number: UInt) -> [String] {
        return ["hash-\(number)_0", "hash-\(number)_1"]
    }
}

extension ZMAddressBookContact {
    
    convenience init(emailAddresses: [String], phoneNumbers: [String]) {
        self.init()
        self.emailAddresses = emailAddresses
        self.phoneNumbers = phoneNumbers
    }
}

private enum TestErrors : ErrorType {
    case FailedToParse
}

private struct ContactCard: Equatable {
    let id: String
    let hashes: [String]
}

private func ==(lhs: ContactCard, rhs: ContactCard) -> Bool {
    return lhs.id == rhs.id && lhs.hashes == rhs.hashes
}

extension ZMTransportData {

    /// Parse addressbook upload payload as contact cards
    private var parsedCards : [ContactCard]? {

        guard let dict = self as? [String:AnyObject],
            let cards = dict["cards"] as? [[String:AnyObject]]
        else {
            return nil
        }

        do {
            return try cards.map { card in
                guard let id = card["card_id"] as? String, hashes = card["contact"] as? [String] else {
                    throw TestErrors.FailedToParse
                }
                return ContactCard(id: id, hashes: hashes)
            }
        } catch {
            return nil
        }
    }
}

/// Fake tracker to test upload tracking
final class AddressBookTrackerFake : zmessaging.AddressBookTracker {
    
    var taggedStartEventParameters : [UInt] = []
    
    var taggedEndEventCount : UInt = 0
    
    func tagAddressBookUploadSuccess() {
        self.taggedEndEventCount += 1
    }
    
    func tagAddressBookUploadStarted(entireABsize: UInt) {
        self.taggedStartEventParameters.append(entireABsize)
    }
}<|MERGE_RESOLUTION|>--- conflicted
+++ resolved
@@ -294,7 +294,6 @@
     }
 }
 
-<<<<<<< HEAD
 // MARK: - Tracking
 extension AddressBookUploadRequestStrategyTest {
     
@@ -318,7 +317,42 @@
     func testThatItTagsTheEventWhenUploadingSuccessfully() {
         
         // given
-=======
+        zmessaging.AddressBook.markAddressBookAsNeedingToBeUploaded(self.syncMOC)
+        _ = sut.nextRequest() // this will return nil and start async processing
+        XCTAssertTrue(self.waitForAllGroupsToBeEmptyWithTimeout(0.5))
+        let request = sut.nextRequest()
+        
+        XCTAssertNotNil(request)
+        
+        // when
+        request?.completeWithResponse(ZMTransportResponse(payload: nil, HTTPstatus: 200, transportSessionError: nil))
+        XCTAssertTrue(self.waitForAllGroupsToBeEmptyWithTimeout(0.5))
+        
+        // then
+        XCTAssertEqual(self.trackerFake.taggedStartEventParameters, [self.addressBook.contactHashes.count])
+        XCTAssertEqual(self.trackerFake.taggedEndEventCount, 1)
+    }
+    
+    func testThatItDoesNotTagTheEventWhenUploadingUnsuccessfully() {
+        
+        // given
+        zmessaging.AddressBook.markAddressBookAsNeedingToBeUploaded(self.syncMOC)
+        _ = sut.nextRequest() // this will return nil and start async processing
+        XCTAssertTrue(self.waitForAllGroupsToBeEmptyWithTimeout(0.5))
+        let request = sut.nextRequest()
+        
+        XCTAssertNotNil(request)
+        
+        // when
+        request?.completeWithResponse(ZMTransportResponse(payload: nil, HTTPstatus: 400, transportSessionError: nil))
+        XCTAssertTrue(self.waitForAllGroupsToBeEmptyWithTimeout(0.5))
+        
+        // then
+        XCTAssertEqual(self.trackerFake.taggedStartEventParameters, [self.addressBook.contactHashes.count])
+        XCTAssertEqual(self.trackerFake.taggedEndEventCount, 0)
+    }
+}
+
 // MARK: - Suggested contacts
 
 /*
@@ -382,27 +416,11 @@
         let payload = [
             "results" : []
         ]
->>>>>>> 0783e937
-        zmessaging.AddressBook.markAddressBookAsNeedingToBeUploaded(self.syncMOC)
-        _ = sut.nextRequest() // this will return nil and start async processing
-        XCTAssertTrue(self.waitForAllGroupsToBeEmptyWithTimeout(0.5))
-        let request = sut.nextRequest()
-<<<<<<< HEAD
-        XCTAssertNotNil(request)
-        
-        // when
-        request?.completeWithResponse(ZMTransportResponse(payload: nil, HTTPstatus: 200, transportSessionError: nil))
-        XCTAssertTrue(self.waitForAllGroupsToBeEmptyWithTimeout(0.5))
-        
-        // then
-        XCTAssertEqual(self.trackerFake.taggedStartEventParameters, [self.addressBook.contactHashes.count])
-        XCTAssertEqual(self.trackerFake.taggedEndEventCount, 1)
-    }
-    
-    func testThatItDoesNotTagTheEventWhenUploadingUnsuccessfully() {
-        
-        // given
-=======
+
+        zmessaging.AddressBook.markAddressBookAsNeedingToBeUploaded(self.syncMOC)
+        _ = sut.nextRequest() // this will return nil and start async processing
+        XCTAssertTrue(self.waitForAllGroupsToBeEmptyWithTimeout(0.5))
+        let request = sut.nextRequest()
         
         // when
         request?.completeWithResponse(ZMTransportResponse(payload: payload, HTTPstatus: 200, transportSessionError: nil))
@@ -421,33 +439,20 @@
         let payload = [
             "apples" : "oranges"
         ]
->>>>>>> 0783e937
-        zmessaging.AddressBook.markAddressBookAsNeedingToBeUploaded(self.syncMOC)
-        _ = sut.nextRequest() // this will return nil and start async processing
-        XCTAssertTrue(self.waitForAllGroupsToBeEmptyWithTimeout(0.5))
-        let request = sut.nextRequest()
-<<<<<<< HEAD
+
+        zmessaging.AddressBook.markAddressBookAsNeedingToBeUploaded(self.syncMOC)
+        _ = sut.nextRequest() // this will return nil and start async processing
+        XCTAssertTrue(self.waitForAllGroupsToBeEmptyWithTimeout(0.5))
+        let request = sut.nextRequest()
         XCTAssertNotNil(request)
         
         // when
-        request?.completeWithResponse(ZMTransportResponse(payload: nil, HTTPstatus: 400, transportSessionError: nil))
-        XCTAssertTrue(self.waitForAllGroupsToBeEmptyWithTimeout(0.5))
-        
-        // then
-        XCTAssertEqual(self.trackerFake.taggedStartEventParameters, [self.addressBook.contactHashes.count])
-        XCTAssertEqual(self.trackerFake.taggedEndEventCount, 0)
-    }
-=======
-        
-        // when
         request?.completeWithResponse(ZMTransportResponse(payload: payload, HTTPstatus: 200, transportSessionError: nil))
         XCTAssertTrue(self.waitForAllGroupsToBeEmptyWithTimeout(0.5))
         
         // then
         XCTAssertEqual(self.syncMOC.suggestedUsersForUser.set, Set([id1, id2]))
     }
-    
->>>>>>> 0783e937
 }
 
 // MARK: - Helpers
