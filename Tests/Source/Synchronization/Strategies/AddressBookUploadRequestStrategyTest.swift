--- conflicted
+++ resolved
@@ -22,14 +22,8 @@
 
 class AddressBookUploadRequestStrategyTest : MessagingTest {
     
-<<<<<<< HEAD
-    var sut : zmessaging.AddressBookUploadRequestStrategy!
+    var sut : WireSyncEngine.AddressBookUploadRequestStrategy!
     var mockApplicationStatus : MockApplicationStatus!
-=======
-    var sut : WireSyncEngine.AddressBookUploadRequestStrategy!
-    var authenticationStatus : MockAuthenticationStatus!
-    var clientRegistrationStatus : ZMMockClientRegistrationStatus!
->>>>>>> 6b1e6db4
     var addressBook : AddressBookFake!
     var trackerFake : AddressBookTrackerFake!
     
@@ -40,16 +34,10 @@
         
         let ab = self.addressBook // I don't want to capture self in closure later
         ab?.fillWithContacts(5)
-<<<<<<< HEAD
         mockApplicationStatus = MockApplicationStatus()
         mockApplicationStatus.mockSynchronizationState = .eventProcessing
-        self.sut = zmessaging.AddressBookUploadRequestStrategy(managedObjectContext: self.syncMOC,
+        self.sut = WireSyncEngine.AddressBookUploadRequestStrategy(managedObjectContext: self.syncMOC,
                                                                applicationStatus: mockApplicationStatus,
-=======
-        self.sut = WireSyncEngine.AddressBookUploadRequestStrategy(authenticationStatus: self.authenticationStatus,
-                                                               clientRegistrationStatus: self.clientRegistrationStatus,
-                                                               managedObjectContext: self.syncMOC,
->>>>>>> 6b1e6db4
                                                                addressBookGenerator: { return ab },
                                                                tracker: self.trackerFake)
     }
