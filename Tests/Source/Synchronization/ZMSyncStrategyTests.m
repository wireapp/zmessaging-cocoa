// 
// Wire
// Copyright (C) 2016 Wire Swiss GmbH
// 
// This program is free software: you can redistribute it and/or modify
// it under the terms of the GNU General Public License as published by
// the Free Software Foundation, either version 3 of the License, or
// (at your option) any later version.
// 
// This program is distributed in the hope that it will be useful,
// but WITHOUT ANY WARRANTY; without even the implied warranty of
// MERCHANTABILITY or FITNESS FOR A PARTICULAR PURPOSE. See the
// GNU General Public License for more details.
// 
// You should have received a copy of the GNU General Public License
// along with this program. If not, see http://www.gnu.org/licenses/.
// 


@import UIKit;
@import ZMTransport;
@import zmessaging;
@import ZMCDataModel;
@import WireMessageStrategy;


#import "MessagingTest.h"
#import "ZMUserSession+Internal.h"
#import "ZMSyncStrategy+Internal.h"
#import "ZMSyncStrategy+EventProcessing.h"
#import "ZMSyncStrategy+ManagedObjectChanges.h"
#import "ZMUpdateEventsBuffer.h"
#import "ZMOperationLoop.h"
#import "MessagingTest+EventFactory.h"
#import "zmessaging_iOS_Tests-Swift.h"
#import "ZMNotifications+UserSession.h"

// States
#import "ZMSyncStateMachine.h"
#import "ZMSyncState.h"
#import "ZMUnauthenticatedState.h"
#import "ZMEventProcessingState.h"

// Statuus
#import "ZMAuthenticationStatus.h"
#import "ZMClientRegistrationStatus.h"


// Transcoders & strategies
#import "ZMUserTranscoder.h"
#import "ZMConversationTranscoder.h"
#import "ZMSelfStrategy.h"
#import "ZMMissingUpdateEventsTranscoder.h"
#import "ZMRegistrationTranscoder.h"
#import "ZMCallFlowRequestStrategy.h"
#import "ZMCallStateRequestStrategy.h"
#import "ZMConnectionTranscoder.h"
#import "ZMLoginCodeRequestTranscoder.h"
#import "ZMPhoneNumberVerificationTranscoder.h"



@interface ZMSyncStrategyTests : MessagingTest

@property (nonatomic) ZMSyncStrategy *sut;
@property (nonatomic) id authenticationStatus;
@property (nonatomic) id userProfileUpdateStatus;
@property (nonatomic) id clientRegistrationStatus;
@property (nonatomic) id clientUpdateStatus;

@property (nonatomic) id stateMachine;
@property (nonatomic) NSArray *syncObjects;
@property (nonatomic) id updateEventsBuffer;
@property (nonatomic) id syncStateDelegate;
@property (nonatomic) id backgroundableSession;
@property (nonatomic) id conversationTranscoder;
@property (nonatomic) BOOL shouldStubContextChangeTrackers;
@property (nonatomic) id mockUpstreamSync1;
@property (nonatomic) id mockUpstreamSync2;
@property (nonatomic) NSFetchRequest *fetchRequestForTrackedObjects1;
@property (nonatomic) NSFetchRequest *fetchRequestForTrackedObjects2;
@property (nonatomic) id mockDispatcher;
@property (nonatomic) id slowSynStatus;
@end



@implementation ZMSyncStrategyTests;

- (void)setUp
{
    [super setUp];
    
    self.mockDispatcher = [OCMockObject niceMockForClass:[LocalNotificationDispatcher class]];
    self.mockUpstreamSync1 = [OCMockObject mockForClass:[ZMUpstreamModifiedObjectSync class]];
    self.mockUpstreamSync2 = [OCMockObject mockForClass:[ZMUpstreamModifiedObjectSync class]];
    [self verifyMockLater:self.mockUpstreamSync1];
    [self verifyMockLater:self.mockUpstreamSync2];
    
    self.syncStateDelegate = [OCMockObject niceMockForProtocol:@protocol(ZMSyncStateDelegate)];
    
    self.slowSynStatus = [OCMockObject mockForClass:SyncStatus.class];
    [[[[self.slowSynStatus expect] andReturn: self.slowSynStatus] classMethod] alloc];
    (void)[[[self.slowSynStatus expect] andReturn: self.slowSynStatus] initWithManagedObjectContext:self.syncMOC
                                                                                  syncStateDelegate:OCMOCK_ANY];
    
    self.authenticationStatus = [OCMockObject mockForClass:ZMAuthenticationStatus.class];
    [[[[self.authenticationStatus expect] andReturn:self.authenticationStatus] classMethod] alloc];
    (void) [[[self.authenticationStatus expect] andReturn:self.authenticationStatus] initWithManagedObjectContext:self.syncMOC cookie:nil];
    
    self.userProfileUpdateStatus = [OCMockObject mockForClass:UserProfileUpdateStatus.class];
    [[[[self.userProfileUpdateStatus expect] andReturn:self.userProfileUpdateStatus] classMethod] alloc];
    (void) [[[self.userProfileUpdateStatus expect] andReturn:self.userProfileUpdateStatus] initWithManagedObjectContext:self.syncMOC];

    self.clientRegistrationStatus = [OCMockObject mockForClass:ZMClientRegistrationStatus.class];
    [[[[self.clientRegistrationStatus expect] andReturn:self.clientRegistrationStatus] classMethod] alloc];
    (void) [[[self.clientRegistrationStatus expect] andReturn:self.clientRegistrationStatus] initWithManagedObjectContext:self.syncMOC loginCredentialProvider:self.authenticationStatus updateCredentialProvider:self.userProfileUpdateStatus cookie:nil registrationStatusDelegate:OCMOCK_ANY];
    [[self.clientRegistrationStatus expect] tearDown];
    
    self.clientUpdateStatus = [OCMockObject mockForClass:ClientUpdateStatus.class];
    [[[[self.clientUpdateStatus expect] andReturn:self.clientUpdateStatus] classMethod] alloc];
    (void) [[[self.clientUpdateStatus expect] andReturn:self.clientUpdateStatus] initWithSyncManagedObjectContext:self.syncMOC];
    [[self.clientUpdateStatus expect] tearDown];
    
    self.backgroundableSession = [OCMockObject mockForProtocol:@protocol(ZMBackgroundable)];
    [self verifyMockLater:self.backgroundableSession];
    
    id userTranscoder = [OCMockObject mockForClass:ZMUserTranscoder.class];
    [[[[userTranscoder expect] andReturn:userTranscoder] classMethod] alloc];
    (void) [[[userTranscoder expect] andReturn:userTranscoder] initWithManagedObjectContext:self.syncMOC appStateDelegate:OCMOCK_ANY syncStatus:OCMOCK_ANY];

    self.conversationTranscoder = [OCMockObject mockForClass:ZMConversationTranscoder.class];
    [[[[self.conversationTranscoder expect] andReturn:self.conversationTranscoder] classMethod] alloc];
    (void) [[[self.conversationTranscoder expect] andReturn:self.conversationTranscoder] initWithSyncStrategy:OCMOCK_ANY appStateDelegate:OCMOCK_ANY syncStatus:OCMOCK_ANY];

<<<<<<< HEAD
    id systemMessageTranscoder = [OCMockObject mockForClass:ZMSystemMessageTranscoder.class];
    [[[[systemMessageTranscoder expect] andReturn:systemMessageTranscoder] classMethod] alloc];
    (void) [[[systemMessageTranscoder expect] andReturn:systemMessageTranscoder] initWithManagedObjectContext:self.syncMOC appStateDelegate:OCMOCK_ANY upstreamInsertedObjectSync:nil localNotificationDispatcher:self.mockDispatcher messageExpirationTimer:nil];

    id clientMessageTranscoder = [OCMockObject mockForClass:ZMClientMessageTranscoder.class];
    [[[[clientMessageTranscoder expect] andReturn:clientMessageTranscoder] classMethod] alloc];
    (void) [[[clientMessageTranscoder expect] andReturn:clientMessageTranscoder] initWithManagedObjectContext:self.syncMOC appStateDelegate:OCMOCK_ANY localNotificationDispatcher:self.mockDispatcher];
=======
    id clientMessageTranscoder = [OCMockObject mockForClass:ClientMessageTranscoder.class];
    [[[[clientMessageTranscoder expect] andReturn:clientMessageTranscoder] classMethod] alloc];
    (void) [[[clientMessageTranscoder expect] andReturn:clientMessageTranscoder] initIn:self.syncMOC localNotificationDispatcher:self.mockDispatcher clientRegistrationStatus:OCMOCK_ANY apnsConfirmationStatus:OCMOCK_ANY];
>>>>>>> 17eef378

    id selfStrategy = [OCMockObject mockForClass:ZMSelfStrategy.class];
    [[[[selfStrategy expect] andReturn:selfStrategy] classMethod] alloc];
    (void) [(ZMSelfStrategy *)[[selfStrategy expect] andReturn:selfStrategy] initWithManagedObjectContext:self.syncMOC appStateDelegate:OCMOCK_ANY clientRegistrationStatus:OCMOCK_ANY];
    [[selfStrategy stub] contextChangeTrackers];
    [[selfStrategy expect] tearDown];

    id connectionTranscoder = [OCMockObject mockForClass:ZMConnectionTranscoder.class];
    [[[[connectionTranscoder expect] andReturn:connectionTranscoder] classMethod] alloc];
    (void) [[[connectionTranscoder expect] andReturn:connectionTranscoder] initWithManagedObjectContext:self.syncMOC appStateDelegate:OCMOCK_ANY syncStatus:OCMOCK_ANY];

    id registrationTranscoder = [OCMockObject mockForClass:ZMRegistrationTranscoder.class];
    [[[[registrationTranscoder expect] andReturn:registrationTranscoder] classMethod] alloc];
    (void) [[[registrationTranscoder expect] andReturn:registrationTranscoder] initWithManagedObjectContext:self.syncMOC authenticationStatus:self.authenticationStatus];

    id missingUpdateEventsTranscoder = [OCMockObject niceMockForClass:ZMMissingUpdateEventsTranscoder.class];
    [[[[missingUpdateEventsTranscoder expect] andReturn:missingUpdateEventsTranscoder] classMethod] alloc];
    (void) [[[missingUpdateEventsTranscoder expect] andReturn:missingUpdateEventsTranscoder] initWithSyncStrategy:OCMOCK_ANY previouslyReceivedEventIDsCollection:OCMOCK_ANY application:OCMOCK_ANY backgroundAPNSPingbackStatus:OCMOCK_ANY syncStatus:OCMOCK_ANY];
    
    id callFlowRequestStrategy = [OCMockObject niceMockForClass:ZMCallFlowRequestStrategy.class];
    [[[[callFlowRequestStrategy expect] andReturn:callFlowRequestStrategy] classMethod] alloc];
    (void)[[[callFlowRequestStrategy expect] andReturn:callFlowRequestStrategy] initWithMediaManager:nil onDemandFlowManager:nil managedObjectContext:self.syncMOC appStateDelegate:OCMOCK_ANY application:self.application];

    id callStateRequestStrategy = [OCMockObject niceMockForClass:ZMCallStateRequestStrategy.class];
    [[[[callStateRequestStrategy expect] andReturn:callStateRequestStrategy] classMethod] alloc];
    (void) [[[callStateRequestStrategy expect] andReturn:callStateRequestStrategy] initWithManagedObjectContext:self.syncMOC appStateDelegate:OCMOCK_ANY callFlowRequestStrategy:OCMOCK_ANY];
        
    id loginCodeRequestTranscoder = [OCMockObject mockForClass:ZMLoginCodeRequestTranscoder.class];
    [[[[loginCodeRequestTranscoder expect] andReturn:loginCodeRequestTranscoder] classMethod] alloc];
    (void) [[[loginCodeRequestTranscoder expect] andReturn:loginCodeRequestTranscoder] initWithManagedObjectContext:self.syncMOC authenticationStatus:self.authenticationStatus];
    
    id phoneNumberVerificationTranscoder = [OCMockObject mockForClass:ZMPhoneNumberVerificationTranscoder.class];
    [[[[phoneNumberVerificationTranscoder expect] andReturn:phoneNumberVerificationTranscoder] classMethod] alloc];
    (void) [[[phoneNumberVerificationTranscoder expect] andReturn:phoneNumberVerificationTranscoder] initWithManagedObjectContext:self.syncMOC authenticationStatus:self.authenticationStatus];
    
    
    self.stateMachine = [OCMockObject mockForClass:ZMSyncStateMachine.class];
    [[[[self.stateMachine expect] andReturn:self.stateMachine] classMethod] alloc];
    [[self.stateMachine stub] tearDown];
    
    (void) [[[self.stateMachine expect] andReturn:self.stateMachine] initWithAuthenticationStatus:self.authenticationStatus
                                                                         clientRegistrationStatus:self.clientRegistrationStatus
                                                                          objectStrategyDirectory:OCMOCK_ANY
                                                                                syncStateDelegate:OCMOCK_ANY
                                                                            backgroundableSession:self.backgroundableSession
                                                                                      application:self.application
                                                                                    slowSynStatus:self.slowSynStatus];
    [self verifyMockLater:self.stateMachine];
    
    self.updateEventsBuffer = [OCMockObject mockForClass:ZMUpdateEventsBuffer.class];
    [[[[self.updateEventsBuffer expect] andReturn:self.updateEventsBuffer] classMethod] alloc];
    (void) [[[self.updateEventsBuffer expect] andReturn:self.updateEventsBuffer] initWithUpdateEventConsumer:OCMOCK_ANY];
    [self verifyMockLater:self.updateEventsBuffer];
    

    self.syncObjects = @[
                         connectionTranscoder,
                         userTranscoder,
                         self.conversationTranscoder,
<<<<<<< HEAD
                         systemMessageTranscoder,
=======
                         selfTranscoder,
>>>>>>> 17eef378
                         clientMessageTranscoder,
                         missingUpdateEventsTranscoder,
                         registrationTranscoder,
                         loginCodeRequestTranscoder,
                         phoneNumberVerificationTranscoder
    ];
    
    for(ZMObjectSyncStrategy *strategy in self.syncObjects) {
        [[(id) strategy stub] tearDown];
        [self verifyMockLater:strategy];
    }
    self.fetchRequestForTrackedObjects1 = [NSFetchRequest fetchRequestWithEntityName:@"User"];
    self.fetchRequestForTrackedObjects1.predicate = [NSPredicate predicateWithFormat:@"name != nil"];
    self.fetchRequestForTrackedObjects2 = [NSFetchRequest fetchRequestWithEntityName:@"Conversation"];
    self.fetchRequestForTrackedObjects2.predicate = [NSPredicate predicateWithFormat:@"userDefinedName != nil"];
    
    [self stubChangeTrackerBootstrapInitialization];
    
    self.sut = [[ZMSyncStrategy alloc] initWithSyncManagedObjectContextMOC:self.syncMOC
                                                    uiManagedObjectContext:self.uiMOC
                                                                    cookie:nil
                                                              mediaManager:nil
                                                       onDemandFlowManager:nil
                                                         syncStateDelegate:self.syncStateDelegate
                                                     backgroundableSession:self.backgroundableSession
                                              localNotificationsDispatcher:self.mockDispatcher
                                                  taskCancellationProvider:nil
                                                        appGroupIdentifier:nil
                                                               application:self.application];
    
    XCTAssertEqual(self.sut.userTranscoder, userTranscoder);
    XCTAssertEqual(self.sut.conversationTranscoder, self.conversationTranscoder);
    XCTAssertEqual(self.sut.clientMessageTranscoder, clientMessageTranscoder);
    XCTAssertEqual(self.sut.selfStrategy, selfStrategy);
    XCTAssertEqual(self.sut.connectionTranscoder, connectionTranscoder);
    XCTAssertEqual(self.sut.registrationTranscoder, registrationTranscoder);
    XCTAssertEqual(self.sut.loginCodeRequestTranscoder, loginCodeRequestTranscoder);
    XCTAssertEqual(self.sut.phoneNumberVerificationTranscoder, phoneNumberVerificationTranscoder);
    
    WaitForAllGroupsToBeEmpty(0.5);
}

- (void)stubChangeTrackerBootstrapInitialization
{
    for(ZMObjectSyncStrategy *strategy in self.syncObjects) {
        [[[(id)strategy expect] andReturn:@[self.mockUpstreamSync1, self.mockUpstreamSync2]] contextChangeTrackers];
        [self verifyMockLater:strategy];
    }
}


- (void)tearDown;
{
    [self.slowSynStatus stopMocking];
    self.slowSynStatus = nil;
    [(id)self.authenticationStatus stopMocking];
    self.authenticationStatus = nil;
    [(id)self.clientUpdateStatus stopMocking];
    self.clientUpdateStatus = nil;
    [(id)self.clientRegistrationStatus stopMocking];
    self.clientRegistrationStatus = nil;
    [(id)self.userProfileUpdateStatus stopMocking];
    self.userProfileUpdateStatus = nil;
    
    [self.sut tearDown];
    for (id syncObject in self.syncObjects) {
        [syncObject stopMocking];
    }
    [self.stateMachine stopMocking];
    self.stateMachine = nil;
    
    [self.updateEventsBuffer stopMocking];
    self.updateEventsBuffer = nil;

    self.sut = nil;
    self.syncObjects = nil;
    [super tearDown];
}

- (void)testThatDownloadedEventsAreForwardedToAllIndividualObjects
{
    // given
    ZMConversation *conv = [ZMConversation insertNewObjectInManagedObjectContext:self.uiMOC];
    conv.remoteIdentifier = [NSUUID createUUID];
    NSDictionary *payload = [self payloadForMessageInConversation:conv type:EventConversationAdd data:@{@"foo" : @"bar"}];
    ZMUpdateEvent *event = [ZMUpdateEvent eventFromEventStreamPayload:payload uuid:[NSUUID createUUID]];
    NSArray *eventsArray = @[event];
    
    
    // expect
    [self expectSyncObjectsToProcessEvents:YES
                                liveEvents:NO
                             decryptEvents:YES
                   returnIDsForPrefetching:YES
                                withEvents:eventsArray];
    
    // when
    [self.sut processDownloadedEvents:eventsArray];
    WaitForAllGroupsToBeEmpty(0.5);
    
}

- (void)testThatPushEventsAreProcessedForConversationEventSyncBeforeConversationSync
{
    // given
    NSString *eventType = @"user.update";
    
    NSDictionary *payload = @{
                               @"type" : eventType,
                               @"foo" : @"bar"
                               };
    
    NSDictionary *eventData = @{
                                @"id" : @"5cc1ab91-45f4-49ec-bb7a-a5517b7a4173",
                                @"payload" : @[payload],
                                };
    
    NSArray *expectedEvents = [ZMUpdateEvent eventsArrayFromPushChannelData:eventData];
    XCTAssertEqual(expectedEvents.count, 1u);
    
    // expect
    for(id obj in self.syncObjects) {
        if(obj != self.sut.conversationTranscoder) {
            [[obj stub] processEvents:OCMOCK_ANY liveEvents:YES prefetchResult:OCMOCK_ANY];
        }
    }
    
    [self expectSyncObjectsToProcessEvents:NO
                                liveEvents:NO
                             decryptEvents:YES
                   returnIDsForPrefetching:YES
                                withEvents:expectedEvents];
    
    __block BOOL didCallConversationSync = NO;
    
    [[[(id) self.sut.conversationTranscoder expect] andDo:^(NSInvocation *i ZM_UNUSED) {
        didCallConversationSync = YES;
    }] processEvents:expectedEvents liveEvents:YES prefetchResult:OCMOCK_ANY];
    
    // when
    [self.sut consumeUpdateEvents:@[expectedEvents.firstObject]];
    
    WaitForAllGroupsToBeEmpty(0.5);
    
    // then
    XCTAssertTrue(didCallConversationSync);
}

- (void)testThatWhenItConsumesEventsTheyAreForwardedToAllIndividualObjects
{
    // given
    NSString *uuid = [NSUUID createUUID].transportString;
    NSArray *eventsArray = @[
                             [ZMUpdateEvent eventFromEventStreamPayload:@{@"type": @"conversation.member-join",
                                                                          @"f": @2,
                                                                          @"conversation": uuid
                                                                          } uuid:nil],
                             [ZMUpdateEvent eventFromEventStreamPayload:@{@"type": @"conversation.message-add",
                                                                          @"a": @3,
                                                                          @"conversation": uuid
                                                                          } uuid:nil]];
    XCTAssertEqual(eventsArray.count, 2u);
    
    // expect
    for(ZMUpdateEvent *event in eventsArray) {
            [self expectSyncObjectsToProcessEvents:YES
                                        liveEvents:YES
                                     decryptEvents:YES
                           returnIDsForPrefetching:YES
                                        withEvents:@[event]];
    }

    // when
    for(id event in eventsArray) {
        [self.sut consumeUpdateEvents:@[event]];
        WaitForAllGroupsToBeEmpty(0.5);
    }
}

- (void)testThatItAsksClientMessageTranscoderToDecryptUpdateEvents
{
    // given
    NSString *uuid = [NSUUID createUUID].transportString;
    NSArray *eventsArray = @[
                             [ZMUpdateEvent eventFromEventStreamPayload:@{@"type": @"conversation.member-join",
                                                                          @"f": @2,
                                                                          @"conversation": uuid
                                                                          } uuid:nil],
                             [ZMUpdateEvent eventFromEventStreamPayload:@{@"type": @"conversation.message-add",
                                                                          @"a": @3,
                                                                          @"conversation": uuid
                                                                          } uuid:nil]];
    XCTAssertEqual(eventsArray.count, 2u);
    
    // expect
    [self expectSyncObjectsToProcessEvents:YES
                                liveEvents:YES
                             decryptEvents:YES
                   returnIDsForPrefetching:YES
                                withEvents:eventsArray];
    
    // when
    [self.sut processUpdateEvents:eventsArray ignoreBuffer:YES];
    WaitForAllGroupsToBeEmpty(0.5);
}

- (void)testThatItProcessUpdateEventsIfTheCurrentStateShouldProcessThem
{
    // given
    NSDictionary *eventData = @{
                                @"id" : @"5cc1ab91-45f4-49ec-bb7a-a5517b7a4173",
                                @"payload" : @[
                                        @{
                                            @"type" : @"user.update",
                                            @"foo" : @"bar"
                                            }
                                        ]
                                };
    NSMutableArray *expectedEvents = [NSMutableArray array];
    [expectedEvents addObjectsFromArray:[ZMUpdateEvent eventsArrayFromPushChannelData:eventData]];
    
    [[[(id) self.stateMachine stub] andReturnValue:OCMOCK_VALUE(ZMUpdateEventPolicyProcess)] updateEventsPolicy];
    [[[self.slowSynStatus stub] andReturnValue:@(NO)] isSyncing];
    
    // expect
    [self expectSyncObjectsToProcessEvents:YES
                                liveEvents:YES
                             decryptEvents:YES
                   returnIDsForPrefetching:YES
                                withEvents:expectedEvents];
    
    // when
    [self.sut processUpdateEvents:expectedEvents ignoreBuffer:NO];
    WaitForAllGroupsToBeEmpty(0.5);
}


- (void)testThatItForwardsUpdateEventsToBufferIfTheCurrentStateShouldBufferThemAndDoesNotDecryptTheUpdateEvents
{
    // given
    NSDictionary *eventData = @{
                                @"id" : @"5cc1ab91-45f4-49ec-bb7a-a5517b7a4173",
                                @"payload" : @[
                                        @{
                                            @"type" : @"user.update",
                                            @"foo" : @"bar"
                                            }
                                        ]
                                };
    NSMutableArray *expectedEvents = [NSMutableArray array];
    [expectedEvents addObjectsFromArray:[ZMUpdateEvent eventsArrayFromPushChannelData:eventData]];
    XCTAssertGreaterThan(expectedEvents.count, 0u);
    
    [[[(id) self.stateMachine stub] andReturnValue:OCMOCK_VALUE(ZMUpdateEventPolicyBuffer)] updateEventsPolicy];
    [[[self.slowSynStatus stub] andReturnValue:@(NO)] isSyncing];
    
    // expect
    [self expectSyncObjectsToProcessEvents:NO
                                liveEvents:YES
                             decryptEvents:NO
                   returnIDsForPrefetching:NO
                                withEvents:expectedEvents];

    for(id obj in expectedEvents) {
        [[self.updateEventsBuffer expect] addUpdateEvent:obj];
    }
    
    // when
    [self.sut processUpdateEvents:expectedEvents ignoreBuffer:NO];
    WaitForAllGroupsToBeEmpty(0.5);
}

- (void)testThatItProcessUpdateEventsToBufferIfTheCurrentStateShouldBufferThemButIgnoreBufferIsYes
{
    // given
    NSDictionary *eventData = @{
                                @"id" : @"5cc1ab91-45f4-49ec-bb7a-a5517b7a4173",
                                @"payload" : @[
                                        @{
                                            @"type" : @"user.update",
                                            @"foo" : @"bar"
                                            }
                                        ]
                                };
    NSMutableArray *expectedEvents = [NSMutableArray array];
    [expectedEvents addObjectsFromArray:[ZMUpdateEvent eventsArrayFromPushChannelData:eventData]];
    XCTAssertGreaterThan(expectedEvents.count, 0u);
    
    [[[(id) self.stateMachine stub] andReturnValue:OCMOCK_VALUE(ZMUpdateEventPolicyBuffer)] updateEventsPolicy];
    [[[self.slowSynStatus stub] andReturnValue:@(NO)] isSyncing];

    // expect
    [self expectSyncObjectsToProcessEvents:YES
                                liveEvents:YES
                             decryptEvents:YES
                   returnIDsForPrefetching:YES
                                withEvents:expectedEvents];
    [[self.updateEventsBuffer reject] addUpdateEvent:OCMOCK_ANY];
    
    // when
    [self.sut processUpdateEvents:expectedEvents ignoreBuffer:YES];
    WaitForAllGroupsToBeEmpty(0.5);
}

- (void)testThatItDoesNotProcessUpdateEventsIfTheCurrentStateShouldIgnoreThem
{
    // given
    NSDictionary *eventData = @{
                                @"id" : @"5cc1ab91-45f4-49ec-bb7a-a5517b7a4173",
                                @"payload" : @[
                                        @{
                                            @"type" : @"conversation.message-add",
                                            @"foo" : @"bar"
                                            }
                                        ]
                                };
    NSMutableArray *expectedEvents = [NSMutableArray array];
    [expectedEvents addObjectsFromArray:[ZMUpdateEvent eventsArrayFromPushChannelData:eventData]];
    XCTAssertGreaterThan(expectedEvents.count, 0u);
    
    [[[(id) self.stateMachine stub] andReturnValue:OCMOCK_VALUE(ZMUpdateEventPolicyIgnore)] updateEventsPolicy];
    [[[self.slowSynStatus stub] andReturnValue:@(NO)] isSyncing];

    
    // expect
    for(id obj in self.syncObjects) {
        [[obj reject] processEvents:OCMOCK_ANY liveEvents:YES prefetchResult:OCMOCK_ANY];
    }
    
    // when
    [self.sut processUpdateEvents:expectedEvents ignoreBuffer:NO];
    WaitForAllGroupsToBeEmpty(0.5);
}

- (void)testThatItDoesProcessesFlowUpdateEvents;
{
    // given
    NSMutableArray *expectedEvents = [NSMutableArray array];
    for (ZMUpdateEventType type = ZMUpdateEventUnknown; type < ZMUpdateEvent_LAST; type++) {
        // given
        NSString *typeString = [ZMUpdateEvent eventTypeStringForUpdateEventType:type];
        if (typeString == nil) {
            continue;
        }
        NSDictionary *eventData = @{
                                    @"id" : NSUUID.createUUID.transportString,
                                    @"payload" : @[
                                            @{
                                                @"type" :  typeString,
                                                @"foo" : @"bar"
                                                }
                                            ]
                                    };
        ZMUpdateEvent *event = [ZMUpdateEvent eventsArrayFromPushChannelData:eventData].firstObject;
        if (event.isFlowEvent) {
            [expectedEvents addObject:event];
        }
    }
    [[[(id) self.stateMachine stub] andReturnValue:OCMOCK_VALUE(ZMUpdateEventPolicyProcess)] updateEventsPolicy];
    [[[self.slowSynStatus stub] andReturnValue:@(NO)] isSyncing];
    XCTAssertGreaterThan(expectedEvents.count, 0u);
    
    // expect
    [self expectSyncObjectsToProcessEvents:YES
                                liveEvents:YES
                             decryptEvents:YES
                   returnIDsForPrefetching:YES
                                withEvents:expectedEvents];
    [[self.updateEventsBuffer reject] addUpdateEvent:OCMOCK_ANY];
    
    // when
    [self.sut processUpdateEvents:expectedEvents ignoreBuffer:NO];
    WaitForAllGroupsToBeEmpty(0.5);
}

- (void)testThatItDoesProcessCallEventsIfTheCurrentEventPolicyIsIgnore;
{
    NSDictionary *eventData = @{
                                @"id" : @"5cc1ab91-45f4-49ec-bb7a-a5517b7a4173",
                                @"payload" : @[
                                        @{
                                            @"type" : @"call.state",
                                            @"foo" : @"bar"
                                            }
                                        ]
                                };
    NSMutableArray *expectedEvents = [NSMutableArray array];
    [expectedEvents addObjectsFromArray:[ZMUpdateEvent eventsArrayFromPushChannelData:eventData]];
    XCTAssertGreaterThan(expectedEvents.count, 0u);
    [[[(id) self.stateMachine stub] andReturnValue:OCMOCK_VALUE(ZMUpdateEventPolicyIgnore)] updateEventsPolicy];
    [[[self.slowSynStatus stub] andReturnValue:@(NO)] isSyncing];

    
    // expect
    [self expectSyncObjectsToProcessEvents:YES
                                liveEvents:YES
                             decryptEvents:YES
                   returnIDsForPrefetching:YES
                                withEvents:expectedEvents];
    [[self.updateEventsBuffer reject] addUpdateEvent:OCMOCK_ANY];

    // when
    [self.sut processUpdateEvents:expectedEvents ignoreBuffer:NO];
    WaitForAllGroupsToBeEmpty(0.5);
}

- (void)testThatItDoesProcessesCallingUpdateEventsIfTheCurrentEventPolicyIsBuffer;
{
    // given
    NSDictionary *eventData = @{
                                @"id" : @"5cc1ab91-45f4-49ec-bb7a-a5517b7a4173",
                                @"payload" : @[
                                        @{
                                            @"type" : @"call.state",
                                            @"foo" : @"bar"
                                            }
                                        ]
                                };
    NSMutableArray *expectedEvents = [NSMutableArray array];
    [expectedEvents addObjectsFromArray:[ZMUpdateEvent eventsArrayFromPushChannelData:eventData]];
    XCTAssertGreaterThan(expectedEvents.count, 0u);
    
    [[[(id) self.stateMachine stub] andReturnValue:OCMOCK_VALUE(ZMUpdateEventPolicyBuffer)] updateEventsPolicy];
    [[[self.slowSynStatus stub] andReturnValue:@(NO)] isSyncing];
    
    // expect
    [self expectSyncObjectsToProcessEvents:NO
                                liveEvents:YES
                             decryptEvents:NO
                   returnIDsForPrefetching:NO
                                withEvents:expectedEvents];
    
    [[self.updateEventsBuffer expect] addUpdateEvent:OCMOCK_ANY];
    
    // when
    [self.sut processUpdateEvents:expectedEvents ignoreBuffer:NO];
    WaitForAllGroupsToBeEmpty(0.5);
}

- (void)testThatItDoesProcessUpdateEventsIfTheCurrentStateShouldIgnoreThemButIgnoreBuffesIsYes
{
    // given
    NSDictionary *eventData = @{
                                @"id" : @"5cc1ab91-45f4-49ec-bb7a-a5517b7a4173",
                                @"payload" : @[
                                        @{
                                            @"type" : @"user.update",
                                            @"foo" : @"bar"
                                            }
                                        ]
                                };
    NSMutableArray *expectedEvents = [NSMutableArray array];
    [expectedEvents addObjectsFromArray:[ZMUpdateEvent eventsArrayFromPushChannelData:eventData]];
    XCTAssertGreaterThan(expectedEvents.count, 0u);
    
    [[[(id) self.stateMachine stub] andReturnValue:OCMOCK_VALUE(ZMUpdateEventPolicyIgnore)] updateEventsPolicy];
    [[[self.slowSynStatus stub] andReturnValue:@(NO)] isSyncing];
    
    // expect
    [self expectSyncObjectsToProcessEvents:YES
                                liveEvents:YES
                             decryptEvents:YES
                   returnIDsForPrefetching:YES
                                withEvents:expectedEvents];
    
    // when
    [self.sut processUpdateEvents:expectedEvents ignoreBuffer:YES];
    WaitForAllGroupsToBeEmpty(0.5);
}

- (void)testThatItItCreatesAFetchBatchRequestWithTheNoncesAndRemoteIdentifiersFromUpdateEvents
{
    // given
    id <ZMTransportData> firstPayload = @{
                                          @"conversation" : NSUUID.createUUID,
                                          @"data" : @{
                                                  @"last_read" : @"3.800122000a5efe70"
                                                  },
                                          @"from": NSUUID.createUUID.transportString,
                                          @"time" : NSDate.date.transportString,
                                          @"type" : @"conversation.member-update"
                                          };
    
    id <ZMTransportData> secondPayload = @{
                                           @"conversation" : NSUUID.createUUID,
                                           @"data" : @{
                                                   @"content" : @"www.wire.com",
                                                   @"nonce" : NSUUID.createUUID,
                                                   },
                                           @"from": NSUUID.createUUID.transportString,
                                           @"id" : @"6c9d.800122000a5911ba",
                                           @"time" : NSDate.date.transportString,
                                           @"type" : @"conversation.message-add"
                                           };
    
    NSArray <ZMUpdateEvent *> *events = @[
                                          [ZMUpdateEvent eventFromEventStreamPayload:firstPayload uuid:nil],
                                          [ZMUpdateEvent eventFromEventStreamPayload:secondPayload uuid:nil]
                                          ];
    
    // expect
    [[self.conversationTranscoder expect] conversationRemoteIdentifiersToPrefetchToProcessEvents:events];
    
    for (id obj in self.syncObjects) {
        for (Class class in self.transcodersExpectedToReturnNonces) {
            if ([obj isKindOfClass:class]) {
                [[obj expect] messageNoncesToPrefetchToProcessEvents:events];
            }
        }
    }

    // `returnIDsForPrefetching` is set to NO here because we explicitly
    // expect for the transcoders we expect to conform to the protocol above
    [self expectSyncObjectsToProcessEvents:YES
                                liveEvents:YES
                             decryptEvents:YES
                   returnIDsForPrefetching:NO
                                withEvents:events];
    
    // when
    [self.sut processUpdateEvents:events ignoreBuffer:YES];
    WaitForAllGroupsToBeEmpty(0.5);
}

- (void)testThatItRequestsNoncesAndRemoteIdentifiersToPrefetchFromAllOfItsSyncObjects
{
    // given
    id <ZMTransportData> payload = @{
                                     @"conversation" : NSUUID.createUUID,
                                     @"data" : @{ @"last_read" : @"3.800122000a5efe70" },
                                     @"time" : NSDate.date.transportString,
                                     @"type" : @"conversation.member-update"
                                     };
    
    NSArray <ZMUpdateEvent *> *events = @[[ZMUpdateEvent eventFromEventStreamPayload:payload uuid:nil]];
    
    // expect
    [[self.conversationTranscoder expect] conversationRemoteIdentifiersToPrefetchToProcessEvents:events];
    
    for (id obj in self.syncObjects) {
        for (Class class in self.transcodersExpectedToReturnNonces) {
            if ([obj isKindOfClass:class]) {
                [[obj expect] messageNoncesToPrefetchToProcessEvents:events];
            }
        }
    }
    
    // when
    [self.sut fetchRequestBatchForEvents:events];
    WaitForAllGroupsToBeEmpty(0.5);
}

- (void)testThatCallingNextRequestFetchesObjectsAndDistributesThemToTheChangeTracker
{
    // given
    [[[(id)self.stateMachine stub] andReturn:OCMOCK_ANY] nextRequest];
    __block ZMUser *user;
    __block ZMConversation *conversation;
    [self.syncMOC performGroupedBlockAndWait:^{
        user = [ZMUser insertNewObjectInManagedObjectContext:self.syncMOC];
        user.name = @"User1";
        conversation = [ZMConversation insertNewObjectInManagedObjectContext:self.syncMOC];
        conversation.userDefinedName = @"Conversation1";
        [self.syncMOC saveOrRollback];
    }];
    
    // expect
    for (id<ZMObjectStrategy> syncObject in self.syncObjects) {
        [(ZMUpstreamModifiedObjectSync*)[[self.mockUpstreamSync1 stub] andReturn:self.fetchRequestForTrackedObjects1] fetchRequestForTrackedObjects];
        [(ZMUpstreamModifiedObjectSync*)[[self.mockUpstreamSync2 stub] andReturn:self.fetchRequestForTrackedObjects2] fetchRequestForTrackedObjects];
        [[self.mockUpstreamSync1 expect] addTrackedObjects:[NSSet setWithObject:user]];
        [[self.mockUpstreamSync2 expect] addTrackedObjects:[NSSet setWithObject:conversation]];
        [self verifyMockLater:syncObject];
    }
    
    // when
    (void)[self.sut nextRequest];
}


- (void)testThatNextRequestReturnsTheRequestReturnedByTheStateMachine
{
    // given
    ZMTransportRequest *dummyRequest = [OCMockObject mockForClass:ZMTransportRequest.class];
    [(ZMUpstreamModifiedObjectSync*)[self.mockUpstreamSync1 stub] fetchRequestForTrackedObjects];
    [(ZMUpstreamModifiedObjectSync*)[self.mockUpstreamSync2 stub] fetchRequestForTrackedObjects];

    // expect
    [[[(id)self.stateMachine expect] andReturn:dummyRequest] nextRequest];
    
    // when
    ZMTransportRequest *request = [self.sut nextRequest];
    
    // then
    XCTAssertEqualObjects(dummyRequest, request);

}

- (void)testThatManagedObjectChangesArePassedToAllSyncObjectsCaches
{
    
    // given
    id firstObject = [OCMockObject niceMockForClass:ZMManagedObject.class];
    id secondObject = [OCMockObject niceMockForClass:ZMManagedObject.class];
    
    [[[firstObject stub] andReturn:nil] entity];
    [[[secondObject stub] andReturn:nil] entity];
    
    NSSet *cacheInsertSet = [NSSet setWithObject:firstObject];
    NSSet *cacheUpdateSet = [NSSet setWithObject:secondObject];
    
    NSMutableSet *totalSet = [NSMutableSet setWithSet:cacheInsertSet];
    [totalSet unionSet:cacheUpdateSet];
    
    // expect
    for (id<ZMObjectStrategy> syncObject in self.syncObjects) {
        [(id<ZMContextChangeTracker>)[self.mockUpstreamSync1 expect] objectsDidChange:totalSet];
        [(id<ZMContextChangeTracker>)[self.mockUpstreamSync2 expect] objectsDidChange:totalSet];
        
        [self verifyMockLater:syncObject];
    }
    
    // when
    [self.sut processSaveWithInsertedObjects:cacheInsertSet updateObjects:cacheUpdateSet];
    WaitForAllGroupsToBeEmpty(0.5);
}


- (void)testThatItSynchronizesChangesInUIContextToSyncContext
{
    // given
    
    [(id<ZMContextChangeTracker>)[self.mockUpstreamSync1 stub] objectsDidChange:OCMOCK_ANY];
    [(id<ZMContextChangeTracker>)[self.mockUpstreamSync2 stub] objectsDidChange:OCMOCK_ANY];
    
    ZMUser *uiUser = [ZMUser insertNewObjectInManagedObjectContext:self.uiMOC];
    XCTAssertTrue([self.uiMOC saveOrRollback]);
    WaitForAllGroupsToBeEmpty(0.5);
    
    [self.sut.syncMOC performGroupedBlockAndWaitWithReasonableTimeout:^{
        ZMUser *syncUser =  (ZMUser *)[self.sut.syncMOC objectWithID:uiUser.objectID];
        XCTAssertNotNil(syncUser);
        XCTAssertNil(syncUser.name);
    }];
    
    NSString *name = @"very-unique-name_w938ruojfdmnsf";

    // when
    uiUser.name = name;
    XCTAssertTrue([self.uiMOC saveOrRollback]);
    WaitForAllGroupsToBeEmpty(0.5);
    // sut automagically synchronizes objects

    // then
    [self.sut.syncMOC performGroupedBlockAndWaitWithReasonableTimeout:^{
        ZMUser *syncUser =  (ZMUser *)[self.sut.syncMOC objectWithID:uiUser.objectID];
        XCTAssertNotNil(syncUser);
        XCTAssertEqualObjects(syncUser.name, name);
    }];
}

- (void)testThatItSynchronizesCallStateChangesInUIContextToSyncContext
{
    // expect
    [(id<ZMContextChangeTracker>)[self.mockUpstreamSync1 stub] objectsDidChange:OCMOCK_ANY];
    [(id<ZMContextChangeTracker>)[self.mockUpstreamSync2 stub] objectsDidChange:OCMOCK_ANY];
    
    
    // given
    ZMConversation *uiConversation = [ZMConversation insertNewObjectInManagedObjectContext:self.uiMOC];
    XCTAssertTrue([self.uiMOC saveOrRollback]);
    WaitForAllGroupsToBeEmpty(0.5);
    
    [self.sut.syncMOC performGroupedBlockAndWaitWithReasonableTimeout:^{
        ZMConversation *syncConversation =  (ZMConversation *)[self.sut.syncMOC objectWithID:uiConversation.objectID];
        XCTAssertNotNil(syncConversation);
        XCTAssertFalse(syncConversation.callDeviceIsActive);
    }];

    // when
    uiConversation.callDeviceIsActive = YES;
    XCTAssertTrue([self.uiMOC saveOrRollback]);
    WaitForAllGroupsToBeEmpty(0.5);
    // sut automagically synchronizes objects
    
    // then
    XCTAssertTrue(uiConversation.callDeviceIsActive);

    [self.sut.syncMOC performGroupedBlockAndWaitWithReasonableTimeout:^{
        ZMConversation *syncConversation =  (ZMConversation *)[self.sut.syncMOC objectWithID:uiConversation.objectID];
        XCTAssertNotNil(syncConversation);
        XCTAssertTrue(syncConversation.callDeviceIsActive);
    }];
    
    WaitForAllGroupsToBeEmpty(0.5);
}



- (void)testThatItSynchronizesChangesInSyncContextToUIContext
{
    __block ZMUser *syncUser;
    
    // expect
    [self expectationForNotification:NSManagedObjectContextObjectsDidChangeNotification object:self.uiMOC handler:nil];
    
    // when
    [self.syncMOC performGroupedBlockAndWaitWithReasonableTimeout:^{
        syncUser = [ZMUser insertNewObjectInManagedObjectContext:self.syncMOC];
        XCTAssertTrue([self.syncMOC saveOrRollback]);
    }];
    
    XCTAssertTrue([self waitForCustomExpectationsWithTimeout:0.5]);
    
    ZMUser *uiUser =  (ZMUser *)[self.uiMOC objectWithID:syncUser.objectID];
    XCTAssertNotNil(uiUser);
    XCTAssertNil(uiUser.name);
    
    NSString *name = @"very-unique-name_ps9ijsdnmf";

    // and expect
    [self expectationForNotification:NSManagedObjectContextObjectsDidChangeNotification object:self.uiMOC handler:^BOOL(NSNotification *notification ZM_UNUSED) {
        return uiUser.name != nil;
    }];
    
    // when
    [self.syncMOC performGroupedBlockAndWaitWithReasonableTimeout:^{
        syncUser.name = name;
        XCTAssertTrue([self.syncMOC saveOrRollback]);
    }];
    
    XCTAssertTrue([self waitForCustomExpectationsWithTimeout:0.2]);
    
    // then
    XCTAssertEqualObjects(name, uiUser.name);
}

- (void)testThatItFlushesTheInternalBufferWhenAsked
{
    // expect
    [[self.updateEventsBuffer expect] processAllEventsInBuffer];
    
    // when
    [self.sut processAllEventsInBuffer];
}

- (void)testThatItCallsDataDidChangeOnStateMachineWhenDataDidChange
{
    // expect
    [[self.stateMachine expect] dataDidChange];
    
    // when
    [self.sut dataDidChange];
}

- (void)testThatARollbackTriggersAnObjectsDidChange;
{
    //
    
    // given
    __block ZMConversation *syncConversation;
    __block NSManagedObjectID *moid;
    [self.syncMOC performGroupedBlockAndWait:^{
        syncConversation = [ZMConversation insertNewObjectInManagedObjectContext:self.syncMOC];
        syncConversation.conversationType = ZMConversationTypeOneOnOne;
        [self.syncMOC saveOrRollback];
        moid = syncConversation.objectID;
    }];
    ZMConversation *uiConversation = (id) [self.uiMOC objectWithID:moid];
    WaitForAllGroupsToBeEmpty(0.5);
    //
    self.sut.contextMergingDisabled = YES;
    NSMutableArray *objectsDidChangeNotifications = [NSMutableArray array];
    id token1 = [[NSNotificationCenter defaultCenter] addObserverForName:NSManagedObjectContextObjectsDidChangeNotification object:self.uiMOC queue:nil usingBlock:^(NSNotification *note) {
        
        [objectsDidChangeNotifications addObject:note];
    }];
    NSMutableArray *didSaveNotificationsA = [NSMutableArray array];
    id token2A = [[NSNotificationCenter defaultCenter] addObserverForName:NSManagedObjectContextDidSaveNotification object:self.uiMOC queue:nil usingBlock:^(NSNotification *note) {
        
        [didSaveNotificationsA addObject:note];
    }];
    NSMutableArray *didSaveNotificationsB = [NSMutableArray array];
    id token2B = [[NSNotificationCenter defaultCenter] addObserverForName:NSManagedObjectContextDidSaveNotification object:self.syncMOC queue:nil usingBlock:^(NSNotification *note) {
        
        [didSaveNotificationsB addObject:note];
    }];
    //
    uiConversation.userDefinedName = @"UI";
    [self.syncMOC performGroupedBlockAndWait:^{
        syncConversation.userDefinedName = @"SYNC";
    }];
    [self.uiMOC saveOrRollback];
    [self.syncMOC performGroupedBlockAndWait:^{
        [self.syncMOC saveOrRollback];
    }];
    
    // stub
    [(id<ZMContextChangeTracker>)[self.mockUpstreamSync1 stub] objectsDidChange:OCMOCK_ANY];
    [(id<ZMContextChangeTracker>)[self.mockUpstreamSync2 stub] objectsDidChange:OCMOCK_ANY];

    // when
    //
    // The conversation in the UI context is still 'USER', and we expect
    // 1 objects-did-cahnge about it changing to 'SYNC'
    [objectsDidChangeNotifications removeAllObjects];
    XCTAssertEqualObjects(uiConversation.userDefinedName, @"UI");
    // MERGE:
    self.sut.contextMergingDisabled = NO;
    [[NSNotificationCenter defaultCenter] removeObserver:token2A];
    [[NSNotificationCenter defaultCenter] removeObserver:token2B];
    for (NSNotification *note in didSaveNotificationsA) {
        [[NSNotificationCenter defaultCenter] postNotification:note];
    }
    for (NSNotification *note in didSaveNotificationsB) {
        [[NSNotificationCenter defaultCenter] postNotification:note];
    }
    WaitForAllGroupsToBeEmpty(0.5);
    
    // then
    XCTAssertEqualObjects(uiConversation.userDefinedName, @"SYNC");
    XCTAssertEqual(objectsDidChangeNotifications.count, 1u);
    NSDictionary *userInfo = [(NSNotification *) objectsDidChangeNotifications.lastObject userInfo];
    XCTAssertEqual([userInfo[NSRefreshedObjectsKey] anyObject], uiConversation);
    
    // finally
    [[NSNotificationCenter defaultCenter] removeObserver:token1];
}


- (void)testThatItReturnsTrueForCoversationsThatHasBufferedCallStateEvents
{
    // given
    NSUUID *remoteId = NSUUID.createUUID;
    [self.syncMOC performGroupedBlockAndWait:^{
        ZMConversation *conversation = [ZMConversation insertNewObjectInManagedObjectContext:self.syncMOC];
        conversation.remoteIdentifier = remoteId;
        [self.syncMOC saveOrRollback];
    }];

    NSDictionary *eventData = @{
                                @"id" : @"5cc1ab91-45f4-49ec-bb7a-a5517b7a4173",
                                @"payload" : @[
                                        @{
                                            @"type" : @"call.state",
                                            @"conversation" : remoteId.transportString
                                            }
                                        ]
                                };

    NSArray *events = [ZMUpdateEvent eventsArrayFromPushChannelData:eventData];
    
    [[[(id) self.stateMachine stub] andReturnValue:OCMOCK_VALUE(ZMUpdateEventPolicyBuffer)] updateEventsPolicy];
    [[[self.slowSynStatus stub] andReturnValue:@(NO)] isSyncing];

    // expect
    for(id obj in events) {
        [[self.updateEventsBuffer expect] addUpdateEvent:obj];
    }
    
    [self expectSyncObjectsToProcessEvents:NO
                                liveEvents:YES
                             decryptEvents:NO
                   returnIDsForPrefetching:NO
                                withEvents:events];
    
    [[[self.updateEventsBuffer expect] andReturn:events] updateEvents];
    
    [self.sut processUpdateEvents:events ignoreBuffer:NO];
    
    // when
    NSArray *ids = [self.sut conversationIdsThatHaveBufferedUpdatesForCallState];
    
    // then
    XCTAssertTrue([ids containsObject:remoteId]);
}

- (void)testThatItReturnsFalseForConversationsThatHasNoBufferedCallStateEvents
{
    // given
    NSUUID *remoteId = NSUUID.createUUID;
    [self.syncMOC performGroupedBlockAndWait:^{
        ZMConversation *conversation = [ZMConversation insertNewObjectInManagedObjectContext:self.syncMOC];
        conversation.remoteIdentifier = remoteId;
        [self.syncMOC saveOrRollback];
    }];
    
    NSDictionary *eventData = @{
                                @"id" : @"5cc1ab91-45f4-49ec-bb7a-a5517b7a4173",
                                @"payload" : @[
                                        @{
                                            @"type" : @"call.state",
                                            @"conversation" : NSUUID.createUUID.transportString
                                            }
                                        ]
                                };
    
    NSArray *events = [ZMUpdateEvent eventsArrayFromPushChannelData:eventData];
    
    [[[(id) self.stateMachine stub] andReturnValue:OCMOCK_VALUE(ZMUpdateEventPolicyBuffer)] updateEventsPolicy];
    [[[self.slowSynStatus stub] andReturnValue:@(NO)] isSyncing];

    // expect
    for(id obj in events) {
        [[self.updateEventsBuffer expect] addUpdateEvent:obj];
    }
    
    [self expectSyncObjectsToProcessEvents:NO
                                liveEvents:YES
                             decryptEvents:NO
                   returnIDsForPrefetching:NO
                                withEvents:events];
    
    [[[self.updateEventsBuffer expect] andReturn:events] updateEvents];

    [self.sut processUpdateEvents:events ignoreBuffer:NO];
    
    // when
    NSArray *ids = [self.sut conversationIdsThatHaveBufferedUpdatesForCallState];
    
    // then
    XCTAssertFalse([ids containsObject:remoteId]);
}

- (void)testThatItMergesTheUserInfoOfContexts {
    
    // The security level degradation info is stored in the user info. I'm using this one to verify that it is merged correcly
    // GIVEN
    __block ZMOTRMessage *message;
    [self.syncMOC performGroupedBlockAndWait:^{
        ZMConversation *conversation = [ZMConversation insertNewObjectInManagedObjectContext:self.syncMOC];
        conversation.conversationType = ZMConversationTypeGroup;
        conversation.remoteIdentifier = [NSUUID createUUID];
        
        message = (ZMOTRMessage *)[conversation appendMessageWithText:@"foo bar bar bar"];
        message.causedSecurityLevelDegradation = YES;
        
        // WHEN
        [self.syncMOC saveOrRollback];
    }];
    [self spinMainQueueWithTimeout:0.2];
    
    // THEN
    ZMOTRMessage *uiMessage = [self.uiMOC existingObjectWithID:message.objectID error:nil];
    XCTAssertTrue(uiMessage.causedSecurityLevelDegradation);
}
#pragma mark - Helper

- (NSSet <Class> *)transcodersExpectedToReturnNonces
{
    return @[
             ClientMessageTranscoder.class,
             ].set;
}

- (void)expectSyncObjectsToProcessEvents:(BOOL)process liveEvents:(BOOL)liveEvents decryptEvents:(BOOL)decyptEvents returnIDsForPrefetching:(BOOL)returnIDs withEvents:(id)events;
{
    NOT_USED(decyptEvents);
    
    for (id obj in self.syncObjects) {
        if (process) {
            [[obj expect] processEvents:[OCMArg checkWithBlock:^BOOL(NSArray *receivedEvents) {
                return [receivedEvents isEqualToArray:events];
            }] liveEvents:liveEvents prefetchResult:OCMOCK_ANY];
        } else {
            [[obj reject] processEvents:OCMOCK_ANY liveEvents:liveEvents prefetchResult:OCMOCK_ANY];
        }
        
        if (returnIDs) {
            if ([obj respondsToSelector:@selector(messageNoncesToPrefetchToProcessEvents:)]) {
                [[obj expect] messageNoncesToPrefetchToProcessEvents:[OCMArg checkWithBlock:^BOOL(NSArray *receivedEvents) {
                    return [receivedEvents isEqualToArray:events];
                }]];
            }
            if ([obj respondsToSelector:@selector(conversationRemoteIdentifiersToPrefetchToProcessEvents:)]) {
                [[obj expect] conversationRemoteIdentifiersToPrefetchToProcessEvents:[OCMArg checkWithBlock:^BOOL(NSArray *receivedEvents) {
                    return [receivedEvents isEqualToArray:events];
                }]];
            }
        }
    }
}

@end



@implementation ZMSyncStrategyTests (Background)

- (void)goToBackground
{
    [self.application simulateApplicationDidEnterBackground];
    WaitForAllGroupsToBeEmpty(0.5);
}

- (void)goToForeground
{
    [self.application simulateApplicationWillEnterForeground];
    WaitForAllGroupsToBeEmpty(0.5);
}

- (void)testThatItForwardsToStateMachineWhenTheAppEntersBackground
{
    // expect
    [[self.stateMachine expect] enterBackground];
    [[self.slowSynStatus expect] didEnterBackground];
    
    // when
    [self goToBackground];
    WaitForAllGroupsToBeEmpty(0.5);
    
    // then
    [self.stateMachine verify];
}


- (void)testThatItForwardsToStateMachineWhenTheAppWillEnterForeground
{
    // expect
    [[self.stateMachine expect] enterForeground];
    [[self.slowSynStatus expect] didEnterForeground];

    // when
    [self goToForeground];
    
    // then
    [self.stateMachine verify];
}

- (void)testThatItNotifiesTheOperationLoopOfNewOperationWhenEnteringBackground
{
    // given
    [[self.stateMachine stub] enterBackground];
    [[self.stateMachine stub] enterForeground];
    [[self.slowSynStatus stub] didEnterBackground];
    [[self.slowSynStatus stub] didEnterForeground];


    // expect
    id mockRequestNotification = [OCMockObject mockForClass:ZMRequestAvailableNotification.class];
    [[[mockRequestNotification expect] classMethod] notifyNewRequestsAvailable:OCMOCK_ANY];

    // when
    [self goToBackground];
    
    // then
    [mockRequestNotification verify];
    [mockRequestNotification stopMocking];
}

- (void)testThatItNotifiesTheOperationLoopOfNewOperationWhenEnteringForeground
{
    // given
    [[self.stateMachine stub] enterBackground];
    [[self.stateMachine stub] enterForeground];
    [[self.slowSynStatus stub] didEnterBackground];
    [[self.slowSynStatus stub] didEnterForeground];
    
    // expect
    id mockRequestAvailableNotification = [OCMockObject mockForClass:ZMRequestAvailableNotification.class];
    [[mockRequestAvailableNotification expect] notifyNewRequestsAvailable:OCMOCK_ANY];
    
    // when
    [self goToForeground];
    
    // then
    [mockRequestAvailableNotification verify];
    [mockRequestAvailableNotification stopMocking];
}

- (void)testThatItUpdatesTheBadgeCount
{
    // given
    [[self.stateMachine stub] enterBackground];
    [[self.slowSynStatus stub] didEnterBackground];

    [self.syncMOC performGroupedBlockAndWait:^{
        ZMConversation *conversation = [ZMConversation insertNewObjectInManagedObjectContext:self.syncMOC];
        conversation.conversationType = ZMConversationTypeGroup;
        conversation.internalEstimatedUnreadCount = 1;
        [self.syncMOC saveOrRollback];
        
        // when
        [self.sut updateBadgeCount];
    }];
    WaitForAllGroupsToBeEmpty(0.5);
    
    // then
    XCTAssertEqual(self.application.applicationIconBadgeNumber, 1);
}

- (void)testThatItForwardsTheBackgroundFetchRequestToTheStateMachine
{
    // given
    XCTestExpectation *expectation = [self expectationWithDescription:@"Background fetch completed"];
    ZMBackgroundFetchHandler handler = ^(ZMBackgroundFetchResult result) {
        XCTAssertEqual(result, ZMBackgroundFetchResultNewData);
        [expectation fulfill];
    };
    
    // expect
    [(ZMSyncStrategy *)[[(id) self.stateMachine expect] andCall:@selector(forward_startBackgroundFetchWithCompletionHandler:) onObject:self] startBackgroundFetchWithCompletionHandler:OCMOCK_ANY];
    
    // when
    [self.sut startBackgroundFetchWithCompletionHandler:handler];
    
    // then
    XCTAssert([self waitForCustomExpectationsWithTimeout:0.5]);
    [(id) self.stateMachine verify];
}

- (void)forward_startBackgroundFetchWithCompletionHandler:(ZMBackgroundFetchHandler)handler;
{
    handler(ZMBackgroundFetchResultNewData);
}

@end


@implementation ZMSyncStrategyTests (SyncStateDelegate)

- (void)testThatItNotifiesSyncStateDelegateWhenSyncStarts
{    
    // expect
    [[self.syncStateDelegate expect] didStartSync];
    
    // when
    [self.sut didStartSync];
    
    // then
    [self.syncStateDelegate verify];
}


- (void)testThatItNotifiesSyncObserverWhenSyncCompletes
{
    // given
    [[self.updateEventsBuffer stub] processAllEventsInBuffer];

    id mockObserver = [OCMockObject niceMockForProtocol:@protocol(ZMInitialSyncCompletionObserver)];
    [ZMUserSession addInitalSyncCompletionObserver:mockObserver];

    // expect
    [[mockObserver expect] initialSyncCompleted:OCMOCK_ANY];
    
    // when
    [self.sut didFinishSync];
    
    // then
    XCTAssert([self waitForCustomExpectationsWithTimeout:0.5]);
    
    // tearDown
    [ZMUserSession removeInitalSyncCompletionObserver:mockObserver];

}

- (void)testThatItProcessesAllEventsInBufferWhenSyncFinishes
{
    // expect
    [[self.updateEventsBuffer expect] processAllEventsInBuffer];

    // when
    [self.sut didFinishSync];
    
    // then
    [self.updateEventsBuffer verify];
}

@end<|MERGE_RESOLUTION|>--- conflicted
+++ resolved
@@ -133,19 +133,9 @@
     [[[[self.conversationTranscoder expect] andReturn:self.conversationTranscoder] classMethod] alloc];
     (void) [[[self.conversationTranscoder expect] andReturn:self.conversationTranscoder] initWithSyncStrategy:OCMOCK_ANY appStateDelegate:OCMOCK_ANY syncStatus:OCMOCK_ANY];
 
-<<<<<<< HEAD
-    id systemMessageTranscoder = [OCMockObject mockForClass:ZMSystemMessageTranscoder.class];
-    [[[[systemMessageTranscoder expect] andReturn:systemMessageTranscoder] classMethod] alloc];
-    (void) [[[systemMessageTranscoder expect] andReturn:systemMessageTranscoder] initWithManagedObjectContext:self.syncMOC appStateDelegate:OCMOCK_ANY upstreamInsertedObjectSync:nil localNotificationDispatcher:self.mockDispatcher messageExpirationTimer:nil];
-
-    id clientMessageTranscoder = [OCMockObject mockForClass:ZMClientMessageTranscoder.class];
-    [[[[clientMessageTranscoder expect] andReturn:clientMessageTranscoder] classMethod] alloc];
-    (void) [[[clientMessageTranscoder expect] andReturn:clientMessageTranscoder] initWithManagedObjectContext:self.syncMOC appStateDelegate:OCMOCK_ANY localNotificationDispatcher:self.mockDispatcher];
-=======
     id clientMessageTranscoder = [OCMockObject mockForClass:ClientMessageTranscoder.class];
     [[[[clientMessageTranscoder expect] andReturn:clientMessageTranscoder] classMethod] alloc];
     (void) [[[clientMessageTranscoder expect] andReturn:clientMessageTranscoder] initIn:self.syncMOC localNotificationDispatcher:self.mockDispatcher clientRegistrationStatus:OCMOCK_ANY apnsConfirmationStatus:OCMOCK_ANY];
->>>>>>> 17eef378
 
     id selfStrategy = [OCMockObject mockForClass:ZMSelfStrategy.class];
     [[[[selfStrategy expect] andReturn:selfStrategy] classMethod] alloc];
@@ -205,11 +195,6 @@
                          connectionTranscoder,
                          userTranscoder,
                          self.conversationTranscoder,
-<<<<<<< HEAD
-                         systemMessageTranscoder,
-=======
-                         selfTranscoder,
->>>>>>> 17eef378
                          clientMessageTranscoder,
                          missingUpdateEventsTranscoder,
                          registrationTranscoder,
