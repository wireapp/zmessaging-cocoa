// 
// Wire
// Copyright (C) 2016 Wire Swiss GmbH
// 
// This program is free software: you can redistribute it and/or modify
// it under the terms of the GNU General Public License as published by
// the Free Software Foundation, either version 3 of the License, or
// (at your option) any later version.
// 
// This program is distributed in the hope that it will be useful,
// but WITHOUT ANY WARRANTY; without even the implied warranty of
// MERCHANTABILITY or FITNESS FOR A PARTICULAR PURPOSE. See the
// GNU General Public License for more details.
// 
// You should have received a copy of the GNU General Public License
// along with this program. If not, see http://www.gnu.org/licenses/.
// 

<<<<<<< HEAD
#include "ios.xcconfig"
#include "tests.xcconfig"

ARCHS[sdk=iphonesimulator*] = x86_64
VALID_ARCHS[sdk=iphoneos*] = arm64 armv7
VALID_ARCHS[sdk=iphonesimulator*] = x86_64


// Linking
//
FRAMEWORK_SEARCH_PATHS = $(DEVELOPER_FRAMEWORKS_DIR) $(inherited) $(PROJECT_DIR)/Carthage/Build
=======
#include "tests.xcconfig"
>>>>>>> 86252320
<|MERGE_RESOLUTION|>--- conflicted
+++ resolved
@@ -16,18 +16,4 @@
 // along with this program. If not, see http://www.gnu.org/licenses/.
 // 
 
-<<<<<<< HEAD
-#include "ios.xcconfig"
-#include "tests.xcconfig"
-
-ARCHS[sdk=iphonesimulator*] = x86_64
-VALID_ARCHS[sdk=iphoneos*] = arm64 armv7
-VALID_ARCHS[sdk=iphonesimulator*] = x86_64
-
-
-// Linking
-//
-FRAMEWORK_SEARCH_PATHS = $(DEVELOPER_FRAMEWORKS_DIR) $(inherited) $(PROJECT_DIR)/Carthage/Build
-=======
-#include "tests.xcconfig"
->>>>>>> 86252320
+#include "tests.xcconfig"