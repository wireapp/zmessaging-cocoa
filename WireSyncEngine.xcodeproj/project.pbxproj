--- conflicted
+++ resolved
@@ -405,12 +405,9 @@
 		EEEA75FB1F8A6142006D1070 /* ZMLocalNotification+Events.swift in Sources */ = {isa = PBXBuildFile; fileRef = EEEA75F61F8A6140006D1070 /* ZMLocalNotification+Events.swift */; };
 		EEEA75FC1F8A6142006D1070 /* ZMLocalNotification+Calling.swift in Sources */ = {isa = PBXBuildFile; fileRef = EEEA75F71F8A6141006D1070 /* ZMLocalNotification+Calling.swift */; };
 		EEEA75FD1F8A6142006D1070 /* ZMLocalNotification.swift in Sources */ = {isa = PBXBuildFile; fileRef = EEEA75F81F8A6141006D1070 /* ZMLocalNotification.swift */; };
-<<<<<<< HEAD
 		EF2CB12722D5E58B00350B0A /* TeamImageAssetUpdateStrategy.swift in Sources */ = {isa = PBXBuildFile; fileRef = EF2CB12622D5E58B00350B0A /* TeamImageAssetUpdateStrategy.swift */; };
 		EF2CB12A22D5E5BF00350B0A /* TeamImageAssetUpdateStrategyTests.swift in Sources */ = {isa = PBXBuildFile; fileRef = EF2CB12822D5E5BB00350B0A /* TeamImageAssetUpdateStrategyTests.swift */; };
-=======
 		EF169DDF22E85BA100B74D4A /* ZMConversationSource.swift in Sources */ = {isa = PBXBuildFile; fileRef = EF169DDE22E85BA100B74D4A /* ZMConversationSource.swift */; };
->>>>>>> 0ad0e7e0
 		EFC8281C1FB343B600E27E21 /* RegistationCredentialVerificationStrategy.swift in Sources */ = {isa = PBXBuildFile; fileRef = EFC8281B1FB343B600E27E21 /* RegistationCredentialVerificationStrategy.swift */; };
 		EFC8281E1FB34F9600E27E21 /* EmailVerificationStrategyTests.swift in Sources */ = {isa = PBXBuildFile; fileRef = EFC8281D1FB34F9600E27E21 /* EmailVerificationStrategyTests.swift */; };
 		EFC828221FB356CE00E27E21 /* RegistrationStatusTests.swift in Sources */ = {isa = PBXBuildFile; fileRef = EFC828211FB356CE00E27E21 /* RegistrationStatusTests.swift */; };
@@ -1039,12 +1036,9 @@
 		EEEA75F61F8A6140006D1070 /* ZMLocalNotification+Events.swift */ = {isa = PBXFileReference; fileEncoding = 4; lastKnownFileType = sourcecode.swift; path = "ZMLocalNotification+Events.swift"; sourceTree = "<group>"; };
 		EEEA75F71F8A6141006D1070 /* ZMLocalNotification+Calling.swift */ = {isa = PBXFileReference; fileEncoding = 4; lastKnownFileType = sourcecode.swift; path = "ZMLocalNotification+Calling.swift"; sourceTree = "<group>"; };
 		EEEA75F81F8A6141006D1070 /* ZMLocalNotification.swift */ = {isa = PBXFileReference; fileEncoding = 4; lastKnownFileType = sourcecode.swift; path = ZMLocalNotification.swift; sourceTree = "<group>"; };
-<<<<<<< HEAD
 		EF2CB12622D5E58B00350B0A /* TeamImageAssetUpdateStrategy.swift */ = {isa = PBXFileReference; lastKnownFileType = sourcecode.swift; path = TeamImageAssetUpdateStrategy.swift; sourceTree = "<group>"; };
 		EF2CB12822D5E5BB00350B0A /* TeamImageAssetUpdateStrategyTests.swift */ = {isa = PBXFileReference; lastKnownFileType = sourcecode.swift; path = TeamImageAssetUpdateStrategyTests.swift; sourceTree = "<group>"; };
-=======
 		EF169DDE22E85BA100B74D4A /* ZMConversationSource.swift */ = {isa = PBXFileReference; lastKnownFileType = sourcecode.swift; path = ZMConversationSource.swift; sourceTree = "<group>"; };
->>>>>>> 0ad0e7e0
 		EF797FE71FB5E8DB00F7FF21 /* RegistrationTests.swift */ = {isa = PBXFileReference; lastKnownFileType = sourcecode.swift; path = RegistrationTests.swift; sourceTree = "<group>"; };
 		EFC8281B1FB343B600E27E21 /* RegistationCredentialVerificationStrategy.swift */ = {isa = PBXFileReference; lastKnownFileType = sourcecode.swift; path = RegistationCredentialVerificationStrategy.swift; sourceTree = "<group>"; };
 		EFC8281D1FB34F9600E27E21 /* EmailVerificationStrategyTests.swift */ = {isa = PBXFileReference; lastKnownFileType = sourcecode.swift; path = EmailVerificationStrategyTests.swift; sourceTree = "<group>"; };
