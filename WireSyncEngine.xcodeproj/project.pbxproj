// !$*UTF8*$!
{
	archiveVersion = 1;
	classes = {
	};
	objectVersion = 46;
	objects = {

/* Begin PBXBuildFile section */
		092083401BA95EE100F82B29 /* UserClientRequestFactory.swift in Sources */ = {isa = PBXBuildFile; fileRef = 0920833F1BA95EE100F82B29 /* UserClientRequestFactory.swift */; };
		0920C4DA1B305FF500C55728 /* UserSessionGiphyRequestStateTests.swift in Sources */ = {isa = PBXBuildFile; fileRef = 0920C4D81B305FF500C55728 /* UserSessionGiphyRequestStateTests.swift */; };
		093694451BA9633300F36B3A /* UserClientRequestFactoryTests.swift in Sources */ = {isa = PBXBuildFile; fileRef = 093694441BA9633300F36B3A /* UserClientRequestFactoryTests.swift */; };
		09531F161AE960E300B8556A /* ZMLoginCodeRequestTranscoder.h in Headers */ = {isa = PBXBuildFile; fileRef = 09531F131AE960E300B8556A /* ZMLoginCodeRequestTranscoder.h */; settings = {ATTRIBUTES = (Public, ); }; };
		09531F181AE960E300B8556A /* ZMLoginCodeRequestTranscoder.m in Sources */ = {isa = PBXBuildFile; fileRef = 09531F141AE960E300B8556A /* ZMLoginCodeRequestTranscoder.m */; };
		09531F1C1AE9644800B8556A /* ZMLoginCodeRequestTranscoderTests.m in Sources */ = {isa = PBXBuildFile; fileRef = 09531F1A1AE9644800B8556A /* ZMLoginCodeRequestTranscoderTests.m */; };
		098CFBBB1B7B9C94000B02B1 /* BaseTestSwiftHelpers.swift in Sources */ = {isa = PBXBuildFile; fileRef = 098CFBBA1B7B9C94000B02B1 /* BaseTestSwiftHelpers.swift */; };
		09914E531BD6613D00C10BF8 /* ZMDecodedAPSMessageTest.m in Sources */ = {isa = PBXBuildFile; fileRef = 09914E521BD6613D00C10BF8 /* ZMDecodedAPSMessageTest.m */; };
		09B7308D1B301F0200A5CCC9 /* ZMUserSession+Proxy.m in Sources */ = {isa = PBXBuildFile; fileRef = 09B730891B301F0200A5CCC9 /* ZMUserSession+Proxy.m */; };
		09B730961B3045E400A5CCC9 /* ProxiedRequestStatusTests.swift in Sources */ = {isa = PBXBuildFile; fileRef = 09B730941B3045E400A5CCC9 /* ProxiedRequestStatusTests.swift */; };
		09B978FE1B679F4B00A30B38 /* OCMock.framework in Frameworks */ = {isa = PBXBuildFile; fileRef = 09B978F31B679B6200A30B38 /* OCMock.framework */; };
		09B978FF1B679F5D00A30B38 /* OCMock.framework in Frameworks */ = {isa = PBXBuildFile; fileRef = 09B978F31B679B6200A30B38 /* OCMock.framework */; };
		09BA924C1BD55FA5000DC962 /* UserClientRequestStrategyTests.swift in Sources */ = {isa = PBXBuildFile; fileRef = 0920833C1BA84F3100F82B29 /* UserClientRequestStrategyTests.swift */; };
		09BCDB8E1BCE7F000020DCC7 /* ZMAPSMessageDecoder.h in Headers */ = {isa = PBXBuildFile; fileRef = 09BCDB8C1BCE7F000020DCC7 /* ZMAPSMessageDecoder.h */; settings = {ATTRIBUTES = (Public, ); }; };
		09BCDB8F1BCE7F000020DCC7 /* ZMAPSMessageDecoder.m in Sources */ = {isa = PBXBuildFile; fileRef = 09BCDB8D1BCE7F000020DCC7 /* ZMAPSMessageDecoder.m */; };
		09C77C531BA6C77000E2163F /* UserClientRequestStrategy.swift in Sources */ = {isa = PBXBuildFile; fileRef = 09C77C521BA6C77000E2163F /* UserClientRequestStrategy.swift */; };
		09D7CE641AE94D4200CC5F45 /* ZMCredentials+Internal.h in Headers */ = {isa = PBXBuildFile; fileRef = 09D7CE621AE94D4200CC5F45 /* ZMCredentials+Internal.h */; };
		09E393BB1BAB0BB500F3EA1B /* ZMUserSession+OTR.h in Headers */ = {isa = PBXBuildFile; fileRef = 09E393B91BAB0BB500F3EA1B /* ZMUserSession+OTR.h */; settings = {ATTRIBUTES = (Public, ); }; };
		09E393BE1BAB0C2A00F3EA1B /* ZMUserSession+OTR.m in Sources */ = {isa = PBXBuildFile; fileRef = 09E393BD1BAB0C2A00F3EA1B /* ZMUserSession+OTR.m */; };
		160195611E30C9CF00ACBFAC /* LocalNotificationDispatcherCallingTests.swift in Sources */ = {isa = PBXBuildFile; fileRef = 160195601E30C9CF00ACBFAC /* LocalNotificationDispatcherCallingTests.swift */; };
		1602B4611F3B04150061C135 /* ZMBlacklistVerificator.h in Headers */ = {isa = PBXBuildFile; fileRef = F9FD798B19EE9B9A00D70FCD /* ZMBlacklistVerificator.h */; settings = {ATTRIBUTES = (Public, ); }; };
		16030DC921B01B7500F8032E /* Conversation+ReadReceiptMode.swift in Sources */ = {isa = PBXBuildFile; fileRef = 16030DC821B01B7500F8032E /* Conversation+ReadReceiptMode.swift */; };
		16085B331F71811A000B9F22 /* UserChangeInfo+UserSession.swift in Sources */ = {isa = PBXBuildFile; fileRef = 16085B321F71811A000B9F22 /* UserChangeInfo+UserSession.swift */; };
		16085B351F719E6D000B9F22 /* NetworkStateRecorder.swift in Sources */ = {isa = PBXBuildFile; fileRef = 16085B341F719E6D000B9F22 /* NetworkStateRecorder.swift */; };
		160C31271E6434500012E4BC /* OperationStatus.swift in Sources */ = {isa = PBXBuildFile; fileRef = 160C31261E6434500012E4BC /* OperationStatus.swift */; };
		160C31411E6DDFC30012E4BC /* VoiceChannelV3Tests.swift in Sources */ = {isa = PBXBuildFile; fileRef = 160C31401E6DDFC30012E4BC /* VoiceChannelV3Tests.swift */; };
		160C31441E8049320012E4BC /* ApplicationStatusDirectory.swift in Sources */ = {isa = PBXBuildFile; fileRef = 160C31431E8049320012E4BC /* ApplicationStatusDirectory.swift */; };
		160C314A1E82AC170012E4BC /* OperationStatusTests.swift in Sources */ = {isa = PBXBuildFile; fileRef = 160C31491E82AC170012E4BC /* OperationStatusTests.swift */; };
		161681352077721600BCF33A /* ZMOperationLoop+OperationStatus.swift in Sources */ = {isa = PBXBuildFile; fileRef = 161681342077721600BCF33A /* ZMOperationLoop+OperationStatus.swift */; };
		16168137207790F600BCF33A /* Conversation+Participants.swift in Sources */ = {isa = PBXBuildFile; fileRef = 16168136207790F600BCF33A /* Conversation+Participants.swift */; };
		1618B4101DE5FAD4003F015C /* ZMUserSession+Internal.h in Headers */ = {isa = PBXBuildFile; fileRef = 3EC2357F192B617700B72C21 /* ZMUserSession+Internal.h */; };
		161D3AC92134013C0053D39A /* Logging.swift in Sources */ = {isa = PBXBuildFile; fileRef = 161D3AC82134013C0053D39A /* Logging.swift */; };
		161D3ACB213417C90053D39A /* ZMSyncStrategy+EventProcessing.swift in Sources */ = {isa = PBXBuildFile; fileRef = 161D3ACA213417C90053D39A /* ZMSyncStrategy+EventProcessing.swift */; };
		1621D2711D770FB1007108C2 /* ZMSyncStateDelegate.h in Headers */ = {isa = PBXBuildFile; fileRef = 1621D2701D770FB1007108C2 /* ZMSyncStateDelegate.h */; settings = {ATTRIBUTES = (Public, ); }; };
		1626344720D79C22000D4063 /* ZMUserSessionTests+PushNotifications.swift in Sources */ = {isa = PBXBuildFile; fileRef = 1626344620D79C22000D4063 /* ZMUserSessionTests+PushNotifications.swift */; };
		1626344920D7DB81000D4063 /* PushNotificationCategory.swift in Sources */ = {isa = PBXBuildFile; fileRef = 1626344820D7DB81000D4063 /* PushNotificationCategory.swift */; };
		162A81D4202B453000F6200C /* SessionManager+AVS.swift in Sources */ = {isa = PBXBuildFile; fileRef = 162A81D3202B453000F6200C /* SessionManager+AVS.swift */; };
		162A81D6202B5BC600F6200C /* SessionManagerAVSTests.swift in Sources */ = {isa = PBXBuildFile; fileRef = 162A81D5202B5BC600F6200C /* SessionManagerAVSTests.swift */; };
		162DEE111F87B9800034C8F9 /* ZMUserSession+Calling.swift in Sources */ = {isa = PBXBuildFile; fileRef = 162DEE101F87B9800034C8F9 /* ZMUserSession+Calling.swift */; };
		1632C4B31F0FD270007BE89D /* LoginFlowTests.m in Sources */ = {isa = PBXBuildFile; fileRef = 54FC8A0F192CD55000D3C016 /* LoginFlowTests.m */; };
		1634958B1F0254CB004E80DB /* SessionManager+ServerConnection.swift in Sources */ = {isa = PBXBuildFile; fileRef = 1634958A1F0254CB004E80DB /* SessionManager+ServerConnection.swift */; };
		1639A8272260CE5000868AB9 /* ZMLocalNotification+AvailabilityAlert.swift in Sources */ = {isa = PBXBuildFile; fileRef = 1639A8262260CE5000868AB9 /* ZMLocalNotification+AvailabilityAlert.swift */; };
		1639A8542264C52600868AB9 /* ZMLocalNotificationTests_Alerts.swift in Sources */ = {isa = PBXBuildFile; fileRef = 1639A8532264C52600868AB9 /* ZMLocalNotificationTests_Alerts.swift */; };
		163BB8131EE1A6EE00DF9384 /* IntegrationTest+Search.swift in Sources */ = {isa = PBXBuildFile; fileRef = 163BB8111EE1A65A00DF9384 /* IntegrationTest+Search.swift */; };
		163BB8161EE1B1AC00DF9384 /* SearchTests.swift in Sources */ = {isa = PBXBuildFile; fileRef = 163BB8151EE1B1AC00DF9384 /* SearchTests.swift */; };
		163FB9942052EA4C00E74F83 /* OperationLoopNewRequestObserver.swift in Sources */ = {isa = PBXBuildFile; fileRef = 163FB9922052EA4600E74F83 /* OperationLoopNewRequestObserver.swift */; };
		163FB9952056D5BA00E74F83 /* PushNotificationStatusTests.swift in Sources */ = {isa = PBXBuildFile; fileRef = BFB524CD1C7722EC006BCE23 /* PushNotificationStatusTests.swift */; };
		163FB9972057E25600E74F83 /* NSManagedObjectContext+LastNotificationID.swift in Sources */ = {isa = PBXBuildFile; fileRef = 163FB9962057E25600E74F83 /* NSManagedObjectContext+LastNotificationID.swift */; };
		163FB9992057E3F200E74F83 /* AuthenticationStatusProvider.swift in Sources */ = {isa = PBXBuildFile; fileRef = 163FB9982057E3F200E74F83 /* AuthenticationStatusProvider.swift */; };
		16466C0E1F9F7EDF00E3F970 /* ZMConversationTranscoderTests.swift in Sources */ = {isa = PBXBuildFile; fileRef = 16466C0D1F9F7EDF00E3F970 /* ZMConversationTranscoderTests.swift */; };
		164A55D820F4FE4A00AE62A6 /* SearchUserImageStrategyTests.swift in Sources */ = {isa = PBXBuildFile; fileRef = F95706581DE5F6D40087442C /* SearchUserImageStrategyTests.swift */; };
		164B8C211E254AD00060AB26 /* WireCallCenterV3Mock.swift in Sources */ = {isa = PBXBuildFile; fileRef = 165D3A1A1E1D43870052E654 /* WireCallCenterV3Mock.swift */; };
		164C29A31ECF437E0026562A /* SearchRequestTests.swift in Sources */ = {isa = PBXBuildFile; fileRef = 164C29A21ECF437E0026562A /* SearchRequestTests.swift */; };
		164C29A51ECF47D80026562A /* SearchDirectoryTests.swift in Sources */ = {isa = PBXBuildFile; fileRef = 164C29A41ECF47D80026562A /* SearchDirectoryTests.swift */; };
		164C29A71ED2D7B00026562A /* SearchResult.swift in Sources */ = {isa = PBXBuildFile; fileRef = 164C29A61ED2D7B00026562A /* SearchResult.swift */; };
		164CB466207CC47700A2010F /* Conversation+ParticipantsTests.swift in Sources */ = {isa = PBXBuildFile; fileRef = 164CB465207CC47700A2010F /* Conversation+ParticipantsTests.swift */; };
		164EAF9C1F4455FA00B628C4 /* ZMUserSession+Actions.swift in Sources */ = {isa = PBXBuildFile; fileRef = 164EAF9B1F4455FA00B628C4 /* ZMUserSession+Actions.swift */; };
		16519D38231D3B1700C9D76D /* Conversation+Deletion.swift in Sources */ = {isa = PBXBuildFile; fileRef = 16519D37231D3B1700C9D76D /* Conversation+Deletion.swift */; };
		16519D5C231EA13A00C9D76D /* ConversationTests+Deletion.swift in Sources */ = {isa = PBXBuildFile; fileRef = 16519D5B231EA13A00C9D76D /* ConversationTests+Deletion.swift */; };
		16519D6D231EAAF300C9D76D /* Conversation+DeletionTests.swift in Sources */ = {isa = PBXBuildFile; fileRef = 16519D6C231EAAF300C9D76D /* Conversation+DeletionTests.swift */; };
		16519D7D2320087200C9D76D /* SlowSyncTests+ExistingData.swift in Sources */ = {isa = PBXBuildFile; fileRef = 16519D7C2320087100C9D76D /* SlowSyncTests+ExistingData.swift */; };
		1658C2371F503CF800889F22 /* FlowManager.swift in Sources */ = {isa = PBXBuildFile; fileRef = 1658C2361F503CF800889F22 /* FlowManager.swift */; };
		1658C23A1F5404F000889F22 /* FlowManagerMock.swift in Sources */ = {isa = PBXBuildFile; fileRef = 1658C2381F5404ED00889F22 /* FlowManagerMock.swift */; };
		1659114F1DEF1F6E007FA847 /* LocalNotificationDispatcher+Calling.swift in Sources */ = {isa = PBXBuildFile; fileRef = 1659114E1DEF1F6E007FA847 /* LocalNotificationDispatcher+Calling.swift */; };
		165911531DEF38EC007FA847 /* CallStateObserver.swift in Sources */ = {isa = PBXBuildFile; fileRef = 165911521DEF38EC007FA847 /* CallStateObserver.swift */; };
		165BB94C2004D6490077EFD5 /* SessionManager+UserActivity.swift in Sources */ = {isa = PBXBuildFile; fileRef = 165BB94B2004D6490077EFD5 /* SessionManager+UserActivity.swift */; };
		165D3A151E1D3EF30052E654 /* WireCallCenterV3.swift in Sources */ = {isa = PBXBuildFile; fileRef = 165D3A141E1D3EF30052E654 /* WireCallCenterV3.swift */; };
		165D3A211E1D43870052E654 /* VoiceChannelV3.swift in Sources */ = {isa = PBXBuildFile; fileRef = 165D3A171E1D43870052E654 /* VoiceChannelV3.swift */; };
		165D3A221E1D43870052E654 /* VoiceChannel.swift in Sources */ = {isa = PBXBuildFile; fileRef = 165D3A181E1D43870052E654 /* VoiceChannel.swift */; };
		165D3A3D1E1D60520052E654 /* ZMConversation+VoiceChannel.swift in Sources */ = {isa = PBXBuildFile; fileRef = 165D3A3C1E1D60520052E654 /* ZMConversation+VoiceChannel.swift */; };
		1660AA091ECCAC900056D403 /* SearchDirectory.swift in Sources */ = {isa = PBXBuildFile; fileRef = 1660AA081ECCAC900056D403 /* SearchDirectory.swift */; };
		1660AA0B1ECCAF4E0056D403 /* SearchRequest.swift in Sources */ = {isa = PBXBuildFile; fileRef = 1660AA0A1ECCAF4E0056D403 /* SearchRequest.swift */; };
		1660AA0D1ECDB0250056D403 /* SearchTask.swift in Sources */ = {isa = PBXBuildFile; fileRef = 1660AA0C1ECDB0250056D403 /* SearchTask.swift */; };
		1660AA0F1ECE0C870056D403 /* SearchResultTests.swift in Sources */ = {isa = PBXBuildFile; fileRef = 1660AA0E1ECE0C870056D403 /* SearchResultTests.swift */; };
		1660AA111ECE3C1C0056D403 /* SearchTaskTests.swift in Sources */ = {isa = PBXBuildFile; fileRef = 1660AA101ECE3C1C0056D403 /* SearchTaskTests.swift */; };
		166264742166093800300F45 /* CallEventStatus.swift in Sources */ = {isa = PBXBuildFile; fileRef = 166264732166093800300F45 /* CallEventStatus.swift */; };
		1662648221661C9F00300F45 /* ZMOperatonLoop+Background.swift in Sources */ = {isa = PBXBuildFile; fileRef = 1662648121661C9F00300F45 /* ZMOperatonLoop+Background.swift */; };
		166264932166517A00300F45 /* CallEventStatusTests.swift in Sources */ = {isa = PBXBuildFile; fileRef = 166264922166517A00300F45 /* CallEventStatusTests.swift */; };
		166A8BF31E015F3B00F5EEEA /* WireCallCenterV3Factory.swift in Sources */ = {isa = PBXBuildFile; fileRef = 166A8BF21E015F3B00F5EEEA /* WireCallCenterV3Factory.swift */; };
		166A8BF91E02C7D500F5EEEA /* ZMHotFix+PendingChanges.swift in Sources */ = {isa = PBXBuildFile; fileRef = 166A8BF81E02C7D500F5EEEA /* ZMHotFix+PendingChanges.swift */; };
		166D18A4230EBFFA001288CD /* MediaManager.swift in Sources */ = {isa = PBXBuildFile; fileRef = 166D18A3230EBFFA001288CD /* MediaManager.swift */; };
		166D18A6230EC418001288CD /* MockMediaManager.swift in Sources */ = {isa = PBXBuildFile; fileRef = 166D18A5230EC418001288CD /* MockMediaManager.swift */; };
		166D191D231569DD001288CD /* SessionManagerTests+MessageRetention.swift in Sources */ = {isa = PBXBuildFile; fileRef = 166D191C231569DD001288CD /* SessionManagerTests+MessageRetention.swift */; };
		166D191F23157EBF001288CD /* IntegrationTest+Messages.swift in Sources */ = {isa = PBXBuildFile; fileRef = 166D191E23157EBE001288CD /* IntegrationTest+Messages.swift */; };
		1671F9FF1E2FAF50009F3150 /* ZMLocalNotificationForTests_CallState.swift in Sources */ = {isa = PBXBuildFile; fileRef = 1671F9FE1E2FAF50009F3150 /* ZMLocalNotificationForTests_CallState.swift */; };
		1675532C21B16D1E009C9FEA /* ConversationTests+ReceiptMode.swift in Sources */ = {isa = PBXBuildFile; fileRef = 1675532B21B16D1E009C9FEA /* ConversationTests+ReceiptMode.swift */; };
		1679D1CD1EF97387007B0DF5 /* ZMUserSessionTestsBase+Calling.swift in Sources */ = {isa = PBXBuildFile; fileRef = 1679D1CB1EF9730C007B0DF5 /* ZMUserSessionTestsBase+Calling.swift */; };
		168474262252579A004DE9EC /* ZMUserSessionTests+Syncing.swift in Sources */ = {isa = PBXBuildFile; fileRef = 168474252252579A004DE9EC /* ZMUserSessionTests+Syncing.swift */; };
		168C0B3F1E97CE3900315044 /* ZMLastUpdateEventIDTranscoderTests.m in Sources */ = {isa = PBXBuildFile; fileRef = 54188DCA19D19DE200DA40E4 /* ZMLastUpdateEventIDTranscoderTests.m */; };
		168CF42720077C54009FCB89 /* TeamInvitationStatus.swift in Sources */ = {isa = PBXBuildFile; fileRef = 168CF42620077C54009FCB89 /* TeamInvitationStatus.swift */; };
		168CF4292007840A009FCB89 /* Team+Invite.swift in Sources */ = {isa = PBXBuildFile; fileRef = 168CF4282007840A009FCB89 /* Team+Invite.swift */; };
		168CF42B20079A02009FCB89 /* TeamInvitationRequestStrategy.swift in Sources */ = {isa = PBXBuildFile; fileRef = 168CF42A20079A02009FCB89 /* TeamInvitationRequestStrategy.swift */; };
		168CF42D2007BCA0009FCB89 /* TeamInvitationRequestStrategyTests.swift in Sources */ = {isa = PBXBuildFile; fileRef = 168CF42C2007BCA0009FCB89 /* TeamInvitationRequestStrategyTests.swift */; };
		168CF42F2007BCD9009FCB89 /* TeamInvitationStatusTests.swift in Sources */ = {isa = PBXBuildFile; fileRef = 168CF42E2007BCD9009FCB89 /* TeamInvitationStatusTests.swift */; };
		168E96D2220C3F6F00FC92FA /* ZMUserTranscoder.swift in Sources */ = {isa = PBXBuildFile; fileRef = 168E96D1220C3F6F00FC92FA /* ZMUserTranscoder.swift */; };
		168E96DD220C6EB700FC92FA /* UserTests+AccountDeletion.swift in Sources */ = {isa = PBXBuildFile; fileRef = 168E96DC220C6EB700FC92FA /* UserTests+AccountDeletion.swift */; };
		16904A84207E078C00C92806 /* ConversationTests+Participants.swift in Sources */ = {isa = PBXBuildFile; fileRef = 16904A83207E078C00C92806 /* ConversationTests+Participants.swift */; };
		16962EE220286A4C0069D88D /* LocalNotificationType+Localization.swift in Sources */ = {isa = PBXBuildFile; fileRef = 16962EE120286A4C0069D88D /* LocalNotificationType+Localization.swift */; };
		16962EE420286D690069D88D /* LocalNotificationType+Configuration.swift in Sources */ = {isa = PBXBuildFile; fileRef = 16962EE320286D690069D88D /* LocalNotificationType+Configuration.swift */; };
		16962EE52028A86D0069D88D /* ZMLocalNotificationLocalizationTests.swift in Sources */ = {isa = PBXBuildFile; fileRef = EEB568181FA22FBE003ADA3A /* ZMLocalNotificationLocalizationTests.swift */; };
		169BC10F22BD17FF0003159B /* LegalHoldRequestStrategyTests.swift in Sources */ = {isa = PBXBuildFile; fileRef = 169BC10E22BD17FF0003159B /* LegalHoldRequestStrategyTests.swift */; };
		169E303320D29C670012C219 /* PushRegistryMock.swift in Sources */ = {isa = PBXBuildFile; fileRef = 169E303120D29C200012C219 /* PushRegistryMock.swift */; };
		16A5FE21215B584200AEEBBD /* MockLinkPreviewDetector.swift in Sources */ = {isa = PBXBuildFile; fileRef = 16A5FE20215B584200AEEBBD /* MockLinkPreviewDetector.swift */; };
		16A5FE23215B5FD000AEEBBD /* LinkPreviewTests.swift in Sources */ = {isa = PBXBuildFile; fileRef = 16A5FE22215B5FD000AEEBBD /* LinkPreviewTests.swift */; };
		16A702D01E92998100B8410D /* ApplicationStatusDirectoryTests.swift in Sources */ = {isa = PBXBuildFile; fileRef = 16A702CF1E92998100B8410D /* ApplicationStatusDirectoryTests.swift */; };
		16A764611F3E0B0B00564F21 /* CallKitDelegate.swift in Sources */ = {isa = PBXBuildFile; fileRef = 16A764601F3E0B0B00564F21 /* CallKitDelegate.swift */; };
		16A86B8422A7E57200A674F8 /* ConversationTests+LegalHold.swift in Sources */ = {isa = PBXBuildFile; fileRef = 16A86B8322A7E57100A674F8 /* ConversationTests+LegalHold.swift */; };
		16AD86B81F7292EB00E4C797 /* TypingChange.swift in Sources */ = {isa = PBXBuildFile; fileRef = 16AD86B71F7292EB00E4C797 /* TypingChange.swift */; };
		16C22BA41BF4D5D7007099D9 /* NSError+ZMUserSessionInternal.h in Headers */ = {isa = PBXBuildFile; fileRef = 3E05F254192A50CC00F22D80 /* NSError+ZMUserSessionInternal.h */; settings = {ATTRIBUTES = (Public, ); }; };
		16C4BDA020A309CD00BCDB17 /* CallParticipantSnapshot.swift in Sources */ = {isa = PBXBuildFile; fileRef = 16C4BD9F20A309CD00BCDB17 /* CallParticipantSnapshot.swift */; };
		16D1383B1FD6A6F4001B4411 /* AvailabilityTests.swift in Sources */ = {isa = PBXBuildFile; fileRef = 16D1383A1FD6A6F4001B4411 /* AvailabilityTests.swift */; };
		16D3FCDF1E365ABC0052A535 /* CallStateObserverTests.swift in Sources */ = {isa = PBXBuildFile; fileRef = 16D3FCDE1E365ABC0052A535 /* CallStateObserverTests.swift */; };
		16D3FCE51E37A8050052A535 /* NSManagedObjectContext+ServerTimeDelta.swift in Sources */ = {isa = PBXBuildFile; fileRef = 16D3FCE41E37A8050052A535 /* NSManagedObjectContext+ServerTimeDelta.swift */; };
		16D3FD021E3A5C0D0052A535 /* ZMConversationVoiceChannelRouterTests.swift in Sources */ = {isa = PBXBuildFile; fileRef = 16D3FD011E3A5C0D0052A535 /* ZMConversationVoiceChannelRouterTests.swift */; };
		16D448F51F1D00C40037285C /* SlowSyncTests+Teams.swift in Sources */ = {isa = PBXBuildFile; fileRef = BF1F52CB1ECDD778002FB553 /* SlowSyncTests+Teams.swift */; };
		16D9E8BA22BCD39200FA463F /* LegalHoldRequestStrategy.swift in Sources */ = {isa = PBXBuildFile; fileRef = 16D9E8B922BCD39200FA463F /* LegalHoldRequestStrategy.swift */; };
		16DABFAE1DCF98D3001973E3 /* CallingRequestStrategy.swift in Sources */ = {isa = PBXBuildFile; fileRef = 16DABFAD1DCF98D3001973E3 /* CallingRequestStrategy.swift */; };
		16DCAD671B0F9447008C1DD9 /* NSURL+LaunchOptions.h in Headers */ = {isa = PBXBuildFile; fileRef = 16DCAD641B0F9447008C1DD9 /* NSURL+LaunchOptions.h */; };
		16DCAD691B0F9447008C1DD9 /* NSURL+LaunchOptions.m in Sources */ = {isa = PBXBuildFile; fileRef = 16DCAD651B0F9447008C1DD9 /* NSURL+LaunchOptions.m */; };
		16DCAD6F1B147706008C1DD9 /* NSURL+LaunchOptionsTests.m in Sources */ = {isa = PBXBuildFile; fileRef = 16DCAD6D1B1476FE008C1DD9 /* NSURL+LaunchOptionsTests.m */; };
		16DCB91C213449620002E910 /* ZMOperationLoop+PushChannel.swift in Sources */ = {isa = PBXBuildFile; fileRef = 16DCB91B213449620002E910 /* ZMOperationLoop+PushChannel.swift */; };
<<<<<<< HEAD
		16E0FBE3233296A9000E3235 /* ZMUserSession+ConversationDirectory.swift in Sources */ = {isa = PBXBuildFile; fileRef = 16E0FBE2233296A9000E3235 /* ZMUserSession+ConversationDirectory.swift */; };
=======
		16E0FB87232F8933000E3235 /* ZMUserSession+Authentication.swift in Sources */ = {isa = PBXBuildFile; fileRef = 16E0FB86232F8933000E3235 /* ZMUserSession+Authentication.swift */; };
		16E0FBB623311A19000E3235 /* ZMUserSessionTests+Authentication.swift in Sources */ = {isa = PBXBuildFile; fileRef = 16E0FBB4233119FE000E3235 /* ZMUserSessionTests+Authentication.swift */; };
>>>>>>> ce2461fe
		16F5F16C1E4092C00062F0AE /* NSManagedObjectContext+CTCallCenter.swift in Sources */ = {isa = PBXBuildFile; fileRef = 16F5F16B1E4092C00062F0AE /* NSManagedObjectContext+CTCallCenter.swift */; };
		16F6BB0C1ED5824B009EA803 /* ZMUserSession+Private.h in Headers */ = {isa = PBXBuildFile; fileRef = 16F6BB0B1ED58242009EA803 /* ZMUserSession+Private.h */; settings = {ATTRIBUTES = (Public, ); }; };
		16F6BB381EDEA659009EA803 /* SearchResult+AddressBook.swift in Sources */ = {isa = PBXBuildFile; fileRef = 16F6BB371EDEA659009EA803 /* SearchResult+AddressBook.swift */; };
		16FF47441F0BF5C70044C491 /* IntegrationTest.swift in Sources */ = {isa = PBXBuildFile; fileRef = 16FF47431F0BF5C70044C491 /* IntegrationTest.swift */; };
		16FF47471F0CD58A0044C491 /* IntegrationTest.m in Sources */ = {isa = PBXBuildFile; fileRef = 16FF47461F0CD58A0044C491 /* IntegrationTest.m */; };
		16FF474C1F0D54B20044C491 /* SessionManager+Logs.swift in Sources */ = {isa = PBXBuildFile; fileRef = 16FF474B1F0D54B20044C491 /* SessionManager+Logs.swift */; };
		1E16CE871BF4BC5F00336616 /* ProtocolBuffers.framework in Frameworks */ = {isa = PBXBuildFile; fileRef = 1E16CE861BF4BC5F00336616 /* ProtocolBuffers.framework */; };
		1E16CE881BF4BC5F00336616 /* ProtocolBuffers.framework in Frameworks */ = {isa = PBXBuildFile; fileRef = 1E16CE861BF4BC5F00336616 /* ProtocolBuffers.framework */; };
		1EB871501BF502A000AF5CE1 /* ZMUserTranscoder.h in Headers */ = {isa = PBXBuildFile; fileRef = 54F8D6EC19AB535700146664 /* ZMUserTranscoder.h */; settings = {ATTRIBUTES = (Public, ); }; };
		3E05F252192A4FBD00F22D80 /* UserSessionErrorTests.m in Sources */ = {isa = PBXBuildFile; fileRef = 3E05F250192A4FBD00F22D80 /* UserSessionErrorTests.m */; };
		3E08B5631A67EDF800F23B9E /* WireSyncEngine.framework in Embed Framework */ = {isa = PBXBuildFile; fileRef = 549815931A43232400A7CE2E /* WireSyncEngine.framework */; settings = {ATTRIBUTES = (CodeSignOnCopy, RemoveHeadersOnCopy, ); }; };
		3E1858BC1951D6DA005FE78F /* MemoryLeaksObserver.m in Sources */ = {isa = PBXBuildFile; fileRef = 3E1858B31951D69B005FE78F /* MemoryLeaksObserver.m */; };
		3E1860BA191A5D99000FE027 /* TestHost-main.m in Sources */ = {isa = PBXBuildFile; fileRef = 3E1860B6191A5D99000FE027 /* TestHost-main.m */; };
		3E1860BB191A5D99000FE027 /* TestHostAppDelegate.m in Sources */ = {isa = PBXBuildFile; fileRef = 3E1860B8191A5D99000FE027 /* TestHostAppDelegate.m */; };
		3E26BED51A4037370071B4C9 /* IsTypingTests.m in Sources */ = {isa = PBXBuildFile; fileRef = 3E26BED31A4037370071B4C9 /* IsTypingTests.m */; };
		3E26BEE91A408F590071B4C9 /* ZMTypingUsersTests.m in Sources */ = {isa = PBXBuildFile; fileRef = 3E26BEE71A408F590071B4C9 /* ZMTypingUsersTests.m */; };
		3E27131F1A8A68BF008EE50F /* Push.strings in Resources */ = {isa = PBXBuildFile; fileRef = 3E27131A1A8A68BF008EE50F /* Push.strings */; };
		3E2713211A8A68BF008EE50F /* Push.stringsdict in Resources */ = {isa = PBXBuildFile; fileRef = 3E27131C1A8A68BF008EE50F /* Push.stringsdict */; };
		3E288A6C19C859210031CFCE /* NotificationObservers.m in Sources */ = {isa = PBXBuildFile; fileRef = 3E288A6A19C859210031CFCE /* NotificationObservers.m */; };
		3E3C00D21A2358CF00D02D21 /* ZMTypingTests.m in Sources */ = {isa = PBXBuildFile; fileRef = 3E3C00D01A2358CF00D02D21 /* ZMTypingTests.m */; };
		3E3C00DB1A235F6000D02D21 /* ZMTypingUsersTimeoutTests.m in Sources */ = {isa = PBXBuildFile; fileRef = 3E3C00D91A235F6000D02D21 /* ZMTypingUsersTimeoutTests.m */; };
		3E9848BD1A65253000F7B050 /* Hack.swift in Sources */ = {isa = PBXBuildFile; fileRef = 3E9848BC1A65253000F7B050 /* Hack.swift */; };
		3ED972FB1A0A65D800BAFC61 /* ZMBlacklistVerificatorTest.m in Sources */ = {isa = PBXBuildFile; fileRef = F9F11A061A0A630900F1DCEE /* ZMBlacklistVerificatorTest.m */; };
		3EEA678C199D079600AF7665 /* UserTests.m in Sources */ = {isa = PBXBuildFile; fileRef = 3EEA678A199D079600AF7665 /* UserTests.m */; };
		54034F381BB1A6D900F4ED62 /* ZMUserSession+Logs.swift in Sources */ = {isa = PBXBuildFile; fileRef = 54034F371BB1A6D900F4ED62 /* ZMUserSession+Logs.swift */; };
		540818A61BCA647D00257CA7 /* ZMBlacklistVerificator+Testing.h in Headers */ = {isa = PBXBuildFile; fileRef = 540818A51BCA647D00257CA7 /* ZMBlacklistVerificator+Testing.h */; };
		540A0BA51954859E00FB7D61 /* ZMSyncStrategyTests.m in Sources */ = {isa = PBXBuildFile; fileRef = 85D85104C6D06FA902E3253C /* ZMSyncStrategyTests.m */; };
		541228451AEE422C00D9ED1C /* ZMAuthenticationStatusTests.m in Sources */ = {isa = PBXBuildFile; fileRef = 541228431AEE422C00D9ED1C /* ZMAuthenticationStatusTests.m */; };
		541918ED195AD9D100A5023D /* SendAndReceiveMessagesTests.m in Sources */ = {isa = PBXBuildFile; fileRef = 541918EB195AD9D100A5023D /* SendAndReceiveMessagesTests.m */; };
		5422E9701BD5A5D0005A7C77 /* OTRTests.swift in Sources */ = {isa = PBXBuildFile; fileRef = 5422E96E1BD5A4FD005A7C77 /* OTRTests.swift */; };
		54257C081DF1C94200107FE7 /* TopConversationsDirectory.swift in Sources */ = {isa = PBXBuildFile; fileRef = 54257C071DF1C94200107FE7 /* TopConversationsDirectory.swift */; };
		542DFEE61DDCA452000F5B95 /* UserProfileUpdateStatusTests.swift in Sources */ = {isa = PBXBuildFile; fileRef = 542DFEE51DDCA452000F5B95 /* UserProfileUpdateStatusTests.swift */; };
		542DFEE81DDCA4FD000F5B95 /* UserProfileUpdateRequestStrategyTests.swift in Sources */ = {isa = PBXBuildFile; fileRef = 542DFEE71DDCA4FD000F5B95 /* UserProfileUpdateRequestStrategyTests.swift */; };
		543095931DE76B170065367F /* random1.txt in Resources */ = {isa = PBXBuildFile; fileRef = 543095921DE76B170065367F /* random1.txt */; };
		543095951DE76B270065367F /* random2.txt in Resources */ = {isa = PBXBuildFile; fileRef = 543095941DE76B270065367F /* random2.txt */; };
		5430E9251BAA0D9F00395E05 /* WireSyncEngineLogs.h in Headers */ = {isa = PBXBuildFile; fileRef = 5430E9231BAA0D9F00395E05 /* WireSyncEngineLogs.h */; };
		5430FF151CE4A359004ECFFE /* FileTransferTests.m in Sources */ = {isa = PBXBuildFile; fileRef = 5430FF141CE4A359004ECFFE /* FileTransferTests.m */; };
		5435C5551E13D9A0002D9766 /* NSManagedObjectContext+KeyValueStore.swift in Sources */ = {isa = PBXBuildFile; fileRef = 5435C5541E13D9A0002D9766 /* NSManagedObjectContext+KeyValueStore.swift */; };
		543ED0011D79E0EE00A9CDF3 /* ApplicationMock.swift in Sources */ = {isa = PBXBuildFile; fileRef = 543ED0001D79E0EE00A9CDF3 /* ApplicationMock.swift */; };
		5442A7321E42244C00415104 /* libPhoneNumberiOS.framework in Frameworks */ = {isa = PBXBuildFile; fileRef = 5442A7311E42244C00415104 /* libPhoneNumberiOS.framework */; };
		5447E4681AECDE6500411FCD /* ZMUserSessionTestsBase.m in Sources */ = {isa = PBXBuildFile; fileRef = 5447E4661AECDE6500411FCD /* ZMUserSessionTestsBase.m */; };
		544BA11A1A433DE400D3B852 /* WireSyncEngine.h in Headers */ = {isa = PBXBuildFile; fileRef = 542049EF196AB84B000D8A94 /* WireSyncEngine.h */; settings = {ATTRIBUTES = (Public, ); }; };
		544BA1231A433DE400D3B852 /* ZMUserSession.h in Headers */ = {isa = PBXBuildFile; fileRef = 54BAF1B119212E51008042FB /* ZMUserSession.h */; settings = {ATTRIBUTES = (Public, ); }; };
		544BA1241A433DE400D3B852 /* ZMUserSession+Background.h in Headers */ = {isa = PBXBuildFile; fileRef = 3E4F727C19EC0868002FE184 /* ZMUserSession+Background.h */; settings = {ATTRIBUTES = (Public, ); }; };
		544BA1271A433DE400D3B852 /* NSError+ZMUserSession.h in Headers */ = {isa = PBXBuildFile; fileRef = 3E05F247192A4F8900F22D80 /* NSError+ZMUserSession.h */; settings = {ATTRIBUTES = (Public, ); }; };
		544BA1311A433DE400D3B852 /* ZMNetworkState.h in Headers */ = {isa = PBXBuildFile; fileRef = 546D45FD19E29D92004C478D /* ZMNetworkState.h */; settings = {ATTRIBUTES = (Public, ); }; };
		544BA1571A43424F00D3B852 /* WireSyncEngine.framework in Frameworks */ = {isa = PBXBuildFile; fileRef = 549815931A43232400A7CE2E /* WireSyncEngine.framework */; };
		544F8FF31DDCD34600D1AB04 /* UserProfileUpdateNotifications.swift in Sources */ = {isa = PBXBuildFile; fileRef = 544F8FF21DDCD34600D1AB04 /* UserProfileUpdateNotifications.swift */; };
		545434A719AB6ADA003892D9 /* ZMConnectionTranscoderTest.m in Sources */ = {isa = PBXBuildFile; fileRef = 54F8D72B19AB677300146664 /* ZMConnectionTranscoderTest.m */; };
		545434A919AB6ADA003892D9 /* ZMConversationTranscoderTests.m in Sources */ = {isa = PBXBuildFile; fileRef = 54F8D72D19AB677300146664 /* ZMConversationTranscoderTests.m */; };
		545434AB19AB6ADA003892D9 /* ZMMissingUpdateEventsTranscoderTests.m in Sources */ = {isa = PBXBuildFile; fileRef = 54F8D72F19AB677300146664 /* ZMMissingUpdateEventsTranscoderTests.m */; };
		545434AC19AB6ADA003892D9 /* ZMSelfTranscoderTests.m in Sources */ = {isa = PBXBuildFile; fileRef = 54F8D73119AB677400146664 /* ZMSelfTranscoderTests.m */; };
		545434AE19AB6ADA003892D9 /* ZMUserTranscoderTests.m in Sources */ = {isa = PBXBuildFile; fileRef = 54F8D73319AB677400146664 /* ZMUserTranscoderTests.m */; };
		545643D31C62C12E00A2129C /* ConversationTests+OTR.m in Sources */ = {isa = PBXBuildFile; fileRef = 09914E501BD6613600C10BF8 /* ConversationTests+OTR.m */; };
		545643D61C62C1A800A2129C /* ConversationTestsBase.m in Sources */ = {isa = PBXBuildFile; fileRef = 545643D51C62C1A800A2129C /* ConversationTestsBase.m */; };
		545816FA1E93E20700BFAF7E /* WireProtos.framework in Frameworks */ = {isa = PBXBuildFile; fileRef = 54E03A5B1E93CEED0089AC69 /* WireProtos.framework */; };
		5458AF7F1F70219F00E45977 /* PostLoginAuthenticationNotification.swift in Sources */ = {isa = PBXBuildFile; fileRef = 5458AF7E1F70219F00E45977 /* PostLoginAuthenticationNotification.swift */; };
		5458AF841F7021B800E45977 /* PreLoginAuthenticationNotification.swift in Sources */ = {isa = PBXBuildFile; fileRef = 5458AF831F7021B800E45977 /* PreLoginAuthenticationNotification.swift */; };
		545F601C1D6C336D00C2C55B /* AddressBookSearchTests.swift in Sources */ = {isa = PBXBuildFile; fileRef = 545F601B1D6C336D00C2C55B /* AddressBookSearchTests.swift */; };
		545FC3341A5B003A005EEA26 /* ObjectTranscoderTests.m in Sources */ = {isa = PBXBuildFile; fileRef = 54F8D74919AB67B300146664 /* ObjectTranscoderTests.m */; };
		546392721D79D5210094EC66 /* Application.swift in Sources */ = {isa = PBXBuildFile; fileRef = 546392711D79D5210094EC66 /* Application.swift */; };
		5463C897193F3C74006799DE /* ZMTimingTests.m in Sources */ = {isa = PBXBuildFile; fileRef = 5463C890193F38A6006799DE /* ZMTimingTests.m */; };
		5467F1C41E0AE2EF008C1745 /* KeyValueStore.swift in Sources */ = {isa = PBXBuildFile; fileRef = 5467F1C31E0AE2EF008C1745 /* KeyValueStore.swift */; };
		5467F1C61E0AE421008C1745 /* KeyValueStore+AccessToken.swift in Sources */ = {isa = PBXBuildFile; fileRef = 5467F1C51E0AE421008C1745 /* KeyValueStore+AccessToken.swift */; };
		546F815C1E685F6E00775059 /* LocalNotificationDispatcherTests.swift in Sources */ = {isa = PBXBuildFile; fileRef = 546F815A1E685F1A00775059 /* LocalNotificationDispatcherTests.swift */; };
		5474C80A1921309400185A3A /* MessagingTest.m in Sources */ = {isa = PBXBuildFile; fileRef = 5474C8061921309400185A3A /* MessagingTest.m */; };
		5474C80C1921309400185A3A /* MessagingTestTests.m in Sources */ = {isa = PBXBuildFile; fileRef = 5474C8081921309400185A3A /* MessagingTestTests.m */; };
		54764B961C92FDC100BD25E3 /* 1900x1500.jpg in Resources */ = {isa = PBXBuildFile; fileRef = 54DFAE211C92D979004B1D15 /* 1900x1500.jpg */; };
		54764B991C9303D600BD25E3 /* medium.jpg in Resources */ = {isa = PBXBuildFile; fileRef = 54764B971C9303D600BD25E3 /* medium.jpg */; };
		54764B9A1C9303D600BD25E3 /* tiny.jpg in Resources */ = {isa = PBXBuildFile; fileRef = 54764B981C9303D600BD25E3 /* tiny.jpg */; };
		54764B9C1C930AEB00BD25E3 /* Lorem Ipsum.txt in Resources */ = {isa = PBXBuildFile; fileRef = 54764B9B1C930AEB00BD25E3 /* Lorem Ipsum.txt */; };
		54764B9F1C931E9400BD25E3 /* animated.gif in Resources */ = {isa = PBXBuildFile; fileRef = 54764B9D1C931E9400BD25E3 /* animated.gif */; };
		54764BA01C931E9400BD25E3 /* not_animated.gif in Resources */ = {isa = PBXBuildFile; fileRef = 54764B9E1C931E9400BD25E3 /* not_animated.gif */; };
		5476E3BD19A77C6900E68BAD /* PushChannelTests.m in Sources */ = {isa = PBXBuildFile; fileRef = 5476E3BB19A77C6900E68BAD /* PushChannelTests.m */; };
		5478A1411DEC4048006F7268 /* UserProfile.swift in Sources */ = {isa = PBXBuildFile; fileRef = 5478A1401DEC4048006F7268 /* UserProfile.swift */; };
		547E5B581DDB4B800038D936 /* UserProfileUpdateStatus.swift in Sources */ = {isa = PBXBuildFile; fileRef = 547E5B571DDB4B800038D936 /* UserProfileUpdateStatus.swift */; };
		547E5B5A1DDB67390038D936 /* UserProfileUpdateRequestStrategy.swift in Sources */ = {isa = PBXBuildFile; fileRef = 547E5B591DDB67390038D936 /* UserProfileUpdateRequestStrategy.swift */; };
		548214071A025C54001AA4E0 /* ZMSimpleListRequestPaginatorTests.m in Sources */ = {isa = PBXBuildFile; fileRef = 548214051A025C54001AA4E0 /* ZMSimpleListRequestPaginatorTests.m */; };
		548241F01AB09C1500E0ED07 /* APNSTests.m in Sources */ = {isa = PBXBuildFile; fileRef = 545F3DBA1AAF64FB00BF817B /* APNSTests.m */; };
		54877C9619922C0B0097FB58 /* UserProfileTests.m in Sources */ = {isa = PBXBuildFile; fileRef = 54877C9419922C0B0097FB58 /* UserProfileTests.m */; };
		54880E3D194B5845007271AA /* ZMOperationLoopTests.m in Sources */ = {isa = PBXBuildFile; fileRef = 85D858D72B109C5D9A85645B /* ZMOperationLoopTests.m */; };
		548BBA1C195071E30041945E /* ZMUserSessionTests.m in Sources */ = {isa = PBXBuildFile; fileRef = 54610D32192C9D7200FE7201 /* ZMUserSessionTests.m */; };
		5492C6C519ACCCA8008F41E2 /* ConnectionTests.m in Sources */ = {isa = PBXBuildFile; fileRef = 5492C6C319ACCCA8008F41E2 /* ConnectionTests.m */; };
		549552541D645683004F21F6 /* AddressBookTests.swift in Sources */ = {isa = PBXBuildFile; fileRef = 549552511D64567C004F21F6 /* AddressBookTests.swift */; };
		549710081F6FF5C100026EDD /* NotificationInContext+UserSession.swift in Sources */ = {isa = PBXBuildFile; fileRef = 549710071F6FF5C100026EDD /* NotificationInContext+UserSession.swift */; };
		5497100A1F6FFE9900026EDD /* ClientUpdateNotification.swift in Sources */ = {isa = PBXBuildFile; fileRef = 549710091F6FFE9900026EDD /* ClientUpdateNotification.swift */; };
		54973A361DD48CAB007F8702 /* NSManagedObject+EncryptionContext.swift in Sources */ = {isa = PBXBuildFile; fileRef = 54973A351DD48CAB007F8702 /* NSManagedObject+EncryptionContext.swift */; };
		549815CD1A432BC700A7CE2E /* ZMBlacklistDownloader.m in Sources */ = {isa = PBXBuildFile; fileRef = F9FD798619EE742600D70FCD /* ZMBlacklistDownloader.m */; };
		549815CE1A432BC700A7CE2E /* ZMBlacklistVerificator.m in Sources */ = {isa = PBXBuildFile; fileRef = F9FD798C19EE9B9A00D70FCD /* ZMBlacklistVerificator.m */; };
		549815D91A432BC700A7CE2E /* ZMUserSession.m in Sources */ = {isa = PBXBuildFile; fileRef = 54BAF1BC19212EBA008042FB /* ZMUserSession.m */; };
		549815DA1A432BC700A7CE2E /* ZMUserSession+Background.m in Sources */ = {isa = PBXBuildFile; fileRef = 3E4F728219EC0D76002FE184 /* ZMUserSession+Background.m */; };
		549815DC1A432BC700A7CE2E /* NSError+ZMUserSession.m in Sources */ = {isa = PBXBuildFile; fileRef = 3E05F253192A50CC00F22D80 /* NSError+ZMUserSession.m */; };
		5498161B1A432BC800A7CE2E /* ZMTyping.m in Sources */ = {isa = PBXBuildFile; fileRef = 3E3C00CA1A2358BA00D02D21 /* ZMTyping.m */; };
		5498161C1A432BC800A7CE2E /* ZMTypingUsersTimeout.m in Sources */ = {isa = PBXBuildFile; fileRef = 3E3C00D41A235C5300D02D21 /* ZMTypingUsersTimeout.m */; };
		5498161D1A432BC800A7CE2E /* ZMTypingUsers.m in Sources */ = {isa = PBXBuildFile; fileRef = 3E26BEE11A408DBE0071B4C9 /* ZMTypingUsers.m */; };
		549816251A432BC800A7CE2E /* ZMSimpleListRequestPaginator.m in Sources */ = {isa = PBXBuildFile; fileRef = 548213FF1A0253CC001AA4E0 /* ZMSimpleListRequestPaginator.m */; };
		549816291A432BC800A7CE2E /* ZMConnectionTranscoder.m in Sources */ = {isa = PBXBuildFile; fileRef = 54F8D6DE19AB535700146664 /* ZMConnectionTranscoder.m */; };
		5498162B1A432BC800A7CE2E /* ZMConversationTranscoder.m in Sources */ = {isa = PBXBuildFile; fileRef = 54294A2019472D4E007BE3CE /* ZMConversationTranscoder.m */; };
		5498162D1A432BC800A7CE2E /* ZMMissingUpdateEventsTranscoder.m in Sources */ = {isa = PBXBuildFile; fileRef = 54F8D6E519AB535700146664 /* ZMMissingUpdateEventsTranscoder.m */; };
		5498162E1A432BC800A7CE2E /* ZMLastUpdateEventIDTranscoder.m in Sources */ = {isa = PBXBuildFile; fileRef = 5427B34E19D195A100CC18DC /* ZMLastUpdateEventIDTranscoder.m */; };
		549816301A432BC800A7CE2E /* ZMSelfStrategy.m in Sources */ = {isa = PBXBuildFile; fileRef = 54F8D6E919AB535700146664 /* ZMSelfStrategy.m */; };
		549816321A432BC800A7CE2E /* ZMUserTranscoder.m in Sources */ = {isa = PBXBuildFile; fileRef = 54F8D6ED19AB535700146664 /* ZMUserTranscoder.m */; };
		549816351A432BC800A7CE2E /* ZMLoginTranscoder.m in Sources */ = {isa = PBXBuildFile; fileRef = 54C11B9F19D1E4A100576A96 /* ZMLoginTranscoder.m */; };
		549816451A432BC800A7CE2E /* ZMOperationLoop.m in Sources */ = {isa = PBXBuildFile; fileRef = 85D8502FFC4412F91D0CC1A4 /* ZMOperationLoop.m */; };
		549816471A432BC800A7CE2E /* ZMSyncStrategy.m in Sources */ = {isa = PBXBuildFile; fileRef = 85D859D47B6EBF09E4137658 /* ZMSyncStrategy.m */; };
		5498165A1A432BC800A7CE2E /* ZMUpdateEventsBuffer.m in Sources */ = {isa = PBXBuildFile; fileRef = 54F7217919A611DE009A8AF5 /* ZMUpdateEventsBuffer.m */; };
		54991D581DEDCF2B007E282F /* AddressBook.swift in Sources */ = {isa = PBXBuildFile; fileRef = 54991D571DEDCF2B007E282F /* AddressBook.swift */; };
		54991D5A1DEDD07E007E282F /* ContactAddressBook.swift in Sources */ = {isa = PBXBuildFile; fileRef = 54991D591DEDD07E007E282F /* ContactAddressBook.swift */; };
		549AEA3B1D6340BC003C0BEC /* AddressBookUploadRequestStrategy.swift in Sources */ = {isa = PBXBuildFile; fileRef = 549AEA3A1D6340BC003C0BEC /* AddressBookUploadRequestStrategy.swift */; };
		549AEA3D1D6365C1003C0BEC /* ZMUserSession+AddressBook.swift in Sources */ = {isa = PBXBuildFile; fileRef = 549AEA3C1D6365C1003C0BEC /* ZMUserSession+AddressBook.swift */; };
		549AEA3F1D636EF3003C0BEC /* AddressBookUploadRequestStrategyTest.swift in Sources */ = {isa = PBXBuildFile; fileRef = 549AEA3E1D636EF3003C0BEC /* AddressBookUploadRequestStrategyTest.swift */; };
		54A0A6311BCE9864001A3A4C /* ZMHotFix.m in Sources */ = {isa = PBXBuildFile; fileRef = F95ECF4D1B94A553009F91BA /* ZMHotFix.m */; };
		54A0A6321BCE9867001A3A4C /* ZMHotFixDirectory.m in Sources */ = {isa = PBXBuildFile; fileRef = 54DE26B21BC56E62002B5FBC /* ZMHotFixDirectory.m */; };
		54A170651B300696001B41A5 /* ProxiedRequestStrategy.swift in Sources */ = {isa = PBXBuildFile; fileRef = 54A170631B300696001B41A5 /* ProxiedRequestStrategy.swift */; };
		54A170691B300717001B41A5 /* ProxiedRequestStrategyTests.swift in Sources */ = {isa = PBXBuildFile; fileRef = 54A170671B300717001B41A5 /* ProxiedRequestStrategyTests.swift */; };
		54A227D61D6604A5009414C0 /* SynchronizationMocks.swift in Sources */ = {isa = PBXBuildFile; fileRef = 54A227D51D6604A5009414C0 /* SynchronizationMocks.swift */; };
		54A2C9F31DAFBA3300FFD2A0 /* NSManagedObjectContext+EventDecoder.swift in Sources */ = {isa = PBXBuildFile; fileRef = 54A2C9F21DAFBA3300FFD2A0 /* NSManagedObjectContext+EventDecoder.swift */; };
		54A343471D6B589A004B65EA /* AddressBookSearch.swift in Sources */ = {isa = PBXBuildFile; fileRef = 54A343461D6B589A004B65EA /* AddressBookSearch.swift */; };
		54A3ACC31A261603008AF8DF /* BackgroundTests.m in Sources */ = {isa = PBXBuildFile; fileRef = 54A3ACC21A261603008AF8DF /* BackgroundTests.m */; };
		54A3F24F1C08523500FE3A6B /* ZMOperationLoop.h in Headers */ = {isa = PBXBuildFile; fileRef = 85D85F3EC8565FD102AC0E5B /* ZMOperationLoop.h */; settings = {ATTRIBUTES = (Public, ); }; };
		54AB428E1DF5C5B400381F2C /* TopConversationsDirectoryTests.swift in Sources */ = {isa = PBXBuildFile; fileRef = 54AB428D1DF5C5B400381F2C /* TopConversationsDirectoryTests.swift */; };
		54ADA7631E3B3D8E00B90C7D /* IntegrationTest+Encryption.swift in Sources */ = {isa = PBXBuildFile; fileRef = 54ADA7611E3B3CBE00B90C7D /* IntegrationTest+Encryption.swift */; };
		54BFDF681BDA6F9A0034A3DB /* HistorySynchronizationStatus.swift in Sources */ = {isa = PBXBuildFile; fileRef = 54BFDF671BDA6F9A0034A3DB /* HistorySynchronizationStatus.swift */; };
		54BFDF6A1BDA87D20034A3DB /* HistorySynchronizationStatusTests.swift in Sources */ = {isa = PBXBuildFile; fileRef = 54BFDF691BDA87D20034A3DB /* HistorySynchronizationStatusTests.swift */; };
		54C11BAD19D1EB7500576A96 /* ZMLoginTranscoderTests.m in Sources */ = {isa = PBXBuildFile; fileRef = 54C11BAB19D1EB7500576A96 /* ZMLoginTranscoderTests.m */; };
		54C8A39C1F7536DB004961DF /* ZMOperationLoop+Notifications.swift in Sources */ = {isa = PBXBuildFile; fileRef = 54C8A39B1F7536DB004961DF /* ZMOperationLoop+Notifications.swift */; };
		54D1751A1ADE8AA2001AA338 /* ZMUserSession+Registration.h in Headers */ = {isa = PBXBuildFile; fileRef = 54D175181ADE8AA2001AA338 /* ZMUserSession+Registration.h */; settings = {ATTRIBUTES = (Public, ); }; };
		54D175211ADE8B18001AA338 /* ZMUserSession+Registration.m in Sources */ = {isa = PBXBuildFile; fileRef = 54D1751F1ADE8B18001AA338 /* ZMUserSession+Registration.m */; };
		54D175241ADE9449001AA338 /* ZMUserSession+Authentication.h in Headers */ = {isa = PBXBuildFile; fileRef = 54D175221ADE9449001AA338 /* ZMUserSession+Authentication.h */; settings = {ATTRIBUTES = (Public, ); }; };
		54D175271ADE9EC9001AA338 /* ZMUserSession+Authentication.m in Sources */ = {isa = PBXBuildFile; fileRef = 54D175251ADE9EC9001AA338 /* ZMUserSession+Authentication.m */; };
		54D785011A37256C00F47798 /* ZMEncodedNSUUIDWithTimestampTests.m in Sources */ = {isa = PBXBuildFile; fileRef = 54D784FD1A37248000F47798 /* ZMEncodedNSUUIDWithTimestampTests.m */; };
		54D9331E1AE1643A00C0B91C /* ZMCredentials.h in Headers */ = {isa = PBXBuildFile; fileRef = 54D9331C1AE1643A00C0B91C /* ZMCredentials.h */; settings = {ATTRIBUTES = (Public, ); }; };
		54D933211AE1653000C0B91C /* ZMCredentials.m in Sources */ = {isa = PBXBuildFile; fileRef = 54D9331F1AE1653000C0B91C /* ZMCredentials.m */; };
		54DE26B31BC56E62002B5FBC /* ZMHotFixDirectory.h in Headers */ = {isa = PBXBuildFile; fileRef = 54DE26B11BC56E62002B5FBC /* ZMHotFixDirectory.h */; settings = {ATTRIBUTES = (Public, ); }; };
		54DE9BEB1DE74FFB00EFFB9C /* RandomHandleGenerator.swift in Sources */ = {isa = PBXBuildFile; fileRef = 54DE9BEA1DE74FFB00EFFB9C /* RandomHandleGenerator.swift */; };
		54DE9BEF1DE760A900EFFB9C /* RandomHandleGeneratorTests.swift in Sources */ = {isa = PBXBuildFile; fileRef = 54DE9BEC1DE75D4900EFFB9C /* RandomHandleGeneratorTests.swift */; };
		54DFB8F01B30649000F1C736 /* GiphyTests.m in Sources */ = {isa = PBXBuildFile; fileRef = 54DFB8EE1B30649000F1C736 /* GiphyTests.m */; };
		54E03A611E93CEED0089AC69 /* WireCryptobox.framework in Frameworks */ = {isa = PBXBuildFile; fileRef = 54E03A551E93CEED0089AC69 /* WireCryptobox.framework */; };
		54E03A631E93CEED0089AC69 /* WireImages.framework in Frameworks */ = {isa = PBXBuildFile; fileRef = 54E03A571E93CEED0089AC69 /* WireImages.framework */; };
		54E03A641E93CEED0089AC69 /* WireLinkPreview.framework in Frameworks */ = {isa = PBXBuildFile; fileRef = 54E03A581E93CEED0089AC69 /* WireLinkPreview.framework */; };
		54E03A671E93CEED0089AC69 /* WireProtos.framework in Frameworks */ = {isa = PBXBuildFile; fileRef = 54E03A5B1E93CEED0089AC69 /* WireProtos.framework */; };
		54E03A681E93CEED0089AC69 /* WireRequestStrategy.framework in Frameworks */ = {isa = PBXBuildFile; fileRef = 54E03A5C1E93CEED0089AC69 /* WireRequestStrategy.framework */; };
		54E03A691E93CEED0089AC69 /* WireSystem.framework in Frameworks */ = {isa = PBXBuildFile; fileRef = 54E03A5D1E93CEED0089AC69 /* WireSystem.framework */; };
		54E03A6B1E93CEED0089AC69 /* WireTransport.framework in Frameworks */ = {isa = PBXBuildFile; fileRef = 54E03A5F1E93CEED0089AC69 /* WireTransport.framework */; };
		54E03A6C1E93CEED0089AC69 /* WireUtilities.framework in Frameworks */ = {isa = PBXBuildFile; fileRef = 54E03A601E93CEED0089AC69 /* WireUtilities.framework */; };
		54E03A6D1E93CEF10089AC69 /* WireMockTransport.framework in Frameworks */ = {isa = PBXBuildFile; fileRef = 54E03A5A1E93CEED0089AC69 /* WireMockTransport.framework */; };
		54E03A6E1E93CEF20089AC69 /* WireMockTransport.framework in Frameworks */ = {isa = PBXBuildFile; fileRef = 54E03A5A1E93CEED0089AC69 /* WireMockTransport.framework */; };
		54E03A6F1E93CF050089AC69 /* WireTesting.framework in Frameworks */ = {isa = PBXBuildFile; fileRef = 54E03A5E1E93CEED0089AC69 /* WireTesting.framework */; };
		54E03A701E93CF060089AC69 /* WireTesting.framework in Frameworks */ = {isa = PBXBuildFile; fileRef = 54E03A5E1E93CEED0089AC69 /* WireTesting.framework */; };
		54E2C1E01E682DC400536569 /* LocalNotificationDispatcher.swift in Sources */ = {isa = PBXBuildFile; fileRef = 54E2C1DF1E682DC400536569 /* LocalNotificationDispatcher.swift */; };
		54E4DD0F1DE4A9C500FEF192 /* UserHandleTests.swift in Sources */ = {isa = PBXBuildFile; fileRef = 54E4DD0D1DE4A9A200FEF192 /* UserHandleTests.swift */; };
		54F0A0951B3018D7003386BC /* ProxiedRequestsStatus.swift in Sources */ = {isa = PBXBuildFile; fileRef = 54F0A0931B3018D7003386BC /* ProxiedRequestsStatus.swift */; };
		54F4DC5A1A4438B300FDB6EA /* WireSyncEngine.framework in Frameworks */ = {isa = PBXBuildFile; fileRef = 549815931A43232400A7CE2E /* WireSyncEngine.framework */; };
		54FEAAA91BC7BB9C002DE521 /* ZMBlacklistDownloader+Testing.h in Headers */ = {isa = PBXBuildFile; fileRef = 54FEAAA81BC7BB9C002DE521 /* ZMBlacklistDownloader+Testing.h */; };
		54FF64291F73D00C00787EF2 /* NSManagedObjectContext+AuthenticationStatus.swift in Sources */ = {isa = PBXBuildFile; fileRef = 54FF64281F73D00C00787EF2 /* NSManagedObjectContext+AuthenticationStatus.swift */; };
		5502C6EC22B7D4E2000684B7 /* ZMUserSessionLegalHoldTests.swift in Sources */ = {isa = PBXBuildFile; fileRef = 5502C6E922B7D4DA000684B7 /* ZMUserSessionLegalHoldTests.swift */; };
		554FEE2122AFF20600B1A8A1 /* ZMUserSession+LegalHold.swift in Sources */ = {isa = PBXBuildFile; fileRef = 554FEE2022AFF20600B1A8A1 /* ZMUserSession+LegalHold.swift */; };
		5E0EB1F421008C1900B5DC2B /* CompanyLoginRequester.swift in Sources */ = {isa = PBXBuildFile; fileRef = 5E0EB1F321008C1900B5DC2B /* CompanyLoginRequester.swift */; };
		5E0EB1F72100A14A00B5DC2B /* CompanyLoginRequesterTests.swift in Sources */ = {isa = PBXBuildFile; fileRef = 5E0EB1F52100A13200B5DC2B /* CompanyLoginRequesterTests.swift */; };
		5E0EB1F92100A46F00B5DC2B /* MockCompanyLoginRequesterDelegate.swift in Sources */ = {isa = PBXBuildFile; fileRef = 5E0EB1F82100A46F00B5DC2B /* MockCompanyLoginRequesterDelegate.swift */; };
		5E1FD7A5210B2694003D2C3D /* NotificationAction.swift in Sources */ = {isa = PBXBuildFile; fileRef = 5E1FD7A4210B2694003D2C3D /* NotificationAction.swift */; };
		5E2C354D21A806A80034F1EE /* MockBackgroundActivityManager.swift in Sources */ = {isa = PBXBuildFile; fileRef = 5E2C354C21A806A80034F1EE /* MockBackgroundActivityManager.swift */; };
		5E6716912174CA6700522E61 /* MockUser+LoginCredentials.swift in Sources */ = {isa = PBXBuildFile; fileRef = 5E67168F2174CA6300522E61 /* MockUser+LoginCredentials.swift */; };
		5E8BB8992147CD3F00EEA64B /* AVSBridging.swift in Sources */ = {isa = PBXBuildFile; fileRef = 5E8BB8982147CD3F00EEA64B /* AVSBridging.swift */; };
		5E8BB89C2147CE1600EEA64B /* AVSCallMember.swift in Sources */ = {isa = PBXBuildFile; fileRef = 5E8BB89B2147CE1600EEA64B /* AVSCallMember.swift */; };
		5E8BB89E2147E9DF00EEA64B /* AVSWrapper+Handlers.swift in Sources */ = {isa = PBXBuildFile; fileRef = 5E8BB89D2147E9DF00EEA64B /* AVSWrapper+Handlers.swift */; };
		5E8BB8A02147F5BC00EEA64B /* CallSnapshot.swift in Sources */ = {isa = PBXBuildFile; fileRef = 5E8BB89F2147F5BC00EEA64B /* CallSnapshot.swift */; };
		5E8BB8A22147F89000EEA64B /* CallCenterSupport.swift in Sources */ = {isa = PBXBuildFile; fileRef = 5E8BB8A12147F89000EEA64B /* CallCenterSupport.swift */; };
		5E8BB8A52149130800EEA64B /* AVSBridgingTests.swift in Sources */ = {isa = PBXBuildFile; fileRef = 5E8BB8A3214912D100EEA64B /* AVSBridgingTests.swift */; };
		5E8EE1F720FDC6B900DB1F9B /* CompanyLoginRequestDetector.swift in Sources */ = {isa = PBXBuildFile; fileRef = 5E8EE1F620FDC6B900DB1F9B /* CompanyLoginRequestDetector.swift */; };
		5E8EE1FA20FDC7D700DB1F9B /* Pasteboard.swift in Sources */ = {isa = PBXBuildFile; fileRef = 5E8EE1F920FDC7D700DB1F9B /* Pasteboard.swift */; };
		5E8EE1FC20FDCCE200DB1F9B /* CompanyLoginRequestDetectorTests.swift in Sources */ = {isa = PBXBuildFile; fileRef = 5E8EE1FB20FDCCE200DB1F9B /* CompanyLoginRequestDetectorTests.swift */; };
		5E8EE1FE20FDCD1300DB1F9B /* MockPasteboard.swift in Sources */ = {isa = PBXBuildFile; fileRef = 5E8EE1FD20FDCD1300DB1F9B /* MockPasteboard.swift */; };
		5E9D326F2109C1740032FB06 /* CompanyLoginErrorCode.swift in Sources */ = {isa = PBXBuildFile; fileRef = 5E9D326E2109C1740032FB06 /* CompanyLoginErrorCode.swift */; };
		5E9D32712109C54B0032FB06 /* CompanyLoginActionTests.swift in Sources */ = {isa = PBXBuildFile; fileRef = 5E9D32702109C54B0032FB06 /* CompanyLoginActionTests.swift */; };
		5EC2C58F2137F5EE00C6CE35 /* CallClosedReason.swift in Sources */ = {isa = PBXBuildFile; fileRef = 5EC2C58E2137F5EE00C6CE35 /* CallClosedReason.swift */; };
		5EC2C5912137F80E00C6CE35 /* CallState.swift in Sources */ = {isa = PBXBuildFile; fileRef = 5EC2C5902137F80E00C6CE35 /* CallState.swift */; };
		5EC2C593213827BF00C6CE35 /* WireCallCenterV3+Events.swift in Sources */ = {isa = PBXBuildFile; fileRef = 5EC2C592213827BF00C6CE35 /* WireCallCenterV3+Events.swift */; };
		5EC3A468210B763000B76C78 /* NotificationUserInfo.swift in Sources */ = {isa = PBXBuildFile; fileRef = 5EC3A467210B763000B76C78 /* NotificationUserInfo.swift */; };
		5EDF03EC2245563C00C04007 /* LinkPreviewAssetUploadRequestStrategy+Helper.swift in Sources */ = {isa = PBXBuildFile; fileRef = 5EDF03EB2245563C00C04007 /* LinkPreviewAssetUploadRequestStrategy+Helper.swift */; };
		5EFE9C15212AB138007932A6 /* UnregisteredUser+Payload.swift in Sources */ = {isa = PBXBuildFile; fileRef = 5EFE9C14212AB138007932A6 /* UnregisteredUser+Payload.swift */; };
		5EFE9C17212AB945007932A6 /* RegistrationPhase.swift in Sources */ = {isa = PBXBuildFile; fileRef = 5EFE9C16212AB945007932A6 /* RegistrationPhase.swift */; };
		7C1F4BF5203C4F67000537A8 /* Analytics+Push.swift in Sources */ = {isa = PBXBuildFile; fileRef = 7C1F4BF4203C4F67000537A8 /* Analytics+Push.swift */; };
		7C26879D21F7193800570AA9 /* EventProcessingTracker.swift in Sources */ = {isa = PBXBuildFile; fileRef = 7C26879C21F7193800570AA9 /* EventProcessingTracker.swift */; };
		7C419ED821F8D81D00B95770 /* EventProcessingTrackerTests.swift in Sources */ = {isa = PBXBuildFile; fileRef = 7C419ED621F8D7EB00B95770 /* EventProcessingTrackerTests.swift */; };
		7C5482DA225380160055F1AB /* CallReceivedResult.swift in Sources */ = {isa = PBXBuildFile; fileRef = 7C5482D9225380160055F1AB /* CallReceivedResult.swift */; };
		7C5B94F622DC6BC500A6F8BB /* JailbreakDetector.swift in Sources */ = {isa = PBXBuildFile; fileRef = 7C5B94F522DC6BC500A6F8BB /* JailbreakDetector.swift */; };
		7CE017152317D07E00144905 /* ZMAuthenticationStatusTests.swift in Sources */ = {isa = PBXBuildFile; fileRef = 7CE017142317D07E00144905 /* ZMAuthenticationStatusTests.swift */; };
		7CE017172317D72A00144905 /* ZMCredentialsTests.swift in Sources */ = {isa = PBXBuildFile; fileRef = 7CE017162317D72A00144905 /* ZMCredentialsTests.swift */; };
		85D8522CF8DE246DDD5BD12C /* MockEntity.m in Sources */ = {isa = PBXBuildFile; fileRef = 85D85AAE7FA09852AB9B0D6A /* MockEntity.m */; };
		85D85EAFA1CB6E457D14E3B7 /* MockEntity2.m in Sources */ = {isa = PBXBuildFile; fileRef = 85D85C9E7A2AAAE14D4BC2CC /* MockEntity2.m */; };
		85D85EEDD5DD19FB747ED4A5 /* MockModelObjectContextFactory.m in Sources */ = {isa = PBXBuildFile; fileRef = 85D852DA0CD2C94CADB3B6FE /* MockModelObjectContextFactory.m */; };
		871667FA1BB2AE9C009C6EEA /* APSSignalingKeysStore.swift in Sources */ = {isa = PBXBuildFile; fileRef = 871667F91BB2AE9C009C6EEA /* APSSignalingKeysStore.swift */; };
		8717DFA71F6EF44E0087EFE4 /* SessionManager+Push.swift in Sources */ = {isa = PBXBuildFile; fileRef = 8717DFA61F6EF44E0087EFE4 /* SessionManager+Push.swift */; };
		872A2EE61FFFBC2A00900B22 /* ServiceUser.swift in Sources */ = {isa = PBXBuildFile; fileRef = 872A2EE51FFFBC2900900B22 /* ServiceUser.swift */; };
		872A2EE81FFFBC3900900B22 /* ServiceUserTests.swift in Sources */ = {isa = PBXBuildFile; fileRef = 872A2EE71FFFBC3900900B22 /* ServiceUserTests.swift */; };
		872A2EFD2004B85F00900B22 /* ZMOperationLoop+Private.h in Headers */ = {isa = PBXBuildFile; fileRef = F962A8EF19FFD4DC00FD0F80 /* ZMOperationLoop+Private.h */; settings = {ATTRIBUTES = (Public, ); }; };
		872A2EFE2004B86D00900B22 /* ZMSyncStrategy.h in Headers */ = {isa = PBXBuildFile; fileRef = 85D853338EC38D9B021D71BF /* ZMSyncStrategy.h */; settings = {ATTRIBUTES = (Public, ); }; };
		872A2EFF2004B9E600900B22 /* ZMObjectStrategyDirectory.h in Headers */ = {isa = PBXBuildFile; fileRef = 54177D1F19A4CAE70037A220 /* ZMObjectStrategyDirectory.h */; settings = {ATTRIBUTES = (Public, ); }; };
		872A2F002004B9EF00900B22 /* ZMUpdateEventsBuffer.h in Headers */ = {isa = PBXBuildFile; fileRef = 54F7217619A60E88009A8AF5 /* ZMUpdateEventsBuffer.h */; settings = {ATTRIBUTES = (Public, ); }; };
		872C99531DB525A1006A3BDE /* CallKitDelegateTests.swift in Sources */ = {isa = PBXBuildFile; fileRef = 872C99511DB5256E006A3BDE /* CallKitDelegateTests.swift */; };
		872C99591DB659E6006A3BDE /* ringing_from_them_long.caf in Resources */ = {isa = PBXBuildFile; fileRef = 872C99571DB659E6006A3BDE /* ringing_from_them_long.caf */; };
		872C995B1DB65D0D006A3BDE /* harp.m4a in Resources */ = {isa = PBXBuildFile; fileRef = 872C995A1DB65D0D006A3BDE /* harp.m4a */; };
		872C99601DB6722C006A3BDE /* CallKitDelegateTests+Mocking.m in Sources */ = {isa = PBXBuildFile; fileRef = 872C995F1DB6722C006A3BDE /* CallKitDelegateTests+Mocking.m */; };
		8737D554209217BD00E5A4AF /* SessionManagerURLHandler.swift in Sources */ = {isa = PBXBuildFile; fileRef = 8737D553209217BD00E5A4AF /* SessionManagerURLHandler.swift */; };
		8737D5622093457100E5A4AF /* SessionManagerURLHandlerTests.swift in Sources */ = {isa = PBXBuildFile; fileRef = 8737D5612093457100E5A4AF /* SessionManagerURLHandlerTests.swift */; };
		873B893E20445F4400FBE254 /* ZMConversationAccessModeTests.swift in Sources */ = {isa = PBXBuildFile; fileRef = 873B893D20445F4400FBE254 /* ZMConversationAccessModeTests.swift */; };
		874A16902052BE5E001C6760 /* ZMUserSession+OpenConversation.swift in Sources */ = {isa = PBXBuildFile; fileRef = 874A168F2052BE5E001C6760 /* ZMUserSession+OpenConversation.swift */; };
		874A16922052BEC5001C6760 /* UserExpirationObserver.swift in Sources */ = {isa = PBXBuildFile; fileRef = 874A16912052BEC5001C6760 /* UserExpirationObserver.swift */; };
		874A16942052C64B001C6760 /* UserExpirationObserverTests.swift in Sources */ = {isa = PBXBuildFile; fileRef = 874A16932052C64B001C6760 /* UserExpirationObserverTests.swift */; };
		874A174A205812B6001C6760 /* ZMUserSessionTests.swift in Sources */ = {isa = PBXBuildFile; fileRef = 874A1749205812B6001C6760 /* ZMUserSessionTests.swift */; };
		874F142D1C16FD9700C15118 /* Device.swift in Sources */ = {isa = PBXBuildFile; fileRef = 874F142C1C16FD9700C15118 /* Device.swift */; };
		87508EA01D08264000162483 /* ZMSound.swift in Sources */ = {isa = PBXBuildFile; fileRef = 87508E9F1D08264000162483 /* ZMSound.swift */; };
		8751DA061F66BFA6000D308B /* ZMUserSession+Push.swift in Sources */ = {isa = PBXBuildFile; fileRef = 8751DA051F66BFA6000D308B /* ZMUserSession+Push.swift */; };
		8754B84A1F73C25400EC02AD /* ConversationListChangeInfo+UserSession.swift in Sources */ = {isa = PBXBuildFile; fileRef = 8754B8491F73C25400EC02AD /* ConversationListChangeInfo+UserSession.swift */; };
		8754B84C1F73C38900EC02AD /* MessageChangeInfo+UserSession.swift in Sources */ = {isa = PBXBuildFile; fileRef = 8754B84B1F73C38900EC02AD /* MessageChangeInfo+UserSession.swift */; };
		8766853C1F2A1AA00031081B /* UnauthenticatedSessionTests.swift in Sources */ = {isa = PBXBuildFile; fileRef = 8766853A1F2A1A860031081B /* UnauthenticatedSessionTests.swift */; };
		878ACB4620ADBBAA0016E68A /* Blacklist.swift in Sources */ = {isa = PBXBuildFile; fileRef = 878ACB4520ADBBAA0016E68A /* Blacklist.swift */; };
		878ACB4820AEFB980016E68A /* ZMUser+Consent.swift in Sources */ = {isa = PBXBuildFile; fileRef = 878ACB4720AEFB980016E68A /* ZMUser+Consent.swift */; };
		878ACB5920AF12C10016E68A /* ZMUserConsentTests.swift in Sources */ = {isa = PBXBuildFile; fileRef = 878ACB5820AF12C10016E68A /* ZMUserConsentTests.swift */; };
		878B823820A1DCE7007455CA /* HTMLString.framework in Frameworks */ = {isa = PBXBuildFile; fileRef = 878B823720A1DCE7007455CA /* HTMLString.framework */; };
		878B823920A1DCF6007455CA /* HTMLString.framework in Frameworks */ = {isa = PBXBuildFile; fileRef = 878B823720A1DCE7007455CA /* HTMLString.framework */; };
		878B823A20A1DD00007455CA /* HTMLString.framework in Frameworks */ = {isa = PBXBuildFile; fileRef = 878B823720A1DCE7007455CA /* HTMLString.framework */; };
		879634401F7BEA4700FC79BA /* DispatchQueue+SerialAsync.swift in Sources */ = {isa = PBXBuildFile; fileRef = 8796343F1F7BEA4700FC79BA /* DispatchQueue+SerialAsync.swift */; };
		879634421F7BEC5100FC79BA /* DispatchQueueSerialAsyncTests.swift in Sources */ = {isa = PBXBuildFile; fileRef = 879634411F7BEC5100FC79BA /* DispatchQueueSerialAsyncTests.swift */; };
		8798607B1C3D48A400218A3E /* DeleteAccountRequestStrategy.swift in Sources */ = {isa = PBXBuildFile; fileRef = 8798607A1C3D48A400218A3E /* DeleteAccountRequestStrategy.swift */; };
		87AEA67D1EFBF46600C94BF3 /* DiskDatabaseTest.swift in Sources */ = {isa = PBXBuildFile; fileRef = 87AEA67B1EFBD27700C94BF3 /* DiskDatabaseTest.swift */; };
		87B30C5C1FA756220054DFB1 /* FlowManagerTests.swift in Sources */ = {isa = PBXBuildFile; fileRef = 87B30C5B1FA756220054DFB1 /* FlowManagerTests.swift */; };
		87D003FF1BB5810D00472E06 /* APSSignalingKeyStoreTests.swift in Sources */ = {isa = PBXBuildFile; fileRef = 87D003FE1BB5810D00472E06 /* APSSignalingKeyStoreTests.swift */; };
		87D2555921D6275800D03789 /* BuildTypeTests.swift in Sources */ = {isa = PBXBuildFile; fileRef = 87D2555821D6275800D03789 /* BuildTypeTests.swift */; };
		87D4625D1C3D526D00433469 /* DeleteAccountRequestStrategyTests.swift in Sources */ = {isa = PBXBuildFile; fileRef = 87D4625C1C3D526D00433469 /* DeleteAccountRequestStrategyTests.swift */; };
		A907771A192E33A500141F13 /* SlowSyncTests.m in Sources */ = {isa = PBXBuildFile; fileRef = 85D85D997334755E841D13EA /* SlowSyncTests.m */; };
		A9692F8A1986476900849241 /* NSString_NormalizationTests.m in Sources */ = {isa = PBXBuildFile; fileRef = A9692F881986476900849241 /* NSString_NormalizationTests.m */; };
		AF6415A41C9C17FF00A535F5 /* EncryptedBase64EncondedExternalMessageTestFixture.txt in Resources */ = {isa = PBXBuildFile; fileRef = AF6415A01C9C151700A535F5 /* EncryptedBase64EncondedExternalMessageTestFixture.txt */; };
		AF6415A51C9C180200A535F5 /* ExternalMessageTextFixture.txt in Resources */ = {isa = PBXBuildFile; fileRef = AF6415A11C9C151700A535F5 /* ExternalMessageTextFixture.txt */; };
		BF00441B1C737CE9007A6EA4 /* PushNotificationStatus.swift in Sources */ = {isa = PBXBuildFile; fileRef = BF00441A1C737CE9007A6EA4 /* PushNotificationStatus.swift */; };
		BF158D2F1CE087D8007C6F8A /* video.mp4 in Resources */ = {isa = PBXBuildFile; fileRef = BF158D2E1CE087D8007C6F8A /* video.mp4 */; };
		BF1F52C41ECC6DAF002FB553 /* ZMSimpleListRequestPaginator.h in Headers */ = {isa = PBXBuildFile; fileRef = 548213FE1A0253CC001AA4E0 /* ZMSimpleListRequestPaginator.h */; settings = {ATTRIBUTES = (Public, ); }; };
		BF2A9D511D6B536E00FA7DBC /* EventDecoder.swift in Sources */ = {isa = PBXBuildFile; fileRef = BF2A9D501D6B536E00FA7DBC /* EventDecoder.swift */; };
		BF2A9D551D6B5B9700FA7DBC /* EventDecoderTests.swift in Sources */ = {isa = PBXBuildFile; fileRef = BF2A9D541D6B5B9700FA7DBC /* EventDecoderTests.swift */; };
		BF2A9D581D6B5BDB00FA7DBC /* StoreUpdateEventTests.swift in Sources */ = {isa = PBXBuildFile; fileRef = BF2A9D571D6B5BDB00FA7DBC /* StoreUpdateEventTests.swift */; };
		BF2A9D5D1D6B63DB00FA7DBC /* StoreUpdateEvent.swift in Sources */ = {isa = PBXBuildFile; fileRef = BF2A9D5A1D6B63DB00FA7DBC /* StoreUpdateEvent.swift */; };
		BF2A9D611D6C70EA00FA7DBC /* ZMEventModel.xcdatamodeld in Sources */ = {isa = PBXBuildFile; fileRef = BF2A9D5F1D6C70EA00FA7DBC /* ZMEventModel.xcdatamodeld */; };
		BF2ADA001F41A3DF000980E8 /* SessionFactories.swift in Sources */ = {isa = PBXBuildFile; fileRef = BF2AD9FF1F41A3DF000980E8 /* SessionFactories.swift */; };
		BF2ADA021F41A450000980E8 /* BackendEnvironmentProvider+Cookie.swift in Sources */ = {isa = PBXBuildFile; fileRef = BF2ADA011F41A450000980E8 /* BackendEnvironmentProvider+Cookie.swift */; };
		BF325E9D1EC067D600772145 /* RequestLoopAnalyticsTrackerTests.swift in Sources */ = {isa = PBXBuildFile; fileRef = BF325E9C1EC067D600772145 /* RequestLoopAnalyticsTrackerTests.swift */; };
		BF36DDF11E8BACD400D61310 /* ZMUserSession+OperationLoop.h in Headers */ = {isa = PBXBuildFile; fileRef = BF36DDF01E8BACD400D61310 /* ZMUserSession+OperationLoop.h */; settings = {ATTRIBUTES = (Public, ); }; };
		BF3C1B1720DBE254001CE126 /* Conversation+MessageDestructionTimeout.swift in Sources */ = {isa = PBXBuildFile; fileRef = BF3C1B1620DBE254001CE126 /* Conversation+MessageDestructionTimeout.swift */; };
		BF3C1B1A20DBE42A001CE126 /* ConversationTests+MessageTimer.swift in Sources */ = {isa = PBXBuildFile; fileRef = BF3C1B1820DBE3B2001CE126 /* ConversationTests+MessageTimer.swift */; };
		BF44A3511C71D5FC00C6928E /* store127.wiredatabase in Resources */ = {isa = PBXBuildFile; fileRef = BF44A3501C71D5FC00C6928E /* store127.wiredatabase */; };
		BF491CD11F03D7CF0055EE44 /* PermissionsDownloadRequestStrategy.swift in Sources */ = {isa = PBXBuildFile; fileRef = BF491CD01F03D7CF0055EE44 /* PermissionsDownloadRequestStrategy.swift */; };
		BF491CD51F03E0FC0055EE44 /* PermissionsDownloadRequestStrategyTests.swift in Sources */ = {isa = PBXBuildFile; fileRef = BF491CD41F03E0FC0055EE44 /* PermissionsDownloadRequestStrategyTests.swift */; };
		BF50CFA71F39ACE8007833A4 /* MockUserInfoParser.swift in Sources */ = {isa = PBXBuildFile; fileRef = BF50CFA51F39ABCF007833A4 /* MockUserInfoParser.swift */; };
		BF6D5D031C4948830049F712 /* WireSyncEngine124.momd in Resources */ = {isa = PBXBuildFile; fileRef = BF6D5D021C4948830049F712 /* WireSyncEngine124.momd */; };
		BF6D5D051C494D730049F712 /* WireSyncEngine125.momd in Resources */ = {isa = PBXBuildFile; fileRef = BF6D5D041C494D730049F712 /* WireSyncEngine125.momd */; };
		BF735CFA1E70003D003BC61F /* SystemMessageCallObserver.swift in Sources */ = {isa = PBXBuildFile; fileRef = BF735CF91E70003D003BC61F /* SystemMessageCallObserver.swift */; };
		BF80542B2102175800E97053 /* CompanyLoginVerificationTokenTests.swift in Sources */ = {isa = PBXBuildFile; fileRef = BF80542A2102175800E97053 /* CompanyLoginVerificationTokenTests.swift */; };
		BF8367311C52651900364B37 /* store125.wiredatabase in Resources */ = {isa = PBXBuildFile; fileRef = BF8367301C52651900364B37 /* store125.wiredatabase */; };
		BF889DC61D0ADE110031F3E6 /* AnalyticsTests.swift in Sources */ = {isa = PBXBuildFile; fileRef = BF40AC711D096A0E00287E29 /* AnalyticsTests.swift */; };
		BFAB67B01E535B4B00D67C1A /* TextSearchTests.swift in Sources */ = {isa = PBXBuildFile; fileRef = BFAB67AF1E535B4B00D67C1A /* TextSearchTests.swift */; };
		BFCE9A5B1C4E4C4D00951B3D /* store124.wiredatabase in Resources */ = {isa = PBXBuildFile; fileRef = BFCE9A581C4E4C4D00951B3D /* store124.wiredatabase */; };
		BFE53F551D5A2F7000398378 /* DeleteMessagesTests.swift in Sources */ = {isa = PBXBuildFile; fileRef = BFE53F541D5A2F7000398378 /* DeleteMessagesTests.swift */; };
		BFE7FCBF2101E50700D1165F /* CompanyLoginVerificationToken.swift in Sources */ = {isa = PBXBuildFile; fileRef = BFE7FCBE2101E50700D1165F /* CompanyLoginVerificationToken.swift */; };
		CE5DC1A11DDA09F000D24DBA /* avs.framework in Frameworks */ = {isa = PBXBuildFile; fileRef = CE5DC1A01DDA09F000D24DBA /* avs.framework */; };
		CEE02E461DDA0F4D00BA2BE2 /* avs.framework in Frameworks */ = {isa = PBXBuildFile; fileRef = CE5DC1A01DDA09F000D24DBA /* avs.framework */; };
		CEF2DE7F1DB778F300451642 /* RequestLoopAnalyticsTracker.swift in Sources */ = {isa = PBXBuildFile; fileRef = CEF2DE7E1DB778F300451642 /* RequestLoopAnalyticsTracker.swift */; };
		D522571E2062552800562561 /* AssetDeletionRequestStrategy.swift in Sources */ = {isa = PBXBuildFile; fileRef = D522571D2062552800562561 /* AssetDeletionRequestStrategy.swift */; };
		D5225720206261AA00562561 /* AssetDeletionStatus.swift in Sources */ = {isa = PBXBuildFile; fileRef = D522571F206261AA00562561 /* AssetDeletionStatus.swift */; };
		D52257232062637500562561 /* DeletableAssetIdentifierProvider.swift in Sources */ = {isa = PBXBuildFile; fileRef = D52257222062637500562561 /* DeletableAssetIdentifierProvider.swift */; };
		D55272EA2062732100F542BE /* AssetDeletionStatusTests.swift in Sources */ = {isa = PBXBuildFile; fileRef = D55272E92062732100F542BE /* AssetDeletionStatusTests.swift */; };
		D55272EC2062733F00F542BE /* AssetDeletionRequestStrategyTests.swift in Sources */ = {isa = PBXBuildFile; fileRef = D55272EB2062733F00F542BE /* AssetDeletionRequestStrategyTests.swift */; };
		D59F3A1020691A0F0023474F /* ZipArchive.framework in Frameworks */ = {isa = PBXBuildFile; fileRef = D59F3A0F20691A0F0023474F /* ZipArchive.framework */; };
		D59F3A12206929AF0023474F /* SessionManagerTests+Backup.swift in Sources */ = {isa = PBXBuildFile; fileRef = D59F3A11206929AF0023474F /* SessionManagerTests+Backup.swift */; };
		D59F3A1320692FA80023474F /* ZipArchive.framework in Frameworks */ = {isa = PBXBuildFile; fileRef = D59F3A0F20691A0F0023474F /* ZipArchive.framework */; };
		D5D10DA4203AE43200145497 /* Conversation+AccessMode.swift in Sources */ = {isa = PBXBuildFile; fileRef = D5D10DA3203AE43200145497 /* Conversation+AccessMode.swift */; };
		EE01E0371F90DD67001AA33C /* audio.m4a in Resources */ = {isa = PBXBuildFile; fileRef = EE01E0361F90DABC001AA33C /* audio.m4a */; };
		EE01E0391F90FEC1001AA33C /* ZMLocalNotificationTests_ExpiredMessage.swift in Sources */ = {isa = PBXBuildFile; fileRef = EE01E0381F90FEC1001AA33C /* ZMLocalNotificationTests_ExpiredMessage.swift */; };
		EE5BF6351F8F907C00B49D06 /* ZMLocalNotificationTests.swift in Sources */ = {isa = PBXBuildFile; fileRef = EE5BF6341F8F907C00B49D06 /* ZMLocalNotificationTests.swift */; };
		EE5BF6371F8F9D6100B49D06 /* ZMLocalNotificationTests_Event.swift in Sources */ = {isa = PBXBuildFile; fileRef = EE5BF6361F8F9D6100B49D06 /* ZMLocalNotificationTests_Event.swift */; };
		EE5FEF0521E8948F00E24F7F /* ZMUserSession+DarwinNotificationCenter.swift in Sources */ = {isa = PBXBuildFile; fileRef = EE5FEF0421E8948F00E24F7F /* ZMUserSession+DarwinNotificationCenter.swift */; };
		EEA2773A211DCFF1004AF00F /* UserNotificationCenter.swift in Sources */ = {isa = PBXBuildFile; fileRef = EEA27739211DCFF1004AF00F /* UserNotificationCenter.swift */; };
		EEA2773D211DE4C9004AF00F /* UserNotificationCenterMock.swift in Sources */ = {isa = PBXBuildFile; fileRef = EEA2773C211DE4C9004AF00F /* UserNotificationCenterMock.swift */; };
		EEEA75FA1F8A6142006D1070 /* ZMLocalNotification+Messages.swift in Sources */ = {isa = PBXBuildFile; fileRef = EEEA75F51F8A613F006D1070 /* ZMLocalNotification+Messages.swift */; };
		EEEA75FB1F8A6142006D1070 /* ZMLocalNotification+Events.swift in Sources */ = {isa = PBXBuildFile; fileRef = EEEA75F61F8A6140006D1070 /* ZMLocalNotification+Events.swift */; };
		EEEA75FC1F8A6142006D1070 /* ZMLocalNotification+Calling.swift in Sources */ = {isa = PBXBuildFile; fileRef = EEEA75F71F8A6141006D1070 /* ZMLocalNotification+Calling.swift */; };
		EEEA75FD1F8A6142006D1070 /* ZMLocalNotification.swift in Sources */ = {isa = PBXBuildFile; fileRef = EEEA75F81F8A6141006D1070 /* ZMLocalNotification.swift */; };
		EF169DDF22E85BA100B74D4A /* ZMConversationSource.swift in Sources */ = {isa = PBXBuildFile; fileRef = EF169DDE22E85BA100B74D4A /* ZMConversationSource.swift */; };
		EF2CB12722D5E58B00350B0A /* TeamImageAssetUpdateStrategy.swift in Sources */ = {isa = PBXBuildFile; fileRef = EF2CB12622D5E58B00350B0A /* TeamImageAssetUpdateStrategy.swift */; };
		EF2CB12A22D5E5BF00350B0A /* TeamImageAssetUpdateStrategyTests.swift in Sources */ = {isa = PBXBuildFile; fileRef = EF2CB12822D5E5BB00350B0A /* TeamImageAssetUpdateStrategyTests.swift */; };
		EFC8281C1FB343B600E27E21 /* RegistationCredentialVerificationStrategy.swift in Sources */ = {isa = PBXBuildFile; fileRef = EFC8281B1FB343B600E27E21 /* RegistationCredentialVerificationStrategy.swift */; };
		EFC8281E1FB34F9600E27E21 /* EmailVerificationStrategyTests.swift in Sources */ = {isa = PBXBuildFile; fileRef = EFC8281D1FB34F9600E27E21 /* EmailVerificationStrategyTests.swift */; };
		EFC828221FB356CE00E27E21 /* RegistrationStatusTests.swift in Sources */ = {isa = PBXBuildFile; fileRef = EFC828211FB356CE00E27E21 /* RegistrationStatusTests.swift */; };
		EFF9403E2240FE5D004F3115 /* URL+DeepLink.swift in Sources */ = {isa = PBXBuildFile; fileRef = EFF9403D2240FE5D004F3115 /* URL+DeepLink.swift */; };
		EFF940402240FF12004F3115 /* DeepLinkError.swift in Sources */ = {isa = PBXBuildFile; fileRef = EFF9403F2240FF12004F3115 /* DeepLinkError.swift */; };
		F11E35D62040172200D4D5DB /* ZMHotFixTests.swift in Sources */ = {isa = PBXBuildFile; fileRef = F11E35D52040172200D4D5DB /* ZMHotFixTests.swift */; };
		F130BF282062C05600DBE261 /* SessionManager+Backup.swift in Sources */ = {isa = PBXBuildFile; fileRef = F130BF272062C05600DBE261 /* SessionManager+Backup.swift */; };
		F132C105203F02C700C58933 /* ZMConversationTranscoder.h in Headers */ = {isa = PBXBuildFile; fileRef = 54294A1F19472D4E007BE3CE /* ZMConversationTranscoder.h */; settings = {ATTRIBUTES = (Public, ); }; };
		F132C114203F20AB00C58933 /* ZMHotFixDirectoryTests.swift in Sources */ = {isa = PBXBuildFile; fileRef = F132C113203F20AB00C58933 /* ZMHotFixDirectoryTests.swift */; };
		F13A26E120456002004F8E47 /* ConversationTests+Guests.swift in Sources */ = {isa = PBXBuildFile; fileRef = F13A26E020456002004F8E47 /* ConversationTests+Guests.swift */; };
		F13ADE7A21B5322400B6E736 /* SwiftProtobuf.framework in Frameworks */ = {isa = PBXBuildFile; fileRef = F13ADE7921B5322400B6E736 /* SwiftProtobuf.framework */; };
		F148F6671FB9AA7600BD6909 /* UnregisteredTeam.swift in Sources */ = {isa = PBXBuildFile; fileRef = F148F6661FB9AA7600BD6909 /* UnregisteredTeam.swift */; };
		F148F6691FBAF55800BD6909 /* TeamRegistrationStrategyTests.swift in Sources */ = {isa = PBXBuildFile; fileRef = F148F6681FBAF55800BD6909 /* TeamRegistrationStrategyTests.swift */; };
		F148F66B1FBAFAF600BD6909 /* RegistrationStatusTestHelper.swift in Sources */ = {isa = PBXBuildFile; fileRef = F148F66A1FBAFAF600BD6909 /* RegistrationStatusTestHelper.swift */; };
		F159F4141F1E3134001B7D80 /* SessionManagerTests.swift in Sources */ = {isa = PBXBuildFile; fileRef = F159F4131F1E3134001B7D80 /* SessionManagerTests.swift */; };
		F159F4161F1E4C4C001B7D80 /* LocalStoreProvider.swift in Sources */ = {isa = PBXBuildFile; fileRef = F159F4151F1E4C4C001B7D80 /* LocalStoreProvider.swift */; };
		F16558D1225F3F2A00EA2F2A /* SessionManager+SwitchBackend.swift in Sources */ = {isa = PBXBuildFile; fileRef = F16558D0225F3F2A00EA2F2A /* SessionManager+SwitchBackend.swift */; };
		F16C8BC42040715800677D31 /* ZMUpdateEvent+Testing.swift in Sources */ = {isa = PBXBuildFile; fileRef = F16C8BC32040715800677D31 /* ZMUpdateEvent+Testing.swift */; };
		F16C8BE82044129700677D31 /* ZMConversationTranscoder.swift in Sources */ = {isa = PBXBuildFile; fileRef = F16C8BE72044129700677D31 /* ZMConversationTranscoder.swift */; };
		F170AF211E78013A0033DC33 /* UserImageAssetUpdateStrategyTests.swift in Sources */ = {isa = PBXBuildFile; fileRef = F170AF1F1E7800CF0033DC33 /* UserImageAssetUpdateStrategyTests.swift */; };
		F188BB8B2223F372002BF204 /* UserRichProfileIntegrationTests.swift in Sources */ = {isa = PBXBuildFile; fileRef = F188BB852223F372002BF204 /* UserRichProfileIntegrationTests.swift */; };
		F190E0AA1E8D517A003E81F8 /* UserProfileImageV3Tests.swift in Sources */ = {isa = PBXBuildFile; fileRef = F190E0A81E8D516D003E81F8 /* UserProfileImageV3Tests.swift */; };
		F190E0DD1E8E7C9D003E81F8 /* SlowSyncTests+Swift.swift in Sources */ = {isa = PBXBuildFile; fileRef = F190E0DB1E8E7BA1003E81F8 /* SlowSyncTests+Swift.swift */; };
		F19E559E22B399AE005C792D /* UUID+SafeLogging.swift in Sources */ = {isa = PBXBuildFile; fileRef = F19E559D22B399AE005C792D /* UUID+SafeLogging.swift */; };
		F19E55A022B3A2C5005C792D /* UNNotification+SafeLogging.swift in Sources */ = {isa = PBXBuildFile; fileRef = F19E559F22B3A2C5005C792D /* UNNotification+SafeLogging.swift */; };
		F19E55A222B3A3FA005C792D /* UNNotificationResponse+SafeLogging.swift in Sources */ = {isa = PBXBuildFile; fileRef = F19E55A122B3A3FA005C792D /* UNNotificationResponse+SafeLogging.swift */; };
		F19E55A422B3A740005C792D /* PKPushPayload+SafeLogging.swift in Sources */ = {isa = PBXBuildFile; fileRef = F19E55A322B3A740005C792D /* PKPushPayload+SafeLogging.swift */; };
		F19E55A622B3AAA8005C792D /* PKPushCredentials+SafeLogging.swift in Sources */ = {isa = PBXBuildFile; fileRef = F19E55A522B3AAA8005C792D /* PKPushCredentials+SafeLogging.swift */; };
		F19F1D141EFBC18E00275E27 /* UnauthenticatedSession.swift in Sources */ = {isa = PBXBuildFile; fileRef = F19F1D131EFBC18E00275E27 /* UnauthenticatedSession.swift */; };
		F19F1D1D1EFBC2F000275E27 /* ZMAuthenticationStatus_Internal.h in Headers */ = {isa = PBXBuildFile; fileRef = F19F1D191EFBC2F000275E27 /* ZMAuthenticationStatus_Internal.h */; };
		F19F1D1E1EFBC2F000275E27 /* ZMAuthenticationStatus.h in Headers */ = {isa = PBXBuildFile; fileRef = F19F1D1A1EFBC2F000275E27 /* ZMAuthenticationStatus.h */; settings = {ATTRIBUTES = (Public, ); }; };
		F19F1D1F1EFBC2F000275E27 /* ZMAuthenticationStatus.m in Sources */ = {isa = PBXBuildFile; fileRef = F19F1D1B1EFBC2F000275E27 /* ZMAuthenticationStatus.m */; };
		F19F1D271EFBC34E00275E27 /* ZMUserSessionRegistrationNotification.h in Headers */ = {isa = PBXBuildFile; fileRef = F19F1D231EFBC34E00275E27 /* ZMUserSessionRegistrationNotification.h */; settings = {ATTRIBUTES = (Public, ); }; };
		F19F1D281EFBC34E00275E27 /* ZMUserSessionRegistrationNotification.m in Sources */ = {isa = PBXBuildFile; fileRef = F19F1D241EFBC34E00275E27 /* ZMUserSessionRegistrationNotification.m */; };
		F19F1D311EFBCBD300275E27 /* ZMLoginTranscoder.h in Headers */ = {isa = PBXBuildFile; fileRef = 54C11B9E19D1E4A100576A96 /* ZMLoginTranscoder.h */; settings = {ATTRIBUTES = (Public, ); }; };
		F19F1D331EFBE3FE00275E27 /* UnauthenticatedOperationLoop.swift in Sources */ = {isa = PBXBuildFile; fileRef = F19F1D321EFBE3FE00275E27 /* UnauthenticatedOperationLoop.swift */; };
		F19F1D381EFBF61800275E27 /* SessionManager.swift in Sources */ = {isa = PBXBuildFile; fileRef = F19F1D371EFBF61800275E27 /* SessionManager.swift */; };
		F19F1D3A1EFBFD2B00275E27 /* BuildType.swift in Sources */ = {isa = PBXBuildFile; fileRef = F19F1D391EFBFD2B00275E27 /* BuildType.swift */; };
		F19F4F3A1E5F1AE400F4D8FF /* UserProfileImageUpdateStatus.swift in Sources */ = {isa = PBXBuildFile; fileRef = F19F4F391E5F1AE400F4D8FF /* UserProfileImageUpdateStatus.swift */; };
		F19F4F3C1E604AA700F4D8FF /* UserImageAssetUpdateStrategy.swift in Sources */ = {isa = PBXBuildFile; fileRef = F19F4F3B1E604AA700F4D8FF /* UserImageAssetUpdateStrategy.swift */; };
		F19F4F4D1E646C3C00F4D8FF /* UserProfileImageUpdateStatusTests.swift in Sources */ = {isa = PBXBuildFile; fileRef = F19F4F4C1E646C3C00F4D8FF /* UserProfileImageUpdateStatusTests.swift */; };
		F19F4F4F1E6575F700F4D8FF /* UserProfileImageOwner.swift in Sources */ = {isa = PBXBuildFile; fileRef = F19F4F4E1E6575F700F4D8FF /* UserProfileImageOwner.swift */; };
		F1A94BD21F010287003083D9 /* UnauthenticatedSession+Login.swift in Sources */ = {isa = PBXBuildFile; fileRef = F1A94BD11F010287003083D9 /* UnauthenticatedSession+Login.swift */; };
		F1A989BA1FD03E1B00B8A82E /* ZMLocalizable.strings in Resources */ = {isa = PBXBuildFile; fileRef = F1A989BC1FD03E1B00B8A82E /* ZMLocalizable.strings */; };
		F1ACD2CD201F6E070089BEF6 /* ConversationsTests.m in Sources */ = {isa = PBXBuildFile; fileRef = 3E6CD176194F435F00BAE83E /* ConversationsTests.m */; };
		F1AE5F6F21F73388009CDBBC /* ZMUserSessionTests+Timers.swift in Sources */ = {isa = PBXBuildFile; fileRef = F1AE5F6E21F73388009CDBBC /* ZMUserSessionTests+Timers.swift */; };
		F1B5D53D2181FDA300986911 /* NetworkQuality.swift in Sources */ = {isa = PBXBuildFile; fileRef = F1B5D53C2181FDA300986911 /* NetworkQuality.swift */; };
		F1C1E70D21F74667007FBDA1 /* ZMUserSession+Timers.swift in Sources */ = {isa = PBXBuildFile; fileRef = F1AE5F6C21F72FC6009CDBBC /* ZMUserSession+Timers.swift */; };
		F1C1F3EE1FCF0C85007273E3 /* ZMUserSessionErrorCode+Localized.swift in Sources */ = {isa = PBXBuildFile; fileRef = F1C1F3ED1FCF0C85007273E3 /* ZMUserSessionErrorCode+Localized.swift */; };
		F1C1F3F01FCF18C5007273E3 /* NSError+Localized.swift in Sources */ = {isa = PBXBuildFile; fileRef = F1C1F3EF1FCF18C5007273E3 /* NSError+Localized.swift */; };
		F1C51FE71FB49660009C2269 /* RegistrationStatus.swift in Sources */ = {isa = PBXBuildFile; fileRef = F1C51FE61FB49660009C2269 /* RegistrationStatus.swift */; };
		F1C51FE91FB4A9C7009C2269 /* RegistrationStrategy.swift in Sources */ = {isa = PBXBuildFile; fileRef = F1C51FE81FB4A9C7009C2269 /* RegistrationStrategy.swift */; };
		F1E48003207E3789008D4299 /* Default-568h@2x.png in Resources */ = {isa = PBXBuildFile; fileRef = F1E48002207E3789008D4299 /* Default-568h@2x.png */; };
		F1EB0E78200501C70040D73E /* NotificationsTracker.swift in Sources */ = {isa = PBXBuildFile; fileRef = F1EB0E77200501C70040D73E /* NotificationsTracker.swift */; };
		F1F3FE8820F36DFC00B0BAF3 /* PushNotificationTokenTests.swift in Sources */ = {isa = PBXBuildFile; fileRef = F1F3FE8620F36DEC00B0BAF3 /* PushNotificationTokenTests.swift */; };
		F1FE8027200684F200A438CF /* NotificationsTrackingTests.swift in Sources */ = {isa = PBXBuildFile; fileRef = F1FE8025200684DB00A438CF /* NotificationsTrackingTests.swift */; };
		F905C47F1E79A86A00AF34A5 /* WireCallCenterV3Tests.swift in Sources */ = {isa = PBXBuildFile; fileRef = F905C47E1E79A86A00AF34A5 /* WireCallCenterV3Tests.swift */; };
		F90EC5A31E7BF1AC00A6779E /* AVSWrapper.swift in Sources */ = {isa = PBXBuildFile; fileRef = F90EC5A21E7BF1AC00A6779E /* AVSWrapper.swift */; };
		F920F4D61DA3DCF8002B860B /* ConversationTests+Ephemeral.swift in Sources */ = {isa = PBXBuildFile; fileRef = F920F4D51DA3DCF8002B860B /* ConversationTests+Ephemeral.swift */; };
		F9245BED1CBF95A8009D1E85 /* ZMHotFixDirectory+Swift.swift in Sources */ = {isa = PBXBuildFile; fileRef = F9245BEC1CBF95A8009D1E85 /* ZMHotFixDirectory+Swift.swift */; };
		F925468E1C63B61000CE2D7C /* MessagingTest+EventFactory.m in Sources */ = {isa = PBXBuildFile; fileRef = F925468D1C63B61000CE2D7C /* MessagingTest+EventFactory.m */; };
		F92CA9651F153622007D8570 /* ZMUserSessionTests+FileRelocation.swift in Sources */ = {isa = PBXBuildFile; fileRef = F92CA9641F153622007D8570 /* ZMUserSessionTests+FileRelocation.swift */; };
		F93A75F21C1F219800252586 /* ConversationStatusStrategy.swift in Sources */ = {isa = PBXBuildFile; fileRef = F93A75F11C1F219800252586 /* ConversationStatusStrategy.swift */; };
		F93F3A591ED5A67E003CD185 /* TeamTests.swift in Sources */ = {isa = PBXBuildFile; fileRef = F93F3A581ED5A67E003CD185 /* TeamTests.swift */; };
		F9410F631DE44C2E007451FF /* TypingStrategyTests.swift in Sources */ = {isa = PBXBuildFile; fileRef = F9410F621DE44C2E007451FF /* TypingStrategyTests.swift */; };
		F9410F651DE49C13007451FF /* PushTokenStrategy.swift in Sources */ = {isa = PBXBuildFile; fileRef = F9410F641DE49C13007451FF /* PushTokenStrategy.swift */; };
		F9410F681DE4BE42007451FF /* PushTokenStrategyTests.swift in Sources */ = {isa = PBXBuildFile; fileRef = F9410F671DE4BE42007451FF /* PushTokenStrategyTests.swift */; };
		F94F6B331E54B9C000D46A29 /* CallingRequestStrategyTests.swift in Sources */ = {isa = PBXBuildFile; fileRef = F94F6B321E54B9C000D46A29 /* CallingRequestStrategyTests.swift */; };
		F95706541DE5D1CC0087442C /* SearchUserImageStrategy.swift in Sources */ = {isa = PBXBuildFile; fileRef = F95706531DE5D1CC0087442C /* SearchUserImageStrategy.swift */; };
		F95ECF4E1B94A553009F91BA /* ZMHotFix.h in Headers */ = {isa = PBXBuildFile; fileRef = F95ECF4C1B94A553009F91BA /* ZMHotFix.h */; settings = {ATTRIBUTES = (Public, ); }; };
		F95ECF511B94BD05009F91BA /* ZMHotFixTests.m in Sources */ = {isa = PBXBuildFile; fileRef = F95ECF501B94BD05009F91BA /* ZMHotFixTests.m */; };
		F95FFBD11EB8A478004031CB /* CallSystemMessageGeneratorTests.swift in Sources */ = {isa = PBXBuildFile; fileRef = F95FFBCF1EB8A44D004031CB /* CallSystemMessageGeneratorTests.swift */; };
		F964700C1D5C720D00A81A92 /* ConversationTests+MessageEditing.m in Sources */ = {isa = PBXBuildFile; fileRef = F964700B1D5C720D00A81A92 /* ConversationTests+MessageEditing.m */; };
		F96C8E7A1D7DCCE8004B6D87 /* LocalNotificationDispatcher+Messages.swift in Sources */ = {isa = PBXBuildFile; fileRef = F96C8E791D7DCCE8004B6D87 /* LocalNotificationDispatcher+Messages.swift */; };
		F96C8E821D7ECECF004B6D87 /* ZMLocalNotificationTests_Message.swift in Sources */ = {isa = PBXBuildFile; fileRef = F96C8E811D7ECECF004B6D87 /* ZMLocalNotificationTests_Message.swift */; };
		F96C8E8A1D7F6F8C004B6D87 /* ZMLocalNotificationTests_SystemMessage.swift in Sources */ = {isa = PBXBuildFile; fileRef = F96C8E891D7F6F8C004B6D87 /* ZMLocalNotificationTests_SystemMessage.swift */; };
		F96DBEEA1DF9A570008FE832 /* ZMSyncStrategy+ManagedObjectChanges.h in Headers */ = {isa = PBXBuildFile; fileRef = F96DBEE81DF9A570008FE832 /* ZMSyncStrategy+ManagedObjectChanges.h */; };
		F96DBEEB1DF9A570008FE832 /* ZMSyncStrategy+ManagedObjectChanges.m in Sources */ = {isa = PBXBuildFile; fileRef = F96DBEE91DF9A570008FE832 /* ZMSyncStrategy+ManagedObjectChanges.m */; };
		F97678FA1D76D11400CC075D /* BackgroundAPNSConfirmationStatus.swift in Sources */ = {isa = PBXBuildFile; fileRef = F97678F91D76D11400CC075D /* BackgroundAPNSConfirmationStatus.swift */; };
		F976790A1D771B3900CC075D /* BackgroundAPNSConfirmationStatusTests.swift in Sources */ = {isa = PBXBuildFile; fileRef = F97679081D771B2700CC075D /* BackgroundAPNSConfirmationStatusTests.swift */; };
		F98EDCD71D82B913001E65CB /* LocalNotificationContentType.swift in Sources */ = {isa = PBXBuildFile; fileRef = F98EDCCD1D82B913001E65CB /* LocalNotificationContentType.swift */; };
		F98EDCEB1D82B924001E65CB /* NotificationSound.swift in Sources */ = {isa = PBXBuildFile; fileRef = F98EDCDF1D82B924001E65CB /* NotificationSound.swift */; };
		F98EDCF31D82B924001E65CB /* ZMLocalNotificationSet.swift in Sources */ = {isa = PBXBuildFile; fileRef = F98EDCE71D82B924001E65CB /* ZMLocalNotificationSet.swift */; };
		F991CE151CB55512004D8465 /* ZMConversation+Testing.m in Sources */ = {isa = PBXBuildFile; fileRef = F991CE121CB55512004D8465 /* ZMConversation+Testing.m */; };
		F991CE161CB55512004D8465 /* ZMUser+Testing.m in Sources */ = {isa = PBXBuildFile; fileRef = F991CE141CB55512004D8465 /* ZMUser+Testing.m */; };
		F991CE1E1CB65F08004D8465 /* ZMTypingUsers.h in Headers */ = {isa = PBXBuildFile; fileRef = 3E26BEE01A408DBE0071B4C9 /* ZMTypingUsers.h */; settings = {ATTRIBUTES = (Public, ); }; };
		F99298591BE110490058D42F /* ZMClientRegistrationStatusTests.m in Sources */ = {isa = PBXBuildFile; fileRef = F99298581BE110490058D42F /* ZMClientRegistrationStatusTests.m */; };
		F992985B1BE143570058D42F /* ZMClientRegistrationStatus+Internal.h in Headers */ = {isa = PBXBuildFile; fileRef = F992985A1BE1404D0058D42F /* ZMClientRegistrationStatus+Internal.h */; settings = {ATTRIBUTES = (Public, ); }; };
		F9AB00221F0CDAF00037B437 /* FileRelocator.swift in Sources */ = {isa = PBXBuildFile; fileRef = F9AB00211F0CDAF00037B437 /* FileRelocator.swift */; };
		F9ABDF411CECBD8A008461B2 /* AccountStatus.swift in Sources */ = {isa = PBXBuildFile; fileRef = F9ABDF401CECBD8A008461B2 /* AccountStatus.swift */; };
		F9ABDF441CECC6C0008461B2 /* AccountStatusTests.swift in Sources */ = {isa = PBXBuildFile; fileRef = F9ABDF421CECC69C008461B2 /* AccountStatusTests.swift */; };
		F9ABE84E1EFD568B00D83214 /* MemberDownloadRequestStrategy.swift in Sources */ = {isa = PBXBuildFile; fileRef = F9ABE84A1EFD568B00D83214 /* MemberDownloadRequestStrategy.swift */; };
		F9ABE84F1EFD568B00D83214 /* TeamDownloadRequestStrategy.swift in Sources */ = {isa = PBXBuildFile; fileRef = F9ABE84B1EFD568B00D83214 /* TeamDownloadRequestStrategy.swift */; };
		F9ABE8501EFD568B00D83214 /* TeamDownloadRequestStrategy+Events.swift in Sources */ = {isa = PBXBuildFile; fileRef = F9ABE84C1EFD568B00D83214 /* TeamDownloadRequestStrategy+Events.swift */; };
		F9ABE8511EFD568B00D83214 /* TeamRequestFactory.swift in Sources */ = {isa = PBXBuildFile; fileRef = F9ABE84D1EFD568B00D83214 /* TeamRequestFactory.swift */; };
		F9ABE8551EFD56BF00D83214 /* MemberDownloadRequestStrategyTests.swift in Sources */ = {isa = PBXBuildFile; fileRef = F9ABE8521EFD56BF00D83214 /* MemberDownloadRequestStrategyTests.swift */; };
		F9ABE8561EFD56BF00D83214 /* TeamDownloadRequestStrategyTests.swift in Sources */ = {isa = PBXBuildFile; fileRef = F9ABE8531EFD56BF00D83214 /* TeamDownloadRequestStrategyTests.swift */; };
		F9ABE8571EFD56BF00D83214 /* TeamDownloadRequestStrategy+EventsTests.swift in Sources */ = {isa = PBXBuildFile; fileRef = F9ABE8541EFD56BF00D83214 /* TeamDownloadRequestStrategy+EventsTests.swift */; };
		F9ABE8AA1F02A45700D83214 /* TeamSyncRequestStrategy.swift in Sources */ = {isa = PBXBuildFile; fileRef = F9ABE8A91F02A45700D83214 /* TeamSyncRequestStrategy.swift */; };
		F9ABE8AE1F02A88200D83214 /* TeamSyncRequestStrategyTests.swift in Sources */ = {isa = PBXBuildFile; fileRef = F9ABE8AB1F02A86400D83214 /* TeamSyncRequestStrategyTests.swift */; };
		F9B171F61C0EF21100E6EEC6 /* ClientUpdateStatus.swift in Sources */ = {isa = PBXBuildFile; fileRef = F9B171F51C0EF21100E6EEC6 /* ClientUpdateStatus.swift */; };
		F9B171F81C0F00E700E6EEC6 /* ClientUpdateStatusTests.swift in Sources */ = {isa = PBXBuildFile; fileRef = F9B171F71C0F00E700E6EEC6 /* ClientUpdateStatusTests.swift */; };
		F9B171FA1C0F320200E6EEC6 /* ClientManagementTests.m in Sources */ = {isa = PBXBuildFile; fileRef = F9B171F91C0F320200E6EEC6 /* ClientManagementTests.m */; };
		F9B71F4C1CB2B841001DB03F /* NSManagedObjectContext+TestHelpers.m in Sources */ = {isa = PBXBuildFile; fileRef = F9B71F4B1CB2B841001DB03F /* NSManagedObjectContext+TestHelpers.m */; };
		F9B8308C1DEEDC2900FF6FE7 /* SyncStatus.swift in Sources */ = {isa = PBXBuildFile; fileRef = F9B8308B1DEEDC2900FF6FE7 /* SyncStatus.swift */; };
		F9C598AD1A0947B300B1F760 /* ZMBlacklistDownloaderTest.m in Sources */ = {isa = PBXBuildFile; fileRef = F9FD798919EE962F00D70FCD /* ZMBlacklistDownloaderTest.m */; };
		F9C9A4F01CAD29190039E10C /* store128.wiredatabase in Resources */ = {isa = PBXBuildFile; fileRef = F9C9A4ED1CAD290B0039E10C /* store128.wiredatabase */; };
		F9D1CD141DF6C131002F6E80 /* SyncStatusTests.swift in Sources */ = {isa = PBXBuildFile; fileRef = F9D1CD131DF6C131002F6E80 /* SyncStatusTests.swift */; };
		F9DAC54F1C2035660001F11E /* ConversationStatusStrategyTests.swift in Sources */ = {isa = PBXBuildFile; fileRef = F9DAC54D1C2034E70001F11E /* ConversationStatusStrategyTests.swift */; };
		F9E462DA1D7043C60036CFA7 /* ConversationTests+Confirmation.swift in Sources */ = {isa = PBXBuildFile; fileRef = F9E462D91D7043C60036CFA7 /* ConversationTests+Confirmation.swift */; };
		F9E4779F1D216467003A99AC /* ZMLocalNotificationSetTests.swift in Sources */ = {isa = PBXBuildFile; fileRef = F9E4779D1D21640E003A99AC /* ZMLocalNotificationSetTests.swift */; };
		F9E577211E77EC6D0065EFE4 /* WireCallCenterV3+Notifications.swift in Sources */ = {isa = PBXBuildFile; fileRef = F9E577201E77EC6D0065EFE4 /* WireCallCenterV3+Notifications.swift */; };
		F9F631421DE3524100416938 /* TypingStrategy.swift in Sources */ = {isa = PBXBuildFile; fileRef = F9F631411DE3524100416938 /* TypingStrategy.swift */; };
		F9F631431DE3534F00416938 /* ZMTyping.h in Headers */ = {isa = PBXBuildFile; fileRef = 3E3C00C91A2358BA00D02D21 /* ZMTyping.h */; settings = {ATTRIBUTES = (Public, ); }; };
		F9F846351ED307F70087C1A4 /* CallParticipantsSnapshotTests.swift in Sources */ = {isa = PBXBuildFile; fileRef = F9F846331ED307F10087C1A4 /* CallParticipantsSnapshotTests.swift */; };
		F9F9F5621D75D62100AE6499 /* RequestStrategyTestBase.swift in Sources */ = {isa = PBXBuildFile; fileRef = F9F9F5611D75D62100AE6499 /* RequestStrategyTestBase.swift */; };
		F9FD167B1BDFCDAD00725F5C /* ZMClientRegistrationStatus.h in Headers */ = {isa = PBXBuildFile; fileRef = F9FD16791BDFCDAD00725F5C /* ZMClientRegistrationStatus.h */; settings = {ATTRIBUTES = (Public, ); }; };
		F9FD167C1BDFCDAD00725F5C /* ZMClientRegistrationStatus.m in Sources */ = {isa = PBXBuildFile; fileRef = F9FD167A1BDFCDAD00725F5C /* ZMClientRegistrationStatus.m */; };
/* End PBXBuildFile section */

/* Begin PBXContainerItemProxy section */
		3E1860D0191A649D000FE027 /* PBXContainerItemProxy */ = {
			isa = PBXContainerItemProxy;
			containerPortal = 540029AB1918CA8500578793 /* Project object */;
			proxyType = 1;
			remoteGlobalIDString = 3E186087191A56F6000FE027;
			remoteInfo = "WireSyncEngine Test Host";
		};
		54F4DC571A4438AC00FDB6EA /* PBXContainerItemProxy */ = {
			isa = PBXContainerItemProxy;
			containerPortal = 540029AB1918CA8500578793 /* Project object */;
			proxyType = 1;
			remoteGlobalIDString = 549815921A43232400A7CE2E;
			remoteInfo = "WireSyncEngine-ios.framework";
		};
		A9FF8088195B17B3002CD44B /* PBXContainerItemProxy */ = {
			isa = PBXContainerItemProxy;
			containerPortal = 540029AB1918CA8500578793 /* Project object */;
			proxyType = 1;
			remoteGlobalIDString = 3E186087191A56F6000FE027;
			remoteInfo = "WireSyncEngine Test Host";
		};
/* End PBXContainerItemProxy section */

/* Begin PBXCopyFilesBuildPhase section */
		5405FF3B1A6005A100CB012B /* Embed Framework */ = {
			isa = PBXCopyFilesBuildPhase;
			buildActionMask = 2147483647;
			dstPath = "";
			dstSubfolderSpec = 10;
			files = (
				3E08B5631A67EDF800F23B9E /* WireSyncEngine.framework in Embed Framework */,
			);
			name = "Embed Framework";
			runOnlyForDeploymentPostprocessing = 0;
		};
/* End PBXCopyFilesBuildPhase section */

/* Begin PBXFileReference section */
		0920833C1BA84F3100F82B29 /* UserClientRequestStrategyTests.swift */ = {isa = PBXFileReference; fileEncoding = 4; lastKnownFileType = sourcecode.swift; path = UserClientRequestStrategyTests.swift; sourceTree = "<group>"; };
		0920833F1BA95EE100F82B29 /* UserClientRequestFactory.swift */ = {isa = PBXFileReference; fileEncoding = 4; lastKnownFileType = sourcecode.swift; path = UserClientRequestFactory.swift; sourceTree = "<group>"; };
		0920C4D81B305FF500C55728 /* UserSessionGiphyRequestStateTests.swift */ = {isa = PBXFileReference; fileEncoding = 4; lastKnownFileType = sourcecode.swift; path = UserSessionGiphyRequestStateTests.swift; sourceTree = "<group>"; };
		09284B6A1B8272C300EEE10E /* WireSyncEngine Test Host.entitlements */ = {isa = PBXFileReference; lastKnownFileType = text.xml; path = "WireSyncEngine Test Host.entitlements"; sourceTree = "<group>"; };
		093694441BA9633300F36B3A /* UserClientRequestFactoryTests.swift */ = {isa = PBXFileReference; fileEncoding = 4; lastKnownFileType = sourcecode.swift; path = UserClientRequestFactoryTests.swift; sourceTree = "<group>"; };
		09531F131AE960E300B8556A /* ZMLoginCodeRequestTranscoder.h */ = {isa = PBXFileReference; fileEncoding = 4; lastKnownFileType = sourcecode.c.h; path = ZMLoginCodeRequestTranscoder.h; sourceTree = "<group>"; };
		09531F141AE960E300B8556A /* ZMLoginCodeRequestTranscoder.m */ = {isa = PBXFileReference; fileEncoding = 4; lastKnownFileType = sourcecode.c.objc; path = ZMLoginCodeRequestTranscoder.m; sourceTree = "<group>"; };
		09531F1A1AE9644800B8556A /* ZMLoginCodeRequestTranscoderTests.m */ = {isa = PBXFileReference; fileEncoding = 4; lastKnownFileType = sourcecode.c.objc; path = ZMLoginCodeRequestTranscoderTests.m; sourceTree = "<group>"; };
		098CFBBA1B7B9C94000B02B1 /* BaseTestSwiftHelpers.swift */ = {isa = PBXFileReference; fileEncoding = 4; lastKnownFileType = sourcecode.swift; path = BaseTestSwiftHelpers.swift; sourceTree = "<group>"; };
		09914E501BD6613600C10BF8 /* ConversationTests+OTR.m */ = {isa = PBXFileReference; fileEncoding = 4; lastKnownFileType = sourcecode.c.objc; name = "ConversationTests+OTR.m"; path = "../E2EE/ConversationTests+OTR.m"; sourceTree = "<group>"; };
		09914E521BD6613D00C10BF8 /* ZMDecodedAPSMessageTest.m */ = {isa = PBXFileReference; fileEncoding = 4; lastKnownFileType = sourcecode.c.objc; path = ZMDecodedAPSMessageTest.m; sourceTree = "<group>"; };
		0994E1DD1B835C4900A51721 /* ios-test-host.xcconfig */ = {isa = PBXFileReference; lastKnownFileType = text.xcconfig; path = "ios-test-host.xcconfig"; sourceTree = "<group>"; };
		0994E1DE1B835C4900A51721 /* ios-test-target.xcconfig */ = {isa = PBXFileReference; lastKnownFileType = text.xcconfig; path = "ios-test-target.xcconfig"; sourceTree = "<group>"; };
		0994E1DF1B835C4900A51721 /* ios.xcconfig */ = {isa = PBXFileReference; lastKnownFileType = text.xcconfig; path = ios.xcconfig; sourceTree = "<group>"; };
		0994E1E21B835C4900A51721 /* project-common.xcconfig */ = {isa = PBXFileReference; lastKnownFileType = text.xcconfig; path = "project-common.xcconfig"; sourceTree = "<group>"; };
		0994E1E31B835C4900A51721 /* project-debug.xcconfig */ = {isa = PBXFileReference; lastKnownFileType = text.xcconfig; path = "project-debug.xcconfig"; sourceTree = "<group>"; };
		0994E1E41B835C4900A51721 /* project.xcconfig */ = {isa = PBXFileReference; lastKnownFileType = text.xcconfig; path = project.xcconfig; sourceTree = "<group>"; };
		0994E1E71B835C4900A51721 /* swift.xcconfig */ = {isa = PBXFileReference; lastKnownFileType = text.xcconfig; path = swift.xcconfig; sourceTree = "<group>"; };
		0994E1E81B835C4900A51721 /* tests.xcconfig */ = {isa = PBXFileReference; lastKnownFileType = text.xcconfig; path = tests.xcconfig; sourceTree = "<group>"; };
		0994E1E91B835C4900A51721 /* warnings-debug.xcconfig */ = {isa = PBXFileReference; lastKnownFileType = text.xcconfig; path = "warnings-debug.xcconfig"; sourceTree = "<group>"; };
		0994E1EA1B835C4900A51721 /* warnings.xcconfig */ = {isa = PBXFileReference; lastKnownFileType = text.xcconfig; path = warnings.xcconfig; sourceTree = "<group>"; };
		0994E1F01B835C4900A51721 /* WireSyncEngine.xcconfig */ = {isa = PBXFileReference; lastKnownFileType = text.xcconfig; path = WireSyncEngine.xcconfig; sourceTree = "<group>"; };
		0994E1F11B835D1100A51721 /* version.xcconfig */ = {isa = PBXFileReference; lastKnownFileType = text.xcconfig; path = version.xcconfig; sourceTree = "<group>"; };
		09B730891B301F0200A5CCC9 /* ZMUserSession+Proxy.m */ = {isa = PBXFileReference; fileEncoding = 4; lastKnownFileType = sourcecode.c.objc; path = "ZMUserSession+Proxy.m"; sourceTree = "<group>"; };
		09B730941B3045E400A5CCC9 /* ProxiedRequestStatusTests.swift */ = {isa = PBXFileReference; fileEncoding = 4; lastKnownFileType = sourcecode.swift; path = ProxiedRequestStatusTests.swift; sourceTree = "<group>"; };
		09B978F31B679B6200A30B38 /* OCMock.framework */ = {isa = PBXFileReference; lastKnownFileType = wrapper.framework; name = OCMock.framework; path = Carthage/Build/iOS/OCMock.framework; sourceTree = "<group>"; };
		09BCDB8C1BCE7F000020DCC7 /* ZMAPSMessageDecoder.h */ = {isa = PBXFileReference; fileEncoding = 4; lastKnownFileType = sourcecode.c.h; path = ZMAPSMessageDecoder.h; sourceTree = "<group>"; };
		09BCDB8D1BCE7F000020DCC7 /* ZMAPSMessageDecoder.m */ = {isa = PBXFileReference; fileEncoding = 4; lastKnownFileType = sourcecode.c.objc; path = ZMAPSMessageDecoder.m; sourceTree = "<group>"; };
		09C77C521BA6C77000E2163F /* UserClientRequestStrategy.swift */ = {isa = PBXFileReference; fileEncoding = 4; lastKnownFileType = sourcecode.swift; path = UserClientRequestStrategy.swift; sourceTree = "<group>"; };
		09CC4AB71B7CB8B700201C63 /* Cartfile */ = {isa = PBXFileReference; lastKnownFileType = text; path = Cartfile; sourceTree = "<group>"; };
		09CC4AB81B7CB8BF00201C63 /* Cartfile.private */ = {isa = PBXFileReference; lastKnownFileType = text; path = Cartfile.private; sourceTree = "<group>"; };
		09D7CE621AE94D4200CC5F45 /* ZMCredentials+Internal.h */ = {isa = PBXFileReference; fileEncoding = 4; lastKnownFileType = sourcecode.c.h; path = "ZMCredentials+Internal.h"; sourceTree = "<group>"; };
		09E393B91BAB0BB500F3EA1B /* ZMUserSession+OTR.h */ = {isa = PBXFileReference; fileEncoding = 4; lastKnownFileType = sourcecode.c.h; path = "ZMUserSession+OTR.h"; sourceTree = "<group>"; };
		09E393BD1BAB0C2A00F3EA1B /* ZMUserSession+OTR.m */ = {isa = PBXFileReference; fileEncoding = 4; lastKnownFileType = sourcecode.c.objc; path = "ZMUserSession+OTR.m"; sourceTree = "<group>"; };
		160195601E30C9CF00ACBFAC /* LocalNotificationDispatcherCallingTests.swift */ = {isa = PBXFileReference; fileEncoding = 4; lastKnownFileType = sourcecode.swift; path = LocalNotificationDispatcherCallingTests.swift; sourceTree = "<group>"; };
		16030DC821B01B7500F8032E /* Conversation+ReadReceiptMode.swift */ = {isa = PBXFileReference; lastKnownFileType = sourcecode.swift; path = "Conversation+ReadReceiptMode.swift"; sourceTree = "<group>"; };
		16085B321F71811A000B9F22 /* UserChangeInfo+UserSession.swift */ = {isa = PBXFileReference; fileEncoding = 4; lastKnownFileType = sourcecode.swift; path = "UserChangeInfo+UserSession.swift"; sourceTree = "<group>"; };
		16085B341F719E6D000B9F22 /* NetworkStateRecorder.swift */ = {isa = PBXFileReference; fileEncoding = 4; lastKnownFileType = sourcecode.swift; path = NetworkStateRecorder.swift; sourceTree = "<group>"; };
		160C31261E6434500012E4BC /* OperationStatus.swift */ = {isa = PBXFileReference; fileEncoding = 4; lastKnownFileType = sourcecode.swift; path = OperationStatus.swift; sourceTree = "<group>"; };
		160C31401E6DDFC30012E4BC /* VoiceChannelV3Tests.swift */ = {isa = PBXFileReference; fileEncoding = 4; lastKnownFileType = sourcecode.swift; path = VoiceChannelV3Tests.swift; sourceTree = "<group>"; };
		160C31431E8049320012E4BC /* ApplicationStatusDirectory.swift */ = {isa = PBXFileReference; fileEncoding = 4; lastKnownFileType = sourcecode.swift; path = ApplicationStatusDirectory.swift; sourceTree = "<group>"; };
		160C31491E82AC170012E4BC /* OperationStatusTests.swift */ = {isa = PBXFileReference; fileEncoding = 4; lastKnownFileType = sourcecode.swift; path = OperationStatusTests.swift; sourceTree = "<group>"; };
		161681342077721600BCF33A /* ZMOperationLoop+OperationStatus.swift */ = {isa = PBXFileReference; lastKnownFileType = sourcecode.swift; path = "ZMOperationLoop+OperationStatus.swift"; sourceTree = "<group>"; };
		16168136207790F600BCF33A /* Conversation+Participants.swift */ = {isa = PBXFileReference; lastKnownFileType = sourcecode.swift; path = "Conversation+Participants.swift"; sourceTree = "<group>"; };
		161D3AC82134013C0053D39A /* Logging.swift */ = {isa = PBXFileReference; lastKnownFileType = sourcecode.swift; path = Logging.swift; sourceTree = "<group>"; };
		161D3ACA213417C90053D39A /* ZMSyncStrategy+EventProcessing.swift */ = {isa = PBXFileReference; lastKnownFileType = sourcecode.swift; path = "ZMSyncStrategy+EventProcessing.swift"; sourceTree = "<group>"; };
		1621D2701D770FB1007108C2 /* ZMSyncStateDelegate.h */ = {isa = PBXFileReference; fileEncoding = 4; lastKnownFileType = sourcecode.c.h; path = ZMSyncStateDelegate.h; sourceTree = "<group>"; };
		1626344620D79C22000D4063 /* ZMUserSessionTests+PushNotifications.swift */ = {isa = PBXFileReference; lastKnownFileType = sourcecode.swift; path = "ZMUserSessionTests+PushNotifications.swift"; sourceTree = "<group>"; };
		1626344820D7DB81000D4063 /* PushNotificationCategory.swift */ = {isa = PBXFileReference; lastKnownFileType = sourcecode.swift; path = PushNotificationCategory.swift; sourceTree = "<group>"; };
		162A81D3202B453000F6200C /* SessionManager+AVS.swift */ = {isa = PBXFileReference; lastKnownFileType = sourcecode.swift; path = "SessionManager+AVS.swift"; sourceTree = "<group>"; };
		162A81D5202B5BC600F6200C /* SessionManagerAVSTests.swift */ = {isa = PBXFileReference; lastKnownFileType = sourcecode.swift; path = SessionManagerAVSTests.swift; sourceTree = "<group>"; };
		162DEE101F87B9800034C8F9 /* ZMUserSession+Calling.swift */ = {isa = PBXFileReference; fileEncoding = 4; lastKnownFileType = sourcecode.swift; path = "ZMUserSession+Calling.swift"; sourceTree = "<group>"; };
		1634958A1F0254CB004E80DB /* SessionManager+ServerConnection.swift */ = {isa = PBXFileReference; fileEncoding = 4; lastKnownFileType = sourcecode.swift; path = "SessionManager+ServerConnection.swift"; sourceTree = "<group>"; };
		1639A8262260CE5000868AB9 /* ZMLocalNotification+AvailabilityAlert.swift */ = {isa = PBXFileReference; lastKnownFileType = sourcecode.swift; path = "ZMLocalNotification+AvailabilityAlert.swift"; sourceTree = "<group>"; };
		1639A8532264C52600868AB9 /* ZMLocalNotificationTests_Alerts.swift */ = {isa = PBXFileReference; lastKnownFileType = sourcecode.swift; path = ZMLocalNotificationTests_Alerts.swift; sourceTree = "<group>"; };
		163BB8111EE1A65A00DF9384 /* IntegrationTest+Search.swift */ = {isa = PBXFileReference; fileEncoding = 4; lastKnownFileType = sourcecode.swift; path = "IntegrationTest+Search.swift"; sourceTree = "<group>"; };
		163BB8151EE1B1AC00DF9384 /* SearchTests.swift */ = {isa = PBXFileReference; fileEncoding = 4; lastKnownFileType = sourcecode.swift; path = SearchTests.swift; sourceTree = "<group>"; };
		163FB9922052EA4600E74F83 /* OperationLoopNewRequestObserver.swift */ = {isa = PBXFileReference; lastKnownFileType = sourcecode.swift; path = OperationLoopNewRequestObserver.swift; sourceTree = "<group>"; };
		163FB9962057E25600E74F83 /* NSManagedObjectContext+LastNotificationID.swift */ = {isa = PBXFileReference; lastKnownFileType = sourcecode.swift; path = "NSManagedObjectContext+LastNotificationID.swift"; sourceTree = "<group>"; };
		163FB9982057E3F200E74F83 /* AuthenticationStatusProvider.swift */ = {isa = PBXFileReference; lastKnownFileType = sourcecode.swift; path = AuthenticationStatusProvider.swift; sourceTree = "<group>"; };
		16466C0D1F9F7EDF00E3F970 /* ZMConversationTranscoderTests.swift */ = {isa = PBXFileReference; lastKnownFileType = sourcecode.swift; path = ZMConversationTranscoderTests.swift; sourceTree = "<group>"; };
		164C29A21ECF437E0026562A /* SearchRequestTests.swift */ = {isa = PBXFileReference; fileEncoding = 4; lastKnownFileType = sourcecode.swift; path = SearchRequestTests.swift; sourceTree = "<group>"; };
		164C29A41ECF47D80026562A /* SearchDirectoryTests.swift */ = {isa = PBXFileReference; fileEncoding = 4; lastKnownFileType = sourcecode.swift; path = SearchDirectoryTests.swift; sourceTree = "<group>"; };
		164C29A61ED2D7B00026562A /* SearchResult.swift */ = {isa = PBXFileReference; fileEncoding = 4; lastKnownFileType = sourcecode.swift; path = SearchResult.swift; sourceTree = "<group>"; };
		164CB465207CC47700A2010F /* Conversation+ParticipantsTests.swift */ = {isa = PBXFileReference; lastKnownFileType = sourcecode.swift; path = "Conversation+ParticipantsTests.swift"; sourceTree = "<group>"; };
		164EAF9B1F4455FA00B628C4 /* ZMUserSession+Actions.swift */ = {isa = PBXFileReference; fileEncoding = 4; lastKnownFileType = sourcecode.swift; path = "ZMUserSession+Actions.swift"; sourceTree = "<group>"; };
		16519D37231D3B1700C9D76D /* Conversation+Deletion.swift */ = {isa = PBXFileReference; lastKnownFileType = sourcecode.swift; path = "Conversation+Deletion.swift"; sourceTree = "<group>"; };
		16519D5B231EA13A00C9D76D /* ConversationTests+Deletion.swift */ = {isa = PBXFileReference; lastKnownFileType = sourcecode.swift; path = "ConversationTests+Deletion.swift"; sourceTree = "<group>"; };
		16519D6C231EAAF300C9D76D /* Conversation+DeletionTests.swift */ = {isa = PBXFileReference; lastKnownFileType = sourcecode.swift; path = "Conversation+DeletionTests.swift"; sourceTree = "<group>"; };
		16519D7C2320087100C9D76D /* SlowSyncTests+ExistingData.swift */ = {isa = PBXFileReference; lastKnownFileType = sourcecode.swift; path = "SlowSyncTests+ExistingData.swift"; sourceTree = "<group>"; };
		1658C2361F503CF800889F22 /* FlowManager.swift */ = {isa = PBXFileReference; fileEncoding = 4; lastKnownFileType = sourcecode.swift; path = FlowManager.swift; sourceTree = "<group>"; };
		1658C2381F5404ED00889F22 /* FlowManagerMock.swift */ = {isa = PBXFileReference; fileEncoding = 4; lastKnownFileType = sourcecode.swift; path = FlowManagerMock.swift; sourceTree = "<group>"; };
		1659114E1DEF1F6E007FA847 /* LocalNotificationDispatcher+Calling.swift */ = {isa = PBXFileReference; fileEncoding = 4; lastKnownFileType = sourcecode.swift; path = "LocalNotificationDispatcher+Calling.swift"; sourceTree = "<group>"; };
		165911521DEF38EC007FA847 /* CallStateObserver.swift */ = {isa = PBXFileReference; fileEncoding = 4; lastKnownFileType = sourcecode.swift; name = CallStateObserver.swift; path = ../UserSession/CallStateObserver.swift; sourceTree = "<group>"; };
		165BB94B2004D6490077EFD5 /* SessionManager+UserActivity.swift */ = {isa = PBXFileReference; lastKnownFileType = sourcecode.swift; path = "SessionManager+UserActivity.swift"; sourceTree = "<group>"; };
		165D3A141E1D3EF30052E654 /* WireCallCenterV3.swift */ = {isa = PBXFileReference; fileEncoding = 4; lastKnownFileType = sourcecode.swift; path = WireCallCenterV3.swift; sourceTree = "<group>"; };
		165D3A171E1D43870052E654 /* VoiceChannelV3.swift */ = {isa = PBXFileReference; fileEncoding = 4; lastKnownFileType = sourcecode.swift; path = VoiceChannelV3.swift; sourceTree = "<group>"; };
		165D3A181E1D43870052E654 /* VoiceChannel.swift */ = {isa = PBXFileReference; fileEncoding = 4; lastKnownFileType = sourcecode.swift; path = VoiceChannel.swift; sourceTree = "<group>"; };
		165D3A1A1E1D43870052E654 /* WireCallCenterV3Mock.swift */ = {isa = PBXFileReference; fileEncoding = 4; lastKnownFileType = sourcecode.swift; path = WireCallCenterV3Mock.swift; sourceTree = "<group>"; };
		165D3A3C1E1D60520052E654 /* ZMConversation+VoiceChannel.swift */ = {isa = PBXFileReference; fileEncoding = 4; lastKnownFileType = sourcecode.swift; path = "ZMConversation+VoiceChannel.swift"; sourceTree = "<group>"; };
		1660AA081ECCAC900056D403 /* SearchDirectory.swift */ = {isa = PBXFileReference; fileEncoding = 4; lastKnownFileType = sourcecode.swift; path = SearchDirectory.swift; sourceTree = "<group>"; };
		1660AA0A1ECCAF4E0056D403 /* SearchRequest.swift */ = {isa = PBXFileReference; fileEncoding = 4; lastKnownFileType = sourcecode.swift; path = SearchRequest.swift; sourceTree = "<group>"; };
		1660AA0C1ECDB0250056D403 /* SearchTask.swift */ = {isa = PBXFileReference; fileEncoding = 4; lastKnownFileType = sourcecode.swift; path = SearchTask.swift; sourceTree = "<group>"; };
		1660AA0E1ECE0C870056D403 /* SearchResultTests.swift */ = {isa = PBXFileReference; fileEncoding = 4; lastKnownFileType = sourcecode.swift; path = SearchResultTests.swift; sourceTree = "<group>"; };
		1660AA101ECE3C1C0056D403 /* SearchTaskTests.swift */ = {isa = PBXFileReference; fileEncoding = 4; lastKnownFileType = sourcecode.swift; path = SearchTaskTests.swift; sourceTree = "<group>"; };
		166264732166093800300F45 /* CallEventStatus.swift */ = {isa = PBXFileReference; lastKnownFileType = sourcecode.swift; path = CallEventStatus.swift; sourceTree = "<group>"; };
		1662648121661C9F00300F45 /* ZMOperatonLoop+Background.swift */ = {isa = PBXFileReference; lastKnownFileType = sourcecode.swift; path = "ZMOperatonLoop+Background.swift"; sourceTree = "<group>"; };
		166264922166517A00300F45 /* CallEventStatusTests.swift */ = {isa = PBXFileReference; lastKnownFileType = sourcecode.swift; path = CallEventStatusTests.swift; sourceTree = "<group>"; };
		166A8BF21E015F3B00F5EEEA /* WireCallCenterV3Factory.swift */ = {isa = PBXFileReference; fileEncoding = 4; lastKnownFileType = sourcecode.swift; path = WireCallCenterV3Factory.swift; sourceTree = "<group>"; };
		166A8BF81E02C7D500F5EEEA /* ZMHotFix+PendingChanges.swift */ = {isa = PBXFileReference; fileEncoding = 4; lastKnownFileType = sourcecode.swift; path = "ZMHotFix+PendingChanges.swift"; sourceTree = "<group>"; };
		166D18A3230EBFFA001288CD /* MediaManager.swift */ = {isa = PBXFileReference; lastKnownFileType = sourcecode.swift; path = MediaManager.swift; sourceTree = "<group>"; };
		166D18A5230EC418001288CD /* MockMediaManager.swift */ = {isa = PBXFileReference; lastKnownFileType = sourcecode.swift; path = MockMediaManager.swift; sourceTree = "<group>"; };
		166D191C231569DD001288CD /* SessionManagerTests+MessageRetention.swift */ = {isa = PBXFileReference; lastKnownFileType = sourcecode.swift; path = "SessionManagerTests+MessageRetention.swift"; sourceTree = "<group>"; };
		166D191E23157EBE001288CD /* IntegrationTest+Messages.swift */ = {isa = PBXFileReference; lastKnownFileType = sourcecode.swift; path = "IntegrationTest+Messages.swift"; sourceTree = "<group>"; };
		1671F9FE1E2FAF50009F3150 /* ZMLocalNotificationForTests_CallState.swift */ = {isa = PBXFileReference; fileEncoding = 4; lastKnownFileType = sourcecode.swift; path = ZMLocalNotificationForTests_CallState.swift; sourceTree = "<group>"; };
		1675532B21B16D1E009C9FEA /* ConversationTests+ReceiptMode.swift */ = {isa = PBXFileReference; lastKnownFileType = sourcecode.swift; path = "ConversationTests+ReceiptMode.swift"; sourceTree = "<group>"; };
		1679D1CB1EF9730C007B0DF5 /* ZMUserSessionTestsBase+Calling.swift */ = {isa = PBXFileReference; fileEncoding = 4; lastKnownFileType = sourcecode.swift; path = "ZMUserSessionTestsBase+Calling.swift"; sourceTree = "<group>"; };
		168474252252579A004DE9EC /* ZMUserSessionTests+Syncing.swift */ = {isa = PBXFileReference; lastKnownFileType = sourcecode.swift; path = "ZMUserSessionTests+Syncing.swift"; sourceTree = "<group>"; };
		168CF42620077C54009FCB89 /* TeamInvitationStatus.swift */ = {isa = PBXFileReference; lastKnownFileType = sourcecode.swift; path = TeamInvitationStatus.swift; sourceTree = "<group>"; };
		168CF4282007840A009FCB89 /* Team+Invite.swift */ = {isa = PBXFileReference; lastKnownFileType = sourcecode.swift; path = "Team+Invite.swift"; sourceTree = "<group>"; };
		168CF42A20079A02009FCB89 /* TeamInvitationRequestStrategy.swift */ = {isa = PBXFileReference; lastKnownFileType = sourcecode.swift; path = TeamInvitationRequestStrategy.swift; sourceTree = "<group>"; };
		168CF42C2007BCA0009FCB89 /* TeamInvitationRequestStrategyTests.swift */ = {isa = PBXFileReference; lastKnownFileType = sourcecode.swift; path = TeamInvitationRequestStrategyTests.swift; sourceTree = "<group>"; };
		168CF42E2007BCD9009FCB89 /* TeamInvitationStatusTests.swift */ = {isa = PBXFileReference; lastKnownFileType = sourcecode.swift; path = TeamInvitationStatusTests.swift; sourceTree = "<group>"; };
		168E96D1220C3F6F00FC92FA /* ZMUserTranscoder.swift */ = {isa = PBXFileReference; lastKnownFileType = sourcecode.swift; path = ZMUserTranscoder.swift; sourceTree = "<group>"; };
		168E96DC220C6EB700FC92FA /* UserTests+AccountDeletion.swift */ = {isa = PBXFileReference; lastKnownFileType = sourcecode.swift; path = "UserTests+AccountDeletion.swift"; sourceTree = "<group>"; };
		16904A83207E078C00C92806 /* ConversationTests+Participants.swift */ = {isa = PBXFileReference; lastKnownFileType = sourcecode.swift; path = "ConversationTests+Participants.swift"; sourceTree = "<group>"; };
		16962EE120286A4C0069D88D /* LocalNotificationType+Localization.swift */ = {isa = PBXFileReference; lastKnownFileType = sourcecode.swift; path = "LocalNotificationType+Localization.swift"; sourceTree = "<group>"; };
		16962EE320286D690069D88D /* LocalNotificationType+Configuration.swift */ = {isa = PBXFileReference; lastKnownFileType = sourcecode.swift; path = "LocalNotificationType+Configuration.swift"; sourceTree = "<group>"; };
		169BC10E22BD17FF0003159B /* LegalHoldRequestStrategyTests.swift */ = {isa = PBXFileReference; lastKnownFileType = sourcecode.swift; path = LegalHoldRequestStrategyTests.swift; sourceTree = "<group>"; };
		169E303120D29C200012C219 /* PushRegistryMock.swift */ = {isa = PBXFileReference; lastKnownFileType = sourcecode.swift; path = PushRegistryMock.swift; sourceTree = "<group>"; };
		16A5FE20215B584200AEEBBD /* MockLinkPreviewDetector.swift */ = {isa = PBXFileReference; lastKnownFileType = sourcecode.swift; path = MockLinkPreviewDetector.swift; sourceTree = "<group>"; };
		16A5FE22215B5FD000AEEBBD /* LinkPreviewTests.swift */ = {isa = PBXFileReference; lastKnownFileType = sourcecode.swift; path = LinkPreviewTests.swift; sourceTree = "<group>"; };
		16A702CF1E92998100B8410D /* ApplicationStatusDirectoryTests.swift */ = {isa = PBXFileReference; fileEncoding = 4; lastKnownFileType = sourcecode.swift; path = ApplicationStatusDirectoryTests.swift; sourceTree = "<group>"; };
		16A764601F3E0B0B00564F21 /* CallKitDelegate.swift */ = {isa = PBXFileReference; fileEncoding = 4; lastKnownFileType = sourcecode.swift; path = CallKitDelegate.swift; sourceTree = "<group>"; };
		16A86B8322A7E57100A674F8 /* ConversationTests+LegalHold.swift */ = {isa = PBXFileReference; lastKnownFileType = sourcecode.swift; path = "ConversationTests+LegalHold.swift"; sourceTree = "<group>"; };
		16AD86B71F7292EB00E4C797 /* TypingChange.swift */ = {isa = PBXFileReference; fileEncoding = 4; lastKnownFileType = sourcecode.swift; path = TypingChange.swift; sourceTree = "<group>"; };
		16C4BD9F20A309CD00BCDB17 /* CallParticipantSnapshot.swift */ = {isa = PBXFileReference; lastKnownFileType = sourcecode.swift; path = CallParticipantSnapshot.swift; sourceTree = "<group>"; };
		16D1383A1FD6A6F4001B4411 /* AvailabilityTests.swift */ = {isa = PBXFileReference; lastKnownFileType = sourcecode.swift; path = AvailabilityTests.swift; sourceTree = "<group>"; };
		16D3FCDE1E365ABC0052A535 /* CallStateObserverTests.swift */ = {isa = PBXFileReference; fileEncoding = 4; lastKnownFileType = sourcecode.swift; path = CallStateObserverTests.swift; sourceTree = "<group>"; };
		16D3FCE41E37A8050052A535 /* NSManagedObjectContext+ServerTimeDelta.swift */ = {isa = PBXFileReference; fileEncoding = 4; lastKnownFileType = sourcecode.swift; path = "NSManagedObjectContext+ServerTimeDelta.swift"; sourceTree = "<group>"; };
		16D3FD011E3A5C0D0052A535 /* ZMConversationVoiceChannelRouterTests.swift */ = {isa = PBXFileReference; fileEncoding = 4; lastKnownFileType = sourcecode.swift; path = ZMConversationVoiceChannelRouterTests.swift; sourceTree = "<group>"; };
		16D9E8B922BCD39200FA463F /* LegalHoldRequestStrategy.swift */ = {isa = PBXFileReference; lastKnownFileType = sourcecode.swift; path = LegalHoldRequestStrategy.swift; sourceTree = "<group>"; };
		16DABFAD1DCF98D3001973E3 /* CallingRequestStrategy.swift */ = {isa = PBXFileReference; fileEncoding = 4; lastKnownFileType = sourcecode.swift; path = CallingRequestStrategy.swift; sourceTree = "<group>"; };
		16DCAD641B0F9447008C1DD9 /* NSURL+LaunchOptions.h */ = {isa = PBXFileReference; fileEncoding = 4; lastKnownFileType = sourcecode.c.h; path = "NSURL+LaunchOptions.h"; sourceTree = "<group>"; };
		16DCAD651B0F9447008C1DD9 /* NSURL+LaunchOptions.m */ = {isa = PBXFileReference; fileEncoding = 4; lastKnownFileType = sourcecode.c.objc; path = "NSURL+LaunchOptions.m"; sourceTree = "<group>"; };
		16DCAD6D1B1476FE008C1DD9 /* NSURL+LaunchOptionsTests.m */ = {isa = PBXFileReference; fileEncoding = 4; lastKnownFileType = sourcecode.c.objc; path = "NSURL+LaunchOptionsTests.m"; sourceTree = "<group>"; };
		16DCB91B213449620002E910 /* ZMOperationLoop+PushChannel.swift */ = {isa = PBXFileReference; lastKnownFileType = sourcecode.swift; path = "ZMOperationLoop+PushChannel.swift"; sourceTree = "<group>"; };
<<<<<<< HEAD
		16E0FBE2233296A9000E3235 /* ZMUserSession+ConversationDirectory.swift */ = {isa = PBXFileReference; lastKnownFileType = sourcecode.swift; path = "ZMUserSession+ConversationDirectory.swift"; sourceTree = "<group>"; };
=======
		16E0FB86232F8933000E3235 /* ZMUserSession+Authentication.swift */ = {isa = PBXFileReference; lastKnownFileType = sourcecode.swift; path = "ZMUserSession+Authentication.swift"; sourceTree = "<group>"; };
		16E0FBB4233119FE000E3235 /* ZMUserSessionTests+Authentication.swift */ = {isa = PBXFileReference; lastKnownFileType = sourcecode.swift; path = "ZMUserSessionTests+Authentication.swift"; sourceTree = "<group>"; };
>>>>>>> ce2461fe
		16F5F16B1E4092C00062F0AE /* NSManagedObjectContext+CTCallCenter.swift */ = {isa = PBXFileReference; fileEncoding = 4; lastKnownFileType = sourcecode.swift; path = "NSManagedObjectContext+CTCallCenter.swift"; sourceTree = "<group>"; };
		16F6BB0B1ED58242009EA803 /* ZMUserSession+Private.h */ = {isa = PBXFileReference; lastKnownFileType = sourcecode.c.h; path = "ZMUserSession+Private.h"; sourceTree = "<group>"; };
		16F6BB371EDEA659009EA803 /* SearchResult+AddressBook.swift */ = {isa = PBXFileReference; fileEncoding = 4; lastKnownFileType = sourcecode.swift; path = "SearchResult+AddressBook.swift"; sourceTree = "<group>"; };
		16FF47431F0BF5C70044C491 /* IntegrationTest.swift */ = {isa = PBXFileReference; fileEncoding = 4; lastKnownFileType = sourcecode.swift; path = IntegrationTest.swift; sourceTree = "<group>"; };
		16FF47461F0CD58A0044C491 /* IntegrationTest.m */ = {isa = PBXFileReference; fileEncoding = 4; lastKnownFileType = sourcecode.c.objc; path = IntegrationTest.m; sourceTree = "<group>"; };
		16FF47481F0CD6610044C491 /* IntegrationTest.h */ = {isa = PBXFileReference; lastKnownFileType = sourcecode.c.h; path = IntegrationTest.h; sourceTree = "<group>"; };
		16FF474B1F0D54B20044C491 /* SessionManager+Logs.swift */ = {isa = PBXFileReference; fileEncoding = 4; lastKnownFileType = sourcecode.swift; path = "SessionManager+Logs.swift"; sourceTree = "<group>"; };
		1E16CE861BF4BC5F00336616 /* ProtocolBuffers.framework */ = {isa = PBXFileReference; lastKnownFileType = wrapper.framework; name = ProtocolBuffers.framework; path = Carthage/Build/iOS/ProtocolBuffers.framework; sourceTree = "<group>"; };
		3E05F247192A4F8900F22D80 /* NSError+ZMUserSession.h */ = {isa = PBXFileReference; fileEncoding = 4; lastKnownFileType = sourcecode.c.h; path = "NSError+ZMUserSession.h"; sourceTree = "<group>"; };
		3E05F250192A4FBD00F22D80 /* UserSessionErrorTests.m */ = {isa = PBXFileReference; fileEncoding = 4; lastKnownFileType = sourcecode.c.objc; path = UserSessionErrorTests.m; sourceTree = "<group>"; };
		3E05F253192A50CC00F22D80 /* NSError+ZMUserSession.m */ = {isa = PBXFileReference; fileEncoding = 4; lastKnownFileType = sourcecode.c.objc; path = "NSError+ZMUserSession.m"; sourceTree = "<group>"; };
		3E05F254192A50CC00F22D80 /* NSError+ZMUserSessionInternal.h */ = {isa = PBXFileReference; fileEncoding = 4; lastKnownFileType = sourcecode.c.h; path = "NSError+ZMUserSessionInternal.h"; sourceTree = "<group>"; };
		3E1858B21951D69B005FE78F /* MemoryLeaksObserver.h */ = {isa = PBXFileReference; fileEncoding = 4; lastKnownFileType = sourcecode.c.h; path = MemoryLeaksObserver.h; sourceTree = "<group>"; };
		3E1858B31951D69B005FE78F /* MemoryLeaksObserver.m */ = {isa = PBXFileReference; fileEncoding = 4; lastKnownFileType = sourcecode.c.objc; path = MemoryLeaksObserver.m; sourceTree = "<group>"; };
		3E18605C191A4F3B000FE027 /* WireSyncEngine-iOS.pch */ = {isa = PBXFileReference; lastKnownFileType = sourcecode.c.h; path = "WireSyncEngine-iOS.pch"; sourceTree = "<group>"; };
		3E18605F191A4F6A000FE027 /* README.md */ = {isa = PBXFileReference; lastKnownFileType = text; path = README.md; sourceTree = "<group>"; };
		3E186088191A56F6000FE027 /* WireSyncEngine Test Host.app */ = {isa = PBXFileReference; explicitFileType = wrapper.application; includeInIndex = 0; path = "WireSyncEngine Test Host.app"; sourceTree = BUILT_PRODUCTS_DIR; };
		3E1860B4191A5D99000FE027 /* Test-Host-Info.plist */ = {isa = PBXFileReference; fileEncoding = 4; lastKnownFileType = text.plist.xml; path = "Test-Host-Info.plist"; sourceTree = "<group>"; };
		3E1860B5191A5D99000FE027 /* Test-Host-Prefix.pch */ = {isa = PBXFileReference; fileEncoding = 4; lastKnownFileType = sourcecode.c.h; path = "Test-Host-Prefix.pch"; sourceTree = "<group>"; };
		3E1860B6191A5D99000FE027 /* TestHost-main.m */ = {isa = PBXFileReference; fileEncoding = 4; lastKnownFileType = sourcecode.c.objc; path = "TestHost-main.m"; sourceTree = "<group>"; };
		3E1860B7191A5D99000FE027 /* TestHostAppDelegate.h */ = {isa = PBXFileReference; fileEncoding = 4; lastKnownFileType = sourcecode.c.h; path = TestHostAppDelegate.h; sourceTree = "<group>"; };
		3E1860B8191A5D99000FE027 /* TestHostAppDelegate.m */ = {isa = PBXFileReference; fileEncoding = 4; lastKnownFileType = sourcecode.c.objc; path = TestHostAppDelegate.m; sourceTree = "<group>"; };
		3E1860C3191A649D000FE027 /* WireSyncEngine-iOS-Tests.xctest */ = {isa = PBXFileReference; explicitFileType = wrapper.cfbundle; includeInIndex = 0; path = "WireSyncEngine-iOS-Tests.xctest"; sourceTree = BUILT_PRODUCTS_DIR; };
		3E26BED31A4037370071B4C9 /* IsTypingTests.m */ = {isa = PBXFileReference; fileEncoding = 4; lastKnownFileType = sourcecode.c.objc; path = IsTypingTests.m; sourceTree = "<group>"; };
		3E26BEE01A408DBE0071B4C9 /* ZMTypingUsers.h */ = {isa = PBXFileReference; fileEncoding = 4; lastKnownFileType = sourcecode.c.h; path = ZMTypingUsers.h; sourceTree = "<group>"; };
		3E26BEE11A408DBE0071B4C9 /* ZMTypingUsers.m */ = {isa = PBXFileReference; fileEncoding = 4; lastKnownFileType = sourcecode.c.objc; path = ZMTypingUsers.m; sourceTree = "<group>"; };
		3E26BEE71A408F590071B4C9 /* ZMTypingUsersTests.m */ = {isa = PBXFileReference; fileEncoding = 4; lastKnownFileType = sourcecode.c.objc; path = ZMTypingUsersTests.m; sourceTree = "<group>"; };
		3E2712FE1A891781008EE50F /* Tests-ios-Info.plist */ = {isa = PBXFileReference; lastKnownFileType = text.plist.xml; path = "Tests-ios-Info.plist"; sourceTree = "<group>"; };
		3E288A6919C859210031CFCE /* NotificationObservers.h */ = {isa = PBXFileReference; fileEncoding = 4; lastKnownFileType = sourcecode.c.h; path = NotificationObservers.h; sourceTree = "<group>"; };
		3E288A6A19C859210031CFCE /* NotificationObservers.m */ = {isa = PBXFileReference; fileEncoding = 4; lastKnownFileType = sourcecode.c.objc; path = NotificationObservers.m; sourceTree = "<group>"; };
		3E3C00C91A2358BA00D02D21 /* ZMTyping.h */ = {isa = PBXFileReference; fileEncoding = 4; lastKnownFileType = sourcecode.c.h; path = ZMTyping.h; sourceTree = "<group>"; };
		3E3C00CA1A2358BA00D02D21 /* ZMTyping.m */ = {isa = PBXFileReference; fileEncoding = 4; lastKnownFileType = sourcecode.c.objc; path = ZMTyping.m; sourceTree = "<group>"; };
		3E3C00D01A2358CF00D02D21 /* ZMTypingTests.m */ = {isa = PBXFileReference; fileEncoding = 4; lastKnownFileType = sourcecode.c.objc; path = ZMTypingTests.m; sourceTree = "<group>"; };
		3E3C00D31A235C5300D02D21 /* ZMTypingUsersTimeout.h */ = {isa = PBXFileReference; fileEncoding = 4; lastKnownFileType = sourcecode.c.h; path = ZMTypingUsersTimeout.h; sourceTree = "<group>"; };
		3E3C00D41A235C5300D02D21 /* ZMTypingUsersTimeout.m */ = {isa = PBXFileReference; fileEncoding = 4; lastKnownFileType = sourcecode.c.objc; path = ZMTypingUsersTimeout.m; sourceTree = "<group>"; };
		3E3C00D91A235F6000D02D21 /* ZMTypingUsersTimeoutTests.m */ = {isa = PBXFileReference; fileEncoding = 4; lastKnownFileType = sourcecode.c.objc; path = ZMTypingUsersTimeoutTests.m; sourceTree = "<group>"; };
		3E4F727C19EC0868002FE184 /* ZMUserSession+Background.h */ = {isa = PBXFileReference; fileEncoding = 4; lastKnownFileType = sourcecode.c.h; path = "ZMUserSession+Background.h"; sourceTree = "<group>"; };
		3E4F728219EC0D76002FE184 /* ZMUserSession+Background.m */ = {isa = PBXFileReference; fileEncoding = 4; lastKnownFileType = sourcecode.c.objc; path = "ZMUserSession+Background.m"; sourceTree = "<group>"; };
		3E6CD176194F435F00BAE83E /* ConversationsTests.m */ = {isa = PBXFileReference; fileEncoding = 4; lastKnownFileType = sourcecode.c.objc; path = ConversationsTests.m; sourceTree = "<group>"; };
		3E799CF2192140300020A438 /* WireSyncEngine-Tests.pch */ = {isa = PBXFileReference; lastKnownFileType = sourcecode.c.h; path = "WireSyncEngine-Tests.pch"; sourceTree = "<group>"; };
		3E9848BC1A65253000F7B050 /* Hack.swift */ = {isa = PBXFileReference; fileEncoding = 4; lastKnownFileType = sourcecode.swift; path = Hack.swift; sourceTree = "<group>"; };
		3EC2357F192B617700B72C21 /* ZMUserSession+Internal.h */ = {isa = PBXFileReference; fileEncoding = 4; lastKnownFileType = sourcecode.c.h; path = "ZMUserSession+Internal.h"; sourceTree = "<group>"; };
		3EEA678A199D079600AF7665 /* UserTests.m */ = {isa = PBXFileReference; fileEncoding = 4; lastKnownFileType = sourcecode.c.objc; path = UserTests.m; sourceTree = "<group>"; };
		54034F371BB1A6D900F4ED62 /* ZMUserSession+Logs.swift */ = {isa = PBXFileReference; fileEncoding = 4; lastKnownFileType = sourcecode.swift; path = "ZMUserSession+Logs.swift"; sourceTree = "<group>"; };
		540818A51BCA647D00257CA7 /* ZMBlacklistVerificator+Testing.h */ = {isa = PBXFileReference; fileEncoding = 4; lastKnownFileType = sourcecode.c.h; path = "ZMBlacklistVerificator+Testing.h"; sourceTree = "<group>"; };
		541228431AEE422C00D9ED1C /* ZMAuthenticationStatusTests.m */ = {isa = PBXFileReference; fileEncoding = 4; lastKnownFileType = sourcecode.c.objc; path = ZMAuthenticationStatusTests.m; sourceTree = "<group>"; };
		54177D1F19A4CAE70037A220 /* ZMObjectStrategyDirectory.h */ = {isa = PBXFileReference; fileEncoding = 4; lastKnownFileType = sourcecode.c.h; path = ZMObjectStrategyDirectory.h; sourceTree = "<group>"; };
		54188DCA19D19DE200DA40E4 /* ZMLastUpdateEventIDTranscoderTests.m */ = {isa = PBXFileReference; fileEncoding = 4; lastKnownFileType = sourcecode.c.objc; path = ZMLastUpdateEventIDTranscoderTests.m; sourceTree = "<group>"; };
		541918EB195AD9D100A5023D /* SendAndReceiveMessagesTests.m */ = {isa = PBXFileReference; fileEncoding = 4; lastKnownFileType = sourcecode.c.objc; path = SendAndReceiveMessagesTests.m; sourceTree = "<group>"; };
		542049EF196AB84B000D8A94 /* WireSyncEngine.h */ = {isa = PBXFileReference; lastKnownFileType = sourcecode.c.h; path = WireSyncEngine.h; sourceTree = "<group>"; };
		5422E96E1BD5A4FD005A7C77 /* OTRTests.swift */ = {isa = PBXFileReference; fileEncoding = 4; lastKnownFileType = sourcecode.swift; path = OTRTests.swift; sourceTree = "<group>"; };
		5423B999191A4A1B0044347D /* en */ = {isa = PBXFileReference; lastKnownFileType = text.plist.strings; name = en; path = en.lproj/InfoPlist.strings; sourceTree = "<group>"; };
		54257C071DF1C94200107FE7 /* TopConversationsDirectory.swift */ = {isa = PBXFileReference; fileEncoding = 4; lastKnownFileType = sourcecode.swift; path = TopConversationsDirectory.swift; sourceTree = "<group>"; };
		5427B34619D17ACE00CC18DC /* ZMMissingUpdateEventsTranscoder+Internal.h */ = {isa = PBXFileReference; fileEncoding = 4; lastKnownFileType = sourcecode.c.h; path = "ZMMissingUpdateEventsTranscoder+Internal.h"; sourceTree = "<group>"; };
		5427B34D19D195A100CC18DC /* ZMLastUpdateEventIDTranscoder.h */ = {isa = PBXFileReference; fileEncoding = 4; lastKnownFileType = sourcecode.c.h; path = ZMLastUpdateEventIDTranscoder.h; sourceTree = "<group>"; };
		5427B34E19D195A100CC18DC /* ZMLastUpdateEventIDTranscoder.m */ = {isa = PBXFileReference; fileEncoding = 4; lastKnownFileType = sourcecode.c.objc; lineEnding = 0; path = ZMLastUpdateEventIDTranscoder.m; sourceTree = "<group>"; xcLanguageSpecificationIdentifier = xcode.lang.objc; };
		5427B35319D1965A00CC18DC /* ZMLastUpdateEventIDTranscoder+Internal.h */ = {isa = PBXFileReference; fileEncoding = 4; lastKnownFileType = sourcecode.c.h; path = "ZMLastUpdateEventIDTranscoder+Internal.h"; sourceTree = "<group>"; };
		54294A1F19472D4E007BE3CE /* ZMConversationTranscoder.h */ = {isa = PBXFileReference; fileEncoding = 4; lastKnownFileType = sourcecode.c.h; path = ZMConversationTranscoder.h; sourceTree = "<group>"; };
		54294A2019472D4E007BE3CE /* ZMConversationTranscoder.m */ = {isa = PBXFileReference; fileEncoding = 4; lastKnownFileType = sourcecode.c.objc; lineEnding = 0; path = ZMConversationTranscoder.m; sourceTree = "<group>"; xcLanguageSpecificationIdentifier = xcode.lang.objc; };
		542DFEE51DDCA452000F5B95 /* UserProfileUpdateStatusTests.swift */ = {isa = PBXFileReference; fileEncoding = 4; lastKnownFileType = sourcecode.swift; path = UserProfileUpdateStatusTests.swift; sourceTree = "<group>"; };
		542DFEE71DDCA4FD000F5B95 /* UserProfileUpdateRequestStrategyTests.swift */ = {isa = PBXFileReference; fileEncoding = 4; lastKnownFileType = sourcecode.swift; path = UserProfileUpdateRequestStrategyTests.swift; sourceTree = "<group>"; };
		543095921DE76B170065367F /* random1.txt */ = {isa = PBXFileReference; fileEncoding = 4; lastKnownFileType = text; path = random1.txt; sourceTree = "<group>"; };
		543095941DE76B270065367F /* random2.txt */ = {isa = PBXFileReference; fileEncoding = 4; lastKnownFileType = text; path = random2.txt; sourceTree = "<group>"; };
		5430E9231BAA0D9F00395E05 /* WireSyncEngineLogs.h */ = {isa = PBXFileReference; fileEncoding = 4; lastKnownFileType = sourcecode.c.h; path = WireSyncEngineLogs.h; sourceTree = "<group>"; };
		5430FF141CE4A359004ECFFE /* FileTransferTests.m */ = {isa = PBXFileReference; fileEncoding = 4; lastKnownFileType = sourcecode.c.objc; path = FileTransferTests.m; sourceTree = "<group>"; };
		5435C5541E13D9A0002D9766 /* NSManagedObjectContext+KeyValueStore.swift */ = {isa = PBXFileReference; fileEncoding = 4; lastKnownFileType = sourcecode.swift; path = "NSManagedObjectContext+KeyValueStore.swift"; sourceTree = "<group>"; };
		543ED0001D79E0EE00A9CDF3 /* ApplicationMock.swift */ = {isa = PBXFileReference; fileEncoding = 4; lastKnownFileType = sourcecode.swift; path = ApplicationMock.swift; sourceTree = "<group>"; };
		5442A7311E42244C00415104 /* libPhoneNumberiOS.framework */ = {isa = PBXFileReference; lastKnownFileType = wrapper.framework; name = libPhoneNumberiOS.framework; path = Carthage/Build/iOS/libPhoneNumberiOS.framework; sourceTree = "<group>"; };
		5447E4651AECDC5000411FCD /* ZMUserSessionTestsBase.h */ = {isa = PBXFileReference; fileEncoding = 4; lastKnownFileType = sourcecode.c.h; path = ZMUserSessionTestsBase.h; sourceTree = "<group>"; };
		5447E4661AECDE6500411FCD /* ZMUserSessionTestsBase.m */ = {isa = PBXFileReference; fileEncoding = 4; lastKnownFileType = sourcecode.c.objc; path = ZMUserSessionTestsBase.m; sourceTree = "<group>"; };
		544F8FF21DDCD34600D1AB04 /* UserProfileUpdateNotifications.swift */ = {isa = PBXFileReference; fileEncoding = 4; lastKnownFileType = sourcecode.swift; path = UserProfileUpdateNotifications.swift; sourceTree = "<group>"; };
		545643D41C62C1A800A2129C /* ConversationTestsBase.h */ = {isa = PBXFileReference; fileEncoding = 4; lastKnownFileType = sourcecode.c.h; path = ConversationTestsBase.h; sourceTree = "<group>"; };
		545643D51C62C1A800A2129C /* ConversationTestsBase.m */ = {isa = PBXFileReference; fileEncoding = 4; lastKnownFileType = sourcecode.c.objc; path = ConversationTestsBase.m; sourceTree = "<group>"; };
		5458AF7E1F70219F00E45977 /* PostLoginAuthenticationNotification.swift */ = {isa = PBXFileReference; fileEncoding = 4; lastKnownFileType = sourcecode.swift; path = PostLoginAuthenticationNotification.swift; sourceTree = "<group>"; };
		5458AF831F7021B800E45977 /* PreLoginAuthenticationNotification.swift */ = {isa = PBXFileReference; fileEncoding = 4; lastKnownFileType = sourcecode.swift; path = PreLoginAuthenticationNotification.swift; sourceTree = "<group>"; };
		545F3DBA1AAF64FB00BF817B /* APNSTests.m */ = {isa = PBXFileReference; fileEncoding = 4; lastKnownFileType = sourcecode.c.objc; lineEnding = 0; path = APNSTests.m; sourceTree = "<group>"; xcLanguageSpecificationIdentifier = xcode.lang.objc; };
		545F601B1D6C336D00C2C55B /* AddressBookSearchTests.swift */ = {isa = PBXFileReference; fileEncoding = 4; lastKnownFileType = sourcecode.swift; path = AddressBookSearchTests.swift; sourceTree = "<group>"; };
		54610D32192C9D7200FE7201 /* ZMUserSessionTests.m */ = {isa = PBXFileReference; fileEncoding = 4; lastKnownFileType = sourcecode.c.objc; path = ZMUserSessionTests.m; sourceTree = "<group>"; };
		546392711D79D5210094EC66 /* Application.swift */ = {isa = PBXFileReference; fileEncoding = 4; lastKnownFileType = sourcecode.swift; path = Application.swift; sourceTree = "<group>"; };
		5463C88F193F38A6006799DE /* ZMTimingTests.h */ = {isa = PBXFileReference; fileEncoding = 4; lastKnownFileType = sourcecode.c.h; path = ZMTimingTests.h; sourceTree = "<group>"; };
		5463C890193F38A6006799DE /* ZMTimingTests.m */ = {isa = PBXFileReference; fileEncoding = 4; lastKnownFileType = sourcecode.c.objc; path = ZMTimingTests.m; sourceTree = "<group>"; };
		5467F1C31E0AE2EF008C1745 /* KeyValueStore.swift */ = {isa = PBXFileReference; fileEncoding = 4; lastKnownFileType = sourcecode.swift; path = KeyValueStore.swift; sourceTree = "<group>"; };
		5467F1C51E0AE421008C1745 /* KeyValueStore+AccessToken.swift */ = {isa = PBXFileReference; fileEncoding = 4; lastKnownFileType = sourcecode.swift; path = "KeyValueStore+AccessToken.swift"; sourceTree = "<group>"; };
		546BAD5F19F8149B007C4938 /* ZMSyncStrategy+Internal.h */ = {isa = PBXFileReference; fileEncoding = 4; lastKnownFileType = sourcecode.c.h; path = "ZMSyncStrategy+Internal.h"; sourceTree = "<group>"; };
		546D45FD19E29D92004C478D /* ZMNetworkState.h */ = {isa = PBXFileReference; fileEncoding = 4; lastKnownFileType = sourcecode.c.h; path = ZMNetworkState.h; sourceTree = "<group>"; };
		546F815A1E685F1A00775059 /* LocalNotificationDispatcherTests.swift */ = {isa = PBXFileReference; fileEncoding = 4; lastKnownFileType = sourcecode.swift; path = LocalNotificationDispatcherTests.swift; sourceTree = "<group>"; };
		5474C8051921309400185A3A /* MessagingTest.h */ = {isa = PBXFileReference; fileEncoding = 4; lastKnownFileType = sourcecode.c.h; path = MessagingTest.h; sourceTree = "<group>"; };
		5474C8061921309400185A3A /* MessagingTest.m */ = {isa = PBXFileReference; fileEncoding = 4; lastKnownFileType = sourcecode.c.objc; path = MessagingTest.m; sourceTree = "<group>"; };
		5474C8081921309400185A3A /* MessagingTestTests.m */ = {isa = PBXFileReference; fileEncoding = 4; lastKnownFileType = sourcecode.c.objc; path = MessagingTestTests.m; sourceTree = "<group>"; };
		54764B971C9303D600BD25E3 /* medium.jpg */ = {isa = PBXFileReference; lastKnownFileType = image.jpeg; path = medium.jpg; sourceTree = "<group>"; };
		54764B981C9303D600BD25E3 /* tiny.jpg */ = {isa = PBXFileReference; lastKnownFileType = image.jpeg; path = tiny.jpg; sourceTree = "<group>"; };
		54764B9B1C930AEB00BD25E3 /* Lorem Ipsum.txt */ = {isa = PBXFileReference; fileEncoding = 4; lastKnownFileType = text; path = "Lorem Ipsum.txt"; sourceTree = "<group>"; };
		54764B9D1C931E9400BD25E3 /* animated.gif */ = {isa = PBXFileReference; lastKnownFileType = image.gif; path = animated.gif; sourceTree = "<group>"; };
		54764B9E1C931E9400BD25E3 /* not_animated.gif */ = {isa = PBXFileReference; lastKnownFileType = image.gif; path = not_animated.gif; sourceTree = "<group>"; };
		5476E3BB19A77C6900E68BAD /* PushChannelTests.m */ = {isa = PBXFileReference; fileEncoding = 4; lastKnownFileType = sourcecode.c.objc; path = PushChannelTests.m; sourceTree = "<group>"; };
		5478A1401DEC4048006F7268 /* UserProfile.swift */ = {isa = PBXFileReference; fileEncoding = 4; lastKnownFileType = sourcecode.swift; path = UserProfile.swift; sourceTree = "<group>"; };
		547E5B571DDB4B800038D936 /* UserProfileUpdateStatus.swift */ = {isa = PBXFileReference; fileEncoding = 4; lastKnownFileType = sourcecode.swift; path = UserProfileUpdateStatus.swift; sourceTree = "<group>"; };
		547E5B591DDB67390038D936 /* UserProfileUpdateRequestStrategy.swift */ = {isa = PBXFileReference; fileEncoding = 4; lastKnownFileType = sourcecode.swift; path = UserProfileUpdateRequestStrategy.swift; sourceTree = "<group>"; };
		548213FE1A0253CC001AA4E0 /* ZMSimpleListRequestPaginator.h */ = {isa = PBXFileReference; fileEncoding = 4; lastKnownFileType = sourcecode.c.h; path = ZMSimpleListRequestPaginator.h; sourceTree = "<group>"; };
		548213FF1A0253CC001AA4E0 /* ZMSimpleListRequestPaginator.m */ = {isa = PBXFileReference; fileEncoding = 4; lastKnownFileType = sourcecode.c.objc; path = ZMSimpleListRequestPaginator.m; sourceTree = "<group>"; };
		548214051A025C54001AA4E0 /* ZMSimpleListRequestPaginatorTests.m */ = {isa = PBXFileReference; fileEncoding = 4; lastKnownFileType = sourcecode.c.objc; path = ZMSimpleListRequestPaginatorTests.m; sourceTree = "<group>"; };
		548214081A027B66001AA4E0 /* ZMSimpleListRequestPaginator+Internal.h */ = {isa = PBXFileReference; fileEncoding = 4; lastKnownFileType = sourcecode.c.h; path = "ZMSimpleListRequestPaginator+Internal.h"; sourceTree = "<group>"; };
		54877C9419922C0B0097FB58 /* UserProfileTests.m */ = {isa = PBXFileReference; fileEncoding = 4; lastKnownFileType = sourcecode.c.objc; path = UserProfileTests.m; sourceTree = "<group>"; };
		5492C6C319ACCCA8008F41E2 /* ConnectionTests.m */ = {isa = PBXFileReference; fileEncoding = 4; lastKnownFileType = sourcecode.c.objc; lineEnding = 0; path = ConnectionTests.m; sourceTree = "<group>"; xcLanguageSpecificationIdentifier = xcode.lang.objc; };
		549552511D64567C004F21F6 /* AddressBookTests.swift */ = {isa = PBXFileReference; fileEncoding = 4; lastKnownFileType = sourcecode.swift; path = AddressBookTests.swift; sourceTree = "<group>"; };
		549710071F6FF5C100026EDD /* NotificationInContext+UserSession.swift */ = {isa = PBXFileReference; fileEncoding = 4; lastKnownFileType = sourcecode.swift; path = "NotificationInContext+UserSession.swift"; sourceTree = "<group>"; };
		549710091F6FFE9900026EDD /* ClientUpdateNotification.swift */ = {isa = PBXFileReference; fileEncoding = 4; lastKnownFileType = sourcecode.swift; path = ClientUpdateNotification.swift; sourceTree = "<group>"; };
		54973A351DD48CAB007F8702 /* NSManagedObject+EncryptionContext.swift */ = {isa = PBXFileReference; fileEncoding = 4; lastKnownFileType = sourcecode.swift; path = "NSManagedObject+EncryptionContext.swift"; sourceTree = "<group>"; };
		549815931A43232400A7CE2E /* WireSyncEngine.framework */ = {isa = PBXFileReference; explicitFileType = wrapper.framework; includeInIndex = 0; path = WireSyncEngine.framework; sourceTree = BUILT_PRODUCTS_DIR; };
		549815961A43232400A7CE2E /* WireSyncEngine-ios-Info.plist */ = {isa = PBXFileReference; lastKnownFileType = text.plist.xml; path = "WireSyncEngine-ios-Info.plist"; sourceTree = "<group>"; };
		54991D571DEDCF2B007E282F /* AddressBook.swift */ = {isa = PBXFileReference; fileEncoding = 4; lastKnownFileType = sourcecode.swift; path = AddressBook.swift; sourceTree = "<group>"; };
		54991D591DEDD07E007E282F /* ContactAddressBook.swift */ = {isa = PBXFileReference; fileEncoding = 4; lastKnownFileType = sourcecode.swift; path = ContactAddressBook.swift; sourceTree = "<group>"; };
		549AEA3A1D6340BC003C0BEC /* AddressBookUploadRequestStrategy.swift */ = {isa = PBXFileReference; fileEncoding = 4; lastKnownFileType = sourcecode.swift; path = AddressBookUploadRequestStrategy.swift; sourceTree = "<group>"; };
		549AEA3C1D6365C1003C0BEC /* ZMUserSession+AddressBook.swift */ = {isa = PBXFileReference; fileEncoding = 4; lastKnownFileType = sourcecode.swift; path = "ZMUserSession+AddressBook.swift"; sourceTree = "<group>"; };
		549AEA3E1D636EF3003C0BEC /* AddressBookUploadRequestStrategyTest.swift */ = {isa = PBXFileReference; fileEncoding = 4; lastKnownFileType = sourcecode.swift; path = AddressBookUploadRequestStrategyTest.swift; sourceTree = "<group>"; };
		54A170631B300696001B41A5 /* ProxiedRequestStrategy.swift */ = {isa = PBXFileReference; fileEncoding = 4; lastKnownFileType = sourcecode.swift; path = ProxiedRequestStrategy.swift; sourceTree = "<group>"; };
		54A170671B300717001B41A5 /* ProxiedRequestStrategyTests.swift */ = {isa = PBXFileReference; fileEncoding = 4; lastKnownFileType = sourcecode.swift; path = ProxiedRequestStrategyTests.swift; sourceTree = "<group>"; };
		54A227D51D6604A5009414C0 /* SynchronizationMocks.swift */ = {isa = PBXFileReference; fileEncoding = 4; lastKnownFileType = sourcecode.swift; lineEnding = 0; path = SynchronizationMocks.swift; sourceTree = "<group>"; xcLanguageSpecificationIdentifier = xcode.lang.swift; };
		54A2C9F21DAFBA3300FFD2A0 /* NSManagedObjectContext+EventDecoder.swift */ = {isa = PBXFileReference; fileEncoding = 4; lastKnownFileType = sourcecode.swift; path = "NSManagedObjectContext+EventDecoder.swift"; sourceTree = "<group>"; };
		54A343461D6B589A004B65EA /* AddressBookSearch.swift */ = {isa = PBXFileReference; fileEncoding = 4; lastKnownFileType = sourcecode.swift; path = AddressBookSearch.swift; sourceTree = "<group>"; };
		54A3ACC21A261603008AF8DF /* BackgroundTests.m */ = {isa = PBXFileReference; fileEncoding = 4; lastKnownFileType = sourcecode.c.objc; path = BackgroundTests.m; sourceTree = "<group>"; };
		54AB428D1DF5C5B400381F2C /* TopConversationsDirectoryTests.swift */ = {isa = PBXFileReference; fileEncoding = 4; lastKnownFileType = sourcecode.swift; path = TopConversationsDirectoryTests.swift; sourceTree = "<group>"; };
		54ADA7611E3B3CBE00B90C7D /* IntegrationTest+Encryption.swift */ = {isa = PBXFileReference; fileEncoding = 4; lastKnownFileType = sourcecode.swift; path = "IntegrationTest+Encryption.swift"; sourceTree = "<group>"; };
		54BAF1B119212E51008042FB /* ZMUserSession.h */ = {isa = PBXFileReference; fileEncoding = 4; lastKnownFileType = sourcecode.c.h; path = ZMUserSession.h; sourceTree = "<group>"; };
		54BAF1BC19212EBA008042FB /* ZMUserSession.m */ = {isa = PBXFileReference; fileEncoding = 4; lastKnownFileType = sourcecode.c.objc; path = ZMUserSession.m; sourceTree = "<group>"; };
		54BD32D01A5ACCF9008EB1B0 /* Test-Bridging-Header.h */ = {isa = PBXFileReference; fileEncoding = 4; lastKnownFileType = sourcecode.c.h; path = "Test-Bridging-Header.h"; sourceTree = "<group>"; };
		54BDC60019C2FE4F00B22C03 /* ZMConnectionTranscoder+Internal.h */ = {isa = PBXFileReference; fileEncoding = 4; lastKnownFileType = sourcecode.c.h; path = "ZMConnectionTranscoder+Internal.h"; sourceTree = "<group>"; };
		54BFDF671BDA6F9A0034A3DB /* HistorySynchronizationStatus.swift */ = {isa = PBXFileReference; fileEncoding = 4; lastKnownFileType = sourcecode.swift; path = HistorySynchronizationStatus.swift; sourceTree = "<group>"; };
		54BFDF691BDA87D20034A3DB /* HistorySynchronizationStatusTests.swift */ = {isa = PBXFileReference; fileEncoding = 4; lastKnownFileType = sourcecode.swift; path = HistorySynchronizationStatusTests.swift; sourceTree = "<group>"; };
		54C11B9E19D1E4A100576A96 /* ZMLoginTranscoder.h */ = {isa = PBXFileReference; fileEncoding = 4; lastKnownFileType = sourcecode.c.h; path = ZMLoginTranscoder.h; sourceTree = "<group>"; };
		54C11B9F19D1E4A100576A96 /* ZMLoginTranscoder.m */ = {isa = PBXFileReference; fileEncoding = 4; lastKnownFileType = sourcecode.c.objc; path = ZMLoginTranscoder.m; sourceTree = "<group>"; };
		54C11BA819D1E70900576A96 /* ZMLoginTranscoder+Internal.h */ = {isa = PBXFileReference; fileEncoding = 4; lastKnownFileType = sourcecode.c.h; path = "ZMLoginTranscoder+Internal.h"; sourceTree = "<group>"; };
		54C11BAB19D1EB7500576A96 /* ZMLoginTranscoderTests.m */ = {isa = PBXFileReference; fileEncoding = 4; lastKnownFileType = sourcecode.c.objc; path = ZMLoginTranscoderTests.m; sourceTree = "<group>"; };
		54C8A39B1F7536DB004961DF /* ZMOperationLoop+Notifications.swift */ = {isa = PBXFileReference; fileEncoding = 4; lastKnownFileType = sourcecode.swift; path = "ZMOperationLoop+Notifications.swift"; sourceTree = "<group>"; };
		54D175181ADE8AA2001AA338 /* ZMUserSession+Registration.h */ = {isa = PBXFileReference; fileEncoding = 4; lastKnownFileType = sourcecode.c.h; path = "ZMUserSession+Registration.h"; sourceTree = "<group>"; };
		54D1751F1ADE8B18001AA338 /* ZMUserSession+Registration.m */ = {isa = PBXFileReference; fileEncoding = 4; lastKnownFileType = sourcecode.c.objc; path = "ZMUserSession+Registration.m"; sourceTree = "<group>"; };
		54D175221ADE9449001AA338 /* ZMUserSession+Authentication.h */ = {isa = PBXFileReference; fileEncoding = 4; lastKnownFileType = sourcecode.c.h; path = "ZMUserSession+Authentication.h"; sourceTree = "<group>"; };
		54D175251ADE9EC9001AA338 /* ZMUserSession+Authentication.m */ = {isa = PBXFileReference; fileEncoding = 4; lastKnownFileType = sourcecode.c.objc; path = "ZMUserSession+Authentication.m"; sourceTree = "<group>"; };
		54D784FD1A37248000F47798 /* ZMEncodedNSUUIDWithTimestampTests.m */ = {isa = PBXFileReference; fileEncoding = 4; lastKnownFileType = sourcecode.c.objc; path = ZMEncodedNSUUIDWithTimestampTests.m; sourceTree = "<group>"; };
		54D9331C1AE1643A00C0B91C /* ZMCredentials.h */ = {isa = PBXFileReference; fileEncoding = 4; lastKnownFileType = sourcecode.c.h; path = ZMCredentials.h; sourceTree = "<group>"; };
		54D9331F1AE1653000C0B91C /* ZMCredentials.m */ = {isa = PBXFileReference; fileEncoding = 4; lastKnownFileType = sourcecode.c.objc; path = ZMCredentials.m; sourceTree = "<group>"; };
		54DE26B11BC56E62002B5FBC /* ZMHotFixDirectory.h */ = {isa = PBXFileReference; fileEncoding = 4; lastKnownFileType = sourcecode.c.h; path = ZMHotFixDirectory.h; sourceTree = "<group>"; };
		54DE26B21BC56E62002B5FBC /* ZMHotFixDirectory.m */ = {isa = PBXFileReference; fileEncoding = 4; lastKnownFileType = sourcecode.c.objc; path = ZMHotFixDirectory.m; sourceTree = "<group>"; };
		54DE9BEA1DE74FFB00EFFB9C /* RandomHandleGenerator.swift */ = {isa = PBXFileReference; fileEncoding = 4; lastKnownFileType = sourcecode.swift; path = RandomHandleGenerator.swift; sourceTree = "<group>"; };
		54DE9BEC1DE75D4900EFFB9C /* RandomHandleGeneratorTests.swift */ = {isa = PBXFileReference; fileEncoding = 4; lastKnownFileType = sourcecode.swift; path = RandomHandleGeneratorTests.swift; sourceTree = "<group>"; };
		54DFAE211C92D979004B1D15 /* 1900x1500.jpg */ = {isa = PBXFileReference; lastKnownFileType = image.jpeg; path = 1900x1500.jpg; sourceTree = "<group>"; };
		54DFB8EE1B30649000F1C736 /* GiphyTests.m */ = {isa = PBXFileReference; fileEncoding = 4; lastKnownFileType = sourcecode.c.objc; path = GiphyTests.m; sourceTree = "<group>"; };
		54E03A551E93CEED0089AC69 /* WireCryptobox.framework */ = {isa = PBXFileReference; lastKnownFileType = wrapper.framework; name = WireCryptobox.framework; path = Carthage/Build/iOS/WireCryptobox.framework; sourceTree = "<group>"; };
		54E03A561E93CEED0089AC69 /* WireDataModel.framework */ = {isa = PBXFileReference; lastKnownFileType = wrapper.framework; name = WireDataModel.framework; path = Carthage/Build/iOS/WireDataModel.framework; sourceTree = "<group>"; };
		54E03A571E93CEED0089AC69 /* WireImages.framework */ = {isa = PBXFileReference; lastKnownFileType = wrapper.framework; name = WireImages.framework; path = Carthage/Build/iOS/WireImages.framework; sourceTree = "<group>"; };
		54E03A581E93CEED0089AC69 /* WireLinkPreview.framework */ = {isa = PBXFileReference; lastKnownFileType = wrapper.framework; name = WireLinkPreview.framework; path = Carthage/Build/iOS/WireLinkPreview.framework; sourceTree = "<group>"; };
		54E03A5A1E93CEED0089AC69 /* WireMockTransport.framework */ = {isa = PBXFileReference; lastKnownFileType = wrapper.framework; name = WireMockTransport.framework; path = Carthage/Build/iOS/WireMockTransport.framework; sourceTree = "<group>"; };
		54E03A5B1E93CEED0089AC69 /* WireProtos.framework */ = {isa = PBXFileReference; lastKnownFileType = wrapper.framework; name = WireProtos.framework; path = Carthage/Build/iOS/WireProtos.framework; sourceTree = "<group>"; };
		54E03A5C1E93CEED0089AC69 /* WireRequestStrategy.framework */ = {isa = PBXFileReference; lastKnownFileType = wrapper.framework; name = WireRequestStrategy.framework; path = Carthage/Build/iOS/WireRequestStrategy.framework; sourceTree = "<group>"; };
		54E03A5D1E93CEED0089AC69 /* WireSystem.framework */ = {isa = PBXFileReference; lastKnownFileType = wrapper.framework; name = WireSystem.framework; path = Carthage/Build/iOS/WireSystem.framework; sourceTree = "<group>"; };
		54E03A5E1E93CEED0089AC69 /* WireTesting.framework */ = {isa = PBXFileReference; lastKnownFileType = wrapper.framework; name = WireTesting.framework; path = Carthage/Build/iOS/WireTesting.framework; sourceTree = "<group>"; };
		54E03A5F1E93CEED0089AC69 /* WireTransport.framework */ = {isa = PBXFileReference; lastKnownFileType = wrapper.framework; name = WireTransport.framework; path = Carthage/Build/iOS/WireTransport.framework; sourceTree = "<group>"; };
		54E03A601E93CEED0089AC69 /* WireUtilities.framework */ = {isa = PBXFileReference; lastKnownFileType = wrapper.framework; name = WireUtilities.framework; path = Carthage/Build/iOS/WireUtilities.framework; sourceTree = "<group>"; };
		54E2C1DF1E682DC400536569 /* LocalNotificationDispatcher.swift */ = {isa = PBXFileReference; fileEncoding = 4; lastKnownFileType = sourcecode.swift; path = LocalNotificationDispatcher.swift; sourceTree = "<group>"; };
		54E4DD0D1DE4A9A200FEF192 /* UserHandleTests.swift */ = {isa = PBXFileReference; fileEncoding = 4; lastKnownFileType = sourcecode.swift; path = UserHandleTests.swift; sourceTree = "<group>"; };
		54EBDDEA1966B2B000B23C36 /* ZMConversationTranscoder+Internal.h */ = {isa = PBXFileReference; lastKnownFileType = sourcecode.c.h; path = "ZMConversationTranscoder+Internal.h"; sourceTree = "<group>"; };
		54F0A0931B3018D7003386BC /* ProxiedRequestsStatus.swift */ = {isa = PBXFileReference; fileEncoding = 4; lastKnownFileType = sourcecode.swift; path = ProxiedRequestsStatus.swift; sourceTree = "<group>"; };
		54F7217619A60E88009A8AF5 /* ZMUpdateEventsBuffer.h */ = {isa = PBXFileReference; fileEncoding = 4; lastKnownFileType = sourcecode.c.h; path = ZMUpdateEventsBuffer.h; sourceTree = "<group>"; };
		54F7217919A611DE009A8AF5 /* ZMUpdateEventsBuffer.m */ = {isa = PBXFileReference; fileEncoding = 4; lastKnownFileType = sourcecode.c.objc; path = ZMUpdateEventsBuffer.m; sourceTree = "<group>"; };
		54F8D6DD19AB535700146664 /* ZMConnectionTranscoder.h */ = {isa = PBXFileReference; fileEncoding = 4; lastKnownFileType = sourcecode.c.h; path = ZMConnectionTranscoder.h; sourceTree = "<group>"; };
		54F8D6DE19AB535700146664 /* ZMConnectionTranscoder.m */ = {isa = PBXFileReference; fileEncoding = 4; lastKnownFileType = sourcecode.c.objc; lineEnding = 0; path = ZMConnectionTranscoder.m; sourceTree = "<group>"; xcLanguageSpecificationIdentifier = xcode.lang.objc; };
		54F8D6E419AB535700146664 /* ZMMissingUpdateEventsTranscoder.h */ = {isa = PBXFileReference; fileEncoding = 4; lastKnownFileType = sourcecode.c.h; path = ZMMissingUpdateEventsTranscoder.h; sourceTree = "<group>"; };
		54F8D6E519AB535700146664 /* ZMMissingUpdateEventsTranscoder.m */ = {isa = PBXFileReference; fileEncoding = 4; lastKnownFileType = sourcecode.c.objc; lineEnding = 0; path = ZMMissingUpdateEventsTranscoder.m; sourceTree = "<group>"; xcLanguageSpecificationIdentifier = xcode.lang.objc; };
		54F8D6E819AB535700146664 /* ZMSelfStrategy.h */ = {isa = PBXFileReference; fileEncoding = 4; lastKnownFileType = sourcecode.c.h; path = ZMSelfStrategy.h; sourceTree = "<group>"; };
		54F8D6E919AB535700146664 /* ZMSelfStrategy.m */ = {isa = PBXFileReference; fileEncoding = 4; lastKnownFileType = sourcecode.c.objc; path = ZMSelfStrategy.m; sourceTree = "<group>"; };
		54F8D6EC19AB535700146664 /* ZMUserTranscoder.h */ = {isa = PBXFileReference; fileEncoding = 4; lastKnownFileType = sourcecode.c.h; path = ZMUserTranscoder.h; sourceTree = "<group>"; };
		54F8D6ED19AB535700146664 /* ZMUserTranscoder.m */ = {isa = PBXFileReference; fileEncoding = 4; lastKnownFileType = sourcecode.c.objc; lineEnding = 0; path = ZMUserTranscoder.m; sourceTree = "<group>"; xcLanguageSpecificationIdentifier = xcode.lang.objc; };
		54F8D6EE19AB535700146664 /* ZMUserTranscoder+Internal.h */ = {isa = PBXFileReference; fileEncoding = 4; lastKnownFileType = sourcecode.c.h; path = "ZMUserTranscoder+Internal.h"; sourceTree = "<group>"; };
		54F8D72B19AB677300146664 /* ZMConnectionTranscoderTest.m */ = {isa = PBXFileReference; fileEncoding = 4; lastKnownFileType = sourcecode.c.objc; path = ZMConnectionTranscoderTest.m; sourceTree = "<group>"; };
		54F8D72D19AB677300146664 /* ZMConversationTranscoderTests.m */ = {isa = PBXFileReference; fileEncoding = 4; lastKnownFileType = sourcecode.c.objc; path = ZMConversationTranscoderTests.m; sourceTree = "<group>"; };
		54F8D72F19AB677300146664 /* ZMMissingUpdateEventsTranscoderTests.m */ = {isa = PBXFileReference; fileEncoding = 4; lastKnownFileType = sourcecode.c.objc; path = ZMMissingUpdateEventsTranscoderTests.m; sourceTree = "<group>"; };
		54F8D73119AB677400146664 /* ZMSelfTranscoderTests.m */ = {isa = PBXFileReference; fileEncoding = 4; lastKnownFileType = sourcecode.c.objc; path = ZMSelfTranscoderTests.m; sourceTree = "<group>"; };
		54F8D73319AB677400146664 /* ZMUserTranscoderTests.m */ = {isa = PBXFileReference; fileEncoding = 4; lastKnownFileType = sourcecode.c.objc; path = ZMUserTranscoderTests.m; sourceTree = "<group>"; };
		54F8D74819AB67B300146664 /* ObjectTranscoderTests.h */ = {isa = PBXFileReference; fileEncoding = 4; lastKnownFileType = sourcecode.c.h; path = ObjectTranscoderTests.h; sourceTree = "<group>"; };
		54F8D74919AB67B300146664 /* ObjectTranscoderTests.m */ = {isa = PBXFileReference; fileEncoding = 4; lastKnownFileType = sourcecode.c.objc; path = ObjectTranscoderTests.m; sourceTree = "<group>"; };
		54FC8A0F192CD55000D3C016 /* LoginFlowTests.m */ = {isa = PBXFileReference; fileEncoding = 4; lastKnownFileType = sourcecode.c.objc; path = LoginFlowTests.m; sourceTree = "<group>"; };
		54FEAAA81BC7BB9C002DE521 /* ZMBlacklistDownloader+Testing.h */ = {isa = PBXFileReference; fileEncoding = 4; lastKnownFileType = sourcecode.c.h; path = "ZMBlacklistDownloader+Testing.h"; sourceTree = "<group>"; };
		54FF64281F73D00C00787EF2 /* NSManagedObjectContext+AuthenticationStatus.swift */ = {isa = PBXFileReference; fileEncoding = 4; lastKnownFileType = sourcecode.swift; path = "NSManagedObjectContext+AuthenticationStatus.swift"; sourceTree = "<group>"; };
		5502C6E922B7D4DA000684B7 /* ZMUserSessionLegalHoldTests.swift */ = {isa = PBXFileReference; lastKnownFileType = sourcecode.swift; path = ZMUserSessionLegalHoldTests.swift; sourceTree = "<group>"; };
		554FEE2022AFF20600B1A8A1 /* ZMUserSession+LegalHold.swift */ = {isa = PBXFileReference; lastKnownFileType = sourcecode.swift; path = "ZMUserSession+LegalHold.swift"; sourceTree = "<group>"; };
		5E0EB1F321008C1900B5DC2B /* CompanyLoginRequester.swift */ = {isa = PBXFileReference; lastKnownFileType = sourcecode.swift; path = CompanyLoginRequester.swift; sourceTree = "<group>"; };
		5E0EB1F52100A13200B5DC2B /* CompanyLoginRequesterTests.swift */ = {isa = PBXFileReference; lastKnownFileType = sourcecode.swift; path = CompanyLoginRequesterTests.swift; sourceTree = "<group>"; };
		5E0EB1F82100A46F00B5DC2B /* MockCompanyLoginRequesterDelegate.swift */ = {isa = PBXFileReference; lastKnownFileType = sourcecode.swift; path = MockCompanyLoginRequesterDelegate.swift; sourceTree = "<group>"; };
		5E1FD7A4210B2694003D2C3D /* NotificationAction.swift */ = {isa = PBXFileReference; lastKnownFileType = sourcecode.swift; path = NotificationAction.swift; sourceTree = "<group>"; };
		5E2C354C21A806A80034F1EE /* MockBackgroundActivityManager.swift */ = {isa = PBXFileReference; lastKnownFileType = sourcecode.swift; path = MockBackgroundActivityManager.swift; sourceTree = "<group>"; };
		5E67168F2174CA6300522E61 /* MockUser+LoginCredentials.swift */ = {isa = PBXFileReference; lastKnownFileType = sourcecode.swift; path = "MockUser+LoginCredentials.swift"; sourceTree = "<group>"; };
		5E8BB8982147CD3F00EEA64B /* AVSBridging.swift */ = {isa = PBXFileReference; lastKnownFileType = sourcecode.swift; path = AVSBridging.swift; sourceTree = "<group>"; };
		5E8BB89B2147CE1600EEA64B /* AVSCallMember.swift */ = {isa = PBXFileReference; lastKnownFileType = sourcecode.swift; path = AVSCallMember.swift; sourceTree = "<group>"; };
		5E8BB89D2147E9DF00EEA64B /* AVSWrapper+Handlers.swift */ = {isa = PBXFileReference; lastKnownFileType = sourcecode.swift; path = "AVSWrapper+Handlers.swift"; sourceTree = "<group>"; };
		5E8BB89F2147F5BC00EEA64B /* CallSnapshot.swift */ = {isa = PBXFileReference; lastKnownFileType = sourcecode.swift; path = CallSnapshot.swift; sourceTree = "<group>"; };
		5E8BB8A12147F89000EEA64B /* CallCenterSupport.swift */ = {isa = PBXFileReference; lastKnownFileType = sourcecode.swift; path = CallCenterSupport.swift; sourceTree = "<group>"; };
		5E8BB8A3214912D100EEA64B /* AVSBridgingTests.swift */ = {isa = PBXFileReference; lastKnownFileType = sourcecode.swift; path = AVSBridgingTests.swift; sourceTree = "<group>"; };
		5E8EE1F620FDC6B900DB1F9B /* CompanyLoginRequestDetector.swift */ = {isa = PBXFileReference; lastKnownFileType = sourcecode.swift; path = CompanyLoginRequestDetector.swift; sourceTree = "<group>"; };
		5E8EE1F920FDC7D700DB1F9B /* Pasteboard.swift */ = {isa = PBXFileReference; lastKnownFileType = sourcecode.swift; path = Pasteboard.swift; sourceTree = "<group>"; };
		5E8EE1FB20FDCCE200DB1F9B /* CompanyLoginRequestDetectorTests.swift */ = {isa = PBXFileReference; lastKnownFileType = sourcecode.swift; path = CompanyLoginRequestDetectorTests.swift; sourceTree = "<group>"; };
		5E8EE1FD20FDCD1300DB1F9B /* MockPasteboard.swift */ = {isa = PBXFileReference; lastKnownFileType = sourcecode.swift; path = MockPasteboard.swift; sourceTree = "<group>"; };
		5E9D326E2109C1740032FB06 /* CompanyLoginErrorCode.swift */ = {isa = PBXFileReference; lastKnownFileType = sourcecode.swift; path = CompanyLoginErrorCode.swift; sourceTree = "<group>"; };
		5E9D32702109C54B0032FB06 /* CompanyLoginActionTests.swift */ = {isa = PBXFileReference; lastKnownFileType = sourcecode.swift; path = CompanyLoginActionTests.swift; sourceTree = "<group>"; };
		5EC2C58E2137F5EE00C6CE35 /* CallClosedReason.swift */ = {isa = PBXFileReference; lastKnownFileType = sourcecode.swift; path = CallClosedReason.swift; sourceTree = "<group>"; };
		5EC2C5902137F80E00C6CE35 /* CallState.swift */ = {isa = PBXFileReference; lastKnownFileType = sourcecode.swift; path = CallState.swift; sourceTree = "<group>"; };
		5EC2C592213827BF00C6CE35 /* WireCallCenterV3+Events.swift */ = {isa = PBXFileReference; lastKnownFileType = sourcecode.swift; path = "WireCallCenterV3+Events.swift"; sourceTree = "<group>"; };
		5EC3A467210B763000B76C78 /* NotificationUserInfo.swift */ = {isa = PBXFileReference; lastKnownFileType = sourcecode.swift; path = NotificationUserInfo.swift; sourceTree = "<group>"; };
		5EDF03EB2245563C00C04007 /* LinkPreviewAssetUploadRequestStrategy+Helper.swift */ = {isa = PBXFileReference; lastKnownFileType = sourcecode.swift; path = "LinkPreviewAssetUploadRequestStrategy+Helper.swift"; sourceTree = "<group>"; };
		5EFE9C14212AB138007932A6 /* UnregisteredUser+Payload.swift */ = {isa = PBXFileReference; lastKnownFileType = sourcecode.swift; path = "UnregisteredUser+Payload.swift"; sourceTree = "<group>"; };
		5EFE9C16212AB945007932A6 /* RegistrationPhase.swift */ = {isa = PBXFileReference; lastKnownFileType = sourcecode.swift; path = RegistrationPhase.swift; sourceTree = "<group>"; };
		7C1F4BF4203C4F67000537A8 /* Analytics+Push.swift */ = {isa = PBXFileReference; lastKnownFileType = sourcecode.swift; path = "Analytics+Push.swift"; sourceTree = "<group>"; };
		7C26879C21F7193800570AA9 /* EventProcessingTracker.swift */ = {isa = PBXFileReference; lastKnownFileType = sourcecode.swift; path = EventProcessingTracker.swift; sourceTree = "<group>"; };
		7C419ED621F8D7EB00B95770 /* EventProcessingTrackerTests.swift */ = {isa = PBXFileReference; lastKnownFileType = sourcecode.swift; path = EventProcessingTrackerTests.swift; sourceTree = "<group>"; };
		7C5482D9225380160055F1AB /* CallReceivedResult.swift */ = {isa = PBXFileReference; lastKnownFileType = sourcecode.swift; path = CallReceivedResult.swift; sourceTree = "<group>"; };
		7C5B94F522DC6BC500A6F8BB /* JailbreakDetector.swift */ = {isa = PBXFileReference; fileEncoding = 4; lastKnownFileType = sourcecode.swift; path = JailbreakDetector.swift; sourceTree = "<group>"; };
		7CE017142317D07E00144905 /* ZMAuthenticationStatusTests.swift */ = {isa = PBXFileReference; lastKnownFileType = sourcecode.swift; path = ZMAuthenticationStatusTests.swift; sourceTree = "<group>"; };
		7CE017162317D72A00144905 /* ZMCredentialsTests.swift */ = {isa = PBXFileReference; lastKnownFileType = sourcecode.swift; path = ZMCredentialsTests.swift; sourceTree = "<group>"; };
		85D8502FFC4412F91D0CC1A4 /* ZMOperationLoop.m */ = {isa = PBXFileReference; fileEncoding = 4; lastKnownFileType = sourcecode.c.objc; path = ZMOperationLoop.m; sourceTree = "<group>"; };
		85D85104C6D06FA902E3253C /* ZMSyncStrategyTests.m */ = {isa = PBXFileReference; fileEncoding = 4; lastKnownFileType = sourcecode.c.objc; path = ZMSyncStrategyTests.m; sourceTree = "<group>"; };
		85D85110893896EBA6E879CE /* MockEntity2.h */ = {isa = PBXFileReference; fileEncoding = 4; lastKnownFileType = sourcecode.c.h; path = MockEntity2.h; sourceTree = "<group>"; };
		85D852DA0CD2C94CADB3B6FE /* MockModelObjectContextFactory.m */ = {isa = PBXFileReference; fileEncoding = 4; lastKnownFileType = sourcecode.c.objc; path = MockModelObjectContextFactory.m; sourceTree = "<group>"; };
		85D853338EC38D9B021D71BF /* ZMSyncStrategy.h */ = {isa = PBXFileReference; fileEncoding = 4; lastKnownFileType = sourcecode.c.h; path = ZMSyncStrategy.h; sourceTree = "<group>"; };
		85D858D72B109C5D9A85645B /* ZMOperationLoopTests.m */ = {isa = PBXFileReference; fileEncoding = 4; lastKnownFileType = sourcecode.c.objc; path = ZMOperationLoopTests.m; sourceTree = "<group>"; };
		85D859D47B6EBF09E4137658 /* ZMSyncStrategy.m */ = {isa = PBXFileReference; fileEncoding = 4; lastKnownFileType = sourcecode.c.objc; path = ZMSyncStrategy.m; sourceTree = "<group>"; };
		85D85A3CF8F1D3B0D2532954 /* MockModelObjectContextFactory.h */ = {isa = PBXFileReference; fileEncoding = 4; lastKnownFileType = sourcecode.c.h; path = MockModelObjectContextFactory.h; sourceTree = "<group>"; };
		85D85AAE7FA09852AB9B0D6A /* MockEntity.m */ = {isa = PBXFileReference; fileEncoding = 4; lastKnownFileType = sourcecode.c.objc; path = MockEntity.m; sourceTree = "<group>"; };
		85D85BDE1EC2D916896D3132 /* MockEntity.h */ = {isa = PBXFileReference; fileEncoding = 4; lastKnownFileType = sourcecode.c.h; path = MockEntity.h; sourceTree = "<group>"; };
		85D85C9E7A2AAAE14D4BC2CC /* MockEntity2.m */ = {isa = PBXFileReference; fileEncoding = 4; lastKnownFileType = sourcecode.c.objc; path = MockEntity2.m; sourceTree = "<group>"; };
		85D85D997334755E841D13EA /* SlowSyncTests.m */ = {isa = PBXFileReference; fileEncoding = 4; lastKnownFileType = sourcecode.c.objc; path = SlowSyncTests.m; sourceTree = "<group>"; };
		85D85F3EC8565FD102AC0E5B /* ZMOperationLoop.h */ = {isa = PBXFileReference; fileEncoding = 4; lastKnownFileType = sourcecode.c.h; path = ZMOperationLoop.h; sourceTree = "<group>"; };
		871667F91BB2AE9C009C6EEA /* APSSignalingKeysStore.swift */ = {isa = PBXFileReference; fileEncoding = 4; lastKnownFileType = sourcecode.swift; path = APSSignalingKeysStore.swift; sourceTree = "<group>"; };
		8717DFA61F6EF44E0087EFE4 /* SessionManager+Push.swift */ = {isa = PBXFileReference; fileEncoding = 4; lastKnownFileType = sourcecode.swift; path = "SessionManager+Push.swift"; sourceTree = "<group>"; };
		872A2EE51FFFBC2900900B22 /* ServiceUser.swift */ = {isa = PBXFileReference; fileEncoding = 4; lastKnownFileType = sourcecode.swift; path = ServiceUser.swift; sourceTree = "<group>"; };
		872A2EE71FFFBC3900900B22 /* ServiceUserTests.swift */ = {isa = PBXFileReference; lastKnownFileType = sourcecode.swift; path = ServiceUserTests.swift; sourceTree = "<group>"; };
		872C99511DB5256E006A3BDE /* CallKitDelegateTests.swift */ = {isa = PBXFileReference; fileEncoding = 4; lastKnownFileType = sourcecode.swift; path = CallKitDelegateTests.swift; sourceTree = "<group>"; };
		872C99571DB659E6006A3BDE /* ringing_from_them_long.caf */ = {isa = PBXFileReference; lastKnownFileType = file; path = ringing_from_them_long.caf; sourceTree = "<group>"; };
		872C995A1DB65D0D006A3BDE /* harp.m4a */ = {isa = PBXFileReference; lastKnownFileType = file; path = harp.m4a; sourceTree = "<group>"; };
		872C995E1DB6722C006A3BDE /* CallKitDelegateTests+Mocking.h */ = {isa = PBXFileReference; fileEncoding = 4; lastKnownFileType = sourcecode.c.h; path = "CallKitDelegateTests+Mocking.h"; sourceTree = "<group>"; };
		872C995F1DB6722C006A3BDE /* CallKitDelegateTests+Mocking.m */ = {isa = PBXFileReference; fileEncoding = 4; lastKnownFileType = sourcecode.c.objc; path = "CallKitDelegateTests+Mocking.m"; sourceTree = "<group>"; };
		8737D553209217BD00E5A4AF /* SessionManagerURLHandler.swift */ = {isa = PBXFileReference; lastKnownFileType = sourcecode.swift; path = SessionManagerURLHandler.swift; sourceTree = "<group>"; };
		8737D5612093457100E5A4AF /* SessionManagerURLHandlerTests.swift */ = {isa = PBXFileReference; lastKnownFileType = sourcecode.swift; path = SessionManagerURLHandlerTests.swift; sourceTree = "<group>"; };
		873B893D20445F4400FBE254 /* ZMConversationAccessModeTests.swift */ = {isa = PBXFileReference; lastKnownFileType = sourcecode.swift; path = ZMConversationAccessModeTests.swift; sourceTree = "<group>"; };
		874A168F2052BE5E001C6760 /* ZMUserSession+OpenConversation.swift */ = {isa = PBXFileReference; lastKnownFileType = sourcecode.swift; path = "ZMUserSession+OpenConversation.swift"; sourceTree = "<group>"; };
		874A16912052BEC5001C6760 /* UserExpirationObserver.swift */ = {isa = PBXFileReference; lastKnownFileType = sourcecode.swift; path = UserExpirationObserver.swift; sourceTree = "<group>"; };
		874A16932052C64B001C6760 /* UserExpirationObserverTests.swift */ = {isa = PBXFileReference; lastKnownFileType = sourcecode.swift; path = UserExpirationObserverTests.swift; sourceTree = "<group>"; };
		874A1749205812B6001C6760 /* ZMUserSessionTests.swift */ = {isa = PBXFileReference; lastKnownFileType = sourcecode.swift; path = ZMUserSessionTests.swift; sourceTree = "<group>"; };
		874F142C1C16FD9700C15118 /* Device.swift */ = {isa = PBXFileReference; fileEncoding = 4; lastKnownFileType = sourcecode.swift; path = Device.swift; sourceTree = "<group>"; };
		87508E9F1D08264000162483 /* ZMSound.swift */ = {isa = PBXFileReference; fileEncoding = 4; lastKnownFileType = sourcecode.swift; path = ZMSound.swift; sourceTree = "<group>"; };
		8751DA051F66BFA6000D308B /* ZMUserSession+Push.swift */ = {isa = PBXFileReference; fileEncoding = 4; lastKnownFileType = sourcecode.swift; path = "ZMUserSession+Push.swift"; sourceTree = "<group>"; };
		8754B8491F73C25400EC02AD /* ConversationListChangeInfo+UserSession.swift */ = {isa = PBXFileReference; fileEncoding = 4; lastKnownFileType = sourcecode.swift; path = "ConversationListChangeInfo+UserSession.swift"; sourceTree = "<group>"; };
		8754B84B1F73C38900EC02AD /* MessageChangeInfo+UserSession.swift */ = {isa = PBXFileReference; fileEncoding = 4; lastKnownFileType = sourcecode.swift; path = "MessageChangeInfo+UserSession.swift"; sourceTree = "<group>"; };
		8766853A1F2A1A860031081B /* UnauthenticatedSessionTests.swift */ = {isa = PBXFileReference; fileEncoding = 4; lastKnownFileType = sourcecode.swift; path = UnauthenticatedSessionTests.swift; sourceTree = "<group>"; };
		878ACB4520ADBBAA0016E68A /* Blacklist.swift */ = {isa = PBXFileReference; lastKnownFileType = sourcecode.swift; path = Blacklist.swift; sourceTree = "<group>"; };
		878ACB4720AEFB980016E68A /* ZMUser+Consent.swift */ = {isa = PBXFileReference; lastKnownFileType = sourcecode.swift; path = "ZMUser+Consent.swift"; sourceTree = "<group>"; };
		878ACB5820AF12C10016E68A /* ZMUserConsentTests.swift */ = {isa = PBXFileReference; lastKnownFileType = sourcecode.swift; path = ZMUserConsentTests.swift; sourceTree = "<group>"; };
		878B823720A1DCE7007455CA /* HTMLString.framework */ = {isa = PBXFileReference; lastKnownFileType = wrapper.framework; name = HTMLString.framework; path = Carthage/Build/iOS/HTMLString.framework; sourceTree = "<group>"; };
		8796343F1F7BEA4700FC79BA /* DispatchQueue+SerialAsync.swift */ = {isa = PBXFileReference; fileEncoding = 4; lastKnownFileType = sourcecode.swift; path = "DispatchQueue+SerialAsync.swift"; sourceTree = "<group>"; };
		879634411F7BEC5100FC79BA /* DispatchQueueSerialAsyncTests.swift */ = {isa = PBXFileReference; fileEncoding = 4; lastKnownFileType = sourcecode.swift; path = DispatchQueueSerialAsyncTests.swift; sourceTree = "<group>"; };
		8798607A1C3D48A400218A3E /* DeleteAccountRequestStrategy.swift */ = {isa = PBXFileReference; fileEncoding = 4; lastKnownFileType = sourcecode.swift; path = DeleteAccountRequestStrategy.swift; sourceTree = "<group>"; };
		87AEA67B1EFBD27700C94BF3 /* DiskDatabaseTest.swift */ = {isa = PBXFileReference; fileEncoding = 4; lastKnownFileType = sourcecode.swift; path = DiskDatabaseTest.swift; sourceTree = "<group>"; };
		87B30C5B1FA756220054DFB1 /* FlowManagerTests.swift */ = {isa = PBXFileReference; lastKnownFileType = sourcecode.swift; path = FlowManagerTests.swift; sourceTree = "<group>"; };
		87D003FE1BB5810D00472E06 /* APSSignalingKeyStoreTests.swift */ = {isa = PBXFileReference; fileEncoding = 4; lastKnownFileType = sourcecode.swift; path = APSSignalingKeyStoreTests.swift; sourceTree = "<group>"; };
		87D2555821D6275800D03789 /* BuildTypeTests.swift */ = {isa = PBXFileReference; lastKnownFileType = sourcecode.swift; path = BuildTypeTests.swift; sourceTree = "<group>"; };
		87D4625C1C3D526D00433469 /* DeleteAccountRequestStrategyTests.swift */ = {isa = PBXFileReference; fileEncoding = 4; lastKnownFileType = sourcecode.swift; path = DeleteAccountRequestStrategyTests.swift; sourceTree = "<group>"; };
		87DF28C61F680495007E1702 /* PushDispatcherTests.swift */ = {isa = PBXFileReference; fileEncoding = 4; lastKnownFileType = sourcecode.swift; path = PushDispatcherTests.swift; sourceTree = "<group>"; };
		A9692F881986476900849241 /* NSString_NormalizationTests.m */ = {isa = PBXFileReference; fileEncoding = 4; lastKnownFileType = sourcecode.c.objc; path = NSString_NormalizationTests.m; sourceTree = "<group>"; };
		AF6415A01C9C151700A535F5 /* EncryptedBase64EncondedExternalMessageTestFixture.txt */ = {isa = PBXFileReference; fileEncoding = 4; lastKnownFileType = text; path = EncryptedBase64EncondedExternalMessageTestFixture.txt; sourceTree = "<group>"; };
		AF6415A11C9C151700A535F5 /* ExternalMessageTextFixture.txt */ = {isa = PBXFileReference; fileEncoding = 4; lastKnownFileType = text; path = ExternalMessageTextFixture.txt; sourceTree = "<group>"; };
		B40964971DAD3D110098667A /* ja */ = {isa = PBXFileReference; lastKnownFileType = text.plist.strings; name = ja; path = ja.lproj/Push.strings; sourceTree = "<group>"; };
		B40964981DAD3D110098667A /* ja */ = {isa = PBXFileReference; lastKnownFileType = text.plist.stringsdict; name = ja; path = ja.lproj/Push.stringsdict; sourceTree = "<group>"; };
		B40964991DAD3D170098667A /* it */ = {isa = PBXFileReference; lastKnownFileType = text.plist.strings; name = it; path = it.lproj/Push.strings; sourceTree = "<group>"; };
		B409649A1DAD3D170098667A /* it */ = {isa = PBXFileReference; lastKnownFileType = text.plist.stringsdict; name = it; path = it.lproj/Push.stringsdict; sourceTree = "<group>"; };
		B409649B1DAD3D1E0098667A /* nl */ = {isa = PBXFileReference; lastKnownFileType = text.plist.strings; name = nl; path = nl.lproj/Push.strings; sourceTree = "<group>"; };
		B409649C1DAD3D1E0098667A /* nl */ = {isa = PBXFileReference; lastKnownFileType = text.plist.stringsdict; name = nl; path = nl.lproj/Push.stringsdict; sourceTree = "<group>"; };
		B409649D1DAD3D260098667A /* tr */ = {isa = PBXFileReference; lastKnownFileType = text.plist.strings; name = tr; path = tr.lproj/Push.strings; sourceTree = "<group>"; };
		B409649E1DAD3D260098667A /* tr */ = {isa = PBXFileReference; lastKnownFileType = text.plist.stringsdict; name = tr; path = tr.lproj/Push.stringsdict; sourceTree = "<group>"; };
		B40CD09F1DB7997E0008DA45 /* fr */ = {isa = PBXFileReference; lastKnownFileType = text.plist.strings; name = fr; path = fr.lproj/Push.strings; sourceTree = "<group>"; };
		B40CD0A01DB7997E0008DA45 /* fr */ = {isa = PBXFileReference; lastKnownFileType = text.plist.stringsdict; name = fr; path = fr.lproj/Push.stringsdict; sourceTree = "<group>"; };
		B40CD0A11DB799850008DA45 /* da */ = {isa = PBXFileReference; lastKnownFileType = text.plist.strings; name = da; path = da.lproj/Push.strings; sourceTree = "<group>"; };
		B40CD0A21DB799850008DA45 /* da */ = {isa = PBXFileReference; lastKnownFileType = text.plist.stringsdict; name = da; path = da.lproj/Push.stringsdict; sourceTree = "<group>"; };
		B40DC79C1D01A61600CEF65C /* pt-BR */ = {isa = PBXFileReference; lastKnownFileType = text.plist.strings; name = "pt-BR"; path = "pt-BR.lproj/Push.strings"; sourceTree = "<group>"; };
		B40DC79D1D01A61600CEF65C /* pt-BR */ = {isa = PBXFileReference; lastKnownFileType = text.plist.stringsdict; name = "pt-BR"; path = "pt-BR.lproj/Push.stringsdict"; sourceTree = "<group>"; };
		B422BB981DCCC3F60076EAD5 /* ar */ = {isa = PBXFileReference; lastKnownFileType = text.plist.strings; name = ar; path = ar.lproj/Push.strings; sourceTree = "<group>"; };
		B422BB991DCCC3F60076EAD5 /* ar */ = {isa = PBXFileReference; lastKnownFileType = text.plist.stringsdict; name = ar; path = ar.lproj/Push.stringsdict; sourceTree = "<group>"; };
		B42430E01E55CB6B00D73D1B /* pl */ = {isa = PBXFileReference; lastKnownFileType = text.plist.strings; name = pl; path = pl.lproj/Push.strings; sourceTree = "<group>"; };
		B42430E11E55CB6B00D73D1B /* pl */ = {isa = PBXFileReference; lastKnownFileType = text.plist.stringsdict; name = pl; path = pl.lproj/Push.stringsdict; sourceTree = "<group>"; };
		B42783671E363D3A00747363 /* fi */ = {isa = PBXFileReference; lastKnownFileType = text.plist.strings; name = fi; path = fi.lproj/Push.strings; sourceTree = "<group>"; };
		B42783681E363D3A00747363 /* fi */ = {isa = PBXFileReference; lastKnownFileType = text.plist.stringsdict; name = fi; path = fi.lproj/Push.stringsdict; sourceTree = "<group>"; };
		B432ADBF1E02DE9500147768 /* et */ = {isa = PBXFileReference; lastKnownFileType = text.plist.strings; name = et; path = et.lproj/Push.strings; sourceTree = "<group>"; };
		B432ADC01E02DE9500147768 /* et */ = {isa = PBXFileReference; lastKnownFileType = text.plist.stringsdict; name = et; path = et.lproj/Push.stringsdict; sourceTree = "<group>"; };
		B49AFC271DCCCB3D006B753B /* zh-Hans */ = {isa = PBXFileReference; lastKnownFileType = text.plist.strings; name = "zh-Hans"; path = "zh-Hans.lproj/Push.strings"; sourceTree = "<group>"; };
		B49AFC281DCCCB3D006B753B /* zh-Hans */ = {isa = PBXFileReference; lastKnownFileType = text.plist.stringsdict; name = "zh-Hans"; path = "zh-Hans.lproj/Push.stringsdict"; sourceTree = "<group>"; };
		B4A124851DDCB58900FD9D66 /* sl */ = {isa = PBXFileReference; lastKnownFileType = text.plist.strings; name = sl; path = sl.lproj/Push.strings; sourceTree = "<group>"; };
		B4A124861DDCB58A00FD9D66 /* sl */ = {isa = PBXFileReference; lastKnownFileType = text.plist.stringsdict; name = sl; path = sl.lproj/Push.stringsdict; sourceTree = "<group>"; };
		B4D37F921D7EEA3F00D0C1BC /* es */ = {isa = PBXFileReference; lastKnownFileType = text.plist.strings; name = es; path = es.lproj/Push.strings; sourceTree = "<group>"; };
		B4D37F931D7EEA3F00D0C1BC /* es */ = {isa = PBXFileReference; lastKnownFileType = text.plist.stringsdict; name = es; path = es.lproj/Push.stringsdict; sourceTree = "<group>"; };
		B4D37F941D7EEA5100D0C1BC /* uk */ = {isa = PBXFileReference; lastKnownFileType = text.plist.strings; name = uk; path = uk.lproj/Push.strings; sourceTree = "<group>"; };
		B4D37F951D7EEA5100D0C1BC /* uk */ = {isa = PBXFileReference; lastKnownFileType = text.plist.stringsdict; name = uk; path = uk.lproj/Push.stringsdict; sourceTree = "<group>"; };
		B4D37F961D7EEA5B00D0C1BC /* ru */ = {isa = PBXFileReference; lastKnownFileType = text.plist.strings; name = ru; path = ru.lproj/Push.strings; sourceTree = "<group>"; };
		B4D37F971D7EEA5B00D0C1BC /* ru */ = {isa = PBXFileReference; lastKnownFileType = text.plist.stringsdict; name = ru; path = ru.lproj/Push.stringsdict; sourceTree = "<group>"; };
		BF00441A1C737CE9007A6EA4 /* PushNotificationStatus.swift */ = {isa = PBXFileReference; fileEncoding = 4; lastKnownFileType = sourcecode.swift; path = PushNotificationStatus.swift; sourceTree = "<group>"; };
		BF158D2E1CE087D8007C6F8A /* video.mp4 */ = {isa = PBXFileReference; lastKnownFileType = file; path = video.mp4; sourceTree = "<group>"; };
		BF1F52CB1ECDD778002FB553 /* SlowSyncTests+Teams.swift */ = {isa = PBXFileReference; fileEncoding = 4; lastKnownFileType = sourcecode.swift; path = "SlowSyncTests+Teams.swift"; sourceTree = "<group>"; };
		BF2A9D501D6B536E00FA7DBC /* EventDecoder.swift */ = {isa = PBXFileReference; fileEncoding = 4; lastKnownFileType = sourcecode.swift; name = EventDecoder.swift; path = Decoding/EventDecoder.swift; sourceTree = "<group>"; };
		BF2A9D541D6B5B9700FA7DBC /* EventDecoderTests.swift */ = {isa = PBXFileReference; fileEncoding = 4; lastKnownFileType = sourcecode.swift; path = EventDecoderTests.swift; sourceTree = "<group>"; };
		BF2A9D571D6B5BDB00FA7DBC /* StoreUpdateEventTests.swift */ = {isa = PBXFileReference; fileEncoding = 4; lastKnownFileType = sourcecode.swift; path = StoreUpdateEventTests.swift; sourceTree = "<group>"; };
		BF2A9D5A1D6B63DB00FA7DBC /* StoreUpdateEvent.swift */ = {isa = PBXFileReference; fileEncoding = 4; lastKnownFileType = sourcecode.swift; name = StoreUpdateEvent.swift; path = Decoding/StoreUpdateEvent.swift; sourceTree = "<group>"; };
		BF2A9D601D6C70EA00FA7DBC /* ZMEventModel.xcdatamodel */ = {isa = PBXFileReference; lastKnownFileType = wrapper.xcdatamodel; path = ZMEventModel.xcdatamodel; sourceTree = "<group>"; };
		BF2AD9FF1F41A3DF000980E8 /* SessionFactories.swift */ = {isa = PBXFileReference; fileEncoding = 4; lastKnownFileType = sourcecode.swift; path = SessionFactories.swift; sourceTree = "<group>"; };
		BF2ADA011F41A450000980E8 /* BackendEnvironmentProvider+Cookie.swift */ = {isa = PBXFileReference; fileEncoding = 4; lastKnownFileType = sourcecode.swift; path = "BackendEnvironmentProvider+Cookie.swift"; sourceTree = "<group>"; };
		BF325E9C1EC067D600772145 /* RequestLoopAnalyticsTrackerTests.swift */ = {isa = PBXFileReference; fileEncoding = 4; lastKnownFileType = sourcecode.swift; path = RequestLoopAnalyticsTrackerTests.swift; sourceTree = "<group>"; };
		BF36DDF01E8BACD400D61310 /* ZMUserSession+OperationLoop.h */ = {isa = PBXFileReference; fileEncoding = 4; lastKnownFileType = sourcecode.c.h; path = "ZMUserSession+OperationLoop.h"; sourceTree = "<group>"; };
		BF3C1B1620DBE254001CE126 /* Conversation+MessageDestructionTimeout.swift */ = {isa = PBXFileReference; fileEncoding = 4; lastKnownFileType = sourcecode.swift; path = "Conversation+MessageDestructionTimeout.swift"; sourceTree = "<group>"; };
		BF3C1B1820DBE3B2001CE126 /* ConversationTests+MessageTimer.swift */ = {isa = PBXFileReference; lastKnownFileType = sourcecode.swift; path = "ConversationTests+MessageTimer.swift"; sourceTree = "<group>"; };
		BF40AC711D096A0E00287E29 /* AnalyticsTests.swift */ = {isa = PBXFileReference; fileEncoding = 4; lastKnownFileType = sourcecode.swift; path = AnalyticsTests.swift; sourceTree = "<group>"; };
		BF44A3501C71D5FC00C6928E /* store127.wiredatabase */ = {isa = PBXFileReference; lastKnownFileType = file; path = store127.wiredatabase; sourceTree = "<group>"; };
		BF491CD01F03D7CF0055EE44 /* PermissionsDownloadRequestStrategy.swift */ = {isa = PBXFileReference; fileEncoding = 4; lastKnownFileType = sourcecode.swift; path = PermissionsDownloadRequestStrategy.swift; sourceTree = "<group>"; };
		BF491CD41F03E0FC0055EE44 /* PermissionsDownloadRequestStrategyTests.swift */ = {isa = PBXFileReference; fileEncoding = 4; lastKnownFileType = sourcecode.swift; path = PermissionsDownloadRequestStrategyTests.swift; sourceTree = "<group>"; };
		BF50CFA51F39ABCF007833A4 /* MockUserInfoParser.swift */ = {isa = PBXFileReference; fileEncoding = 4; lastKnownFileType = sourcecode.swift; path = MockUserInfoParser.swift; sourceTree = "<group>"; };
		BF6D5D021C4948830049F712 /* WireSyncEngine124.momd */ = {isa = PBXFileReference; lastKnownFileType = folder; path = WireSyncEngine124.momd; sourceTree = "<group>"; };
		BF6D5D041C494D730049F712 /* WireSyncEngine125.momd */ = {isa = PBXFileReference; lastKnownFileType = folder; path = WireSyncEngine125.momd; sourceTree = "<group>"; };
		BF735CF91E70003D003BC61F /* SystemMessageCallObserver.swift */ = {isa = PBXFileReference; fileEncoding = 4; lastKnownFileType = sourcecode.swift; path = SystemMessageCallObserver.swift; sourceTree = "<group>"; };
		BF80542A2102175800E97053 /* CompanyLoginVerificationTokenTests.swift */ = {isa = PBXFileReference; lastKnownFileType = sourcecode.swift; path = CompanyLoginVerificationTokenTests.swift; sourceTree = "<group>"; };
		BF8367301C52651900364B37 /* store125.wiredatabase */ = {isa = PBXFileReference; lastKnownFileType = file; path = store125.wiredatabase; sourceTree = "<group>"; };
		BFAB67AF1E535B4B00D67C1A /* TextSearchTests.swift */ = {isa = PBXFileReference; fileEncoding = 4; lastKnownFileType = sourcecode.swift; path = TextSearchTests.swift; sourceTree = "<group>"; };
		BFB524CD1C7722EC006BCE23 /* PushNotificationStatusTests.swift */ = {isa = PBXFileReference; fileEncoding = 4; lastKnownFileType = sourcecode.swift; path = PushNotificationStatusTests.swift; sourceTree = "<group>"; };
		BFCE9A581C4E4C4D00951B3D /* store124.wiredatabase */ = {isa = PBXFileReference; lastKnownFileType = file; path = store124.wiredatabase; sourceTree = "<group>"; };
		BFE53F541D5A2F7000398378 /* DeleteMessagesTests.swift */ = {isa = PBXFileReference; fileEncoding = 4; lastKnownFileType = sourcecode.swift; path = DeleteMessagesTests.swift; sourceTree = "<group>"; };
		BFE7FCBE2101E50700D1165F /* CompanyLoginVerificationToken.swift */ = {isa = PBXFileReference; lastKnownFileType = sourcecode.swift; path = CompanyLoginVerificationToken.swift; sourceTree = "<group>"; };
		CE5DC1A01DDA09F000D24DBA /* avs.framework */ = {isa = PBXFileReference; lastKnownFileType = wrapper.framework; name = avs.framework; path = Carthage/Build/iOS/avs.framework; sourceTree = "<group>"; };
		CEF2DE7E1DB778F300451642 /* RequestLoopAnalyticsTracker.swift */ = {isa = PBXFileReference; fileEncoding = 4; lastKnownFileType = sourcecode.swift; path = RequestLoopAnalyticsTracker.swift; sourceTree = "<group>"; };
		D522571D2062552800562561 /* AssetDeletionRequestStrategy.swift */ = {isa = PBXFileReference; lastKnownFileType = sourcecode.swift; path = AssetDeletionRequestStrategy.swift; sourceTree = "<group>"; };
		D522571F206261AA00562561 /* AssetDeletionStatus.swift */ = {isa = PBXFileReference; lastKnownFileType = sourcecode.swift; path = AssetDeletionStatus.swift; sourceTree = "<group>"; };
		D52257222062637500562561 /* DeletableAssetIdentifierProvider.swift */ = {isa = PBXFileReference; lastKnownFileType = sourcecode.swift; path = DeletableAssetIdentifierProvider.swift; sourceTree = "<group>"; };
		D55272E92062732100F542BE /* AssetDeletionStatusTests.swift */ = {isa = PBXFileReference; lastKnownFileType = sourcecode.swift; path = AssetDeletionStatusTests.swift; sourceTree = "<group>"; };
		D55272EB2062733F00F542BE /* AssetDeletionRequestStrategyTests.swift */ = {isa = PBXFileReference; lastKnownFileType = sourcecode.swift; path = AssetDeletionRequestStrategyTests.swift; sourceTree = "<group>"; };
		D59F3A0F20691A0F0023474F /* ZipArchive.framework */ = {isa = PBXFileReference; lastKnownFileType = wrapper.framework; name = ZipArchive.framework; path = Carthage/Build/iOS/ZipArchive.framework; sourceTree = "<group>"; };
		D59F3A11206929AF0023474F /* SessionManagerTests+Backup.swift */ = {isa = PBXFileReference; lastKnownFileType = sourcecode.swift; path = "SessionManagerTests+Backup.swift"; sourceTree = "<group>"; };
		D5D10DA3203AE43200145497 /* Conversation+AccessMode.swift */ = {isa = PBXFileReference; lastKnownFileType = sourcecode.swift; path = "Conversation+AccessMode.swift"; sourceTree = "<group>"; };
		EE01E0361F90DABC001AA33C /* audio.m4a */ = {isa = PBXFileReference; lastKnownFileType = file; path = audio.m4a; sourceTree = "<group>"; };
		EE01E0381F90FEC1001AA33C /* ZMLocalNotificationTests_ExpiredMessage.swift */ = {isa = PBXFileReference; lastKnownFileType = sourcecode.swift; path = ZMLocalNotificationTests_ExpiredMessage.swift; sourceTree = "<group>"; };
		EE5BF6341F8F907C00B49D06 /* ZMLocalNotificationTests.swift */ = {isa = PBXFileReference; lastKnownFileType = sourcecode.swift; name = ZMLocalNotificationTests.swift; path = Tests/Source/Notifications/PushNotifications/ZMLocalNotificationTests.swift; sourceTree = SOURCE_ROOT; };
		EE5BF6361F8F9D6100B49D06 /* ZMLocalNotificationTests_Event.swift */ = {isa = PBXFileReference; lastKnownFileType = sourcecode.swift; name = ZMLocalNotificationTests_Event.swift; path = Tests/Source/Notifications/PushNotifications/ZMLocalNotificationTests_Event.swift; sourceTree = SOURCE_ROOT; };
		EE5FEF0421E8948F00E24F7F /* ZMUserSession+DarwinNotificationCenter.swift */ = {isa = PBXFileReference; lastKnownFileType = sourcecode.swift; path = "ZMUserSession+DarwinNotificationCenter.swift"; sourceTree = "<group>"; };
		EEA27739211DCFF1004AF00F /* UserNotificationCenter.swift */ = {isa = PBXFileReference; lastKnownFileType = sourcecode.swift; path = UserNotificationCenter.swift; sourceTree = "<group>"; };
		EEA2773C211DE4C9004AF00F /* UserNotificationCenterMock.swift */ = {isa = PBXFileReference; lastKnownFileType = sourcecode.swift; path = UserNotificationCenterMock.swift; sourceTree = "<group>"; };
		EEB568181FA22FBE003ADA3A /* ZMLocalNotificationLocalizationTests.swift */ = {isa = PBXFileReference; lastKnownFileType = sourcecode.swift; name = ZMLocalNotificationLocalizationTests.swift; path = Tests/Source/Notifications/PushNotifications/ZMLocalNotificationLocalizationTests.swift; sourceTree = SOURCE_ROOT; };
		EEEA75F51F8A613F006D1070 /* ZMLocalNotification+Messages.swift */ = {isa = PBXFileReference; fileEncoding = 4; lastKnownFileType = sourcecode.swift; path = "ZMLocalNotification+Messages.swift"; sourceTree = "<group>"; };
		EEEA75F61F8A6140006D1070 /* ZMLocalNotification+Events.swift */ = {isa = PBXFileReference; fileEncoding = 4; lastKnownFileType = sourcecode.swift; path = "ZMLocalNotification+Events.swift"; sourceTree = "<group>"; };
		EEEA75F71F8A6141006D1070 /* ZMLocalNotification+Calling.swift */ = {isa = PBXFileReference; fileEncoding = 4; lastKnownFileType = sourcecode.swift; path = "ZMLocalNotification+Calling.swift"; sourceTree = "<group>"; };
		EEEA75F81F8A6141006D1070 /* ZMLocalNotification.swift */ = {isa = PBXFileReference; fileEncoding = 4; lastKnownFileType = sourcecode.swift; path = ZMLocalNotification.swift; sourceTree = "<group>"; };
		EF169DDE22E85BA100B74D4A /* ZMConversationSource.swift */ = {isa = PBXFileReference; lastKnownFileType = sourcecode.swift; path = ZMConversationSource.swift; sourceTree = "<group>"; };
		EF2CB12622D5E58B00350B0A /* TeamImageAssetUpdateStrategy.swift */ = {isa = PBXFileReference; lastKnownFileType = sourcecode.swift; path = TeamImageAssetUpdateStrategy.swift; sourceTree = "<group>"; };
		EF2CB12822D5E5BB00350B0A /* TeamImageAssetUpdateStrategyTests.swift */ = {isa = PBXFileReference; lastKnownFileType = sourcecode.swift; path = TeamImageAssetUpdateStrategyTests.swift; sourceTree = "<group>"; };
		EF797FE71FB5E8DB00F7FF21 /* RegistrationTests.swift */ = {isa = PBXFileReference; lastKnownFileType = sourcecode.swift; path = RegistrationTests.swift; sourceTree = "<group>"; };
		EFC8281B1FB343B600E27E21 /* RegistationCredentialVerificationStrategy.swift */ = {isa = PBXFileReference; lastKnownFileType = sourcecode.swift; path = RegistationCredentialVerificationStrategy.swift; sourceTree = "<group>"; };
		EFC8281D1FB34F9600E27E21 /* EmailVerificationStrategyTests.swift */ = {isa = PBXFileReference; lastKnownFileType = sourcecode.swift; path = EmailVerificationStrategyTests.swift; sourceTree = "<group>"; };
		EFC828211FB356CE00E27E21 /* RegistrationStatusTests.swift */ = {isa = PBXFileReference; fileEncoding = 4; lastKnownFileType = sourcecode.swift; path = RegistrationStatusTests.swift; sourceTree = "<group>"; };
		EFF9403D2240FE5D004F3115 /* URL+DeepLink.swift */ = {isa = PBXFileReference; lastKnownFileType = sourcecode.swift; path = "URL+DeepLink.swift"; sourceTree = "<group>"; };
		EFF9403F2240FF12004F3115 /* DeepLinkError.swift */ = {isa = PBXFileReference; lastKnownFileType = sourcecode.swift; path = DeepLinkError.swift; sourceTree = "<group>"; };
		F11E35D52040172200D4D5DB /* ZMHotFixTests.swift */ = {isa = PBXFileReference; lastKnownFileType = sourcecode.swift; path = ZMHotFixTests.swift; sourceTree = "<group>"; };
		F130BF272062C05600DBE261 /* SessionManager+Backup.swift */ = {isa = PBXFileReference; lastKnownFileType = sourcecode.swift; path = "SessionManager+Backup.swift"; sourceTree = "<group>"; };
		F132C113203F20AB00C58933 /* ZMHotFixDirectoryTests.swift */ = {isa = PBXFileReference; lastKnownFileType = sourcecode.swift; path = ZMHotFixDirectoryTests.swift; sourceTree = "<group>"; };
		F13A26E020456002004F8E47 /* ConversationTests+Guests.swift */ = {isa = PBXFileReference; lastKnownFileType = sourcecode.swift; path = "ConversationTests+Guests.swift"; sourceTree = "<group>"; };
		F13ADE7921B5322400B6E736 /* SwiftProtobuf.framework */ = {isa = PBXFileReference; lastKnownFileType = wrapper.framework; name = SwiftProtobuf.framework; path = Carthage/Build/iOS/SwiftProtobuf.framework; sourceTree = "<group>"; };
		F14417221FD946F100CB2850 /* zh-Hant */ = {isa = PBXFileReference; lastKnownFileType = text.plist.strings; name = "zh-Hant"; path = "zh-Hant.lproj/Push.strings"; sourceTree = "<group>"; };
		F14417231FD946F200CB2850 /* zh-Hant */ = {isa = PBXFileReference; lastKnownFileType = text.plist.stringsdict; name = "zh-Hant"; path = "zh-Hant.lproj/Push.stringsdict"; sourceTree = "<group>"; };
		F14417241FD946F200CB2850 /* zh-Hant */ = {isa = PBXFileReference; lastKnownFileType = text.plist.strings; name = "zh-Hant"; path = "zh-Hant.lproj/ZMLocalizable.strings"; sourceTree = "<group>"; };
		F14417251FD9470E00CB2850 /* lt */ = {isa = PBXFileReference; lastKnownFileType = text.plist.strings; name = lt; path = lt.lproj/Push.strings; sourceTree = "<group>"; };
		F14417261FD9470E00CB2850 /* lt */ = {isa = PBXFileReference; lastKnownFileType = text.plist.stringsdict; name = lt; path = lt.lproj/Push.stringsdict; sourceTree = "<group>"; };
		F14417271FD9470E00CB2850 /* lt */ = {isa = PBXFileReference; lastKnownFileType = text.plist.strings; name = lt; path = lt.lproj/ZMLocalizable.strings; sourceTree = "<group>"; };
		F148F6661FB9AA7600BD6909 /* UnregisteredTeam.swift */ = {isa = PBXFileReference; lastKnownFileType = sourcecode.swift; path = UnregisteredTeam.swift; sourceTree = "<group>"; };
		F148F6681FBAF55800BD6909 /* TeamRegistrationStrategyTests.swift */ = {isa = PBXFileReference; lastKnownFileType = sourcecode.swift; path = TeamRegistrationStrategyTests.swift; sourceTree = "<group>"; };
		F148F66A1FBAFAF600BD6909 /* RegistrationStatusTestHelper.swift */ = {isa = PBXFileReference; lastKnownFileType = sourcecode.swift; path = RegistrationStatusTestHelper.swift; sourceTree = "<group>"; };
		F159F4131F1E3134001B7D80 /* SessionManagerTests.swift */ = {isa = PBXFileReference; fileEncoding = 4; lastKnownFileType = sourcecode.swift; path = SessionManagerTests.swift; sourceTree = "<group>"; };
		F159F4151F1E4C4C001B7D80 /* LocalStoreProvider.swift */ = {isa = PBXFileReference; fileEncoding = 4; lastKnownFileType = sourcecode.swift; path = LocalStoreProvider.swift; sourceTree = "<group>"; };
		F16558D0225F3F2A00EA2F2A /* SessionManager+SwitchBackend.swift */ = {isa = PBXFileReference; lastKnownFileType = sourcecode.swift; path = "SessionManager+SwitchBackend.swift"; sourceTree = "<group>"; };
		F16C8BC32040715800677D31 /* ZMUpdateEvent+Testing.swift */ = {isa = PBXFileReference; lastKnownFileType = sourcecode.swift; path = "ZMUpdateEvent+Testing.swift"; sourceTree = "<group>"; };
		F16C8BE72044129700677D31 /* ZMConversationTranscoder.swift */ = {isa = PBXFileReference; lastKnownFileType = sourcecode.swift; path = ZMConversationTranscoder.swift; sourceTree = "<group>"; };
		F170AF1F1E7800CF0033DC33 /* UserImageAssetUpdateStrategyTests.swift */ = {isa = PBXFileReference; fileEncoding = 4; lastKnownFileType = sourcecode.swift; path = UserImageAssetUpdateStrategyTests.swift; sourceTree = "<group>"; };
		F188BB852223F372002BF204 /* UserRichProfileIntegrationTests.swift */ = {isa = PBXFileReference; fileEncoding = 4; lastKnownFileType = sourcecode.swift; path = UserRichProfileIntegrationTests.swift; sourceTree = "<group>"; };
		F190E0A81E8D516D003E81F8 /* UserProfileImageV3Tests.swift */ = {isa = PBXFileReference; fileEncoding = 4; lastKnownFileType = sourcecode.swift; path = UserProfileImageV3Tests.swift; sourceTree = "<group>"; };
		F190E0DB1E8E7BA1003E81F8 /* SlowSyncTests+Swift.swift */ = {isa = PBXFileReference; fileEncoding = 4; lastKnownFileType = sourcecode.swift; path = "SlowSyncTests+Swift.swift"; sourceTree = "<group>"; };
		F19E559D22B399AE005C792D /* UUID+SafeLogging.swift */ = {isa = PBXFileReference; lastKnownFileType = sourcecode.swift; path = "UUID+SafeLogging.swift"; sourceTree = "<group>"; };
		F19E559F22B3A2C5005C792D /* UNNotification+SafeLogging.swift */ = {isa = PBXFileReference; lastKnownFileType = sourcecode.swift; path = "UNNotification+SafeLogging.swift"; sourceTree = "<group>"; };
		F19E55A122B3A3FA005C792D /* UNNotificationResponse+SafeLogging.swift */ = {isa = PBXFileReference; lastKnownFileType = sourcecode.swift; path = "UNNotificationResponse+SafeLogging.swift"; sourceTree = "<group>"; };
		F19E55A322B3A740005C792D /* PKPushPayload+SafeLogging.swift */ = {isa = PBXFileReference; lastKnownFileType = sourcecode.swift; path = "PKPushPayload+SafeLogging.swift"; sourceTree = "<group>"; };
		F19E55A522B3AAA8005C792D /* PKPushCredentials+SafeLogging.swift */ = {isa = PBXFileReference; lastKnownFileType = sourcecode.swift; path = "PKPushCredentials+SafeLogging.swift"; sourceTree = "<group>"; };
		F19F1D131EFBC18E00275E27 /* UnauthenticatedSession.swift */ = {isa = PBXFileReference; fileEncoding = 4; lastKnownFileType = sourcecode.swift; path = UnauthenticatedSession.swift; sourceTree = "<group>"; };
		F19F1D191EFBC2F000275E27 /* ZMAuthenticationStatus_Internal.h */ = {isa = PBXFileReference; fileEncoding = 4; lastKnownFileType = sourcecode.c.h; path = ZMAuthenticationStatus_Internal.h; sourceTree = "<group>"; };
		F19F1D1A1EFBC2F000275E27 /* ZMAuthenticationStatus.h */ = {isa = PBXFileReference; fileEncoding = 4; lastKnownFileType = sourcecode.c.h; path = ZMAuthenticationStatus.h; sourceTree = "<group>"; };
		F19F1D1B1EFBC2F000275E27 /* ZMAuthenticationStatus.m */ = {isa = PBXFileReference; fileEncoding = 4; lastKnownFileType = sourcecode.c.objc; path = ZMAuthenticationStatus.m; sourceTree = "<group>"; };
		F19F1D231EFBC34E00275E27 /* ZMUserSessionRegistrationNotification.h */ = {isa = PBXFileReference; fileEncoding = 4; lastKnownFileType = sourcecode.c.h; path = ZMUserSessionRegistrationNotification.h; sourceTree = "<group>"; };
		F19F1D241EFBC34E00275E27 /* ZMUserSessionRegistrationNotification.m */ = {isa = PBXFileReference; fileEncoding = 4; lastKnownFileType = sourcecode.c.objc; path = ZMUserSessionRegistrationNotification.m; sourceTree = "<group>"; };
		F19F1D321EFBE3FE00275E27 /* UnauthenticatedOperationLoop.swift */ = {isa = PBXFileReference; fileEncoding = 4; lastKnownFileType = sourcecode.swift; path = UnauthenticatedOperationLoop.swift; sourceTree = "<group>"; };
		F19F1D371EFBF61800275E27 /* SessionManager.swift */ = {isa = PBXFileReference; fileEncoding = 4; lastKnownFileType = sourcecode.swift; path = SessionManager.swift; sourceTree = "<group>"; };
		F19F1D391EFBFD2B00275E27 /* BuildType.swift */ = {isa = PBXFileReference; fileEncoding = 4; lastKnownFileType = sourcecode.swift; path = BuildType.swift; sourceTree = "<group>"; };
		F19F4F391E5F1AE400F4D8FF /* UserProfileImageUpdateStatus.swift */ = {isa = PBXFileReference; fileEncoding = 4; lastKnownFileType = sourcecode.swift; path = UserProfileImageUpdateStatus.swift; sourceTree = "<group>"; };
		F19F4F3B1E604AA700F4D8FF /* UserImageAssetUpdateStrategy.swift */ = {isa = PBXFileReference; fileEncoding = 4; lastKnownFileType = sourcecode.swift; path = UserImageAssetUpdateStrategy.swift; sourceTree = "<group>"; };
		F19F4F4C1E646C3C00F4D8FF /* UserProfileImageUpdateStatusTests.swift */ = {isa = PBXFileReference; fileEncoding = 4; lastKnownFileType = sourcecode.swift; path = UserProfileImageUpdateStatusTests.swift; sourceTree = "<group>"; };
		F19F4F4E1E6575F700F4D8FF /* UserProfileImageOwner.swift */ = {isa = PBXFileReference; fileEncoding = 4; lastKnownFileType = sourcecode.swift; path = UserProfileImageOwner.swift; sourceTree = "<group>"; };
		F1A94BD11F010287003083D9 /* UnauthenticatedSession+Login.swift */ = {isa = PBXFileReference; fileEncoding = 4; lastKnownFileType = sourcecode.swift; path = "UnauthenticatedSession+Login.swift"; sourceTree = "<group>"; };
		F1A989BD1FD03E2200B8A82E /* Base */ = {isa = PBXFileReference; lastKnownFileType = text.plist.strings; name = Base; path = Base.lproj/ZMLocalizable.strings; sourceTree = "<group>"; };
		F1A989BE1FD03E2400B8A82E /* pt-BR */ = {isa = PBXFileReference; lastKnownFileType = text.plist.strings; name = "pt-BR"; path = "pt-BR.lproj/ZMLocalizable.strings"; sourceTree = "<group>"; };
		F1A989BF1FD03E2500B8A82E /* es */ = {isa = PBXFileReference; lastKnownFileType = text.plist.strings; name = es; path = es.lproj/ZMLocalizable.strings; sourceTree = "<group>"; };
		F1A989C01FD03E2600B8A82E /* uk */ = {isa = PBXFileReference; lastKnownFileType = text.plist.strings; name = uk; path = uk.lproj/ZMLocalizable.strings; sourceTree = "<group>"; };
		F1A989C11FD03E2600B8A82E /* ru */ = {isa = PBXFileReference; lastKnownFileType = text.plist.strings; name = ru; path = ru.lproj/ZMLocalizable.strings; sourceTree = "<group>"; };
		F1A989C21FD03E2700B8A82E /* ja */ = {isa = PBXFileReference; lastKnownFileType = text.plist.strings; name = ja; path = ja.lproj/ZMLocalizable.strings; sourceTree = "<group>"; };
		F1A989C31FD03E2700B8A82E /* it */ = {isa = PBXFileReference; lastKnownFileType = text.plist.strings; name = it; path = it.lproj/ZMLocalizable.strings; sourceTree = "<group>"; };
		F1A989C41FD03E2800B8A82E /* nl */ = {isa = PBXFileReference; lastKnownFileType = text.plist.strings; name = nl; path = nl.lproj/ZMLocalizable.strings; sourceTree = "<group>"; };
		F1A989C51FD03E2800B8A82E /* tr */ = {isa = PBXFileReference; lastKnownFileType = text.plist.strings; name = tr; path = tr.lproj/ZMLocalizable.strings; sourceTree = "<group>"; };
		F1A989C61FD03E2900B8A82E /* fr */ = {isa = PBXFileReference; lastKnownFileType = text.plist.strings; name = fr; path = fr.lproj/ZMLocalizable.strings; sourceTree = "<group>"; };
		F1A989C71FD03E2A00B8A82E /* ar */ = {isa = PBXFileReference; lastKnownFileType = text.plist.strings; name = ar; path = ar.lproj/ZMLocalizable.strings; sourceTree = "<group>"; };
		F1A989C81FD03E2B00B8A82E /* da */ = {isa = PBXFileReference; lastKnownFileType = text.plist.strings; name = da; path = da.lproj/ZMLocalizable.strings; sourceTree = "<group>"; };
		F1A989C91FD03E2B00B8A82E /* zh-Hans */ = {isa = PBXFileReference; lastKnownFileType = text.plist.strings; name = "zh-Hans"; path = "zh-Hans.lproj/ZMLocalizable.strings"; sourceTree = "<group>"; };
		F1A989CA1FD03E2C00B8A82E /* sl */ = {isa = PBXFileReference; lastKnownFileType = text.plist.strings; name = sl; path = sl.lproj/ZMLocalizable.strings; sourceTree = "<group>"; };
		F1A989CB1FD03E2C00B8A82E /* fi */ = {isa = PBXFileReference; lastKnownFileType = text.plist.strings; name = fi; path = fi.lproj/ZMLocalizable.strings; sourceTree = "<group>"; };
		F1A989CC1FD03E2D00B8A82E /* et */ = {isa = PBXFileReference; lastKnownFileType = text.plist.strings; name = et; path = et.lproj/ZMLocalizable.strings; sourceTree = "<group>"; };
		F1A989CD1FD03E2E00B8A82E /* pl */ = {isa = PBXFileReference; lastKnownFileType = text.plist.strings; name = pl; path = pl.lproj/ZMLocalizable.strings; sourceTree = "<group>"; };
		F1A989CE1FD0579F00B8A82E /* de */ = {isa = PBXFileReference; lastKnownFileType = text.plist.strings; name = de; path = de.lproj/ZMLocalizable.strings; sourceTree = "<group>"; };
		F1AE5F6C21F72FC6009CDBBC /* ZMUserSession+Timers.swift */ = {isa = PBXFileReference; lastKnownFileType = sourcecode.swift; path = "ZMUserSession+Timers.swift"; sourceTree = "<group>"; };
		F1AE5F6E21F73388009CDBBC /* ZMUserSessionTests+Timers.swift */ = {isa = PBXFileReference; lastKnownFileType = sourcecode.swift; path = "ZMUserSessionTests+Timers.swift"; sourceTree = "<group>"; };
		F1B5D53C2181FDA300986911 /* NetworkQuality.swift */ = {isa = PBXFileReference; lastKnownFileType = sourcecode.swift; path = NetworkQuality.swift; sourceTree = "<group>"; };
		F1C1F3ED1FCF0C85007273E3 /* ZMUserSessionErrorCode+Localized.swift */ = {isa = PBXFileReference; lastKnownFileType = sourcecode.swift; path = "ZMUserSessionErrorCode+Localized.swift"; sourceTree = "<group>"; };
		F1C1F3EF1FCF18C5007273E3 /* NSError+Localized.swift */ = {isa = PBXFileReference; lastKnownFileType = sourcecode.swift; path = "NSError+Localized.swift"; sourceTree = "<group>"; };
		F1C51FE61FB49660009C2269 /* RegistrationStatus.swift */ = {isa = PBXFileReference; lastKnownFileType = sourcecode.swift; path = RegistrationStatus.swift; sourceTree = "<group>"; };
		F1C51FE81FB4A9C7009C2269 /* RegistrationStrategy.swift */ = {isa = PBXFileReference; lastKnownFileType = sourcecode.swift; path = RegistrationStrategy.swift; sourceTree = "<group>"; };
		F1E48002207E3789008D4299 /* Default-568h@2x.png */ = {isa = PBXFileReference; lastKnownFileType = image.png; path = "Default-568h@2x.png"; sourceTree = "<group>"; };
		F1EB0E77200501C70040D73E /* NotificationsTracker.swift */ = {isa = PBXFileReference; lastKnownFileType = sourcecode.swift; path = NotificationsTracker.swift; sourceTree = "<group>"; };
		F1F3FE8620F36DEC00B0BAF3 /* PushNotificationTokenTests.swift */ = {isa = PBXFileReference; lastKnownFileType = sourcecode.swift; path = PushNotificationTokenTests.swift; sourceTree = "<group>"; };
		F1FE8025200684DB00A438CF /* NotificationsTrackingTests.swift */ = {isa = PBXFileReference; fileEncoding = 4; lastKnownFileType = sourcecode.swift; path = NotificationsTrackingTests.swift; sourceTree = "<group>"; };
		F905C47E1E79A86A00AF34A5 /* WireCallCenterV3Tests.swift */ = {isa = PBXFileReference; fileEncoding = 4; lastKnownFileType = sourcecode.swift; path = WireCallCenterV3Tests.swift; sourceTree = "<group>"; };
		F90EC5A21E7BF1AC00A6779E /* AVSWrapper.swift */ = {isa = PBXFileReference; fileEncoding = 4; lastKnownFileType = sourcecode.swift; path = AVSWrapper.swift; sourceTree = "<group>"; };
		F91CA6AC1BECBD3F000EE5C2 /* Base */ = {isa = PBXFileReference; lastKnownFileType = text.plist.strings; name = Base; path = Base.lproj/Push.strings; sourceTree = "<group>"; };
		F91CA6AD1BECBD46000EE5C2 /* Base */ = {isa = PBXFileReference; lastKnownFileType = text.plist.stringsdict; name = Base; path = Base.lproj/Push.stringsdict; sourceTree = "<group>"; };
		F91CA6AE1BECBD51000EE5C2 /* de */ = {isa = PBXFileReference; lastKnownFileType = text.plist.strings; name = de; path = de.lproj/Push.strings; sourceTree = "<group>"; };
		F91CA6AF1BECBD51000EE5C2 /* de */ = {isa = PBXFileReference; lastKnownFileType = text.plist.stringsdict; name = de; path = de.lproj/Push.stringsdict; sourceTree = "<group>"; };
		F920F4D51DA3DCF8002B860B /* ConversationTests+Ephemeral.swift */ = {isa = PBXFileReference; fileEncoding = 4; lastKnownFileType = sourcecode.swift; path = "ConversationTests+Ephemeral.swift"; sourceTree = "<group>"; };
		F9245BEC1CBF95A8009D1E85 /* ZMHotFixDirectory+Swift.swift */ = {isa = PBXFileReference; fileEncoding = 4; lastKnownFileType = sourcecode.swift; path = "ZMHotFixDirectory+Swift.swift"; sourceTree = "<group>"; };
		F925468C1C63B61000CE2D7C /* MessagingTest+EventFactory.h */ = {isa = PBXFileReference; fileEncoding = 4; lastKnownFileType = sourcecode.c.h; path = "MessagingTest+EventFactory.h"; sourceTree = "<group>"; };
		F925468D1C63B61000CE2D7C /* MessagingTest+EventFactory.m */ = {isa = PBXFileReference; fileEncoding = 4; lastKnownFileType = sourcecode.c.objc; path = "MessagingTest+EventFactory.m"; sourceTree = "<group>"; };
		F92CA9641F153622007D8570 /* ZMUserSessionTests+FileRelocation.swift */ = {isa = PBXFileReference; fileEncoding = 4; lastKnownFileType = sourcecode.swift; path = "ZMUserSessionTests+FileRelocation.swift"; sourceTree = "<group>"; };
		F93A75F11C1F219800252586 /* ConversationStatusStrategy.swift */ = {isa = PBXFileReference; fileEncoding = 4; lastKnownFileType = sourcecode.swift; path = ConversationStatusStrategy.swift; sourceTree = "<group>"; };
		F93C4C6F1E1E8B77007E9CEE /* Cartfile.resolved */ = {isa = PBXFileReference; fileEncoding = 4; lastKnownFileType = text; path = Cartfile.resolved; sourceTree = "<group>"; };
		F93F3A581ED5A67E003CD185 /* TeamTests.swift */ = {isa = PBXFileReference; fileEncoding = 4; lastKnownFileType = sourcecode.swift; path = TeamTests.swift; sourceTree = "<group>"; };
		F9410F621DE44C2E007451FF /* TypingStrategyTests.swift */ = {isa = PBXFileReference; fileEncoding = 4; lastKnownFileType = sourcecode.swift; path = TypingStrategyTests.swift; sourceTree = "<group>"; };
		F9410F641DE49C13007451FF /* PushTokenStrategy.swift */ = {isa = PBXFileReference; fileEncoding = 4; lastKnownFileType = sourcecode.swift; name = PushTokenStrategy.swift; path = Source/Synchronization/Strategies/PushTokenStrategy.swift; sourceTree = SOURCE_ROOT; };
		F9410F671DE4BE42007451FF /* PushTokenStrategyTests.swift */ = {isa = PBXFileReference; fileEncoding = 4; lastKnownFileType = sourcecode.swift; path = PushTokenStrategyTests.swift; sourceTree = "<group>"; };
		F94F6B321E54B9C000D46A29 /* CallingRequestStrategyTests.swift */ = {isa = PBXFileReference; fileEncoding = 4; lastKnownFileType = sourcecode.swift; path = CallingRequestStrategyTests.swift; sourceTree = "<group>"; };
		F95706531DE5D1CC0087442C /* SearchUserImageStrategy.swift */ = {isa = PBXFileReference; fileEncoding = 4; lastKnownFileType = sourcecode.swift; path = SearchUserImageStrategy.swift; sourceTree = "<group>"; };
		F95706581DE5F6D40087442C /* SearchUserImageStrategyTests.swift */ = {isa = PBXFileReference; fileEncoding = 4; lastKnownFileType = sourcecode.swift; path = SearchUserImageStrategyTests.swift; sourceTree = "<group>"; };
		F95ECF4C1B94A553009F91BA /* ZMHotFix.h */ = {isa = PBXFileReference; fileEncoding = 4; lastKnownFileType = sourcecode.c.h; path = ZMHotFix.h; sourceTree = "<group>"; };
		F95ECF4D1B94A553009F91BA /* ZMHotFix.m */ = {isa = PBXFileReference; fileEncoding = 4; lastKnownFileType = sourcecode.c.objc; path = ZMHotFix.m; sourceTree = "<group>"; };
		F95ECF501B94BD05009F91BA /* ZMHotFixTests.m */ = {isa = PBXFileReference; fileEncoding = 4; lastKnownFileType = sourcecode.c.objc; path = ZMHotFixTests.m; sourceTree = "<group>"; };
		F95FFBCF1EB8A44D004031CB /* CallSystemMessageGeneratorTests.swift */ = {isa = PBXFileReference; fileEncoding = 4; lastKnownFileType = sourcecode.swift; path = CallSystemMessageGeneratorTests.swift; sourceTree = "<group>"; };
		F962A8EF19FFD4DC00FD0F80 /* ZMOperationLoop+Private.h */ = {isa = PBXFileReference; lastKnownFileType = sourcecode.c.h; path = "ZMOperationLoop+Private.h"; sourceTree = "<group>"; };
		F9644AE91E83CDD100A1887B /* CallingV3Tests.swift */ = {isa = PBXFileReference; fileEncoding = 4; lastKnownFileType = sourcecode.swift; path = CallingV3Tests.swift; sourceTree = "<group>"; };
		F964700B1D5C720D00A81A92 /* ConversationTests+MessageEditing.m */ = {isa = PBXFileReference; fileEncoding = 4; lastKnownFileType = sourcecode.c.objc; path = "ConversationTests+MessageEditing.m"; sourceTree = "<group>"; };
		F96C8E791D7DCCE8004B6D87 /* LocalNotificationDispatcher+Messages.swift */ = {isa = PBXFileReference; fileEncoding = 4; lastKnownFileType = sourcecode.swift; path = "LocalNotificationDispatcher+Messages.swift"; sourceTree = "<group>"; };
		F96C8E811D7ECECF004B6D87 /* ZMLocalNotificationTests_Message.swift */ = {isa = PBXFileReference; fileEncoding = 4; lastKnownFileType = sourcecode.swift; path = ZMLocalNotificationTests_Message.swift; sourceTree = "<group>"; };
		F96C8E891D7F6F8C004B6D87 /* ZMLocalNotificationTests_SystemMessage.swift */ = {isa = PBXFileReference; fileEncoding = 4; lastKnownFileType = sourcecode.swift; path = ZMLocalNotificationTests_SystemMessage.swift; sourceTree = "<group>"; };
		F96DBEE81DF9A570008FE832 /* ZMSyncStrategy+ManagedObjectChanges.h */ = {isa = PBXFileReference; fileEncoding = 4; lastKnownFileType = sourcecode.c.h; path = "ZMSyncStrategy+ManagedObjectChanges.h"; sourceTree = "<group>"; };
		F96DBEE91DF9A570008FE832 /* ZMSyncStrategy+ManagedObjectChanges.m */ = {isa = PBXFileReference; fileEncoding = 4; lastKnownFileType = sourcecode.c.objc; path = "ZMSyncStrategy+ManagedObjectChanges.m"; sourceTree = "<group>"; };
		F97678F91D76D11400CC075D /* BackgroundAPNSConfirmationStatus.swift */ = {isa = PBXFileReference; fileEncoding = 4; lastKnownFileType = sourcecode.swift; path = BackgroundAPNSConfirmationStatus.swift; sourceTree = "<group>"; };
		F97679081D771B2700CC075D /* BackgroundAPNSConfirmationStatusTests.swift */ = {isa = PBXFileReference; fileEncoding = 4; lastKnownFileType = sourcecode.swift; path = BackgroundAPNSConfirmationStatusTests.swift; sourceTree = "<group>"; };
		F98EDCCD1D82B913001E65CB /* LocalNotificationContentType.swift */ = {isa = PBXFileReference; fileEncoding = 4; lastKnownFileType = sourcecode.swift; path = LocalNotificationContentType.swift; sourceTree = "<group>"; };
		F98EDCDF1D82B924001E65CB /* NotificationSound.swift */ = {isa = PBXFileReference; fileEncoding = 4; lastKnownFileType = sourcecode.swift; path = NotificationSound.swift; sourceTree = "<group>"; };
		F98EDCE71D82B924001E65CB /* ZMLocalNotificationSet.swift */ = {isa = PBXFileReference; fileEncoding = 4; lastKnownFileType = sourcecode.swift; path = ZMLocalNotificationSet.swift; sourceTree = "<group>"; };
		F991CE111CB55512004D8465 /* ZMConversation+Testing.h */ = {isa = PBXFileReference; fileEncoding = 4; lastKnownFileType = sourcecode.c.h; path = "ZMConversation+Testing.h"; sourceTree = "<group>"; };
		F991CE121CB55512004D8465 /* ZMConversation+Testing.m */ = {isa = PBXFileReference; fileEncoding = 4; lastKnownFileType = sourcecode.c.objc; path = "ZMConversation+Testing.m"; sourceTree = "<group>"; };
		F991CE131CB55512004D8465 /* ZMUser+Testing.h */ = {isa = PBXFileReference; fileEncoding = 4; lastKnownFileType = sourcecode.c.h; path = "ZMUser+Testing.h"; sourceTree = "<group>"; };
		F991CE141CB55512004D8465 /* ZMUser+Testing.m */ = {isa = PBXFileReference; fileEncoding = 4; lastKnownFileType = sourcecode.c.objc; path = "ZMUser+Testing.m"; sourceTree = "<group>"; };
		F99298581BE110490058D42F /* ZMClientRegistrationStatusTests.m */ = {isa = PBXFileReference; fileEncoding = 4; lastKnownFileType = sourcecode.c.objc; path = ZMClientRegistrationStatusTests.m; sourceTree = "<group>"; };
		F992985A1BE1404D0058D42F /* ZMClientRegistrationStatus+Internal.h */ = {isa = PBXFileReference; lastKnownFileType = sourcecode.c.h; path = "ZMClientRegistrationStatus+Internal.h"; sourceTree = "<group>"; };
		F9AB00211F0CDAF00037B437 /* FileRelocator.swift */ = {isa = PBXFileReference; fileEncoding = 4; lastKnownFileType = sourcecode.swift; path = FileRelocator.swift; sourceTree = "<group>"; };
		F9ABDF401CECBD8A008461B2 /* AccountStatus.swift */ = {isa = PBXFileReference; fileEncoding = 4; lastKnownFileType = sourcecode.swift; path = AccountStatus.swift; sourceTree = "<group>"; };
		F9ABDF421CECC69C008461B2 /* AccountStatusTests.swift */ = {isa = PBXFileReference; fileEncoding = 4; lastKnownFileType = sourcecode.swift; path = AccountStatusTests.swift; sourceTree = "<group>"; };
		F9ABE84A1EFD568B00D83214 /* MemberDownloadRequestStrategy.swift */ = {isa = PBXFileReference; fileEncoding = 4; lastKnownFileType = sourcecode.swift; path = MemberDownloadRequestStrategy.swift; sourceTree = "<group>"; };
		F9ABE84B1EFD568B00D83214 /* TeamDownloadRequestStrategy.swift */ = {isa = PBXFileReference; fileEncoding = 4; lastKnownFileType = sourcecode.swift; path = TeamDownloadRequestStrategy.swift; sourceTree = "<group>"; };
		F9ABE84C1EFD568B00D83214 /* TeamDownloadRequestStrategy+Events.swift */ = {isa = PBXFileReference; fileEncoding = 4; lastKnownFileType = sourcecode.swift; path = "TeamDownloadRequestStrategy+Events.swift"; sourceTree = "<group>"; };
		F9ABE84D1EFD568B00D83214 /* TeamRequestFactory.swift */ = {isa = PBXFileReference; fileEncoding = 4; lastKnownFileType = sourcecode.swift; path = TeamRequestFactory.swift; sourceTree = "<group>"; };
		F9ABE8521EFD56BF00D83214 /* MemberDownloadRequestStrategyTests.swift */ = {isa = PBXFileReference; fileEncoding = 4; lastKnownFileType = sourcecode.swift; path = MemberDownloadRequestStrategyTests.swift; sourceTree = "<group>"; };
		F9ABE8531EFD56BF00D83214 /* TeamDownloadRequestStrategyTests.swift */ = {isa = PBXFileReference; fileEncoding = 4; lastKnownFileType = sourcecode.swift; path = TeamDownloadRequestStrategyTests.swift; sourceTree = "<group>"; };
		F9ABE8541EFD56BF00D83214 /* TeamDownloadRequestStrategy+EventsTests.swift */ = {isa = PBXFileReference; fileEncoding = 4; lastKnownFileType = sourcecode.swift; path = "TeamDownloadRequestStrategy+EventsTests.swift"; sourceTree = "<group>"; };
		F9ABE8A91F02A45700D83214 /* TeamSyncRequestStrategy.swift */ = {isa = PBXFileReference; fileEncoding = 4; lastKnownFileType = sourcecode.swift; path = TeamSyncRequestStrategy.swift; sourceTree = "<group>"; };
		F9ABE8AB1F02A86400D83214 /* TeamSyncRequestStrategyTests.swift */ = {isa = PBXFileReference; fileEncoding = 4; lastKnownFileType = sourcecode.swift; path = TeamSyncRequestStrategyTests.swift; sourceTree = "<group>"; };
		F9B171F51C0EF21100E6EEC6 /* ClientUpdateStatus.swift */ = {isa = PBXFileReference; fileEncoding = 4; lastKnownFileType = sourcecode.swift; path = ClientUpdateStatus.swift; sourceTree = "<group>"; };
		F9B171F71C0F00E700E6EEC6 /* ClientUpdateStatusTests.swift */ = {isa = PBXFileReference; fileEncoding = 4; lastKnownFileType = sourcecode.swift; path = ClientUpdateStatusTests.swift; sourceTree = "<group>"; };
		F9B171F91C0F320200E6EEC6 /* ClientManagementTests.m */ = {isa = PBXFileReference; fileEncoding = 4; lastKnownFileType = sourcecode.c.objc; path = ClientManagementTests.m; sourceTree = "<group>"; };
		F9B71F4A1CB2B841001DB03F /* NSManagedObjectContext+TestHelpers.h */ = {isa = PBXFileReference; fileEncoding = 4; lastKnownFileType = sourcecode.c.h; path = "NSManagedObjectContext+TestHelpers.h"; sourceTree = "<group>"; };
		F9B71F4B1CB2B841001DB03F /* NSManagedObjectContext+TestHelpers.m */ = {isa = PBXFileReference; fileEncoding = 4; lastKnownFileType = sourcecode.c.objc; path = "NSManagedObjectContext+TestHelpers.m"; sourceTree = "<group>"; };
		F9B8308B1DEEDC2900FF6FE7 /* SyncStatus.swift */ = {isa = PBXFileReference; fileEncoding = 4; lastKnownFileType = sourcecode.swift; path = SyncStatus.swift; sourceTree = "<group>"; };
		F9C9A4ED1CAD290B0039E10C /* store128.wiredatabase */ = {isa = PBXFileReference; lastKnownFileType = file; path = store128.wiredatabase; sourceTree = "<group>"; };
		F9D1CD131DF6C131002F6E80 /* SyncStatusTests.swift */ = {isa = PBXFileReference; fileEncoding = 4; lastKnownFileType = sourcecode.swift; lineEnding = 0; path = SyncStatusTests.swift; sourceTree = "<group>"; xcLanguageSpecificationIdentifier = xcode.lang.swift; };
		F9DAC54D1C2034E70001F11E /* ConversationStatusStrategyTests.swift */ = {isa = PBXFileReference; fileEncoding = 4; lastKnownFileType = sourcecode.swift; path = ConversationStatusStrategyTests.swift; sourceTree = "<group>"; };
		F9E3AB511BEA017300C1A6AA /* ZMSelfStrategy+Internal.h */ = {isa = PBXFileReference; fileEncoding = 4; lastKnownFileType = sourcecode.c.h; path = "ZMSelfStrategy+Internal.h"; sourceTree = "<group>"; };
		F9E462D91D7043C60036CFA7 /* ConversationTests+Confirmation.swift */ = {isa = PBXFileReference; fileEncoding = 4; lastKnownFileType = sourcecode.swift; path = "ConversationTests+Confirmation.swift"; sourceTree = "<group>"; };
		F9E4779D1D21640E003A99AC /* ZMLocalNotificationSetTests.swift */ = {isa = PBXFileReference; fileEncoding = 4; lastKnownFileType = sourcecode.swift; path = ZMLocalNotificationSetTests.swift; sourceTree = "<group>"; };
		F9E577201E77EC6D0065EFE4 /* WireCallCenterV3+Notifications.swift */ = {isa = PBXFileReference; fileEncoding = 4; lastKnownFileType = sourcecode.swift; path = "WireCallCenterV3+Notifications.swift"; sourceTree = "<group>"; };
		F9F11A061A0A630900F1DCEE /* ZMBlacklistVerificatorTest.m */ = {isa = PBXFileReference; fileEncoding = 4; lastKnownFileType = sourcecode.c.objc; path = ZMBlacklistVerificatorTest.m; sourceTree = "<group>"; };
		F9F631411DE3524100416938 /* TypingStrategy.swift */ = {isa = PBXFileReference; fileEncoding = 4; lastKnownFileType = sourcecode.swift; path = TypingStrategy.swift; sourceTree = "<group>"; };
		F9F846331ED307F10087C1A4 /* CallParticipantsSnapshotTests.swift */ = {isa = PBXFileReference; fileEncoding = 4; lastKnownFileType = sourcecode.swift; path = CallParticipantsSnapshotTests.swift; sourceTree = "<group>"; };
		F9F9F5611D75D62100AE6499 /* RequestStrategyTestBase.swift */ = {isa = PBXFileReference; fileEncoding = 4; lastKnownFileType = sourcecode.swift; path = RequestStrategyTestBase.swift; sourceTree = "<group>"; };
		F9FD16791BDFCDAD00725F5C /* ZMClientRegistrationStatus.h */ = {isa = PBXFileReference; fileEncoding = 4; lastKnownFileType = sourcecode.c.h; path = ZMClientRegistrationStatus.h; sourceTree = "<group>"; };
		F9FD167A1BDFCDAD00725F5C /* ZMClientRegistrationStatus.m */ = {isa = PBXFileReference; fileEncoding = 4; lastKnownFileType = sourcecode.c.objc; path = ZMClientRegistrationStatus.m; sourceTree = "<group>"; };
		F9FD798519EE742600D70FCD /* ZMBlacklistDownloader.h */ = {isa = PBXFileReference; fileEncoding = 4; lastKnownFileType = sourcecode.c.h; path = ZMBlacklistDownloader.h; sourceTree = "<group>"; };
		F9FD798619EE742600D70FCD /* ZMBlacklistDownloader.m */ = {isa = PBXFileReference; fileEncoding = 4; lastKnownFileType = sourcecode.c.objc; path = ZMBlacklistDownloader.m; sourceTree = "<group>"; };
		F9FD798919EE962F00D70FCD /* ZMBlacklistDownloaderTest.m */ = {isa = PBXFileReference; fileEncoding = 4; lastKnownFileType = sourcecode.c.objc; path = ZMBlacklistDownloaderTest.m; sourceTree = "<group>"; };
		F9FD798B19EE9B9A00D70FCD /* ZMBlacklistVerificator.h */ = {isa = PBXFileReference; fileEncoding = 4; lastKnownFileType = sourcecode.c.h; path = ZMBlacklistVerificator.h; sourceTree = "<group>"; };
		F9FD798C19EE9B9A00D70FCD /* ZMBlacklistVerificator.m */ = {isa = PBXFileReference; fileEncoding = 4; lastKnownFileType = sourcecode.c.objc; path = ZMBlacklistVerificator.m; sourceTree = "<group>"; };
/* End PBXFileReference section */

/* Begin PBXFrameworksBuildPhase section */
		3E186085191A56F6000FE027 /* Frameworks */ = {
			isa = PBXFrameworksBuildPhase;
			buildActionMask = 2147483647;
			files = (
				F13ADE7A21B5322400B6E736 /* SwiftProtobuf.framework in Frameworks */,
				878B823A20A1DD00007455CA /* HTMLString.framework in Frameworks */,
				09B978FE1B679F4B00A30B38 /* OCMock.framework in Frameworks */,
				54E03A6E1E93CEF20089AC69 /* WireMockTransport.framework in Frameworks */,
				544BA1571A43424F00D3B852 /* WireSyncEngine.framework in Frameworks */,
				1E16CE881BF4BC5F00336616 /* ProtocolBuffers.framework in Frameworks */,
				54E03A701E93CF060089AC69 /* WireTesting.framework in Frameworks */,
			);
			runOnlyForDeploymentPostprocessing = 0;
		};
		3E1860C0191A649D000FE027 /* Frameworks */ = {
			isa = PBXFrameworksBuildPhase;
			buildActionMask = 2147483647;
			files = (
				878B823920A1DCF6007455CA /* HTMLString.framework in Frameworks */,
				D59F3A1320692FA80023474F /* ZipArchive.framework in Frameworks */,
				545816FA1E93E20700BFAF7E /* WireProtos.framework in Frameworks */,
				09B978FF1B679F5D00A30B38 /* OCMock.framework in Frameworks */,
				1E16CE871BF4BC5F00336616 /* ProtocolBuffers.framework in Frameworks */,
				54E03A6D1E93CEF10089AC69 /* WireMockTransport.framework in Frameworks */,
				54F4DC5A1A4438B300FDB6EA /* WireSyncEngine.framework in Frameworks */,
				CEE02E461DDA0F4D00BA2BE2 /* avs.framework in Frameworks */,
				54E03A6F1E93CF050089AC69 /* WireTesting.framework in Frameworks */,
			);
			runOnlyForDeploymentPostprocessing = 0;
		};
		5498158F1A43232400A7CE2E /* Frameworks */ = {
			isa = PBXFrameworksBuildPhase;
			buildActionMask = 2147483647;
			files = (
				878B823820A1DCE7007455CA /* HTMLString.framework in Frameworks */,
				D59F3A1020691A0F0023474F /* ZipArchive.framework in Frameworks */,
				CE5DC1A11DDA09F000D24DBA /* avs.framework in Frameworks */,
				54E03A631E93CEED0089AC69 /* WireImages.framework in Frameworks */,
				54E03A6C1E93CEED0089AC69 /* WireUtilities.framework in Frameworks */,
				5442A7321E42244C00415104 /* libPhoneNumberiOS.framework in Frameworks */,
				54E03A681E93CEED0089AC69 /* WireRequestStrategy.framework in Frameworks */,
				54E03A641E93CEED0089AC69 /* WireLinkPreview.framework in Frameworks */,
				54E03A611E93CEED0089AC69 /* WireCryptobox.framework in Frameworks */,
				54E03A6B1E93CEED0089AC69 /* WireTransport.framework in Frameworks */,
				54E03A671E93CEED0089AC69 /* WireProtos.framework in Frameworks */,
				54E03A691E93CEED0089AC69 /* WireSystem.framework in Frameworks */,
			);
			runOnlyForDeploymentPostprocessing = 0;
		};
/* End PBXFrameworksBuildPhase section */

/* Begin PBXGroup section */
		0928E38F1BA2CFF60057232E /* E2EE */ = {
			isa = PBXGroup;
			children = (
				09E393BD1BAB0C2A00F3EA1B /* ZMUserSession+OTR.m */,
				871667F91BB2AE9C009C6EEA /* APSSignalingKeysStore.swift */,
				09BCDB8C1BCE7F000020DCC7 /* ZMAPSMessageDecoder.h */,
				09BCDB8D1BCE7F000020DCC7 /* ZMAPSMessageDecoder.m */,
			);
			path = E2EE;
			sourceTree = "<group>";
		};
		0994E1DB1B835C4900A51721 /* zmc-config */ = {
			isa = PBXGroup;
			children = (
				0994E1DD1B835C4900A51721 /* ios-test-host.xcconfig */,
				0994E1DE1B835C4900A51721 /* ios-test-target.xcconfig */,
				0994E1DF1B835C4900A51721 /* ios.xcconfig */,
				0994E1E21B835C4900A51721 /* project-common.xcconfig */,
				0994E1E31B835C4900A51721 /* project-debug.xcconfig */,
				0994E1E41B835C4900A51721 /* project.xcconfig */,
				0994E1E71B835C4900A51721 /* swift.xcconfig */,
				0994E1E81B835C4900A51721 /* tests.xcconfig */,
				0994E1E91B835C4900A51721 /* warnings-debug.xcconfig */,
				0994E1EA1B835C4900A51721 /* warnings.xcconfig */,
			);
			path = "zmc-config";
			sourceTree = "<group>";
		};
		09C77C3C1BA2E38D00E2163F /* E2EE */ = {
			isa = PBXGroup;
			children = (
				F9F9F5611D75D62100AE6499 /* RequestStrategyTestBase.swift */,
				0920833C1BA84F3100F82B29 /* UserClientRequestStrategyTests.swift */,
				093694441BA9633300F36B3A /* UserClientRequestFactoryTests.swift */,
				87D003FE1BB5810D00472E06 /* APSSignalingKeyStoreTests.swift */,
				09914E521BD6613D00C10BF8 /* ZMDecodedAPSMessageTest.m */,
			);
			path = E2EE;
			sourceTree = "<group>";
		};
		3E18605A191A4EF8000FE027 /* Resources */ = {
			isa = PBXGroup;
			children = (
				54764B9D1C931E9400BD25E3 /* animated.gif */,
				54764B9E1C931E9400BD25E3 /* not_animated.gif */,
				54764B971C9303D600BD25E3 /* medium.jpg */,
				54764B981C9303D600BD25E3 /* tiny.jpg */,
				AF6415A01C9C151700A535F5 /* EncryptedBase64EncondedExternalMessageTestFixture.txt */,
				AF6415A11C9C151700A535F5 /* ExternalMessageTextFixture.txt */,
				EE01E0361F90DABC001AA33C /* audio.m4a */,
				BF158D2E1CE087D8007C6F8A /* video.mp4 */,
				54DFAE211C92D979004B1D15 /* 1900x1500.jpg */,
				F9C9A4F11CAD2A200039E10C /* DB Ficture 1.28 */,
				BF44A3521C71D60100C6928E /* DB Fixture 1.27 */,
				BF72DF111C4D257C002B324F /* DB Fixture 1.24 */,
				BF72DF101C4D256B002B324F /* DB Fixture 1.25 / 1.26 */,
				5423B998191A4A1B0044347D /* InfoPlist.strings */,
				3E2712FE1A891781008EE50F /* Tests-ios-Info.plist */,
				54764B9B1C930AEB00BD25E3 /* Lorem Ipsum.txt */,
			);
			path = Resources;
			sourceTree = "<group>";
		};
		3E18605B191A4F28000FE027 /* Public */ = {
			isa = PBXGroup;
			children = (
				542049EF196AB84B000D8A94 /* WireSyncEngine.h */,
				54BAF1B119212E51008042FB /* ZMUserSession.h */,
				3E4F727C19EC0868002FE184 /* ZMUserSession+Background.h */,
				54D175181ADE8AA2001AA338 /* ZMUserSession+Registration.h */,
				54D175221ADE9449001AA338 /* ZMUserSession+Authentication.h */,
				09E393B91BAB0BB500F3EA1B /* ZMUserSession+OTR.h */,
				3E05F247192A4F8900F22D80 /* NSError+ZMUserSession.h */,
				54D9331C1AE1643A00C0B91C /* ZMCredentials.h */,
				546D45FD19E29D92004C478D /* ZMNetworkState.h */,
			);
			path = Public;
			sourceTree = "<group>";
		};
		3E18605E191A4F4F000FE027 /* Resources */ = {
			isa = PBXGroup;
			children = (
				3E799CC9192134900020A438 /* Configurations */,
				3E27131A1A8A68BF008EE50F /* Push.strings */,
				3E27131C1A8A68BF008EE50F /* Push.stringsdict */,
				549815961A43232400A7CE2E /* WireSyncEngine-ios-Info.plist */,
				F1A989BC1FD03E1B00B8A82E /* ZMLocalizable.strings */,
				543095921DE76B170065367F /* random1.txt */,
				543095941DE76B270065367F /* random2.txt */,
			);
			path = Resources;
			sourceTree = "<group>";
		};
		3E1860B3191A5D1D000FE027 /* iOS Test Host */ = {
			isa = PBXGroup;
			children = (
				3E1860B4191A5D99000FE027 /* Test-Host-Info.plist */,
				3E1860B5191A5D99000FE027 /* Test-Host-Prefix.pch */,
				3E1860B6191A5D99000FE027 /* TestHost-main.m */,
				3E1860B7191A5D99000FE027 /* TestHostAppDelegate.h */,
				3E1860B8191A5D99000FE027 /* TestHostAppDelegate.m */,
				F1E48002207E3789008D4299 /* Default-568h@2x.png */,
				3E9848BC1A65253000F7B050 /* Hack.swift */,
				872C995A1DB65D0D006A3BDE /* harp.m4a */,
				872C99571DB659E6006A3BDE /* ringing_from_them_long.caf */,
			);
			path = "iOS Test Host";
			sourceTree = "<group>";
		};
		3E799CC9192134900020A438 /* Configurations */ = {
			isa = PBXGroup;
			children = (
				0994E1DB1B835C4900A51721 /* zmc-config */,
				0994E1F01B835C4900A51721 /* WireSyncEngine.xcconfig */,
				0994E1F11B835D1100A51721 /* version.xcconfig */,
			);
			path = Configurations;
			sourceTree = "<group>";
		};
		3E89FFA3191B6E15002D3A3E /* Data Model */ = {
			isa = PBXGroup;
			children = (
				3E3C00C91A2358BA00D02D21 /* ZMTyping.h */,
				3E3C00CA1A2358BA00D02D21 /* ZMTyping.m */,
				3E3C00D31A235C5300D02D21 /* ZMTypingUsersTimeout.h */,
				3E3C00D41A235C5300D02D21 /* ZMTypingUsersTimeout.m */,
				3E26BEE01A408DBE0071B4C9 /* ZMTypingUsers.h */,
				3E26BEE11A408DBE0071B4C9 /* ZMTypingUsers.m */,
				5435C5541E13D9A0002D9766 /* NSManagedObjectContext+KeyValueStore.swift */,
				16D3FCE41E37A8050052A535 /* NSManagedObjectContext+ServerTimeDelta.swift */,
				16F5F16B1E4092C00062F0AE /* NSManagedObjectContext+CTCallCenter.swift */,
				163FB9962057E25600E74F83 /* NSManagedObjectContext+LastNotificationID.swift */,
				16085B321F71811A000B9F22 /* UserChangeInfo+UserSession.swift */,
				8754B8491F73C25400EC02AD /* ConversationListChangeInfo+UserSession.swift */,
				8754B84B1F73C38900EC02AD /* MessageChangeInfo+UserSession.swift */,
				872A2EE51FFFBC2900900B22 /* ServiceUser.swift */,
				168CF4282007840A009FCB89 /* Team+Invite.swift */,
				BF3C1B1620DBE254001CE126 /* Conversation+MessageDestructionTimeout.swift */,
				D5D10DA3203AE43200145497 /* Conversation+AccessMode.swift */,
				16030DC821B01B7500F8032E /* Conversation+ReadReceiptMode.swift */,
				16168136207790F600BCF33A /* Conversation+Participants.swift */,
				16519D37231D3B1700C9D76D /* Conversation+Deletion.swift */,
				878ACB4720AEFB980016E68A /* ZMUser+Consent.swift */,
			);
			path = "Data Model";
			sourceTree = "<group>";
		};
		3EAD6A08199BB6C800D519DB /* Calling */ = {
			isa = PBXGroup;
			children = (
				165D3A181E1D43870052E654 /* VoiceChannel.swift */,
				165D3A171E1D43870052E654 /* VoiceChannelV3.swift */,
				165D3A3C1E1D60520052E654 /* ZMConversation+VoiceChannel.swift */,
				16A764601F3E0B0B00564F21 /* CallKitDelegate.swift */,
				1658C2361F503CF800889F22 /* FlowManager.swift */,
				166D18A3230EBFFA001288CD /* MediaManager.swift */,
				BF735CF91E70003D003BC61F /* SystemMessageCallObserver.swift */,
				165911521DEF38EC007FA847 /* CallStateObserver.swift */,
				5E8BB89B2147CE1600EEA64B /* AVSCallMember.swift */,
				5E8BB89F2147F5BC00EEA64B /* CallSnapshot.swift */,
				16C4BD9F20A309CD00BCDB17 /* CallParticipantSnapshot.swift */,
				5EC2C5902137F80E00C6CE35 /* CallState.swift */,
				F1B5D53C2181FDA300986911 /* NetworkQuality.swift */,
				5EC2C58E2137F5EE00C6CE35 /* CallClosedReason.swift */,
				7C5482D9225380160055F1AB /* CallReceivedResult.swift */,
				5E8BB89D2147E9DF00EEA64B /* AVSWrapper+Handlers.swift */,
				5E8BB8982147CD3F00EEA64B /* AVSBridging.swift */,
				F90EC5A21E7BF1AC00A6779E /* AVSWrapper.swift */,
				5E8BB8A12147F89000EEA64B /* CallCenterSupport.swift */,
				165D3A141E1D3EF30052E654 /* WireCallCenterV3.swift */,
				5EC2C592213827BF00C6CE35 /* WireCallCenterV3+Events.swift */,
				F9E577201E77EC6D0065EFE4 /* WireCallCenterV3+Notifications.swift */,
				166A8BF21E015F3B00F5EEEA /* WireCallCenterV3Factory.swift */,
			);
			path = Calling;
			sourceTree = "<group>";
		};
		3EAD6A0F199BBE5D00D519DB /* Calling */ = {
			isa = PBXGroup;
			children = (
				16D3FCDE1E365ABC0052A535 /* CallStateObserverTests.swift */,
				160C31401E6DDFC30012E4BC /* VoiceChannelV3Tests.swift */,
				872C99511DB5256E006A3BDE /* CallKitDelegateTests.swift */,
				872C995E1DB6722C006A3BDE /* CallKitDelegateTests+Mocking.h */,
				872C995F1DB6722C006A3BDE /* CallKitDelegateTests+Mocking.m */,
				165D3A1A1E1D43870052E654 /* WireCallCenterV3Mock.swift */,
				F905C47E1E79A86A00AF34A5 /* WireCallCenterV3Tests.swift */,
				1658C2381F5404ED00889F22 /* FlowManagerMock.swift */,
				F95FFBCF1EB8A44D004031CB /* CallSystemMessageGeneratorTests.swift */,
				F9F846331ED307F10087C1A4 /* CallParticipantsSnapshotTests.swift */,
				87B30C5B1FA756220054DFB1 /* FlowManagerTests.swift */,
				5E8BB8A3214912D100EEA64B /* AVSBridgingTests.swift */,
				166D18A5230EC418001288CD /* MockMediaManager.swift */,
			);
			path = Calling;
			sourceTree = "<group>";
		};
		540029AA1918CA8500578793 = {
			isa = PBXGroup;
			children = (
				09284B6A1B8272C300EEE10E /* WireSyncEngine Test Host.entitlements */,
				09CC4AB71B7CB8B700201C63 /* Cartfile */,
				F93C4C6F1E1E8B77007E9CEE /* Cartfile.resolved */,
				09CC4AB81B7CB8BF00201C63 /* Cartfile.private */,
				3E18605F191A4F6A000FE027 /* README.md */,
				5423B98C191A49CD0044347D /* Source */,
				3E18605E191A4F4F000FE027 /* Resources */,
				5423B997191A4A1B0044347D /* Tests */,
				540029B61918CA8500578793 /* Frameworks */,
				540029B51918CA8500578793 /* Products */,
			);
			sourceTree = "<group>";
		};
		540029B51918CA8500578793 /* Products */ = {
			isa = PBXGroup;
			children = (
				3E186088191A56F6000FE027 /* WireSyncEngine Test Host.app */,
				3E1860C3191A649D000FE027 /* WireSyncEngine-iOS-Tests.xctest */,
				549815931A43232400A7CE2E /* WireSyncEngine.framework */,
			);
			name = Products;
			sourceTree = "<group>";
		};
		540029B61918CA8500578793 /* Frameworks */ = {
			isa = PBXGroup;
			children = (
				F13ADE7921B5322400B6E736 /* SwiftProtobuf.framework */,
				878B823720A1DCE7007455CA /* HTMLString.framework */,
				D59F3A0F20691A0F0023474F /* ZipArchive.framework */,
				54E03A551E93CEED0089AC69 /* WireCryptobox.framework */,
				54E03A561E93CEED0089AC69 /* WireDataModel.framework */,
				54E03A571E93CEED0089AC69 /* WireImages.framework */,
				54E03A581E93CEED0089AC69 /* WireLinkPreview.framework */,
				54E03A5A1E93CEED0089AC69 /* WireMockTransport.framework */,
				54E03A5B1E93CEED0089AC69 /* WireProtos.framework */,
				54E03A5C1E93CEED0089AC69 /* WireRequestStrategy.framework */,
				54E03A5D1E93CEED0089AC69 /* WireSystem.framework */,
				54E03A5E1E93CEED0089AC69 /* WireTesting.framework */,
				54E03A5F1E93CEED0089AC69 /* WireTransport.framework */,
				54E03A601E93CEED0089AC69 /* WireUtilities.framework */,
				CE5DC1A01DDA09F000D24DBA /* avs.framework */,
				5442A7311E42244C00415104 /* libPhoneNumberiOS.framework */,
				1E16CE861BF4BC5F00336616 /* ProtocolBuffers.framework */,
				09B978F31B679B6200A30B38 /* OCMock.framework */,
			);
			name = Frameworks;
			sourceTree = "<group>";
		};
		5423B98C191A49CD0044347D /* Source */ = {
			isa = PBXGroup;
			children = (
				EFF9403C2240FE12004F3115 /* DeepLink */,
				54B2A0821DAE71F100BB40B1 /* Analytics */,
				0928E38F1BA2CFF60057232E /* E2EE */,
				A9EADFFF19DBF20A00FD386C /* Utility */,
				A926F1E0196C12ED0045BB47 /* Registration */,
				A957B4B91962FB610060EE03 /* Notifications */,
				54BAF1BB19212EBA008042FB /* UserSession */,
				F19F1D361EFBF60A00275E27 /* SessionManager */,
				F19F1D121EFBC17A00275E27 /* UnauthenticatedSession */,
				3E89FFA3191B6E15002D3A3E /* Data Model */,
				85D85DBFC1F3A95767DEEA45 /* Synchronization */,
				3EAD6A08199BB6C800D519DB /* Calling */,
				3E18605B191A4F28000FE027 /* Public */,
				3E18605C191A4F3B000FE027 /* WireSyncEngine-iOS.pch */,
			);
			path = Source;
			sourceTree = "<group>";
		};
		5423B997191A4A1B0044347D /* Tests */ = {
			isa = PBXGroup;
			children = (
				5474C7DC1921303400185A3A /* Source */,
				3E1860B3191A5D1D000FE027 /* iOS Test Host */,
				3E18605A191A4EF8000FE027 /* Resources */,
			);
			path = Tests;
			sourceTree = "<group>";
		};
		5474C7DC1921303400185A3A /* Source */ = {
			isa = PBXGroup;
			children = (
				09C77C3C1BA2E38D00E2163F /* E2EE */,
				54C2F6751A6FA988003D09D9 /* Notifications */,
				A9EAE00A19DBF24100FD386C /* Utility */,
				54CEC9BB19AB34CE006817BB /* Registration */,
				5474C7EB1921303400185A3A /* UserSession */,
				F159F4121F1E310C001B7D80 /* SessionManager */,
				5474C7DD1921303400185A3A /* Data Model */,
				85D850FC5E45F9F688A64419 /* Synchronization */,
				54FC8A0E192CD52800D3C016 /* Integration */,
				3EAD6A0F199BBE5D00D519DB /* Calling */,
				3E799CF2192140300020A438 /* WireSyncEngine-Tests.pch */,
				098CFBBA1B7B9C94000B02B1 /* BaseTestSwiftHelpers.swift */,
				5474C8051921309400185A3A /* MessagingTest.h */,
				5474C8061921309400185A3A /* MessagingTest.m */,
				5474C8081921309400185A3A /* MessagingTestTests.m */,
				3E1858B21951D69B005FE78F /* MemoryLeaksObserver.h */,
				3E1858B31951D69B005FE78F /* MemoryLeaksObserver.m */,
				5463C88F193F38A6006799DE /* ZMTimingTests.h */,
				5463C890193F38A6006799DE /* ZMTimingTests.m */,
				5E2C354C21A806A80034F1EE /* MockBackgroundActivityManager.swift */,
				54BD32D01A5ACCF9008EB1B0 /* Test-Bridging-Header.h */,
				16A5FE20215B584200AEEBBD /* MockLinkPreviewDetector.swift */,
				87AEA67B1EFBD27700C94BF3 /* DiskDatabaseTest.swift */,
				5E8EE1FD20FDCD1300DB1F9B /* MockPasteboard.swift */,
				5E0EB1F82100A46F00B5DC2B /* MockCompanyLoginRequesterDelegate.swift */,
			);
			path = Source;
			sourceTree = "<group>";
		};
		5474C7DD1921303400185A3A /* Data Model */ = {
			isa = PBXGroup;
			children = (
				F991CE111CB55512004D8465 /* ZMConversation+Testing.h */,
				F991CE121CB55512004D8465 /* ZMConversation+Testing.m */,
				F991CE131CB55512004D8465 /* ZMUser+Testing.h */,
				F991CE141CB55512004D8465 /* ZMUser+Testing.m */,
				F9B71F4A1CB2B841001DB03F /* NSManagedObjectContext+TestHelpers.h */,
				F9B71F4B1CB2B841001DB03F /* NSManagedObjectContext+TestHelpers.m */,
				85D856D10F3CD0262DCB5730 /* MockDataModel */,
				3E3C00D01A2358CF00D02D21 /* ZMTypingTests.m */,
				3E3C00D91A235F6000D02D21 /* ZMTypingUsersTimeoutTests.m */,
				3E26BEE71A408F590071B4C9 /* ZMTypingUsersTests.m */,
				16AD86B71F7292EB00E4C797 /* TypingChange.swift */,
				16D3FD011E3A5C0D0052A535 /* ZMConversationVoiceChannelRouterTests.swift */,
				164CB465207CC47700A2010F /* Conversation+ParticipantsTests.swift */,
				16519D6C231EAAF300C9D76D /* Conversation+DeletionTests.swift */,
				872A2EE71FFFBC3900900B22 /* ServiceUserTests.swift */,
				878ACB5820AF12C10016E68A /* ZMUserConsentTests.swift */,
			);
			path = "Data Model";
			sourceTree = "<group>";
		};
		5474C7EB1921303400185A3A /* UserSession */ = {
			isa = PBXGroup;
			children = (
				549127E819E7FDAB005871F5 /* Search */,
				5447E4651AECDC5000411FCD /* ZMUserSessionTestsBase.h */,
				5447E4661AECDE6500411FCD /* ZMUserSessionTestsBase.m */,
				1679D1CB1EF9730C007B0DF5 /* ZMUserSessionTestsBase+Calling.swift */,
				54610D32192C9D7200FE7201 /* ZMUserSessionTests.m */,
				1626344620D79C22000D4063 /* ZMUserSessionTests+PushNotifications.swift */,
				F92CA9641F153622007D8570 /* ZMUserSessionTests+FileRelocation.swift */,
				F1AE5F6E21F73388009CDBBC /* ZMUserSessionTests+Timers.swift */,
				168474252252579A004DE9EC /* ZMUserSessionTests+Syncing.swift */,
				16E0FBB4233119FE000E3235 /* ZMUserSessionTests+Authentication.swift */,
				0920C4D81B305FF500C55728 /* UserSessionGiphyRequestStateTests.swift */,
				541228431AEE422C00D9ED1C /* ZMAuthenticationStatusTests.m */,
				7CE017142317D07E00144905 /* ZMAuthenticationStatusTests.swift */,
				F9ABDF421CECC69C008461B2 /* AccountStatusTests.swift */,
				F99298581BE110490058D42F /* ZMClientRegistrationStatusTests.m */,
				F9B171F71C0F00E700E6EEC6 /* ClientUpdateStatusTests.swift */,
				54BFDF691BDA87D20034A3DB /* HistorySynchronizationStatusTests.swift */,
				09B730941B3045E400A5CCC9 /* ProxiedRequestStatusTests.swift */,
				BFB524CD1C7722EC006BCE23 /* PushNotificationStatusTests.swift */,
				F97679081D771B2700CC075D /* BackgroundAPNSConfirmationStatusTests.swift */,
				7CE017162317D72A00144905 /* ZMCredentialsTests.swift */,
				542DFEE51DDCA452000F5B95 /* UserProfileUpdateStatusTests.swift */,
				F19F4F4C1E646C3C00F4D8FF /* UserProfileImageUpdateStatusTests.swift */,
				3E05F250192A4FBD00F22D80 /* UserSessionErrorTests.m */,
				A9692F881986476900849241 /* NSString_NormalizationTests.m */,
				F9FD798919EE962F00D70FCD /* ZMBlacklistDownloaderTest.m */,
				F9F11A061A0A630900F1DCEE /* ZMBlacklistVerificatorTest.m */,
				54D784FD1A37248000F47798 /* ZMEncodedNSUUIDWithTimestampTests.m */,
				16DCAD6D1B1476FE008C1DD9 /* NSURL+LaunchOptionsTests.m */,
				F9D1CD131DF6C131002F6E80 /* SyncStatusTests.swift */,
				160C31491E82AC170012E4BC /* OperationStatusTests.swift */,
				16A702CF1E92998100B8410D /* ApplicationStatusDirectoryTests.swift */,
				8766853A1F2A1A860031081B /* UnauthenticatedSessionTests.swift */,
				16085B341F719E6D000B9F22 /* NetworkStateRecorder.swift */,
				168CF42E2007BCD9009FCB89 /* TeamInvitationStatusTests.swift */,
				D55272E92062732100F542BE /* AssetDeletionStatusTests.swift */,
				874A16932052C64B001C6760 /* UserExpirationObserverTests.swift */,
				874A1749205812B6001C6760 /* ZMUserSessionTests.swift */,
				166264922166517A00300F45 /* CallEventStatusTests.swift */,
				87D2555821D6275800D03789 /* BuildTypeTests.swift */,
			);
			path = UserSession;
			sourceTree = "<group>";
		};
		549127E819E7FDAB005871F5 /* Search */ = {
			isa = PBXGroup;
			children = (
				1660AA0E1ECE0C870056D403 /* SearchResultTests.swift */,
				1660AA101ECE3C1C0056D403 /* SearchTaskTests.swift */,
				164C29A21ECF437E0026562A /* SearchRequestTests.swift */,
				164C29A41ECF47D80026562A /* SearchDirectoryTests.swift */,
				545F601B1D6C336D00C2C55B /* AddressBookSearchTests.swift */,
				54AB428D1DF5C5B400381F2C /* TopConversationsDirectoryTests.swift */,
			);
			name = Search;
			sourceTree = "<group>";
		};
		54A170621B30068B001B41A5 /* Strategies */ = {
			isa = PBXGroup;
			children = (
				F9ABE84A1EFD568B00D83214 /* MemberDownloadRequestStrategy.swift */,
				BF491CD01F03D7CF0055EE44 /* PermissionsDownloadRequestStrategy.swift */,
				F9ABE8A91F02A45700D83214 /* TeamSyncRequestStrategy.swift */,
				F9ABE84B1EFD568B00D83214 /* TeamDownloadRequestStrategy.swift */,
				F9ABE84C1EFD568B00D83214 /* TeamDownloadRequestStrategy+Events.swift */,
				F9ABE84D1EFD568B00D83214 /* TeamRequestFactory.swift */,
				16D9E8B922BCD39200FA463F /* LegalHoldRequestStrategy.swift */,
				F9410F641DE49C13007451FF /* PushTokenStrategy.swift */,
				F9F631411DE3524100416938 /* TypingStrategy.swift */,
				F95706531DE5D1CC0087442C /* SearchUserImageStrategy.swift */,
				54A170631B300696001B41A5 /* ProxiedRequestStrategy.swift */,
				09C77C521BA6C77000E2163F /* UserClientRequestStrategy.swift */,
				0920833F1BA95EE100F82B29 /* UserClientRequestFactory.swift */,
				8798607A1C3D48A400218A3E /* DeleteAccountRequestStrategy.swift */,
				549AEA3A1D6340BC003C0BEC /* AddressBookUploadRequestStrategy.swift */,
				16DABFAD1DCF98D3001973E3 /* CallingRequestStrategy.swift */,
				547E5B591DDB67390038D936 /* UserProfileUpdateRequestStrategy.swift */,
				F19F4F3B1E604AA700F4D8FF /* UserImageAssetUpdateStrategy.swift */,
				EF2CB12622D5E58B00350B0A /* TeamImageAssetUpdateStrategy.swift */,
				F1C51FE81FB4A9C7009C2269 /* RegistrationStrategy.swift */,
				EFC8281B1FB343B600E27E21 /* RegistationCredentialVerificationStrategy.swift */,
				168CF42A20079A02009FCB89 /* TeamInvitationRequestStrategy.swift */,
				D5225721206261C100562561 /* Asset Deletion */,
			);
			path = Strategies;
			sourceTree = "<group>";
		};
		54A170661B300700001B41A5 /* Strategies */ = {
			isa = PBXGroup;
			children = (
				F9ABE8521EFD56BF00D83214 /* MemberDownloadRequestStrategyTests.swift */,
				BF491CD41F03E0FC0055EE44 /* PermissionsDownloadRequestStrategyTests.swift */,
				169BC10E22BD17FF0003159B /* LegalHoldRequestStrategyTests.swift */,
				F9ABE8AB1F02A86400D83214 /* TeamSyncRequestStrategyTests.swift */,
				F9ABE8531EFD56BF00D83214 /* TeamDownloadRequestStrategyTests.swift */,
				F9ABE8541EFD56BF00D83214 /* TeamDownloadRequestStrategy+EventsTests.swift */,
				D55272EB2062733F00F542BE /* AssetDeletionRequestStrategyTests.swift */,
				F94F6B321E54B9C000D46A29 /* CallingRequestStrategyTests.swift */,
				F9410F671DE4BE42007451FF /* PushTokenStrategyTests.swift */,
				F9410F621DE44C2E007451FF /* TypingStrategyTests.swift */,
				F95706581DE5F6D40087442C /* SearchUserImageStrategyTests.swift */,
				54A170671B300717001B41A5 /* ProxiedRequestStrategyTests.swift */,
				87D4625C1C3D526D00433469 /* DeleteAccountRequestStrategyTests.swift */,
				549AEA3E1D636EF3003C0BEC /* AddressBookUploadRequestStrategyTest.swift */,
				F170AF1F1E7800CF0033DC33 /* UserImageAssetUpdateStrategyTests.swift */,
				EF2CB12822D5E5BB00350B0A /* TeamImageAssetUpdateStrategyTests.swift */,
				F148F66A1FBAFAF600BD6909 /* RegistrationStatusTestHelper.swift */,
				EFC8281D1FB34F9600E27E21 /* EmailVerificationStrategyTests.swift */,
				EFC828211FB356CE00E27E21 /* RegistrationStatusTests.swift */,
				F148F6681FBAF55800BD6909 /* TeamRegistrationStrategyTests.swift */,
				168CF42C2007BCA0009FCB89 /* TeamInvitationRequestStrategyTests.swift */,
			);
			path = Strategies;
			sourceTree = "<group>";
		};
		54B2A0821DAE71F100BB40B1 /* Analytics */ = {
			isa = PBXGroup;
			children = (
				CEF2DE7E1DB778F300451642 /* RequestLoopAnalyticsTracker.swift */,
				F1EB0E77200501C70040D73E /* NotificationsTracker.swift */,
				7C1F4BF4203C4F67000537A8 /* Analytics+Push.swift */,
			);
			path = Analytics;
			sourceTree = "<group>";
		};
		54BAF1BB19212EBA008042FB /* UserSession */ = {
			isa = PBXGroup;
			children = (
				874A168E2052BE32001C6760 /* OpenConversationObserver */,
				F9FD798019EE73C500D70FCD /* VersionBlacklist */,
				A9BABE5E19BA1EF300E9E5A3 /* Search */,
				3EC2357F192B617700B72C21 /* ZMUserSession+Internal.h */,
				16F6BB0B1ED58242009EA803 /* ZMUserSession+Private.h */,
				F9AB00211F0CDAF00037B437 /* FileRelocator.swift */,
				BF36DDF01E8BACD400D61310 /* ZMUserSession+OperationLoop.h */,
				54BAF1BC19212EBA008042FB /* ZMUserSession.m */,
				549AEA3C1D6365C1003C0BEC /* ZMUserSession+AddressBook.swift */,
				16E0FBE2233296A9000E3235 /* ZMUserSession+ConversationDirectory.swift */,
				164EAF9B1F4455FA00B628C4 /* ZMUserSession+Actions.swift */,
				3E4F728219EC0D76002FE184 /* ZMUserSession+Background.m */,
				54D175251ADE9EC9001AA338 /* ZMUserSession+Authentication.m */,
				16E0FB86232F8933000E3235 /* ZMUserSession+Authentication.swift */,
				09B730891B301F0200A5CCC9 /* ZMUserSession+Proxy.m */,
				54034F371BB1A6D900F4ED62 /* ZMUserSession+Logs.swift */,
				8751DA051F66BFA6000D308B /* ZMUserSession+Push.swift */,
				162DEE101F87B9800034C8F9 /* ZMUserSession+Calling.swift */,
				F1AE5F6C21F72FC6009CDBBC /* ZMUserSession+Timers.swift */,
				EE5FEF0421E8948F00E24F7F /* ZMUserSession+DarwinNotificationCenter.swift */,
				3E05F253192A50CC00F22D80 /* NSError+ZMUserSession.m */,
				3E05F254192A50CC00F22D80 /* NSError+ZMUserSessionInternal.h */,
				F1C1F3EF1FCF18C5007273E3 /* NSError+Localized.swift */,
				F1C1F3ED1FCF0C85007273E3 /* ZMUserSessionErrorCode+Localized.swift */,
				16DCAD641B0F9447008C1DD9 /* NSURL+LaunchOptions.h */,
				16DCAD651B0F9447008C1DD9 /* NSURL+LaunchOptions.m */,
				54F0A0931B3018D7003386BC /* ProxiedRequestsStatus.swift */,
				F9ABDF401CECBD8A008461B2 /* AccountStatus.swift */,
				54BFDF671BDA6F9A0034A3DB /* HistorySynchronizationStatus.swift */,
				F9FD16791BDFCDAD00725F5C /* ZMClientRegistrationStatus.h */,
				F992985A1BE1404D0058D42F /* ZMClientRegistrationStatus+Internal.h */,
				F9FD167A1BDFCDAD00725F5C /* ZMClientRegistrationStatus.m */,
				54973A351DD48CAB007F8702 /* NSManagedObject+EncryptionContext.swift */,
				163FB9982057E3F200E74F83 /* AuthenticationStatusProvider.swift */,
				F9B171F51C0EF21100E6EEC6 /* ClientUpdateStatus.swift */,
				BF00441A1C737CE9007A6EA4 /* PushNotificationStatus.swift */,
				F97678F91D76D11400CC075D /* BackgroundAPNSConfirmationStatus.swift */,
				F9B8308B1DEEDC2900FF6FE7 /* SyncStatus.swift */,
				166264732166093800300F45 /* CallEventStatus.swift */,
				160C31261E6434500012E4BC /* OperationStatus.swift */,
				549710091F6FFE9900026EDD /* ClientUpdateNotification.swift */,
				F19F4F4E1E6575F700F4D8FF /* UserProfileImageOwner.swift */,
				F19F4F391E5F1AE400F4D8FF /* UserProfileImageUpdateStatus.swift */,
				547E5B571DDB4B800038D936 /* UserProfileUpdateStatus.swift */,
				168CF42620077C54009FCB89 /* TeamInvitationStatus.swift */,
				5478A1401DEC4048006F7268 /* UserProfile.swift */,
				5467F1C31E0AE2EF008C1745 /* KeyValueStore.swift */,
				5467F1C51E0AE421008C1745 /* KeyValueStore+AccessToken.swift */,
				544F8FF21DDCD34600D1AB04 /* UserProfileUpdateNotifications.swift */,
				54D1751F1ADE8B18001AA338 /* ZMUserSession+Registration.m */,
				54D9331F1AE1653000C0B91C /* ZMCredentials.m */,
				09D7CE621AE94D4200CC5F45 /* ZMCredentials+Internal.h */,
				554FEE2022AFF20600B1A8A1 /* ZMUserSession+LegalHold.swift */,
				F19F1D391EFBFD2B00275E27 /* BuildType.swift */,
				549710071F6FF5C100026EDD /* NotificationInContext+UserSession.swift */,
				5458AF7E1F70219F00E45977 /* PostLoginAuthenticationNotification.swift */,
				5458AF831F7021B800E45977 /* PreLoginAuthenticationNotification.swift */,
			);
			path = UserSession;
			sourceTree = "<group>";
		};
		54C2F6751A6FA988003D09D9 /* Notifications */ = {
			isa = PBXGroup;
			children = (
				54C2F67C1A6FA988003D09D9 /* PushNotifications */,
			);
			path = Notifications;
			sourceTree = "<group>";
		};
		54C2F67C1A6FA988003D09D9 /* PushNotifications */ = {
			isa = PBXGroup;
			children = (
				F1FE8025200684DB00A438CF /* NotificationsTrackingTests.swift */,
				EE5BF6341F8F907C00B49D06 /* ZMLocalNotificationTests.swift */,
				EE5BF6361F8F9D6100B49D06 /* ZMLocalNotificationTests_Event.swift */,
				1639A8532264C52600868AB9 /* ZMLocalNotificationTests_Alerts.swift */,
				EE01E0381F90FEC1001AA33C /* ZMLocalNotificationTests_ExpiredMessage.swift */,
				546F815A1E685F1A00775059 /* LocalNotificationDispatcherTests.swift */,
				160195601E30C9CF00ACBFAC /* LocalNotificationDispatcherCallingTests.swift */,
				F9E4779D1D21640E003A99AC /* ZMLocalNotificationSetTests.swift */,
				F96C8E811D7ECECF004B6D87 /* ZMLocalNotificationTests_Message.swift */,
				1671F9FE1E2FAF50009F3150 /* ZMLocalNotificationForTests_CallState.swift */,
				F96C8E891D7F6F8C004B6D87 /* ZMLocalNotificationTests_SystemMessage.swift */,
				EEB568181FA22FBE003ADA3A /* ZMLocalNotificationLocalizationTests.swift */,
			);
			path = PushNotifications;
			sourceTree = "<group>";
		};
		54CEC9BB19AB34CE006817BB /* Registration */ = {
			isa = PBXGroup;
			children = (
				549552511D64567C004F21F6 /* AddressBookTests.swift */,
				54DE9BEC1DE75D4900EFFB9C /* RandomHandleGeneratorTests.swift */,
				5E8EE1FB20FDCCE200DB1F9B /* CompanyLoginRequestDetectorTests.swift */,
				5E0EB1F52100A13200B5DC2B /* CompanyLoginRequesterTests.swift */,
				BF80542A2102175800E97053 /* CompanyLoginVerificationTokenTests.swift */,
				5E9D32702109C54B0032FB06 /* CompanyLoginActionTests.swift */,
			);
			path = Registration;
			sourceTree = "<group>";
		};
		54F8D6D619AB525400146664 /* Transcoders */ = {
			isa = PBXGroup;
			children = (
				A9AC349319C2F316003C1A5C /* Helper */,
				54F8D6DD19AB535700146664 /* ZMConnectionTranscoder.h */,
				54F8D6DE19AB535700146664 /* ZMConnectionTranscoder.m */,
				54BDC60019C2FE4F00B22C03 /* ZMConnectionTranscoder+Internal.h */,
				54294A1F19472D4E007BE3CE /* ZMConversationTranscoder.h */,
				EF169DDE22E85BA100B74D4A /* ZMConversationSource.swift */,
				54EBDDEA1966B2B000B23C36 /* ZMConversationTranscoder+Internal.h */,
				54294A2019472D4E007BE3CE /* ZMConversationTranscoder.m */,
				F16C8BE72044129700677D31 /* ZMConversationTranscoder.swift */,
				F93A75F11C1F219800252586 /* ConversationStatusStrategy.swift */,
				54F8D6E419AB535700146664 /* ZMMissingUpdateEventsTranscoder.h */,
				5427B34619D17ACE00CC18DC /* ZMMissingUpdateEventsTranscoder+Internal.h */,
				54F8D6E519AB535700146664 /* ZMMissingUpdateEventsTranscoder.m */,
				5427B34D19D195A100CC18DC /* ZMLastUpdateEventIDTranscoder.h */,
				5427B35319D1965A00CC18DC /* ZMLastUpdateEventIDTranscoder+Internal.h */,
				5427B34E19D195A100CC18DC /* ZMLastUpdateEventIDTranscoder.m */,
				54F8D6E819AB535700146664 /* ZMSelfStrategy.h */,
				F9E3AB511BEA017300C1A6AA /* ZMSelfStrategy+Internal.h */,
				54F8D6E919AB535700146664 /* ZMSelfStrategy.m */,
				54F8D6EC19AB535700146664 /* ZMUserTranscoder.h */,
				54F8D6ED19AB535700146664 /* ZMUserTranscoder.m */,
				168E96D1220C3F6F00FC92FA /* ZMUserTranscoder.swift */,
				54F8D6EE19AB535700146664 /* ZMUserTranscoder+Internal.h */,
				54C11B9E19D1E4A100576A96 /* ZMLoginTranscoder.h */,
				54C11BA819D1E70900576A96 /* ZMLoginTranscoder+Internal.h */,
				54C11B9F19D1E4A100576A96 /* ZMLoginTranscoder.m */,
				09531F131AE960E300B8556A /* ZMLoginCodeRequestTranscoder.h */,
				09531F141AE960E300B8556A /* ZMLoginCodeRequestTranscoder.m */,
			);
			path = Transcoders;
			sourceTree = "<group>";
		};
		54F8D72919AB66CB00146664 /* Transcoders */ = {
			isa = PBXGroup;
			children = (
				A97042E019E2BEC700FE746B /* Helper */,
				54F8D74819AB67B300146664 /* ObjectTranscoderTests.h */,
				54F8D74919AB67B300146664 /* ObjectTranscoderTests.m */,
				54F8D72B19AB677300146664 /* ZMConnectionTranscoderTest.m */,
				54F8D72D19AB677300146664 /* ZMConversationTranscoderTests.m */,
				16466C0D1F9F7EDF00E3F970 /* ZMConversationTranscoderTests.swift */,
				F9DAC54D1C2034E70001F11E /* ConversationStatusStrategyTests.swift */,
				54F8D72F19AB677300146664 /* ZMMissingUpdateEventsTranscoderTests.m */,
				54188DCA19D19DE200DA40E4 /* ZMLastUpdateEventIDTranscoderTests.m */,
				54F8D73119AB677400146664 /* ZMSelfTranscoderTests.m */,
				542DFEE71DDCA4FD000F5B95 /* UserProfileUpdateRequestStrategyTests.swift */,
				54F8D73319AB677400146664 /* ZMUserTranscoderTests.m */,
				54C11BAB19D1EB7500576A96 /* ZMLoginTranscoderTests.m */,
				BF50CFA51F39ABCF007833A4 /* MockUserInfoParser.swift */,
				09531F1A1AE9644800B8556A /* ZMLoginCodeRequestTranscoderTests.m */,
			);
			path = Transcoders;
			sourceTree = "<group>";
		};
		54FC8A0E192CD52800D3C016 /* Integration */ = {
			isa = PBXGroup;
			children = (
				F9644AE91E83CDD100A1887B /* CallingV3Tests.swift */,
				16FF47481F0CD6610044C491 /* IntegrationTest.h */,
				16FF47461F0CD58A0044C491 /* IntegrationTest.m */,
				16FF47431F0BF5C70044C491 /* IntegrationTest.swift */,
				54ADA7611E3B3CBE00B90C7D /* IntegrationTest+Encryption.swift */,
				166D191E23157EBE001288CD /* IntegrationTest+Messages.swift */,
				163BB8111EE1A65A00DF9384 /* IntegrationTest+Search.swift */,
				3E288A6919C859210031CFCE /* NotificationObservers.h */,
				3E288A6A19C859210031CFCE /* NotificationObservers.m */,
				54FC8A0F192CD55000D3C016 /* LoginFlowTests.m */,
				85D85D997334755E841D13EA /* SlowSyncTests.m */,
				16519D7C2320087100C9D76D /* SlowSyncTests+ExistingData.swift */,
				BF1F52CB1ECDD778002FB553 /* SlowSyncTests+Teams.swift */,
				F190E0DB1E8E7BA1003E81F8 /* SlowSyncTests+Swift.swift */,
				545643D41C62C1A800A2129C /* ConversationTestsBase.h */,
				545643D51C62C1A800A2129C /* ConversationTestsBase.m */,
				3E6CD176194F435F00BAE83E /* ConversationsTests.m */,
				BFE53F541D5A2F7000398378 /* DeleteMessagesTests.swift */,
				BFAB67AF1E535B4B00D67C1A /* TextSearchTests.swift */,
				16D1383A1FD6A6F4001B4411 /* AvailabilityTests.swift */,
				F964700B1D5C720D00A81A92 /* ConversationTests+MessageEditing.m */,
				F9E462D91D7043C60036CFA7 /* ConversationTests+Confirmation.swift */,
				F920F4D51DA3DCF8002B860B /* ConversationTests+Ephemeral.swift */,
				F13A26E020456002004F8E47 /* ConversationTests+Guests.swift */,
				BF3C1B1820DBE3B2001CE126 /* ConversationTests+MessageTimer.swift */,
				1675532B21B16D1E009C9FEA /* ConversationTests+ReceiptMode.swift */,
				16904A83207E078C00C92806 /* ConversationTests+Participants.swift */,
				16519D5B231EA13A00C9D76D /* ConversationTests+Deletion.swift */,
				09914E501BD6613600C10BF8 /* ConversationTests+OTR.m */,
				16A86B8322A7E57100A674F8 /* ConversationTests+LegalHold.swift */,
				5430FF141CE4A359004ECFFE /* FileTransferTests.m */,
				541918EB195AD9D100A5023D /* SendAndReceiveMessagesTests.m */,
				163BB8151EE1B1AC00DF9384 /* SearchTests.swift */,
				54877C9419922C0B0097FB58 /* UserProfileTests.m */,
				F190E0A81E8D516D003E81F8 /* UserProfileImageV3Tests.swift */,
				3EEA678A199D079600AF7665 /* UserTests.m */,
				168E96DC220C6EB700FC92FA /* UserTests+AccountDeletion.swift */,
				54E4DD0D1DE4A9A200FEF192 /* UserHandleTests.swift */,
				5476E3BB19A77C6900E68BAD /* PushChannelTests.m */,
				545F3DBA1AAF64FB00BF817B /* APNSTests.m */,
				F1F3FE8620F36DEC00B0BAF3 /* PushNotificationTokenTests.swift */,
				5492C6C319ACCCA8008F41E2 /* ConnectionTests.m */,
				54A3ACC21A261603008AF8DF /* BackgroundTests.m */,
				3E26BED31A4037370071B4C9 /* IsTypingTests.m */,
				54DFB8EE1B30649000F1C736 /* GiphyTests.m */,
				5422E96E1BD5A4FD005A7C77 /* OTRTests.swift */,
				F9B171F91C0F320200E6EEC6 /* ClientManagementTests.m */,
				16A5FE22215B5FD000AEEBBD /* LinkPreviewTests.swift */,
				F93F3A581ED5A67E003CD185 /* TeamTests.swift */,
				EF797FE71FB5E8DB00F7FF21 /* RegistrationTests.swift */,
				F188BB852223F372002BF204 /* UserRichProfileIntegrationTests.swift */,
				5502C6E922B7D4DA000684B7 /* ZMUserSessionLegalHoldTests.swift */,
			);
			path = Integration;
			sourceTree = "<group>";
		};
		5E8EE1F820FDC7C900DB1F9B /* Company */ = {
			isa = PBXGroup;
			children = (
				5E8EE1F620FDC6B900DB1F9B /* CompanyLoginRequestDetector.swift */,
				5E0EB1F321008C1900B5DC2B /* CompanyLoginRequester.swift */,
				BFE7FCBE2101E50700D1165F /* CompanyLoginVerificationToken.swift */,
				5E9D326E2109C1740032FB06 /* CompanyLoginErrorCode.swift */,
			);
			path = Company;
			sourceTree = "<group>";
		};
		5EC3A469210F110E00B76C78 /* Content */ = {
			isa = PBXGroup;
			children = (
				EEEA75F81F8A6141006D1070 /* ZMLocalNotification.swift */,
				EEEA75F71F8A6141006D1070 /* ZMLocalNotification+Calling.swift */,
				EEEA75F61F8A6140006D1070 /* ZMLocalNotification+Events.swift */,
				1639A8262260CE5000868AB9 /* ZMLocalNotification+AvailabilityAlert.swift */,
				EEEA75F51F8A613F006D1070 /* ZMLocalNotification+Messages.swift */,
			);
			path = Content;
			sourceTree = "<group>";
		};
		85D850FC5E45F9F688A64419 /* Synchronization */ = {
			isa = PBXGroup;
			children = (
				54F8D72919AB66CB00146664 /* Transcoders */,
				BF2A9D561D6B5BB000FA7DBC /* Decoding */,
				54A170661B300700001B41A5 /* Strategies */,
				85D85104C6D06FA902E3253C /* ZMSyncStrategyTests.m */,
				85D858D72B109C5D9A85645B /* ZMOperationLoopTests.m */,
				F95ECF501B94BD05009F91BA /* ZMHotFixTests.m */,
				F11E35D52040172200D4D5DB /* ZMHotFixTests.swift */,
				F132C113203F20AB00C58933 /* ZMHotFixDirectoryTests.swift */,
				54A227D51D6604A5009414C0 /* SynchronizationMocks.swift */,
				873B893D20445F4400FBE254 /* ZMConversationAccessModeTests.swift */,
				7C419ED621F8D7EB00B95770 /* EventProcessingTrackerTests.swift */,
			);
			path = Synchronization;
			sourceTree = "<group>";
		};
		85D856D10F3CD0262DCB5730 /* MockDataModel */ = {
			isa = PBXGroup;
			children = (
				85D85BDE1EC2D916896D3132 /* MockEntity.h */,
				85D85AAE7FA09852AB9B0D6A /* MockEntity.m */,
				85D85110893896EBA6E879CE /* MockEntity2.h */,
				85D85C9E7A2AAAE14D4BC2CC /* MockEntity2.m */,
				85D85A3CF8F1D3B0D2532954 /* MockModelObjectContextFactory.h */,
				85D852DA0CD2C94CADB3B6FE /* MockModelObjectContextFactory.m */,
			);
			path = MockDataModel;
			sourceTree = "<group>";
		};
		85D85DBFC1F3A95767DEEA45 /* Synchronization */ = {
			isa = PBXGroup;
			children = (
				54F8D6D619AB525400146664 /* Transcoders */,
				54A170621B30068B001B41A5 /* Strategies */,
				BF2A9D591D6B639C00FA7DBC /* Decoding */,
				85D85F3EC8565FD102AC0E5B /* ZMOperationLoop.h */,
				F962A8EF19FFD4DC00FD0F80 /* ZMOperationLoop+Private.h */,
				85D8502FFC4412F91D0CC1A4 /* ZMOperationLoop.m */,
				54C8A39B1F7536DB004961DF /* ZMOperationLoop+Notifications.swift */,
				161681342077721600BCF33A /* ZMOperationLoop+OperationStatus.swift */,
				16DCB91B213449620002E910 /* ZMOperationLoop+PushChannel.swift */,
				1662648121661C9F00300F45 /* ZMOperatonLoop+Background.swift */,
				85D853338EC38D9B021D71BF /* ZMSyncStrategy.h */,
				546BAD5F19F8149B007C4938 /* ZMSyncStrategy+Internal.h */,
				85D859D47B6EBF09E4137658 /* ZMSyncStrategy.m */,
				F96DBEE81DF9A570008FE832 /* ZMSyncStrategy+ManagedObjectChanges.h */,
				F96DBEE91DF9A570008FE832 /* ZMSyncStrategy+ManagedObjectChanges.m */,
				161D3ACA213417C90053D39A /* ZMSyncStrategy+EventProcessing.swift */,
				160C31431E8049320012E4BC /* ApplicationStatusDirectory.swift */,
				1621D2701D770FB1007108C2 /* ZMSyncStateDelegate.h */,
				54177D1F19A4CAE70037A220 /* ZMObjectStrategyDirectory.h */,
				54F7217619A60E88009A8AF5 /* ZMUpdateEventsBuffer.h */,
				54F7217919A611DE009A8AF5 /* ZMUpdateEventsBuffer.m */,
				F95ECF4C1B94A553009F91BA /* ZMHotFix.h */,
				F95ECF4D1B94A553009F91BA /* ZMHotFix.m */,
				54DE26B11BC56E62002B5FBC /* ZMHotFixDirectory.h */,
				54DE26B21BC56E62002B5FBC /* ZMHotFixDirectory.m */,
				F9245BEC1CBF95A8009D1E85 /* ZMHotFixDirectory+Swift.swift */,
				166A8BF81E02C7D500F5EEEA /* ZMHotFix+PendingChanges.swift */,
				7C26879C21F7193800570AA9 /* EventProcessingTracker.swift */,
				5EDF03EB2245563C00C04007 /* LinkPreviewAssetUploadRequestStrategy+Helper.swift */,
			);
			path = Synchronization;
			sourceTree = "<group>";
		};
		874A168E2052BE32001C6760 /* OpenConversationObserver */ = {
			isa = PBXGroup;
			children = (
				874A168F2052BE5E001C6760 /* ZMUserSession+OpenConversation.swift */,
				874A16912052BEC5001C6760 /* UserExpirationObserver.swift */,
			);
			path = OpenConversationObserver;
			sourceTree = "<group>";
		};
		A926F1E0196C12ED0045BB47 /* Registration */ = {
			isa = PBXGroup;
			children = (
				5EFE9C16212AB945007932A6 /* RegistrationPhase.swift */,
				F1C51FE61FB49660009C2269 /* RegistrationStatus.swift */,
				F148F6661FB9AA7600BD6909 /* UnregisteredTeam.swift */,
				5EFE9C14212AB138007932A6 /* UnregisteredUser+Payload.swift */,
				54991D571DEDCF2B007E282F /* AddressBook.swift */,
				54991D591DEDD07E007E282F /* ContactAddressBook.swift */,
				54DE9BEA1DE74FFB00EFFB9C /* RandomHandleGenerator.swift */,
				5E8EE1F820FDC7C900DB1F9B /* Company */,
			);
			path = Registration;
			sourceTree = "<group>";
		};
		A957B4B91962FB610060EE03 /* Notifications */ = {
			isa = PBXGroup;
			children = (
				F928651C19F7A3D30097539C /* Push Notifications */,
			);
			path = Notifications;
			sourceTree = "<group>";
		};
		A97042E019E2BEC700FE746B /* Helper */ = {
			isa = PBXGroup;
			children = (
				548214051A025C54001AA4E0 /* ZMSimpleListRequestPaginatorTests.m */,
				F925468C1C63B61000CE2D7C /* MessagingTest+EventFactory.h */,
				F925468D1C63B61000CE2D7C /* MessagingTest+EventFactory.m */,
			);
			path = Helper;
			sourceTree = "<group>";
		};
		A9AC349319C2F316003C1A5C /* Helper */ = {
			isa = PBXGroup;
			children = (
				548213FE1A0253CC001AA4E0 /* ZMSimpleListRequestPaginator.h */,
				548214081A027B66001AA4E0 /* ZMSimpleListRequestPaginator+Internal.h */,
				548213FF1A0253CC001AA4E0 /* ZMSimpleListRequestPaginator.m */,
			);
			path = Helper;
			sourceTree = "<group>";
		};
		A9BABE5E19BA1EF300E9E5A3 /* Search */ = {
			isa = PBXGroup;
			children = (
				54A343461D6B589A004B65EA /* AddressBookSearch.swift */,
				1660AA081ECCAC900056D403 /* SearchDirectory.swift */,
				1660AA0C1ECDB0250056D403 /* SearchTask.swift */,
				164C29A61ED2D7B00026562A /* SearchResult.swift */,
				16F6BB371EDEA659009EA803 /* SearchResult+AddressBook.swift */,
				1660AA0A1ECCAF4E0056D403 /* SearchRequest.swift */,
				54257C071DF1C94200107FE7 /* TopConversationsDirectory.swift */,
			);
			path = Search;
			sourceTree = "<group>";
		};
		A9EADFFF19DBF20A00FD386C /* Utility */ = {
			isa = PBXGroup;
			children = (
				5430E9231BAA0D9F00395E05 /* WireSyncEngineLogs.h */,
				874F142C1C16FD9700C15118 /* Device.swift */,
				87508E9F1D08264000162483 /* ZMSound.swift */,
				546392711D79D5210094EC66 /* Application.swift */,
				8796343F1F7BEA4700FC79BA /* DispatchQueue+SerialAsync.swift */,
				5E8EE1F920FDC7D700DB1F9B /* Pasteboard.swift */,
				161D3AC82134013C0053D39A /* Logging.swift */,
				F19E559D22B399AE005C792D /* UUID+SafeLogging.swift */,
			);
			path = Utility;
			sourceTree = "<group>";
		};
		A9EAE00A19DBF24100FD386C /* Utility */ = {
			isa = PBXGroup;
			children = (
				BF40AC711D096A0E00287E29 /* AnalyticsTests.swift */,
				BF325E9C1EC067D600772145 /* RequestLoopAnalyticsTrackerTests.swift */,
				543ED0001D79E0EE00A9CDF3 /* ApplicationMock.swift */,
				879634411F7BEC5100FC79BA /* DispatchQueueSerialAsyncTests.swift */,
				F16C8BC32040715800677D31 /* ZMUpdateEvent+Testing.swift */,
				163FB9922052EA4600E74F83 /* OperationLoopNewRequestObserver.swift */,
				169E303120D29C200012C219 /* PushRegistryMock.swift */,
				EEA2773C211DE4C9004AF00F /* UserNotificationCenterMock.swift */,
				5E67168F2174CA6300522E61 /* MockUser+LoginCredentials.swift */,
			);
			path = Utility;
			sourceTree = "<group>";
		};
		BF2A9D561D6B5BB000FA7DBC /* Decoding */ = {
			isa = PBXGroup;
			children = (
				BF2A9D541D6B5B9700FA7DBC /* EventDecoderTests.swift */,
				BF2A9D571D6B5BDB00FA7DBC /* StoreUpdateEventTests.swift */,
			);
			name = Decoding;
			sourceTree = "<group>";
		};
		BF2A9D591D6B639C00FA7DBC /* Decoding */ = {
			isa = PBXGroup;
			children = (
				BF2A9D501D6B536E00FA7DBC /* EventDecoder.swift */,
				BF2A9D5A1D6B63DB00FA7DBC /* StoreUpdateEvent.swift */,
				BF2A9D5F1D6C70EA00FA7DBC /* ZMEventModel.xcdatamodeld */,
				54A2C9F21DAFBA3300FFD2A0 /* NSManagedObjectContext+EventDecoder.swift */,
			);
			name = Decoding;
			sourceTree = "<group>";
		};
		BF44A3521C71D60100C6928E /* DB Fixture 1.27 */ = {
			isa = PBXGroup;
			children = (
				BF44A3501C71D5FC00C6928E /* store127.wiredatabase */,
			);
			name = "DB Fixture 1.27";
			sourceTree = "<group>";
		};
		BF72DF101C4D256B002B324F /* DB Fixture 1.25 / 1.26 */ = {
			isa = PBXGroup;
			children = (
				BF8367301C52651900364B37 /* store125.wiredatabase */,
				BF6D5D041C494D730049F712 /* WireSyncEngine125.momd */,
			);
			name = "DB Fixture 1.25 / 1.26";
			sourceTree = "<group>";
		};
		BF72DF111C4D257C002B324F /* DB Fixture 1.24 */ = {
			isa = PBXGroup;
			children = (
				BFCE9A581C4E4C4D00951B3D /* store124.wiredatabase */,
				BF6D5D021C4948830049F712 /* WireSyncEngine124.momd */,
			);
			name = "DB Fixture 1.24";
			sourceTree = "<group>";
		};
		D5225721206261C100562561 /* Asset Deletion */ = {
			isa = PBXGroup;
			children = (
				D522571D2062552800562561 /* AssetDeletionRequestStrategy.swift */,
				D522571F206261AA00562561 /* AssetDeletionStatus.swift */,
				D52257222062637500562561 /* DeletableAssetIdentifierProvider.swift */,
			);
			path = "Asset Deletion";
			sourceTree = "<group>";
		};
		EFF9403C2240FE12004F3115 /* DeepLink */ = {
			isa = PBXGroup;
			children = (
				EFF9403D2240FE5D004F3115 /* URL+DeepLink.swift */,
				EFF9403F2240FF12004F3115 /* DeepLinkError.swift */,
			);
			path = DeepLink;
			sourceTree = "<group>";
		};
		F159F4121F1E310C001B7D80 /* SessionManager */ = {
			isa = PBXGroup;
			children = (
				F159F4131F1E3134001B7D80 /* SessionManagerTests.swift */,
				166D191C231569DD001288CD /* SessionManagerTests+MessageRetention.swift */,
				D59F3A11206929AF0023474F /* SessionManagerTests+Backup.swift */,
				162A81D5202B5BC600F6200C /* SessionManagerAVSTests.swift */,
				87DF28C61F680495007E1702 /* PushDispatcherTests.swift */,
				8737D5612093457100E5A4AF /* SessionManagerURLHandlerTests.swift */,
			);
			path = SessionManager;
			sourceTree = "<group>";
		};
		F19F1D121EFBC17A00275E27 /* UnauthenticatedSession */ = {
			isa = PBXGroup;
			children = (
				F19F1D231EFBC34E00275E27 /* ZMUserSessionRegistrationNotification.h */,
				F19F1D241EFBC34E00275E27 /* ZMUserSessionRegistrationNotification.m */,
				F19F1D191EFBC2F000275E27 /* ZMAuthenticationStatus_Internal.h */,
				F19F1D1A1EFBC2F000275E27 /* ZMAuthenticationStatus.h */,
				F19F1D1B1EFBC2F000275E27 /* ZMAuthenticationStatus.m */,
				54FF64281F73D00C00787EF2 /* NSManagedObjectContext+AuthenticationStatus.swift */,
				F19F1D131EFBC18E00275E27 /* UnauthenticatedSession.swift */,
				F1A94BD11F010287003083D9 /* UnauthenticatedSession+Login.swift */,
				F19F1D321EFBE3FE00275E27 /* UnauthenticatedOperationLoop.swift */,
			);
			path = UnauthenticatedSession;
			sourceTree = "<group>";
		};
		F19F1D361EFBF60A00275E27 /* SessionManager */ = {
			isa = PBXGroup;
			children = (
				7C5B94F522DC6BC500A6F8BB /* JailbreakDetector.swift */,
				F159F4151F1E4C4C001B7D80 /* LocalStoreProvider.swift */,
				BF2AD9FF1F41A3DF000980E8 /* SessionFactories.swift */,
				F19F1D371EFBF61800275E27 /* SessionManager.swift */,
				16FF474B1F0D54B20044C491 /* SessionManager+Logs.swift */,
				1634958A1F0254CB004E80DB /* SessionManager+ServerConnection.swift */,
				8717DFA61F6EF44E0087EFE4 /* SessionManager+Push.swift */,
				165BB94B2004D6490077EFD5 /* SessionManager+UserActivity.swift */,
				162A81D3202B453000F6200C /* SessionManager+AVS.swift */,
				F130BF272062C05600DBE261 /* SessionManager+Backup.swift */,
				F16558D0225F3F2A00EA2F2A /* SessionManager+SwitchBackend.swift */,
				BF2ADA011F41A450000980E8 /* BackendEnvironmentProvider+Cookie.swift */,
				8737D553209217BD00E5A4AF /* SessionManagerURLHandler.swift */,
			);
			path = SessionManager;
			sourceTree = "<group>";
		};
		F928651C19F7A3D30097539C /* Push Notifications */ = {
			isa = PBXGroup;
			children = (
				F98EDCDD1D82B924001E65CB /* Helpers */,
				F98EDCC61D82B913001E65CB /* Notification Types */,
				54E2C1DF1E682DC400536569 /* LocalNotificationDispatcher.swift */,
				1659114E1DEF1F6E007FA847 /* LocalNotificationDispatcher+Calling.swift */,
				F96C8E791D7DCCE8004B6D87 /* LocalNotificationDispatcher+Messages.swift */,
			);
			name = "Push Notifications";
			path = "Push notifications";
			sourceTree = "<group>";
		};
		F98EDCC61D82B913001E65CB /* Notification Types */ = {
			isa = PBXGroup;
			children = (
				5EC3A469210F110E00B76C78 /* Content */,
				5E1FD7A4210B2694003D2C3D /* NotificationAction.swift */,
				1626344820D7DB81000D4063 /* PushNotificationCategory.swift */,
				F98EDCCD1D82B913001E65CB /* LocalNotificationContentType.swift */,
				16962EE320286D690069D88D /* LocalNotificationType+Configuration.swift */,
				16962EE120286A4C0069D88D /* LocalNotificationType+Localization.swift */,
			);
			path = "Notification Types";
			sourceTree = "<group>";
		};
		F98EDCDD1D82B924001E65CB /* Helpers */ = {
			isa = PBXGroup;
			children = (
				EEA27739211DCFF1004AF00F /* UserNotificationCenter.swift */,
				F98EDCDF1D82B924001E65CB /* NotificationSound.swift */,
				5EC3A467210B763000B76C78 /* NotificationUserInfo.swift */,
				F98EDCE71D82B924001E65CB /* ZMLocalNotificationSet.swift */,
				F19E559F22B3A2C5005C792D /* UNNotification+SafeLogging.swift */,
				F19E55A122B3A3FA005C792D /* UNNotificationResponse+SafeLogging.swift */,
				F19E55A322B3A740005C792D /* PKPushPayload+SafeLogging.swift */,
				F19E55A522B3AAA8005C792D /* PKPushCredentials+SafeLogging.swift */,
			);
			path = Helpers;
			sourceTree = "<group>";
		};
		F9C9A4F11CAD2A200039E10C /* DB Ficture 1.28 */ = {
			isa = PBXGroup;
			children = (
				F9C9A4ED1CAD290B0039E10C /* store128.wiredatabase */,
			);
			name = "DB Ficture 1.28";
			sourceTree = "<group>";
		};
		F9FD798019EE73C500D70FCD /* VersionBlacklist */ = {
			isa = PBXGroup;
			children = (
				F9FD798519EE742600D70FCD /* ZMBlacklistDownloader.h */,
				54FEAAA81BC7BB9C002DE521 /* ZMBlacklistDownloader+Testing.h */,
				F9FD798619EE742600D70FCD /* ZMBlacklistDownloader.m */,
				878ACB4520ADBBAA0016E68A /* Blacklist.swift */,
				F9FD798B19EE9B9A00D70FCD /* ZMBlacklistVerificator.h */,
				540818A51BCA647D00257CA7 /* ZMBlacklistVerificator+Testing.h */,
				F9FD798C19EE9B9A00D70FCD /* ZMBlacklistVerificator.m */,
			);
			name = VersionBlacklist;
			sourceTree = "<group>";
		};
/* End PBXGroup section */

/* Begin PBXHeadersBuildPhase section */
		549815901A43232400A7CE2E /* Headers */ = {
			isa = PBXHeadersBuildPhase;
			buildActionMask = 2147483647;
			files = (
				09E393BB1BAB0BB500F3EA1B /* ZMUserSession+OTR.h in Headers */,
				F19F1D1E1EFBC2F000275E27 /* ZMAuthenticationStatus.h in Headers */,
				16C22BA41BF4D5D7007099D9 /* NSError+ZMUserSessionInternal.h in Headers */,
				F9FD167B1BDFCDAD00725F5C /* ZMClientRegistrationStatus.h in Headers */,
				544BA11A1A433DE400D3B852 /* WireSyncEngine.h in Headers */,
				F991CE1E1CB65F08004D8465 /* ZMTypingUsers.h in Headers */,
				1621D2711D770FB1007108C2 /* ZMSyncStateDelegate.h in Headers */,
				F95ECF4E1B94A553009F91BA /* ZMHotFix.h in Headers */,
				872A2EFE2004B86D00900B22 /* ZMSyncStrategy.h in Headers */,
				BF36DDF11E8BACD400D61310 /* ZMUserSession+OperationLoop.h in Headers */,
				54D1751A1ADE8AA2001AA338 /* ZMUserSession+Registration.h in Headers */,
				54D9331E1AE1643A00C0B91C /* ZMCredentials.h in Headers */,
				16F6BB0C1ED5824B009EA803 /* ZMUserSession+Private.h in Headers */,
				54D175241ADE9449001AA338 /* ZMUserSession+Authentication.h in Headers */,
				09D7CE641AE94D4200CC5F45 /* ZMCredentials+Internal.h in Headers */,
				F132C105203F02C700C58933 /* ZMConversationTranscoder.h in Headers */,
				F19F1D311EFBCBD300275E27 /* ZMLoginTranscoder.h in Headers */,
				54DE26B31BC56E62002B5FBC /* ZMHotFixDirectory.h in Headers */,
				1602B4611F3B04150061C135 /* ZMBlacklistVerificator.h in Headers */,
				5430E9251BAA0D9F00395E05 /* WireSyncEngineLogs.h in Headers */,
				1618B4101DE5FAD4003F015C /* ZMUserSession+Internal.h in Headers */,
				1EB871501BF502A000AF5CE1 /* ZMUserTranscoder.h in Headers */,
				F9F631431DE3534F00416938 /* ZMTyping.h in Headers */,
				544BA1231A433DE400D3B852 /* ZMUserSession.h in Headers */,
				BF1F52C41ECC6DAF002FB553 /* ZMSimpleListRequestPaginator.h in Headers */,
				16DCAD671B0F9447008C1DD9 /* NSURL+LaunchOptions.h in Headers */,
				544BA1241A433DE400D3B852 /* ZMUserSession+Background.h in Headers */,
				09531F161AE960E300B8556A /* ZMLoginCodeRequestTranscoder.h in Headers */,
				872A2F002004B9EF00900B22 /* ZMUpdateEventsBuffer.h in Headers */,
				F992985B1BE143570058D42F /* ZMClientRegistrationStatus+Internal.h in Headers */,
				544BA1271A433DE400D3B852 /* NSError+ZMUserSession.h in Headers */,
				09BCDB8E1BCE7F000020DCC7 /* ZMAPSMessageDecoder.h in Headers */,
				540818A61BCA647D00257CA7 /* ZMBlacklistVerificator+Testing.h in Headers */,
				54A3F24F1C08523500FE3A6B /* ZMOperationLoop.h in Headers */,
				54FEAAA91BC7BB9C002DE521 /* ZMBlacklistDownloader+Testing.h in Headers */,
				F19F1D1D1EFBC2F000275E27 /* ZMAuthenticationStatus_Internal.h in Headers */,
				F96DBEEA1DF9A570008FE832 /* ZMSyncStrategy+ManagedObjectChanges.h in Headers */,
				872A2EFF2004B9E600900B22 /* ZMObjectStrategyDirectory.h in Headers */,
				F19F1D271EFBC34E00275E27 /* ZMUserSessionRegistrationNotification.h in Headers */,
				872A2EFD2004B85F00900B22 /* ZMOperationLoop+Private.h in Headers */,
				544BA1311A433DE400D3B852 /* ZMNetworkState.h in Headers */,
			);
			runOnlyForDeploymentPostprocessing = 0;
		};
/* End PBXHeadersBuildPhase section */

/* Begin PBXNativeTarget section */
		3E186087191A56F6000FE027 /* WireSyncEngine Test Host */ = {
			isa = PBXNativeTarget;
			buildConfigurationList = 3E1860AD191A56F7000FE027 /* Build configuration list for PBXNativeTarget "WireSyncEngine Test Host" */;
			buildPhases = (
				3E186084191A56F6000FE027 /* Sources */,
				3E186085191A56F6000FE027 /* Frameworks */,
				3E186086191A56F6000FE027 /* Resources */,
				5405FF3B1A6005A100CB012B /* Embed Framework */,
				096960A81B6670E5006DF53B /* Copy Carthage Frameworks */,
			);
			buildRules = (
			);
			dependencies = (
			);
			name = "WireSyncEngine Test Host";
			productName = "WireSyncEngine Test Host";
			productReference = 3E186088191A56F6000FE027 /* WireSyncEngine Test Host.app */;
			productType = "com.apple.product-type.application";
		};
		3E1860C2191A649D000FE027 /* WireSyncEngine-iOS-Tests */ = {
			isa = PBXNativeTarget;
			buildConfigurationList = 3E1860D2191A649D000FE027 /* Build configuration list for PBXNativeTarget "WireSyncEngine-iOS-Tests" */;
			buildPhases = (
				3E1860BF191A649D000FE027 /* Sources */,
				3E1860C0191A649D000FE027 /* Frameworks */,
				3E1860C1191A649D000FE027 /* Resources */,
			);
			buildRules = (
			);
			dependencies = (
				54F4DC581A4438AC00FDB6EA /* PBXTargetDependency */,
				3E1860D1191A649D000FE027 /* PBXTargetDependency */,
				A9FF8089195B17B3002CD44B /* PBXTargetDependency */,
			);
			name = "WireSyncEngine-iOS-Tests";
			productName = "WireSyncEngine-iOS-Tests";
			productReference = 3E1860C3191A649D000FE027 /* WireSyncEngine-iOS-Tests.xctest */;
			productType = "com.apple.product-type.bundle.unit-test";
		};
		549815921A43232400A7CE2E /* WireSyncEngine-ios */ = {
			isa = PBXNativeTarget;
			buildConfigurationList = 549815A61A43232500A7CE2E /* Build configuration list for PBXNativeTarget "WireSyncEngine-ios" */;
			buildPhases = (
				5498158E1A43232400A7CE2E /* Sources */,
				5498158F1A43232400A7CE2E /* Frameworks */,
				549815901A43232400A7CE2E /* Headers */,
				549815911A43232400A7CE2E /* Resources */,
			);
			buildRules = (
			);
			dependencies = (
			);
			name = "WireSyncEngine-ios";
			productName = "WireSyncEngine-ios";
			productReference = 549815931A43232400A7CE2E /* WireSyncEngine.framework */;
			productType = "com.apple.product-type.framework";
		};
/* End PBXNativeTarget section */

/* Begin PBXProject section */
		540029AB1918CA8500578793 /* Project object */ = {
			isa = PBXProject;
			attributes = {
				LastSwiftMigration = 0710;
				LastSwiftUpdateCheck = 0700;
				LastUpgradeCheck = 0930;
				ORGANIZATIONNAME = "Zeta Project Gmbh";
				TargetAttributes = {
					3E186087191A56F6000FE027 = {
						LastSwiftMigration = 1000;
						ProvisioningStyle = Manual;
						SystemCapabilities = {
							com.apple.ApplicationGroups.iOS = {
								enabled = 1;
							};
							com.apple.Keychain = {
								enabled = 1;
							};
						};
					};
					3E1860C2191A649D000FE027 = {
						LastSwiftMigration = 1000;
						ProvisioningStyle = Manual;
						TestTargetID = 3E186087191A56F6000FE027;
					};
					549815921A43232400A7CE2E = {
						CreatedOnToolsVersion = 6.2;
						LastSwiftMigration = 1000;
						ProvisioningStyle = Manual;
					};
				};
			};
			buildConfigurationList = 540029AE1918CA8500578793 /* Build configuration list for PBXProject "WireSyncEngine" */;
			compatibilityVersion = "Xcode 3.2";
			developmentRegion = en;
			hasScannedForEncodings = 0;
			knownRegions = (
				en,
				Base,
				de,
				"pt-BR",
				es,
				uk,
				ru,
				ja,
				it,
				nl,
				tr,
				fr,
				da,
				ar,
				"zh-Hans",
				sl,
				et,
				fi,
				pl,
				"zh-Hant",
				lt,
			);
			mainGroup = 540029AA1918CA8500578793;
			productRefGroup = 540029B51918CA8500578793 /* Products */;
			projectDirPath = "";
			projectRoot = "";
			targets = (
				549815921A43232400A7CE2E /* WireSyncEngine-ios */,
				3E1860C2191A649D000FE027 /* WireSyncEngine-iOS-Tests */,
				3E186087191A56F6000FE027 /* WireSyncEngine Test Host */,
			);
		};
/* End PBXProject section */

/* Begin PBXResourcesBuildPhase section */
		3E186086191A56F6000FE027 /* Resources */ = {
			isa = PBXResourcesBuildPhase;
			buildActionMask = 2147483647;
			files = (
				872C995B1DB65D0D006A3BDE /* harp.m4a in Resources */,
				872C99591DB659E6006A3BDE /* ringing_from_them_long.caf in Resources */,
				F1E48003207E3789008D4299 /* Default-568h@2x.png in Resources */,
			);
			runOnlyForDeploymentPostprocessing = 0;
		};
		3E1860C1191A649D000FE027 /* Resources */ = {
			isa = PBXResourcesBuildPhase;
			buildActionMask = 2147483647;
			files = (
				54764B961C92FDC100BD25E3 /* 1900x1500.jpg in Resources */,
				BF158D2F1CE087D8007C6F8A /* video.mp4 in Resources */,
				54764B9A1C9303D600BD25E3 /* tiny.jpg in Resources */,
				BF6D5D031C4948830049F712 /* WireSyncEngine124.momd in Resources */,
				BF6D5D051C494D730049F712 /* WireSyncEngine125.momd in Resources */,
				AF6415A51C9C180200A535F5 /* ExternalMessageTextFixture.txt in Resources */,
				BF44A3511C71D5FC00C6928E /* store127.wiredatabase in Resources */,
				AF6415A41C9C17FF00A535F5 /* EncryptedBase64EncondedExternalMessageTestFixture.txt in Resources */,
				54764B991C9303D600BD25E3 /* medium.jpg in Resources */,
				BF8367311C52651900364B37 /* store125.wiredatabase in Resources */,
				F9C9A4F01CAD29190039E10C /* store128.wiredatabase in Resources */,
				EE01E0371F90DD67001AA33C /* audio.m4a in Resources */,
				54764B9C1C930AEB00BD25E3 /* Lorem Ipsum.txt in Resources */,
				BFCE9A5B1C4E4C4D00951B3D /* store124.wiredatabase in Resources */,
				54764BA01C931E9400BD25E3 /* not_animated.gif in Resources */,
				54764B9F1C931E9400BD25E3 /* animated.gif in Resources */,
			);
			runOnlyForDeploymentPostprocessing = 0;
		};
		549815911A43232400A7CE2E /* Resources */ = {
			isa = PBXResourcesBuildPhase;
			buildActionMask = 2147483647;
			files = (
				3E2713211A8A68BF008EE50F /* Push.stringsdict in Resources */,
				543095951DE76B270065367F /* random2.txt in Resources */,
				3E27131F1A8A68BF008EE50F /* Push.strings in Resources */,
				F1A989BA1FD03E1B00B8A82E /* ZMLocalizable.strings in Resources */,
				543095931DE76B170065367F /* random1.txt in Resources */,
			);
			runOnlyForDeploymentPostprocessing = 0;
		};
/* End PBXResourcesBuildPhase section */

/* Begin PBXShellScriptBuildPhase section */
		096960A81B6670E5006DF53B /* Copy Carthage Frameworks */ = {
			isa = PBXShellScriptBuildPhase;
			buildActionMask = 2147483647;
			files = (
			);
			inputPaths = (
				"$(SRCROOT)/Carthage/Build/iOS/WireImages.framework",
				"$(SRCROOT)/Carthage/Build/iOS/OCMock.framework",
				"$(SRCROOT)/Carthage/Build/iOS/WireSystem.framework",
				"$(SRCROOT)/Carthage/Build/iOS/WireTesting.framework",
				"$(SRCROOT)/Carthage/Build/iOS/WireTransport.framework",
				"$(SRCROOT)/Carthage/Build/iOS/WireMockTransport.framework",
				"$(SRCROOT)/Carthage/Build/iOS/WireProtos.framework",
				"$(SRCROOT)/Carthage/Build/iOS/ProtocolBuffers.framework",
				"$(SRCROOT)/Carthage/Build/iOS/WireCryptobox.framework",
				"$(SRCROOT)/Carthage/Build/iOS/WireUtilities.framework",
				"$(SRCROOT)/Carthage/Build/iOS/libPhoneNumberiOS.framework",
				"$(SRCROOT)/Carthage/Build/iOS/PINCache.framework",
				"$(SRCROOT)/Carthage/Build/iOS/WireDataModel.framework",
				"$(SRCROOT)/Carthage/Build/iOS/WireLinkPreview.framework",
				"$(SRCROOT)/Carthage/Build/iOS/WireRequestStrategy.framework",
				"$(SRCROOT)/Carthage/Build/iOS/avs.framework",
				"$(SRCROOT)/Carthage/Build/iOS/ZipArchive.framework",
				"$(SRCROOT)/Carthage/Build/iOS/HTMLString.framework",
				"$(SRCROOT)/Carthage/Build/iOS/SwiftProtobuf.framework",
			);
			name = "Copy Carthage Frameworks";
			outputPaths = (
			);
			runOnlyForDeploymentPostprocessing = 0;
			shellPath = /bin/sh;
			shellScript = "# to run locally, replace with $(BUILT_PRODUCTS_DIR)/WireSyncEngine.framework\n/usr/local/bin/carthage copy-frameworks\n";
		};
/* End PBXShellScriptBuildPhase section */

/* Begin PBXSourcesBuildPhase section */
		3E186084191A56F6000FE027 /* Sources */ = {
			isa = PBXSourcesBuildPhase;
			buildActionMask = 2147483647;
			files = (
				3E9848BD1A65253000F7B050 /* Hack.swift in Sources */,
				3E1860BB191A5D99000FE027 /* TestHostAppDelegate.m in Sources */,
				3E1860BA191A5D99000FE027 /* TestHost-main.m in Sources */,
			);
			runOnlyForDeploymentPostprocessing = 0;
		};
		3E1860BF191A649D000FE027 /* Sources */ = {
			isa = PBXSourcesBuildPhase;
			buildActionMask = 2147483647;
			files = (
				BF325E9D1EC067D600772145 /* RequestLoopAnalyticsTrackerTests.swift in Sources */,
				5E8EE1FC20FDCCE200DB1F9B /* CompanyLoginRequestDetectorTests.swift in Sources */,
				54ADA7631E3B3D8E00B90C7D /* IntegrationTest+Encryption.swift in Sources */,
				F991CE161CB55512004D8465 /* ZMUser+Testing.m in Sources */,
				5E2C354D21A806A80034F1EE /* MockBackgroundActivityManager.swift in Sources */,
				F9D1CD141DF6C131002F6E80 /* SyncStatusTests.swift in Sources */,
				3EEA678C199D079600AF7665 /* UserTests.m in Sources */,
				09531F1C1AE9644800B8556A /* ZMLoginCodeRequestTranscoderTests.m in Sources */,
				87D003FF1BB5810D00472E06 /* APSSignalingKeyStoreTests.swift in Sources */,
				542DFEE61DDCA452000F5B95 /* UserProfileUpdateStatusTests.swift in Sources */,
				F95FFBD11EB8A478004031CB /* CallSystemMessageGeneratorTests.swift in Sources */,
				16E0FBB623311A19000E3235 /* ZMUserSessionTests+Authentication.swift in Sources */,
				D55272EC2062733F00F542BE /* AssetDeletionRequestStrategyTests.swift in Sources */,
				5502C6EC22B7D4E2000684B7 /* ZMUserSessionLegalHoldTests.swift in Sources */,
				545434AB19AB6ADA003892D9 /* ZMMissingUpdateEventsTranscoderTests.m in Sources */,
				548BBA1C195071E30041945E /* ZMUserSessionTests.m in Sources */,
				A907771A192E33A500141F13 /* SlowSyncTests.m in Sources */,
				BF491CD51F03E0FC0055EE44 /* PermissionsDownloadRequestStrategyTests.swift in Sources */,
				54BFDF6A1BDA87D20034A3DB /* HistorySynchronizationStatusTests.swift in Sources */,
				545434AC19AB6ADA003892D9 /* ZMSelfTranscoderTests.m in Sources */,
				548214071A025C54001AA4E0 /* ZMSimpleListRequestPaginatorTests.m in Sources */,
				54A227D61D6604A5009414C0 /* SynchronizationMocks.swift in Sources */,
				8737D5622093457100E5A4AF /* SessionManagerURLHandlerTests.swift in Sources */,
				54A170691B300717001B41A5 /* ProxiedRequestStrategyTests.swift in Sources */,
				1660AA111ECE3C1C0056D403 /* SearchTaskTests.swift in Sources */,
				873B893E20445F4400FBE254 /* ZMConversationAccessModeTests.swift in Sources */,
				16FF47441F0BF5C70044C491 /* IntegrationTest.swift in Sources */,
				098CFBBB1B7B9C94000B02B1 /* BaseTestSwiftHelpers.swift in Sources */,
				543ED0011D79E0EE00A9CDF3 /* ApplicationMock.swift in Sources */,
				16A86B8422A7E57200A674F8 /* ConversationTests+LegalHold.swift in Sources */,
				F976790A1D771B3900CC075D /* BackgroundAPNSConfirmationStatusTests.swift in Sources */,
				F920F4D61DA3DCF8002B860B /* ConversationTests+Ephemeral.swift in Sources */,
				160C314A1E82AC170012E4BC /* OperationStatusTests.swift in Sources */,
				169E303320D29C670012C219 /* PushRegistryMock.swift in Sources */,
				3E05F252192A4FBD00F22D80 /* UserSessionErrorTests.m in Sources */,
				545643D31C62C12E00A2129C /* ConversationTests+OTR.m in Sources */,
				16A5FE23215B5FD000AEEBBD /* LinkPreviewTests.swift in Sources */,
				872A2EE81FFFBC3900900B22 /* ServiceUserTests.swift in Sources */,
				F148F6691FBAF55800BD6909 /* TeamRegistrationStrategyTests.swift in Sources */,
				168C0B3F1E97CE3900315044 /* ZMLastUpdateEventIDTranscoderTests.m in Sources */,
				16D1383B1FD6A6F4001B4411 /* AvailabilityTests.swift in Sources */,
				F190E0AA1E8D517A003E81F8 /* UserProfileImageV3Tests.swift in Sources */,
				545434A719AB6ADA003892D9 /* ZMConnectionTranscoderTest.m in Sources */,
				3E26BEE91A408F590071B4C9 /* ZMTypingUsersTests.m in Sources */,
				879634421F7BEC5100FC79BA /* DispatchQueueSerialAsyncTests.swift in Sources */,
				54AB428E1DF5C5B400381F2C /* TopConversationsDirectoryTests.swift in Sources */,
				16A5FE21215B584200AEEBBD /* MockLinkPreviewDetector.swift in Sources */,
				F96C8E821D7ECECF004B6D87 /* ZMLocalNotificationTests_Message.swift in Sources */,
				166D191D231569DD001288CD /* SessionManagerTests+MessageRetention.swift in Sources */,
				EEA2773D211DE4C9004AF00F /* UserNotificationCenterMock.swift in Sources */,
				F9E462DA1D7043C60036CFA7 /* ConversationTests+Confirmation.swift in Sources */,
				549552541D645683004F21F6 /* AddressBookTests.swift in Sources */,
				F19F4F4D1E646C3C00F4D8FF /* UserProfileImageUpdateStatusTests.swift in Sources */,
				1679D1CD1EF97387007B0DF5 /* ZMUserSessionTestsBase+Calling.swift in Sources */,
				549AEA3F1D636EF3003C0BEC /* AddressBookUploadRequestStrategyTest.swift in Sources */,
				F96C8E8A1D7F6F8C004B6D87 /* ZMLocalNotificationTests_SystemMessage.swift in Sources */,
				16519D6D231EAAF300C9D76D /* Conversation+DeletionTests.swift in Sources */,
				F925468E1C63B61000CE2D7C /* MessagingTest+EventFactory.m in Sources */,
				878ACB5920AF12C10016E68A /* ZMUserConsentTests.swift in Sources */,
				8766853C1F2A1AA00031081B /* UnauthenticatedSessionTests.swift in Sources */,
				542DFEE81DDCA4FD000F5B95 /* UserProfileUpdateRequestStrategyTests.swift in Sources */,
				7CE017152317D07E00144905 /* ZMAuthenticationStatusTests.swift in Sources */,
				548241F01AB09C1500E0ED07 /* APNSTests.m in Sources */,
				16085B351F719E6D000B9F22 /* NetworkStateRecorder.swift in Sources */,
				09BA924C1BD55FA5000DC962 /* UserClientRequestStrategyTests.swift in Sources */,
				A9692F8A1986476900849241 /* NSString_NormalizationTests.m in Sources */,
				54880E3D194B5845007271AA /* ZMOperationLoopTests.m in Sources */,
				F9410F631DE44C2E007451FF /* TypingStrategyTests.swift in Sources */,
				EE5BF6351F8F907C00B49D06 /* ZMLocalNotificationTests.swift in Sources */,
				EE5BF6371F8F9D6100B49D06 /* ZMLocalNotificationTests_Event.swift in Sources */,
				BF50CFA71F39ACE8007833A4 /* MockUserInfoParser.swift in Sources */,
				5E0EB1F92100A46F00B5DC2B /* MockCompanyLoginRequesterDelegate.swift in Sources */,
				16DCAD6F1B147706008C1DD9 /* NSURL+LaunchOptionsTests.m in Sources */,
				541228451AEE422C00D9ED1C /* ZMAuthenticationStatusTests.m in Sources */,
				BF2A9D551D6B5B9700FA7DBC /* EventDecoderTests.swift in Sources */,
				5E0EB1F72100A14A00B5DC2B /* CompanyLoginRequesterTests.swift in Sources */,
				1671F9FF1E2FAF50009F3150 /* ZMLocalNotificationForTests_CallState.swift in Sources */,
				16519D5C231EA13A00C9D76D /* ConversationTests+Deletion.swift in Sources */,
				F9B171FA1C0F320200E6EEC6 /* ClientManagementTests.m in Sources */,
				163BB8131EE1A6EE00DF9384 /* IntegrationTest+Search.swift in Sources */,
				545F601C1D6C336D00C2C55B /* AddressBookSearchTests.swift in Sources */,
				5476E3BD19A77C6900E68BAD /* PushChannelTests.m in Sources */,
				162A81D6202B5BC600F6200C /* SessionManagerAVSTests.swift in Sources */,
				164CB466207CC47700A2010F /* Conversation+ParticipantsTests.swift in Sources */,
				5474C80C1921309400185A3A /* MessagingTestTests.m in Sources */,
				F99298591BE110490058D42F /* ZMClientRegistrationStatusTests.m in Sources */,
				F1ACD2CD201F6E070089BEF6 /* ConversationsTests.m in Sources */,
				540A0BA51954859E00FB7D61 /* ZMSyncStrategyTests.m in Sources */,
				5E6716912174CA6700522E61 /* MockUser+LoginCredentials.swift in Sources */,
				F93F3A591ED5A67E003CD185 /* TeamTests.swift in Sources */,
				F92CA9651F153622007D8570 /* ZMUserSessionTests+FileRelocation.swift in Sources */,
				F9E4779F1D216467003A99AC /* ZMLocalNotificationSetTests.swift in Sources */,
				F9B71F4C1CB2B841001DB03F /* NSManagedObjectContext+TestHelpers.m in Sources */,
				F991CE151CB55512004D8465 /* ZMConversation+Testing.m in Sources */,
				545434A919AB6ADA003892D9 /* ZMConversationTranscoderTests.m in Sources */,
				F9ABE8551EFD56BF00D83214 /* MemberDownloadRequestStrategyTests.swift in Sources */,
				1675532C21B16D1E009C9FEA /* ConversationTests+ReceiptMode.swift in Sources */,
				54D785011A37256C00F47798 /* ZMEncodedNSUUIDWithTimestampTests.m in Sources */,
				F9ABDF441CECC6C0008461B2 /* AccountStatusTests.swift in Sources */,
				5447E4681AECDE6500411FCD /* ZMUserSessionTestsBase.m in Sources */,
				87B30C5C1FA756220054DFB1 /* FlowManagerTests.swift in Sources */,
				1626344720D79C22000D4063 /* ZMUserSessionTests+PushNotifications.swift in Sources */,
				16D3FD021E3A5C0D0052A535 /* ZMConversationVoiceChannelRouterTests.swift in Sources */,
				5492C6C519ACCCA8008F41E2 /* ConnectionTests.m in Sources */,
				1658C23A1F5404F000889F22 /* FlowManagerMock.swift in Sources */,
				3E1858BC1951D6DA005FE78F /* MemoryLeaksObserver.m in Sources */,
				F905C47F1E79A86A00AF34A5 /* WireCallCenterV3Tests.swift in Sources */,
				5422E9701BD5A5D0005A7C77 /* OTRTests.swift in Sources */,
				872C99601DB6722C006A3BDE /* CallKitDelegateTests+Mocking.m in Sources */,
				3E3C00DB1A235F6000D02D21 /* ZMTypingUsersTimeoutTests.m in Sources */,
				164C29A51ECF47D80026562A /* SearchDirectoryTests.swift in Sources */,
				D55272EA2062732100F542BE /* AssetDeletionStatusTests.swift in Sources */,
				F188BB8B2223F372002BF204 /* UserRichProfileIntegrationTests.swift in Sources */,
				F1FE8027200684F200A438CF /* NotificationsTrackingTests.swift in Sources */,
				163BB8161EE1B1AC00DF9384 /* SearchTests.swift in Sources */,
				F9ABE8AE1F02A88200D83214 /* TeamSyncRequestStrategyTests.swift in Sources */,
				EFC8281E1FB34F9600E27E21 /* EmailVerificationStrategyTests.swift in Sources */,
				87D4625D1C3D526D00433469 /* DeleteAccountRequestStrategyTests.swift in Sources */,
				3E3C00D21A2358CF00D02D21 /* ZMTypingTests.m in Sources */,
				166264932166517A00300F45 /* CallEventStatusTests.swift in Sources */,
				160C31411E6DDFC30012E4BC /* VoiceChannelV3Tests.swift in Sources */,
				F190E0DD1E8E7C9D003E81F8 /* SlowSyncTests+Swift.swift in Sources */,
				BFAB67B01E535B4B00D67C1A /* TextSearchTests.swift in Sources */,
				F9ABE8561EFD56BF00D83214 /* TeamDownloadRequestStrategyTests.swift in Sources */,
				87D2555921D6275800D03789 /* BuildTypeTests.swift in Sources */,
				16466C0E1F9F7EDF00E3F970 /* ZMConversationTranscoderTests.swift in Sources */,
				5430FF151CE4A359004ECFFE /* FileTransferTests.m in Sources */,
				545434AE19AB6ADA003892D9 /* ZMUserTranscoderTests.m in Sources */,
				BF2A9D581D6B5BDB00FA7DBC /* StoreUpdateEventTests.swift in Sources */,
				0920C4DA1B305FF500C55728 /* UserSessionGiphyRequestStateTests.swift in Sources */,
				169BC10F22BD17FF0003159B /* LegalHoldRequestStrategyTests.swift in Sources */,
				87AEA67D1EFBF46600C94BF3 /* DiskDatabaseTest.swift in Sources */,
				541918ED195AD9D100A5023D /* SendAndReceiveMessagesTests.m in Sources */,
				F9F846351ED307F70087C1A4 /* CallParticipantsSnapshotTests.swift in Sources */,
				F13A26E120456002004F8E47 /* ConversationTests+Guests.swift in Sources */,
				54DE9BEF1DE760A900EFFB9C /* RandomHandleGeneratorTests.swift in Sources */,
				F9C598AD1A0947B300B1F760 /* ZMBlacklistDownloaderTest.m in Sources */,
				BFE53F551D5A2F7000398378 /* DeleteMessagesTests.swift in Sources */,
				874A16942052C64B001C6760 /* UserExpirationObserverTests.swift in Sources */,
				F159F4141F1E3134001B7D80 /* SessionManagerTests.swift in Sources */,
				16A702D01E92998100B8410D /* ApplicationStatusDirectoryTests.swift in Sources */,
				093694451BA9633300F36B3A /* UserClientRequestFactoryTests.swift in Sources */,
				168474262252579A004DE9EC /* ZMUserSessionTests+Syncing.swift in Sources */,
				F94F6B331E54B9C000D46A29 /* CallingRequestStrategyTests.swift in Sources */,
				168E96DD220C6EB700FC92FA /* UserTests+AccountDeletion.swift in Sources */,
				545643D61C62C1A800A2129C /* ConversationTestsBase.m in Sources */,
				16904A84207E078C00C92806 /* ConversationTests+Participants.swift in Sources */,
				3E26BED51A4037370071B4C9 /* IsTypingTests.m in Sources */,
				5E8BB8A52149130800EEA64B /* AVSBridgingTests.swift in Sources */,
				54E4DD0F1DE4A9C500FEF192 /* UserHandleTests.swift in Sources */,
				F9DAC54F1C2035660001F11E /* ConversationStatusStrategyTests.swift in Sources */,
				164C29A31ECF437E0026562A /* SearchRequestTests.swift in Sources */,
				168CF42F2007BCD9009FCB89 /* TeamInvitationStatusTests.swift in Sources */,
				874A174A205812B6001C6760 /* ZMUserSessionTests.swift in Sources */,
				7CE017172317D72A00144905 /* ZMCredentialsTests.swift in Sources */,
				546F815C1E685F6E00775059 /* LocalNotificationDispatcherTests.swift in Sources */,
				F1AE5F6F21F73388009CDBBC /* ZMUserSessionTests+Timers.swift in Sources */,
				16FF47471F0CD58A0044C491 /* IntegrationTest.m in Sources */,
				5474C80A1921309400185A3A /* MessagingTest.m in Sources */,
				872C99531DB525A1006A3BDE /* CallKitDelegateTests.swift in Sources */,
				F1F3FE8820F36DFC00B0BAF3 /* PushNotificationTokenTests.swift in Sources */,
				F16C8BC42040715800677D31 /* ZMUpdateEvent+Testing.swift in Sources */,
				160195611E30C9CF00ACBFAC /* LocalNotificationDispatcherCallingTests.swift in Sources */,
				164A55D820F4FE4A00AE62A6 /* SearchUserImageStrategyTests.swift in Sources */,
				09B730961B3045E400A5CCC9 /* ProxiedRequestStatusTests.swift in Sources */,
				BF3C1B1A20DBE42A001CE126 /* ConversationTests+MessageTimer.swift in Sources */,
				F148F66B1FBAFAF600BD6909 /* RegistrationStatusTestHelper.swift in Sources */,
				EFC828221FB356CE00E27E21 /* RegistrationStatusTests.swift in Sources */,
				163FB9942052EA4C00E74F83 /* OperationLoopNewRequestObserver.swift in Sources */,
				F9B171F81C0F00E700E6EEC6 /* ClientUpdateStatusTests.swift in Sources */,
				3ED972FB1A0A65D800BAFC61 /* ZMBlacklistVerificatorTest.m in Sources */,
				F132C114203F20AB00C58933 /* ZMHotFixDirectoryTests.swift in Sources */,
				5463C897193F3C74006799DE /* ZMTimingTests.m in Sources */,
				1660AA0F1ECE0C870056D403 /* SearchResultTests.swift in Sources */,
				54A3ACC31A261603008AF8DF /* BackgroundTests.m in Sources */,
				BF889DC61D0ADE110031F3E6 /* AnalyticsTests.swift in Sources */,
				54877C9619922C0B0097FB58 /* UserProfileTests.m in Sources */,
				D59F3A12206929AF0023474F /* SessionManagerTests+Backup.swift in Sources */,
				54DFB8F01B30649000F1C736 /* GiphyTests.m in Sources */,
				164B8C211E254AD00060AB26 /* WireCallCenterV3Mock.swift in Sources */,
				F170AF211E78013A0033DC33 /* UserImageAssetUpdateStrategyTests.swift in Sources */,
				F95ECF511B94BD05009F91BA /* ZMHotFixTests.m in Sources */,
				F9410F681DE4BE42007451FF /* PushTokenStrategyTests.swift in Sources */,
				16D448F51F1D00C40037285C /* SlowSyncTests+Teams.swift in Sources */,
				F9ABE8571EFD56BF00D83214 /* TeamDownloadRequestStrategy+EventsTests.swift in Sources */,
				85D85EAFA1CB6E457D14E3B7 /* MockEntity2.m in Sources */,
				166D18A6230EC418001288CD /* MockMediaManager.swift in Sources */,
				09914E531BD6613D00C10BF8 /* ZMDecodedAPSMessageTest.m in Sources */,
				F9F9F5621D75D62100AE6499 /* RequestStrategyTestBase.swift in Sources */,
				7C419ED821F8D81D00B95770 /* EventProcessingTrackerTests.swift in Sources */,
				16962EE52028A86D0069D88D /* ZMLocalNotificationLocalizationTests.swift in Sources */,
				F964700C1D5C720D00A81A92 /* ConversationTests+MessageEditing.m in Sources */,
				85D8522CF8DE246DDD5BD12C /* MockEntity.m in Sources */,
				EF2CB12A22D5E5BF00350B0A /* TeamImageAssetUpdateStrategyTests.swift in Sources */,
				3E288A6C19C859210031CFCE /* NotificationObservers.m in Sources */,
				168CF42D2007BCA0009FCB89 /* TeamInvitationRequestStrategyTests.swift in Sources */,
				EE01E0391F90FEC1001AA33C /* ZMLocalNotificationTests_ExpiredMessage.swift in Sources */,
				54C11BAD19D1EB7500576A96 /* ZMLoginTranscoderTests.m in Sources */,
				16AD86B81F7292EB00E4C797 /* TypingChange.swift in Sources */,
				16519D7D2320087200C9D76D /* SlowSyncTests+ExistingData.swift in Sources */,
				5E8EE1FE20FDCD1300DB1F9B /* MockPasteboard.swift in Sources */,
				16D3FCDF1E365ABC0052A535 /* CallStateObserverTests.swift in Sources */,
				85D85EEDD5DD19FB747ED4A5 /* MockModelObjectContextFactory.m in Sources */,
				BF80542B2102175800E97053 /* CompanyLoginVerificationTokenTests.swift in Sources */,
				F11E35D62040172200D4D5DB /* ZMHotFixTests.swift in Sources */,
				163FB9952056D5BA00E74F83 /* PushNotificationStatusTests.swift in Sources */,
				1639A8542264C52600868AB9 /* ZMLocalNotificationTests_Alerts.swift in Sources */,
				545FC3341A5B003A005EEA26 /* ObjectTranscoderTests.m in Sources */,
				1632C4B31F0FD270007BE89D /* LoginFlowTests.m in Sources */,
				166D191F23157EBF001288CD /* IntegrationTest+Messages.swift in Sources */,
				5E9D32712109C54B0032FB06 /* CompanyLoginActionTests.swift in Sources */,
			);
			runOnlyForDeploymentPostprocessing = 0;
		};
		5498158E1A43232400A7CE2E /* Sources */ = {
			isa = PBXSourcesBuildPhase;
			buildActionMask = 2147483647;
			files = (
				1660AA0B1ECCAF4E0056D403 /* SearchRequest.swift in Sources */,
				878ACB4620ADBBAA0016E68A /* Blacklist.swift in Sources */,
				166A8BF91E02C7D500F5EEEA /* ZMHotFix+PendingChanges.swift in Sources */,
				F9E577211E77EC6D0065EFE4 /* WireCallCenterV3+Notifications.swift in Sources */,
				092083401BA95EE100F82B29 /* UserClientRequestFactory.swift in Sources */,
				F9FD167C1BDFCDAD00725F5C /* ZMClientRegistrationStatus.m in Sources */,
				BF2A9D611D6C70EA00FA7DBC /* ZMEventModel.xcdatamodeld in Sources */,
				EE5FEF0521E8948F00E24F7F /* ZMUserSession+DarwinNotificationCenter.swift in Sources */,
				549815DC1A432BC700A7CE2E /* NSError+ZMUserSession.m in Sources */,
				EEEA75FB1F8A6142006D1070 /* ZMLocalNotification+Events.swift in Sources */,
				87508EA01D08264000162483 /* ZMSound.swift in Sources */,
				5E9D326F2109C1740032FB06 /* CompanyLoginErrorCode.swift in Sources */,
				F95706541DE5D1CC0087442C /* SearchUserImageStrategy.swift in Sources */,
				163FB9992057E3F200E74F83 /* AuthenticationStatusProvider.swift in Sources */,
				872A2EE61FFFBC2A00900B22 /* ServiceUser.swift in Sources */,
				BF2A9D5D1D6B63DB00FA7DBC /* StoreUpdateEvent.swift in Sources */,
				F19E55A622B3AAA8005C792D /* PKPushCredentials+SafeLogging.swift in Sources */,
				09C77C531BA6C77000E2163F /* UserClientRequestStrategy.swift in Sources */,
				F1B5D53D2181FDA300986911 /* NetworkQuality.swift in Sources */,
				5EC2C593213827BF00C6CE35 /* WireCallCenterV3+Events.swift in Sources */,
				F1C1F3EE1FCF0C85007273E3 /* ZMUserSessionErrorCode+Localized.swift in Sources */,
				166264742166093800300F45 /* CallEventStatus.swift in Sources */,
				549815CD1A432BC700A7CE2E /* ZMBlacklistDownloader.m in Sources */,
				F96C8E7A1D7DCCE8004B6D87 /* LocalNotificationDispatcher+Messages.swift in Sources */,
				549815CE1A432BC700A7CE2E /* ZMBlacklistVerificator.m in Sources */,
				16D9E8BA22BCD39200FA463F /* LegalHoldRequestStrategy.swift in Sources */,
				164C29A71ED2D7B00026562A /* SearchResult.swift in Sources */,
				1660AA091ECCAC900056D403 /* SearchDirectory.swift in Sources */,
				161681352077721600BCF33A /* ZMOperationLoop+OperationStatus.swift in Sources */,
				F19F1D3A1EFBFD2B00275E27 /* BuildType.swift in Sources */,
				F9ABE84E1EFD568B00D83214 /* MemberDownloadRequestStrategy.swift in Sources */,
				16168137207790F600BCF33A /* Conversation+Participants.swift in Sources */,
				7C26879D21F7193800570AA9 /* EventProcessingTracker.swift in Sources */,
				54A0A6311BCE9864001A3A4C /* ZMHotFix.m in Sources */,
				F19F4F3C1E604AA700F4D8FF /* UserImageAssetUpdateStrategy.swift in Sources */,
				164EAF9C1F4455FA00B628C4 /* ZMUserSession+Actions.swift in Sources */,
				5EFE9C17212AB945007932A6 /* RegistrationPhase.swift in Sources */,
				BF2ADA001F41A3DF000980E8 /* SessionFactories.swift in Sources */,
				F9410F651DE49C13007451FF /* PushTokenStrategy.swift in Sources */,
				54A2C9F31DAFBA3300FFD2A0 /* NSManagedObjectContext+EventDecoder.swift in Sources */,
				F130BF282062C05600DBE261 /* SessionManager+Backup.swift in Sources */,
				54A0A6321BCE9867001A3A4C /* ZMHotFixDirectory.m in Sources */,
				54F0A0951B3018D7003386BC /* ProxiedRequestsStatus.swift in Sources */,
				F19F1D141EFBC18E00275E27 /* UnauthenticatedSession.swift in Sources */,
				16DCAD691B0F9447008C1DD9 /* NSURL+LaunchOptions.m in Sources */,
				F9F631421DE3524100416938 /* TypingStrategy.swift in Sources */,
				F98EDCEB1D82B924001E65CB /* NotificationSound.swift in Sources */,
				16D3FCE51E37A8050052A535 /* NSManagedObjectContext+ServerTimeDelta.swift in Sources */,
				7C5482DA225380160055F1AB /* CallReceivedResult.swift in Sources */,
				54D175211ADE8B18001AA338 /* ZMUserSession+Registration.m in Sources */,
				549816291A432BC800A7CE2E /* ZMConnectionTranscoder.m in Sources */,
				54C8A39C1F7536DB004961DF /* ZMOperationLoop+Notifications.swift in Sources */,
				7C5B94F622DC6BC500A6F8BB /* JailbreakDetector.swift in Sources */,
				5EC2C58F2137F5EE00C6CE35 /* CallClosedReason.swift in Sources */,
				EF2CB12722D5E58B00350B0A /* TeamImageAssetUpdateStrategy.swift in Sources */,
				BF2ADA021F41A450000980E8 /* BackendEnvironmentProvider+Cookie.swift in Sources */,
				5EFE9C15212AB138007932A6 /* UnregisteredUser+Payload.swift in Sources */,
				160C31271E6434500012E4BC /* OperationStatus.swift in Sources */,
				165911531DEF38EC007FA847 /* CallStateObserver.swift in Sources */,
				5498162B1A432BC800A7CE2E /* ZMConversationTranscoder.m in Sources */,
				54E2C1E01E682DC400536569 /* LocalNotificationDispatcher.swift in Sources */,
				879634401F7BEA4700FC79BA /* DispatchQueue+SerialAsync.swift in Sources */,
				F93A75F21C1F219800252586 /* ConversationStatusStrategy.swift in Sources */,
				544F8FF31DDCD34600D1AB04 /* UserProfileUpdateNotifications.swift in Sources */,
				F19F1D1F1EFBC2F000275E27 /* ZMAuthenticationStatus.m in Sources */,
				F1A94BD21F010287003083D9 /* UnauthenticatedSession+Login.swift in Sources */,
				F19E559E22B399AE005C792D /* UUID+SafeLogging.swift in Sources */,
				5E1FD7A5210B2694003D2C3D /* NotificationAction.swift in Sources */,
				F1C1E70D21F74667007FBDA1 /* ZMUserSession+Timers.swift in Sources */,
				54A170651B300696001B41A5 /* ProxiedRequestStrategy.swift in Sources */,
				160C31441E8049320012E4BC /* ApplicationStatusDirectory.swift in Sources */,
				16FF474C1F0D54B20044C491 /* SessionManager+Logs.swift in Sources */,
				F19F1D281EFBC34E00275E27 /* ZMUserSessionRegistrationNotification.m in Sources */,
				5EC2C5912137F80E00C6CE35 /* CallState.swift in Sources */,
				5478A1411DEC4048006F7268 /* UserProfile.swift in Sources */,
				5E8BB89E2147E9DF00EEA64B /* AVSWrapper+Handlers.swift in Sources */,
				F16C8BE82044129700677D31 /* ZMConversationTranscoder.swift in Sources */,
				1626344920D7DB81000D4063 /* PushNotificationCategory.swift in Sources */,
				F98EDCD71D82B913001E65CB /* LocalNotificationContentType.swift in Sources */,
				F19E55A222B3A3FA005C792D /* UNNotificationResponse+SafeLogging.swift in Sources */,
				EFF940402240FF12004F3115 /* DeepLinkError.swift in Sources */,
				F90EC5A31E7BF1AC00A6779E /* AVSWrapper.swift in Sources */,
				5E8BB8992147CD3F00EEA64B /* AVSBridging.swift in Sources */,
				16F5F16C1E4092C00062F0AE /* NSManagedObjectContext+CTCallCenter.swift in Sources */,
				16962EE420286D690069D88D /* LocalNotificationType+Configuration.swift in Sources */,
				BF00441B1C737CE9007A6EA4 /* PushNotificationStatus.swift in Sources */,
				09531F181AE960E300B8556A /* ZMLoginCodeRequestTranscoder.m in Sources */,
				EF169DDF22E85BA100B74D4A /* ZMConversationSource.swift in Sources */,
				F148F6671FB9AA7600BD6909 /* UnregisteredTeam.swift in Sources */,
				09BCDB8F1BCE7F000020DCC7 /* ZMAPSMessageDecoder.m in Sources */,
				546392721D79D5210094EC66 /* Application.swift in Sources */,
				EFC8281C1FB343B600E27E21 /* RegistationCredentialVerificationStrategy.swift in Sources */,
				874A16902052BE5E001C6760 /* ZMUserSession+OpenConversation.swift in Sources */,
				BFE7FCBF2101E50700D1165F /* CompanyLoginVerificationToken.swift in Sources */,
				5498162E1A432BC800A7CE2E /* ZMLastUpdateEventIDTranscoder.m in Sources */,
				F9B171F61C0EF21100E6EEC6 /* ClientUpdateStatus.swift in Sources */,
				54D175271ADE9EC9001AA338 /* ZMUserSession+Authentication.m in Sources */,
				549816351A432BC800A7CE2E /* ZMLoginTranscoder.m in Sources */,
				5E8BB89C2147CE1600EEA64B /* AVSCallMember.swift in Sources */,
				166D18A4230EBFFA001288CD /* MediaManager.swift in Sources */,
				874F142D1C16FD9700C15118 /* Device.swift in Sources */,
				CEF2DE7F1DB778F300451642 /* RequestLoopAnalyticsTracker.swift in Sources */,
				F19E55A422B3A740005C792D /* PKPushPayload+SafeLogging.swift in Sources */,
				549AEA3D1D6365C1003C0BEC /* ZMUserSession+AddressBook.swift in Sources */,
				16C4BDA020A309CD00BCDB17 /* CallParticipantSnapshot.swift in Sources */,
				1639A8272260CE5000868AB9 /* ZMLocalNotification+AvailabilityAlert.swift in Sources */,
				878ACB4820AEFB980016E68A /* ZMUser+Consent.swift in Sources */,
				F1C51FE71FB49660009C2269 /* RegistrationStatus.swift in Sources */,
				5E8EE1FA20FDC7D700DB1F9B /* Pasteboard.swift in Sources */,
				874A16922052BEC5001C6760 /* UserExpirationObserver.swift in Sources */,
				8751DA061F66BFA6000D308B /* ZMUserSession+Push.swift in Sources */,
				EEEA75FA1F8A6142006D1070 /* ZMLocalNotification+Messages.swift in Sources */,
				547E5B5A1DDB67390038D936 /* UserProfileUpdateRequestStrategy.swift in Sources */,
				54FF64291F73D00C00787EF2 /* NSManagedObjectContext+AuthenticationStatus.swift in Sources */,
				BF735CFA1E70003D003BC61F /* SystemMessageCallObserver.swift in Sources */,
				5458AF7F1F70219F00E45977 /* PostLoginAuthenticationNotification.swift in Sources */,
				165D3A211E1D43870052E654 /* VoiceChannelV3.swift in Sources */,
				F19F4F3A1E5F1AE400F4D8FF /* UserProfileImageUpdateStatus.swift in Sources */,
				5498162D1A432BC800A7CE2E /* ZMMissingUpdateEventsTranscoder.m in Sources */,
				549816451A432BC800A7CE2E /* ZMOperationLoop.m in Sources */,
				D5D10DA4203AE43200145497 /* Conversation+AccessMode.swift in Sources */,
				7C1F4BF5203C4F67000537A8 /* Analytics+Push.swift in Sources */,
				549AEA3B1D6340BC003C0BEC /* AddressBookUploadRequestStrategy.swift in Sources */,
				F9AB00221F0CDAF00037B437 /* FileRelocator.swift in Sources */,
				F1EB0E78200501C70040D73E /* NotificationsTracker.swift in Sources */,
				166A8BF31E015F3B00F5EEEA /* WireCallCenterV3Factory.swift in Sources */,
				16519D38231D3B1700C9D76D /* Conversation+Deletion.swift in Sources */,
				F1C1F3F01FCF18C5007273E3 /* NSError+Localized.swift in Sources */,
				5467F1C41E0AE2EF008C1745 /* KeyValueStore.swift in Sources */,
				5467F1C61E0AE421008C1745 /* KeyValueStore+AccessToken.swift in Sources */,
				8754B84A1F73C25400EC02AD /* ConversationListChangeInfo+UserSession.swift in Sources */,
				16E0FBE3233296A9000E3235 /* ZMUserSession+ConversationDirectory.swift in Sources */,
				8737D554209217BD00E5A4AF /* SessionManagerURLHandler.swift in Sources */,
				547E5B581DDB4B800038D936 /* UserProfileUpdateStatus.swift in Sources */,
				EEEA75FC1F8A6142006D1070 /* ZMLocalNotification+Calling.swift in Sources */,
				09B7308D1B301F0200A5CCC9 /* ZMUserSession+Proxy.m in Sources */,
				09E393BE1BAB0C2A00F3EA1B /* ZMUserSession+OTR.m in Sources */,
				5435C5551E13D9A0002D9766 /* NSManagedObjectContext+KeyValueStore.swift in Sources */,
				F19F1D331EFBE3FE00275E27 /* UnauthenticatedOperationLoop.swift in Sources */,
				BF2A9D511D6B536E00FA7DBC /* EventDecoder.swift in Sources */,
				16030DC921B01B7500F8032E /* Conversation+ReadReceiptMode.swift in Sources */,
				F19F4F4F1E6575F700F4D8FF /* UserProfileImageOwner.swift in Sources */,
				8754B84C1F73C38900EC02AD /* MessageChangeInfo+UserSession.swift in Sources */,
				162DEE111F87B9800034C8F9 /* ZMUserSession+Calling.swift in Sources */,
				BF3C1B1720DBE254001CE126 /* Conversation+MessageDestructionTimeout.swift in Sources */,
				F97678FA1D76D11400CC075D /* BackgroundAPNSConfirmationStatus.swift in Sources */,
				1659114F1DEF1F6E007FA847 /* LocalNotificationDispatcher+Calling.swift in Sources */,
				16DABFAE1DCF98D3001973E3 /* CallingRequestStrategy.swift in Sources */,
				5EC3A468210B763000B76C78 /* NotificationUserInfo.swift in Sources */,
				54DE9BEB1DE74FFB00EFFB9C /* RandomHandleGenerator.swift in Sources */,
				F1C51FE91FB4A9C7009C2269 /* RegistrationStrategy.swift in Sources */,
				549816301A432BC800A7CE2E /* ZMSelfStrategy.m in Sources */,
				5E8EE1F720FDC6B900DB1F9B /* CompanyLoginRequestDetector.swift in Sources */,
				16E0FB87232F8933000E3235 /* ZMUserSession+Authentication.swift in Sources */,
				F19F1D381EFBF61800275E27 /* SessionManager.swift in Sources */,
				D522571E2062552800562561 /* AssetDeletionRequestStrategy.swift in Sources */,
				1658C2371F503CF800889F22 /* FlowManager.swift in Sources */,
				549710081F6FF5C100026EDD /* NotificationInContext+UserSession.swift in Sources */,
				54D933211AE1653000C0B91C /* ZMCredentials.m in Sources */,
				549816251A432BC800A7CE2E /* ZMSimpleListRequestPaginator.m in Sources */,
				8798607B1C3D48A400218A3E /* DeleteAccountRequestStrategy.swift in Sources */,
				5E0EB1F421008C1900B5DC2B /* CompanyLoginRequester.swift in Sources */,
				16A764611F3E0B0B00564F21 /* CallKitDelegate.swift in Sources */,
				BF491CD11F03D7CF0055EE44 /* PermissionsDownloadRequestStrategy.swift in Sources */,
				54973A361DD48CAB007F8702 /* NSManagedObject+EncryptionContext.swift in Sources */,
				F9ABDF411CECBD8A008461B2 /* AccountStatus.swift in Sources */,
				165D3A3D1E1D60520052E654 /* ZMConversation+VoiceChannel.swift in Sources */,
				165D3A221E1D43870052E654 /* VoiceChannel.swift in Sources */,
				5EDF03EC2245563C00C04007 /* LinkPreviewAssetUploadRequestStrategy+Helper.swift in Sources */,
				54991D581DEDCF2B007E282F /* AddressBook.swift in Sources */,
				F96DBEEB1DF9A570008FE832 /* ZMSyncStrategy+ManagedObjectChanges.m in Sources */,
				168CF4292007840A009FCB89 /* Team+Invite.swift in Sources */,
				168CF42720077C54009FCB89 /* TeamInvitationStatus.swift in Sources */,
				F159F4161F1E4C4C001B7D80 /* LocalStoreProvider.swift in Sources */,
				8717DFA71F6EF44E0087EFE4 /* SessionManager+Push.swift in Sources */,
				D52257232062637500562561 /* DeletableAssetIdentifierProvider.swift in Sources */,
				D5225720206261AA00562561 /* AssetDeletionStatus.swift in Sources */,
				5E8BB8A02147F5BC00EEA64B /* CallSnapshot.swift in Sources */,
				163FB9972057E25600E74F83 /* NSManagedObjectContext+LastNotificationID.swift in Sources */,
				168E96D2220C3F6F00FC92FA /* ZMUserTranscoder.swift in Sources */,
				5E8BB8A22147F89000EEA64B /* CallCenterSupport.swift in Sources */,
				1660AA0D1ECDB0250056D403 /* SearchTask.swift in Sources */,
				F9245BED1CBF95A8009D1E85 /* ZMHotFixDirectory+Swift.swift in Sources */,
				54991D5A1DEDD07E007E282F /* ContactAddressBook.swift in Sources */,
				EEA2773A211DCFF1004AF00F /* UserNotificationCenter.swift in Sources */,
				165BB94C2004D6490077EFD5 /* SessionManager+UserActivity.swift in Sources */,
				165D3A151E1D3EF30052E654 /* WireCallCenterV3.swift in Sources */,
				554FEE2122AFF20600B1A8A1 /* ZMUserSession+LegalHold.swift in Sources */,
				1634958B1F0254CB004E80DB /* SessionManager+ServerConnection.swift in Sources */,
				54034F381BB1A6D900F4ED62 /* ZMUserSession+Logs.swift in Sources */,
				549816471A432BC800A7CE2E /* ZMSyncStrategy.m in Sources */,
				5498161B1A432BC800A7CE2E /* ZMTyping.m in Sources */,
				54BFDF681BDA6F9A0034A3DB /* HistorySynchronizationStatus.swift in Sources */,
				5498161D1A432BC800A7CE2E /* ZMTypingUsers.m in Sources */,
				16DCB91C213449620002E910 /* ZMOperationLoop+PushChannel.swift in Sources */,
				162A81D4202B453000F6200C /* SessionManager+AVS.swift in Sources */,
				F9ABE8501EFD568B00D83214 /* TeamDownloadRequestStrategy+Events.swift in Sources */,
				1662648221661C9F00300F45 /* ZMOperatonLoop+Background.swift in Sources */,
				168CF42B20079A02009FCB89 /* TeamInvitationRequestStrategy.swift in Sources */,
				F98EDCF31D82B924001E65CB /* ZMLocalNotificationSet.swift in Sources */,
				5498161C1A432BC800A7CE2E /* ZMTypingUsersTimeout.m in Sources */,
				5498165A1A432BC800A7CE2E /* ZMUpdateEventsBuffer.m in Sources */,
				161D3AC92134013C0053D39A /* Logging.swift in Sources */,
				F19E55A022B3A2C5005C792D /* UNNotification+SafeLogging.swift in Sources */,
				F9B8308C1DEEDC2900FF6FE7 /* SyncStatus.swift in Sources */,
				16F6BB381EDEA659009EA803 /* SearchResult+AddressBook.swift in Sources */,
				5458AF841F7021B800E45977 /* PreLoginAuthenticationNotification.swift in Sources */,
				F9ABE8AA1F02A45700D83214 /* TeamSyncRequestStrategy.swift in Sources */,
				F9ABE84F1EFD568B00D83214 /* TeamDownloadRequestStrategy.swift in Sources */,
				871667FA1BB2AE9C009C6EEA /* APSSignalingKeysStore.swift in Sources */,
				54A343471D6B589A004B65EA /* AddressBookSearch.swift in Sources */,
				5497100A1F6FFE9900026EDD /* ClientUpdateNotification.swift in Sources */,
				549815DA1A432BC700A7CE2E /* ZMUserSession+Background.m in Sources */,
				549815D91A432BC700A7CE2E /* ZMUserSession.m in Sources */,
				16085B331F71811A000B9F22 /* UserChangeInfo+UserSession.swift in Sources */,
				161D3ACB213417C90053D39A /* ZMSyncStrategy+EventProcessing.swift in Sources */,
				549816321A432BC800A7CE2E /* ZMUserTranscoder.m in Sources */,
				54257C081DF1C94200107FE7 /* TopConversationsDirectory.swift in Sources */,
				16962EE220286A4C0069D88D /* LocalNotificationType+Localization.swift in Sources */,
				EEEA75FD1F8A6142006D1070 /* ZMLocalNotification.swift in Sources */,
				F9ABE8511EFD568B00D83214 /* TeamRequestFactory.swift in Sources */,
				F16558D1225F3F2A00EA2F2A /* SessionManager+SwitchBackend.swift in Sources */,
				EFF9403E2240FE5D004F3115 /* URL+DeepLink.swift in Sources */,
			);
			runOnlyForDeploymentPostprocessing = 0;
		};
/* End PBXSourcesBuildPhase section */

/* Begin PBXTargetDependency section */
		3E1860D1191A649D000FE027 /* PBXTargetDependency */ = {
			isa = PBXTargetDependency;
			target = 3E186087191A56F6000FE027 /* WireSyncEngine Test Host */;
			targetProxy = 3E1860D0191A649D000FE027 /* PBXContainerItemProxy */;
		};
		54F4DC581A4438AC00FDB6EA /* PBXTargetDependency */ = {
			isa = PBXTargetDependency;
			target = 549815921A43232400A7CE2E /* WireSyncEngine-ios */;
			targetProxy = 54F4DC571A4438AC00FDB6EA /* PBXContainerItemProxy */;
		};
		A9FF8089195B17B3002CD44B /* PBXTargetDependency */ = {
			isa = PBXTargetDependency;
			target = 3E186087191A56F6000FE027 /* WireSyncEngine Test Host */;
			targetProxy = A9FF8088195B17B3002CD44B /* PBXContainerItemProxy */;
		};
/* End PBXTargetDependency section */

/* Begin PBXVariantGroup section */
		3E27131A1A8A68BF008EE50F /* Push.strings */ = {
			isa = PBXVariantGroup;
			children = (
				F91CA6AC1BECBD3F000EE5C2 /* Base */,
				F91CA6AE1BECBD51000EE5C2 /* de */,
				B40DC79C1D01A61600CEF65C /* pt-BR */,
				B4D37F921D7EEA3F00D0C1BC /* es */,
				B4D37F941D7EEA5100D0C1BC /* uk */,
				B4D37F961D7EEA5B00D0C1BC /* ru */,
				B40964971DAD3D110098667A /* ja */,
				B40964991DAD3D170098667A /* it */,
				B409649B1DAD3D1E0098667A /* nl */,
				B409649D1DAD3D260098667A /* tr */,
				B40CD09F1DB7997E0008DA45 /* fr */,
				B40CD0A11DB799850008DA45 /* da */,
				B422BB981DCCC3F60076EAD5 /* ar */,
				B49AFC271DCCCB3D006B753B /* zh-Hans */,
				B4A124851DDCB58900FD9D66 /* sl */,
				B432ADBF1E02DE9500147768 /* et */,
				B42783671E363D3A00747363 /* fi */,
				B42430E01E55CB6B00D73D1B /* pl */,
				F14417221FD946F100CB2850 /* zh-Hant */,
				F14417251FD9470E00CB2850 /* lt */,
			);
			name = Push.strings;
			sourceTree = "<group>";
		};
		3E27131C1A8A68BF008EE50F /* Push.stringsdict */ = {
			isa = PBXVariantGroup;
			children = (
				F91CA6AD1BECBD46000EE5C2 /* Base */,
				F91CA6AF1BECBD51000EE5C2 /* de */,
				B40DC79D1D01A61600CEF65C /* pt-BR */,
				B4D37F931D7EEA3F00D0C1BC /* es */,
				B4D37F951D7EEA5100D0C1BC /* uk */,
				B4D37F971D7EEA5B00D0C1BC /* ru */,
				B40964981DAD3D110098667A /* ja */,
				B409649A1DAD3D170098667A /* it */,
				B409649C1DAD3D1E0098667A /* nl */,
				B409649E1DAD3D260098667A /* tr */,
				B40CD0A01DB7997E0008DA45 /* fr */,
				B40CD0A21DB799850008DA45 /* da */,
				B422BB991DCCC3F60076EAD5 /* ar */,
				B49AFC281DCCCB3D006B753B /* zh-Hans */,
				B4A124861DDCB58A00FD9D66 /* sl */,
				B432ADC01E02DE9500147768 /* et */,
				B42783681E363D3A00747363 /* fi */,
				B42430E11E55CB6B00D73D1B /* pl */,
				F14417231FD946F200CB2850 /* zh-Hant */,
				F14417261FD9470E00CB2850 /* lt */,
			);
			name = Push.stringsdict;
			sourceTree = "<group>";
		};
		5423B998191A4A1B0044347D /* InfoPlist.strings */ = {
			isa = PBXVariantGroup;
			children = (
				5423B999191A4A1B0044347D /* en */,
			);
			name = InfoPlist.strings;
			sourceTree = "<group>";
		};
		F1A989BC1FD03E1B00B8A82E /* ZMLocalizable.strings */ = {
			isa = PBXVariantGroup;
			children = (
				F1A989BD1FD03E2200B8A82E /* Base */,
				F1A989BE1FD03E2400B8A82E /* pt-BR */,
				F1A989BF1FD03E2500B8A82E /* es */,
				F1A989C01FD03E2600B8A82E /* uk */,
				F1A989C11FD03E2600B8A82E /* ru */,
				F1A989C21FD03E2700B8A82E /* ja */,
				F1A989C31FD03E2700B8A82E /* it */,
				F1A989C41FD03E2800B8A82E /* nl */,
				F1A989C51FD03E2800B8A82E /* tr */,
				F1A989C61FD03E2900B8A82E /* fr */,
				F1A989C71FD03E2A00B8A82E /* ar */,
				F1A989C81FD03E2B00B8A82E /* da */,
				F1A989C91FD03E2B00B8A82E /* zh-Hans */,
				F1A989CA1FD03E2C00B8A82E /* sl */,
				F1A989CB1FD03E2C00B8A82E /* fi */,
				F1A989CC1FD03E2D00B8A82E /* et */,
				F1A989CD1FD03E2E00B8A82E /* pl */,
				F1A989CE1FD0579F00B8A82E /* de */,
				F14417241FD946F200CB2850 /* zh-Hant */,
				F14417271FD9470E00CB2850 /* lt */,
			);
			name = ZMLocalizable.strings;
			sourceTree = "<group>";
		};
/* End PBXVariantGroup section */

/* Begin XCBuildConfiguration section */
		3E1860AE191A56F7000FE027 /* Debug */ = {
			isa = XCBuildConfiguration;
			baseConfigurationReference = 0994E1DD1B835C4900A51721 /* ios-test-host.xcconfig */;
			buildSettings = {
				CODE_SIGN_ENTITLEMENTS = "WireSyncEngine Test Host.entitlements";
				GCC_PRECOMPILE_PREFIX_HEADER = YES;
				GCC_PREFIX_HEADER = "Tests/iOS Test Host/Test-Host-Prefix.pch";
				INFOPLIST_FILE = "Tests/iOS Test Host/Test-Host-Info.plist";
				PRODUCT_BUNDLE_IDENTIFIER = "com.wire.${PRODUCT_NAME:rfc1034identifier}";
				PRODUCT_NAME = "$(TARGET_NAME)";
				WRAPPER_EXTENSION = app;
			};
			name = Debug;
		};
		3E1860AF191A56F7000FE027 /* Release */ = {
			isa = XCBuildConfiguration;
			baseConfigurationReference = 0994E1DD1B835C4900A51721 /* ios-test-host.xcconfig */;
			buildSettings = {
				CODE_SIGN_ENTITLEMENTS = "WireSyncEngine Test Host.entitlements";
				GCC_PRECOMPILE_PREFIX_HEADER = YES;
				GCC_PREFIX_HEADER = "Tests/iOS Test Host/Test-Host-Prefix.pch";
				INFOPLIST_FILE = "Tests/iOS Test Host/Test-Host-Info.plist";
				PRODUCT_BUNDLE_IDENTIFIER = "com.wire.${PRODUCT_NAME:rfc1034identifier}";
				PRODUCT_NAME = "$(TARGET_NAME)";
				WRAPPER_EXTENSION = app;
			};
			name = Release;
		};
		3E1860D3191A649D000FE027 /* Debug */ = {
			isa = XCBuildConfiguration;
			baseConfigurationReference = 0994E1DE1B835C4900A51721 /* ios-test-target.xcconfig */;
			buildSettings = {
				BUNDLE_LOADER = "$(TEST_HOST)";
				INFOPLIST_FILE = "$(SRCROOT)/Tests/Resources/Tests-ios-Info.plist";
				PRODUCT_BUNDLE_IDENTIFIER = "com.wire.WireSyncEngine-Test-Host";
				PRODUCT_NAME = "$(TARGET_NAME)";
				SWIFT_OBJC_BRIDGING_HEADER = "$(SRCROOT)/Tests/Source/Test-Bridging-Header.h";
				TEST_HOST = "$(BUILT_PRODUCTS_DIR)/WireSyncEngine Test Host.app/WireSyncEngine Test Host";
				WRAPPER_EXTENSION = xctest;
			};
			name = Debug;
		};
		3E1860D4191A649D000FE027 /* Release */ = {
			isa = XCBuildConfiguration;
			baseConfigurationReference = 0994E1DE1B835C4900A51721 /* ios-test-target.xcconfig */;
			buildSettings = {
				BUNDLE_LOADER = "$(TEST_HOST)";
				INFOPLIST_FILE = "$(SRCROOT)/Tests/Resources/Tests-ios-Info.plist";
				PRODUCT_BUNDLE_IDENTIFIER = "com.wire.WireSyncEngine-Test-Host";
				PRODUCT_NAME = "$(TARGET_NAME)";
				SWIFT_OBJC_BRIDGING_HEADER = "$(SRCROOT)/Tests/Source/Test-Bridging-Header.h";
				TEST_HOST = "$(BUILT_PRODUCTS_DIR)/WireSyncEngine Test Host.app/WireSyncEngine Test Host";
				WRAPPER_EXTENSION = xctest;
			};
			name = Release;
		};
		540029DA1918CA8500578793 /* Debug */ = {
			isa = XCBuildConfiguration;
			baseConfigurationReference = 0994E1E31B835C4900A51721 /* project-debug.xcconfig */;
			buildSettings = {
				HEADER_SEARCH_PATHS = "$(SDKROOT)/usr/include/libxml2";
				SWIFT_SWIFT3_OBJC_INFERENCE = Off;
			};
			name = Debug;
		};
		540029DB1918CA8500578793 /* Release */ = {
			isa = XCBuildConfiguration;
			baseConfigurationReference = 0994E1E41B835C4900A51721 /* project.xcconfig */;
			buildSettings = {
				HEADER_SEARCH_PATHS = "$(SDKROOT)/usr/include/libxml2";
				SWIFT_SWIFT3_OBJC_INFERENCE = Off;
			};
			name = Release;
		};
		549815A71A43232500A7CE2E /* Debug */ = {
			isa = XCBuildConfiguration;
			baseConfigurationReference = 0994E1F01B835C4900A51721 /* WireSyncEngine.xcconfig */;
			buildSettings = {
				GCC_PREFIX_HEADER = "$(SRCROOT)/Source/WireSyncEngine-iOS.pch";
				INFOPLIST_FILE = "$(SRCROOT)/Resources/WireSyncEngine-ios-Info.plist";
				MOMC_NO_INVERSE_RELATIONSHIP_WARNINGS = YES;
				PRODUCT_BUNDLE_IDENTIFIER = "com.wire.$(PRODUCT_NAME:rfc1034identifier)";
			};
			name = Debug;
		};
		549815A91A43232500A7CE2E /* Release */ = {
			isa = XCBuildConfiguration;
			baseConfigurationReference = 0994E1F01B835C4900A51721 /* WireSyncEngine.xcconfig */;
			buildSettings = {
				GCC_PREFIX_HEADER = "$(SRCROOT)/Source/WireSyncEngine-iOS.pch";
				INFOPLIST_FILE = "$(SRCROOT)/Resources/WireSyncEngine-ios-Info.plist";
				MOMC_NO_INVERSE_RELATIONSHIP_WARNINGS = YES;
				PRODUCT_BUNDLE_IDENTIFIER = "com.wire.$(PRODUCT_NAME:rfc1034identifier)";
			};
			name = Release;
		};
/* End XCBuildConfiguration section */

/* Begin XCConfigurationList section */
		3E1860AD191A56F7000FE027 /* Build configuration list for PBXNativeTarget "WireSyncEngine Test Host" */ = {
			isa = XCConfigurationList;
			buildConfigurations = (
				3E1860AE191A56F7000FE027 /* Debug */,
				3E1860AF191A56F7000FE027 /* Release */,
			);
			defaultConfigurationIsVisible = 0;
			defaultConfigurationName = Release;
		};
		3E1860D2191A649D000FE027 /* Build configuration list for PBXNativeTarget "WireSyncEngine-iOS-Tests" */ = {
			isa = XCConfigurationList;
			buildConfigurations = (
				3E1860D3191A649D000FE027 /* Debug */,
				3E1860D4191A649D000FE027 /* Release */,
			);
			defaultConfigurationIsVisible = 0;
			defaultConfigurationName = Release;
		};
		540029AE1918CA8500578793 /* Build configuration list for PBXProject "WireSyncEngine" */ = {
			isa = XCConfigurationList;
			buildConfigurations = (
				540029DA1918CA8500578793 /* Debug */,
				540029DB1918CA8500578793 /* Release */,
			);
			defaultConfigurationIsVisible = 0;
			defaultConfigurationName = Release;
		};
		549815A61A43232500A7CE2E /* Build configuration list for PBXNativeTarget "WireSyncEngine-ios" */ = {
			isa = XCConfigurationList;
			buildConfigurations = (
				549815A71A43232500A7CE2E /* Debug */,
				549815A91A43232500A7CE2E /* Release */,
			);
			defaultConfigurationIsVisible = 0;
			defaultConfigurationName = Release;
		};
/* End XCConfigurationList section */

/* Begin XCVersionGroup section */
		BF2A9D5F1D6C70EA00FA7DBC /* ZMEventModel.xcdatamodeld */ = {
			isa = XCVersionGroup;
			children = (
				BF2A9D601D6C70EA00FA7DBC /* ZMEventModel.xcdatamodel */,
			);
			currentVersion = BF2A9D601D6C70EA00FA7DBC /* ZMEventModel.xcdatamodel */;
			name = ZMEventModel.xcdatamodeld;
			path = Decoding/ZMEventModel.xcdatamodeld;
			sourceTree = "<group>";
			versionGroupType = wrapper.xcdatamodel;
		};
/* End XCVersionGroup section */
	};
	rootObject = 540029AB1918CA8500578793 /* Project object */;
}<|MERGE_RESOLUTION|>--- conflicted
+++ resolved
@@ -128,12 +128,9 @@
 		16DCAD691B0F9447008C1DD9 /* NSURL+LaunchOptions.m in Sources */ = {isa = PBXBuildFile; fileRef = 16DCAD651B0F9447008C1DD9 /* NSURL+LaunchOptions.m */; };
 		16DCAD6F1B147706008C1DD9 /* NSURL+LaunchOptionsTests.m in Sources */ = {isa = PBXBuildFile; fileRef = 16DCAD6D1B1476FE008C1DD9 /* NSURL+LaunchOptionsTests.m */; };
 		16DCB91C213449620002E910 /* ZMOperationLoop+PushChannel.swift in Sources */ = {isa = PBXBuildFile; fileRef = 16DCB91B213449620002E910 /* ZMOperationLoop+PushChannel.swift */; };
-<<<<<<< HEAD
 		16E0FBE3233296A9000E3235 /* ZMUserSession+ConversationDirectory.swift in Sources */ = {isa = PBXBuildFile; fileRef = 16E0FBE2233296A9000E3235 /* ZMUserSession+ConversationDirectory.swift */; };
-=======
 		16E0FB87232F8933000E3235 /* ZMUserSession+Authentication.swift in Sources */ = {isa = PBXBuildFile; fileRef = 16E0FB86232F8933000E3235 /* ZMUserSession+Authentication.swift */; };
 		16E0FBB623311A19000E3235 /* ZMUserSessionTests+Authentication.swift in Sources */ = {isa = PBXBuildFile; fileRef = 16E0FBB4233119FE000E3235 /* ZMUserSessionTests+Authentication.swift */; };
->>>>>>> ce2461fe
 		16F5F16C1E4092C00062F0AE /* NSManagedObjectContext+CTCallCenter.swift in Sources */ = {isa = PBXBuildFile; fileRef = 16F5F16B1E4092C00062F0AE /* NSManagedObjectContext+CTCallCenter.swift */; };
 		16F6BB0C1ED5824B009EA803 /* ZMUserSession+Private.h in Headers */ = {isa = PBXBuildFile; fileRef = 16F6BB0B1ED58242009EA803 /* ZMUserSession+Private.h */; settings = {ATTRIBUTES = (Public, ); }; };
 		16F6BB381EDEA659009EA803 /* SearchResult+AddressBook.swift in Sources */ = {isa = PBXBuildFile; fileRef = 16F6BB371EDEA659009EA803 /* SearchResult+AddressBook.swift */; };
@@ -709,12 +706,9 @@
 		16DCAD651B0F9447008C1DD9 /* NSURL+LaunchOptions.m */ = {isa = PBXFileReference; fileEncoding = 4; lastKnownFileType = sourcecode.c.objc; path = "NSURL+LaunchOptions.m"; sourceTree = "<group>"; };
 		16DCAD6D1B1476FE008C1DD9 /* NSURL+LaunchOptionsTests.m */ = {isa = PBXFileReference; fileEncoding = 4; lastKnownFileType = sourcecode.c.objc; path = "NSURL+LaunchOptionsTests.m"; sourceTree = "<group>"; };
 		16DCB91B213449620002E910 /* ZMOperationLoop+PushChannel.swift */ = {isa = PBXFileReference; lastKnownFileType = sourcecode.swift; path = "ZMOperationLoop+PushChannel.swift"; sourceTree = "<group>"; };
-<<<<<<< HEAD
 		16E0FBE2233296A9000E3235 /* ZMUserSession+ConversationDirectory.swift */ = {isa = PBXFileReference; lastKnownFileType = sourcecode.swift; path = "ZMUserSession+ConversationDirectory.swift"; sourceTree = "<group>"; };
-=======
 		16E0FB86232F8933000E3235 /* ZMUserSession+Authentication.swift */ = {isa = PBXFileReference; lastKnownFileType = sourcecode.swift; path = "ZMUserSession+Authentication.swift"; sourceTree = "<group>"; };
 		16E0FBB4233119FE000E3235 /* ZMUserSessionTests+Authentication.swift */ = {isa = PBXFileReference; lastKnownFileType = sourcecode.swift; path = "ZMUserSessionTests+Authentication.swift"; sourceTree = "<group>"; };
->>>>>>> ce2461fe
 		16F5F16B1E4092C00062F0AE /* NSManagedObjectContext+CTCallCenter.swift */ = {isa = PBXFileReference; fileEncoding = 4; lastKnownFileType = sourcecode.swift; path = "NSManagedObjectContext+CTCallCenter.swift"; sourceTree = "<group>"; };
 		16F6BB0B1ED58242009EA803 /* ZMUserSession+Private.h */ = {isa = PBXFileReference; lastKnownFileType = sourcecode.c.h; path = "ZMUserSession+Private.h"; sourceTree = "<group>"; };
 		16F6BB371EDEA659009EA803 /* SearchResult+AddressBook.swift */ = {isa = PBXFileReference; fileEncoding = 4; lastKnownFileType = sourcecode.swift; path = "SearchResult+AddressBook.swift"; sourceTree = "<group>"; };
