// !$*UTF8*$!
{
	archiveVersion = 1;
	classes = {
	};
	objectVersion = 46;
	objects = {

/* Begin PBXBuildFile section */
		092083401BA95EE100F82B29 /* UserClientRequestFactory.swift in Sources */ = {isa = PBXBuildFile; fileRef = 0920833F1BA95EE100F82B29 /* UserClientRequestFactory.swift */; };
		0920C4DA1B305FF500C55728 /* UserSessionGiphyRequestStateTests.swift in Sources */ = {isa = PBXBuildFile; fileRef = 0920C4D81B305FF500C55728 /* UserSessionGiphyRequestStateTests.swift */; };
		0932EA461AE5514100D1BFD1 /* ZMPhoneNumberVerificationTranscoder.h in Headers */ = {isa = PBXBuildFile; fileRef = 0932EA431AE5514100D1BFD1 /* ZMPhoneNumberVerificationTranscoder.h */; settings = {ATTRIBUTES = (Public, ); }; };
		0932EA481AE5514100D1BFD1 /* ZMPhoneNumberVerificationTranscoder.m in Sources */ = {isa = PBXBuildFile; fileRef = 0932EA441AE5514100D1BFD1 /* ZMPhoneNumberVerificationTranscoder.m */; };
		093694451BA9633300F36B3A /* UserClientRequestFactoryTests.swift in Sources */ = {isa = PBXBuildFile; fileRef = 093694441BA9633300F36B3A /* UserClientRequestFactoryTests.swift */; };
		09531F161AE960E300B8556A /* ZMLoginCodeRequestTranscoder.h in Headers */ = {isa = PBXBuildFile; fileRef = 09531F131AE960E300B8556A /* ZMLoginCodeRequestTranscoder.h */; settings = {ATTRIBUTES = (Public, ); }; };
		09531F181AE960E300B8556A /* ZMLoginCodeRequestTranscoder.m in Sources */ = {isa = PBXBuildFile; fileRef = 09531F141AE960E300B8556A /* ZMLoginCodeRequestTranscoder.m */; };
		09531F1C1AE9644800B8556A /* ZMLoginCodeRequestTranscoderTests.m in Sources */ = {isa = PBXBuildFile; fileRef = 09531F1A1AE9644800B8556A /* ZMLoginCodeRequestTranscoderTests.m */; };
		098CFBBB1B7B9C94000B02B1 /* BaseTestSwiftHelpers.swift in Sources */ = {isa = PBXBuildFile; fileRef = 098CFBBA1B7B9C94000B02B1 /* BaseTestSwiftHelpers.swift */; };
		09914E531BD6613D00C10BF8 /* ZMDecodedAPSMessageTest.m in Sources */ = {isa = PBXBuildFile; fileRef = 09914E521BD6613D00C10BF8 /* ZMDecodedAPSMessageTest.m */; };
		09B7308D1B301F0200A5CCC9 /* ZMUserSession+Proxy.m in Sources */ = {isa = PBXBuildFile; fileRef = 09B730891B301F0200A5CCC9 /* ZMUserSession+Proxy.m */; };
		09B730961B3045E400A5CCC9 /* ProxiedRequestStatusTests.swift in Sources */ = {isa = PBXBuildFile; fileRef = 09B730941B3045E400A5CCC9 /* ProxiedRequestStatusTests.swift */; };
		09B978FE1B679F4B00A30B38 /* OCMock.framework in Frameworks */ = {isa = PBXBuildFile; fileRef = 09B978F31B679B6200A30B38 /* OCMock.framework */; };
		09B978FF1B679F5D00A30B38 /* OCMock.framework in Frameworks */ = {isa = PBXBuildFile; fileRef = 09B978F31B679B6200A30B38 /* OCMock.framework */; };
		09BA924C1BD55FA5000DC962 /* UserClientRequestStrategyTests.swift in Sources */ = {isa = PBXBuildFile; fileRef = 0920833C1BA84F3100F82B29 /* UserClientRequestStrategyTests.swift */; };
		09BCDB8E1BCE7F000020DCC7 /* ZMAPSMessageDecoder.h in Headers */ = {isa = PBXBuildFile; fileRef = 09BCDB8C1BCE7F000020DCC7 /* ZMAPSMessageDecoder.h */; settings = {ATTRIBUTES = (Public, ); }; };
		09BCDB8F1BCE7F000020DCC7 /* ZMAPSMessageDecoder.m in Sources */ = {isa = PBXBuildFile; fileRef = 09BCDB8D1BCE7F000020DCC7 /* ZMAPSMessageDecoder.m */; };
		09C77C531BA6C77000E2163F /* UserClientRequestStrategy.swift in Sources */ = {isa = PBXBuildFile; fileRef = 09C77C521BA6C77000E2163F /* UserClientRequestStrategy.swift */; };
		09CC4AAA1B7C884900201C63 /* libz.dylib in Frameworks */ = {isa = PBXBuildFile; fileRef = 09CC4AA91B7C884900201C63 /* libz.dylib */; };
		09CC4AAC1B7C885100201C63 /* libbz2.dylib in Frameworks */ = {isa = PBXBuildFile; fileRef = 09CC4AAB1B7C885100201C63 /* libbz2.dylib */; };
		09CC4AAE1B7C885800201C63 /* libc++.dylib in Frameworks */ = {isa = PBXBuildFile; fileRef = 09CC4AAD1B7C885800201C63 /* libc++.dylib */; };
		09D7A88A1AE7E591008F190C /* ZMPhoneNumberVerificationTranscoderTests.m in Sources */ = {isa = PBXBuildFile; fileRef = 09D7A8881AE7E591008F190C /* ZMPhoneNumberVerificationTranscoderTests.m */; };
		09D7CE641AE94D4200CC5F45 /* ZMCredentials+Internal.h in Headers */ = {isa = PBXBuildFile; fileRef = 09D7CE621AE94D4200CC5F45 /* ZMCredentials+Internal.h */; };
		09E393BB1BAB0BB500F3EA1B /* ZMUserSession+OTR.h in Headers */ = {isa = PBXBuildFile; fileRef = 09E393B91BAB0BB500F3EA1B /* ZMUserSession+OTR.h */; settings = {ATTRIBUTES = (Public, ); }; };
		09E393BE1BAB0C2A00F3EA1B /* ZMUserSession+OTR.m in Sources */ = {isa = PBXBuildFile; fileRef = 09E393BD1BAB0C2A00F3EA1B /* ZMUserSession+OTR.m */; };
		160195611E30C9CF00ACBFAC /* LocalNotificationDispatcherCallingTests.swift in Sources */ = {isa = PBXBuildFile; fileRef = 160195601E30C9CF00ACBFAC /* LocalNotificationDispatcherCallingTests.swift */; };
		1602B4611F3B04150061C135 /* ZMBlacklistVerificator.h in Headers */ = {isa = PBXBuildFile; fileRef = F9FD798B19EE9B9A00D70FCD /* ZMBlacklistVerificator.h */; settings = {ATTRIBUTES = (Public, ); }; };
		16085B331F71811A000B9F22 /* UserChangeInfo+UserSession.swift in Sources */ = {isa = PBXBuildFile; fileRef = 16085B321F71811A000B9F22 /* UserChangeInfo+UserSession.swift */; };
		16085B351F719E6D000B9F22 /* NetworkStateRecorder.swift in Sources */ = {isa = PBXBuildFile; fileRef = 16085B341F719E6D000B9F22 /* NetworkStateRecorder.swift */; };
		160C31271E6434500012E4BC /* OperationStatus.swift in Sources */ = {isa = PBXBuildFile; fileRef = 160C31261E6434500012E4BC /* OperationStatus.swift */; };
		160C31411E6DDFC30012E4BC /* VoiceChannelV3Tests.swift in Sources */ = {isa = PBXBuildFile; fileRef = 160C31401E6DDFC30012E4BC /* VoiceChannelV3Tests.swift */; };
		160C31441E8049320012E4BC /* ApplicationStatusDirectory.swift in Sources */ = {isa = PBXBuildFile; fileRef = 160C31431E8049320012E4BC /* ApplicationStatusDirectory.swift */; };
		160C314A1E82AC170012E4BC /* OperationStatusTests.swift in Sources */ = {isa = PBXBuildFile; fileRef = 160C31491E82AC170012E4BC /* OperationStatusTests.swift */; };
		1618B4101DE5FAD4003F015C /* ZMUserSession+Internal.h in Headers */ = {isa = PBXBuildFile; fileRef = 3EC2357F192B617700B72C21 /* ZMUserSession+Internal.h */; };
		1621D2711D770FB1007108C2 /* ZMSyncStateDelegate.h in Headers */ = {isa = PBXBuildFile; fileRef = 1621D2701D770FB1007108C2 /* ZMSyncStateDelegate.h */; settings = {ATTRIBUTES = (Public, ); }; };
		162A81D4202B453000F6200C /* SessionManager+AVS.swift in Sources */ = {isa = PBXBuildFile; fileRef = 162A81D3202B453000F6200C /* SessionManager+AVS.swift */; };
		162A81D6202B5BC600F6200C /* SessionManagerAVSTests.swift in Sources */ = {isa = PBXBuildFile; fileRef = 162A81D5202B5BC600F6200C /* SessionManagerAVSTests.swift */; };
		162DEE111F87B9800034C8F9 /* ZMUserSession+Calling.swift in Sources */ = {isa = PBXBuildFile; fileRef = 162DEE101F87B9800034C8F9 /* ZMUserSession+Calling.swift */; };
		1632C4B21F0E91FE007BE89D /* EmailRegistrationTests.m in Sources */ = {isa = PBXBuildFile; fileRef = 5454A69B1AEFA01D0022AFA4 /* EmailRegistrationTests.m */; };
		1632C4B31F0FD270007BE89D /* LoginFlowTests.m in Sources */ = {isa = PBXBuildFile; fileRef = 54FC8A0F192CD55000D3C016 /* LoginFlowTests.m */; };
		1633875C1F066B610015034C /* ZMRegistrationTranscoder.h in Headers */ = {isa = PBXBuildFile; fileRef = 54F8D71919AB541400146664 /* ZMRegistrationTranscoder.h */; settings = {ATTRIBUTES = (Public, ); }; };
		163495851F010AF0004E80DB /* UnauthenticatedSession+Registration.swift in Sources */ = {isa = PBXBuildFile; fileRef = 163495841F010AF0004E80DB /* UnauthenticatedSession+Registration.swift */; };
		1634958B1F0254CB004E80DB /* SessionManager+ServerConnection.swift in Sources */ = {isa = PBXBuildFile; fileRef = 1634958A1F0254CB004E80DB /* SessionManager+ServerConnection.swift */; };
		163BB8131EE1A6EE00DF9384 /* IntegrationTest+Search.swift in Sources */ = {isa = PBXBuildFile; fileRef = 163BB8111EE1A65A00DF9384 /* IntegrationTest+Search.swift */; };
		163BB8161EE1B1AC00DF9384 /* SearchTests.swift in Sources */ = {isa = PBXBuildFile; fileRef = 163BB8151EE1B1AC00DF9384 /* SearchTests.swift */; };
		16466C0E1F9F7EDF00E3F970 /* ZMConversationTranscoderTests.swift in Sources */ = {isa = PBXBuildFile; fileRef = 16466C0D1F9F7EDF00E3F970 /* ZMConversationTranscoderTests.swift */; };
		164B8C211E254AD00060AB26 /* WireCallCenterV3Mock.swift in Sources */ = {isa = PBXBuildFile; fileRef = 165D3A1A1E1D43870052E654 /* WireCallCenterV3Mock.swift */; };
		164C29A31ECF437E0026562A /* SearchRequestTests.swift in Sources */ = {isa = PBXBuildFile; fileRef = 164C29A21ECF437E0026562A /* SearchRequestTests.swift */; };
		164C29A51ECF47D80026562A /* SearchDirectoryTests.swift in Sources */ = {isa = PBXBuildFile; fileRef = 164C29A41ECF47D80026562A /* SearchDirectoryTests.swift */; };
		164C29A71ED2D7B00026562A /* SearchResult.swift in Sources */ = {isa = PBXBuildFile; fileRef = 164C29A61ED2D7B00026562A /* SearchResult.swift */; };
		164EAF9C1F4455FA00B628C4 /* ZMUserSession+Actions.swift in Sources */ = {isa = PBXBuildFile; fileRef = 164EAF9B1F4455FA00B628C4 /* ZMUserSession+Actions.swift */; };
		1658C2371F503CF800889F22 /* FlowManager.swift in Sources */ = {isa = PBXBuildFile; fileRef = 1658C2361F503CF800889F22 /* FlowManager.swift */; };
		1658C23A1F5404F000889F22 /* FlowManagerMock.swift in Sources */ = {isa = PBXBuildFile; fileRef = 1658C2381F5404ED00889F22 /* FlowManagerMock.swift */; };
		1659114F1DEF1F6E007FA847 /* LocalNotificationDispatcher+Calling.swift in Sources */ = {isa = PBXBuildFile; fileRef = 1659114E1DEF1F6E007FA847 /* LocalNotificationDispatcher+Calling.swift */; };
		165911531DEF38EC007FA847 /* CallStateObserver.swift in Sources */ = {isa = PBXBuildFile; fileRef = 165911521DEF38EC007FA847 /* CallStateObserver.swift */; };
		165BB94C2004D6490077EFD5 /* SessionManager+UserActivity.swift in Sources */ = {isa = PBXBuildFile; fileRef = 165BB94B2004D6490077EFD5 /* SessionManager+UserActivity.swift */; };
		165D3A151E1D3EF30052E654 /* WireCallCenterV3.swift in Sources */ = {isa = PBXBuildFile; fileRef = 165D3A141E1D3EF30052E654 /* WireCallCenterV3.swift */; };
		165D3A211E1D43870052E654 /* VoiceChannelV3.swift in Sources */ = {isa = PBXBuildFile; fileRef = 165D3A171E1D43870052E654 /* VoiceChannelV3.swift */; };
		165D3A221E1D43870052E654 /* VoiceChannel.swift in Sources */ = {isa = PBXBuildFile; fileRef = 165D3A181E1D43870052E654 /* VoiceChannel.swift */; };
		165D3A281E1D43870052E654 /* CallingInitialisationNotification.swift in Sources */ = {isa = PBXBuildFile; fileRef = 165D3A1E1E1D43870052E654 /* CallingInitialisationNotification.swift */; };
		165D3A3D1E1D60520052E654 /* ZMConversation+VoiceChannel.swift in Sources */ = {isa = PBXBuildFile; fileRef = 165D3A3C1E1D60520052E654 /* ZMConversation+VoiceChannel.swift */; };
		1660AA091ECCAC900056D403 /* SearchDirectory.swift in Sources */ = {isa = PBXBuildFile; fileRef = 1660AA081ECCAC900056D403 /* SearchDirectory.swift */; };
		1660AA0B1ECCAF4E0056D403 /* SearchRequest.swift in Sources */ = {isa = PBXBuildFile; fileRef = 1660AA0A1ECCAF4E0056D403 /* SearchRequest.swift */; };
		1660AA0D1ECDB0250056D403 /* SearchTask.swift in Sources */ = {isa = PBXBuildFile; fileRef = 1660AA0C1ECDB0250056D403 /* SearchTask.swift */; };
		1660AA0F1ECE0C870056D403 /* SearchResultTests.swift in Sources */ = {isa = PBXBuildFile; fileRef = 1660AA0E1ECE0C870056D403 /* SearchResultTests.swift */; };
		1660AA111ECE3C1C0056D403 /* SearchTaskTests.swift in Sources */ = {isa = PBXBuildFile; fileRef = 1660AA101ECE3C1C0056D403 /* SearchTaskTests.swift */; };
		166A8BF31E015F3B00F5EEEA /* WireCallCenterV3Factory.swift in Sources */ = {isa = PBXBuildFile; fileRef = 166A8BF21E015F3B00F5EEEA /* WireCallCenterV3Factory.swift */; };
		166A8BF91E02C7D500F5EEEA /* ZMHotFix+PendingChanges.swift in Sources */ = {isa = PBXBuildFile; fileRef = 166A8BF81E02C7D500F5EEEA /* ZMHotFix+PendingChanges.swift */; };
		1671F9FF1E2FAF50009F3150 /* ZMLocalNotificationForTests_CallState.swift in Sources */ = {isa = PBXBuildFile; fileRef = 1671F9FE1E2FAF50009F3150 /* ZMLocalNotificationForTests_CallState.swift */; };
		1679D1CD1EF97387007B0DF5 /* ZMUserSessionTestsBase+Calling.swift in Sources */ = {isa = PBXBuildFile; fileRef = 1679D1CB1EF9730C007B0DF5 /* ZMUserSessionTestsBase+Calling.swift */; };
		168C0B3F1E97CE3900315044 /* ZMLastUpdateEventIDTranscoderTests.m in Sources */ = {isa = PBXBuildFile; fileRef = 54188DCA19D19DE200DA40E4 /* ZMLastUpdateEventIDTranscoderTests.m */; };
		168CF42720077C54009FCB89 /* TeamInvitationStatus.swift in Sources */ = {isa = PBXBuildFile; fileRef = 168CF42620077C54009FCB89 /* TeamInvitationStatus.swift */; };
		168CF4292007840A009FCB89 /* Team+Invite.swift in Sources */ = {isa = PBXBuildFile; fileRef = 168CF4282007840A009FCB89 /* Team+Invite.swift */; };
		168CF42B20079A02009FCB89 /* TeamInvitationRequestStrategy.swift in Sources */ = {isa = PBXBuildFile; fileRef = 168CF42A20079A02009FCB89 /* TeamInvitationRequestStrategy.swift */; };
		168CF42D2007BCA0009FCB89 /* TeamInvitationRequestStrategyTests.swift in Sources */ = {isa = PBXBuildFile; fileRef = 168CF42C2007BCA0009FCB89 /* TeamInvitationRequestStrategyTests.swift */; };
		168CF42F2007BCD9009FCB89 /* TeamInvitationStatusTests.swift in Sources */ = {isa = PBXBuildFile; fileRef = 168CF42E2007BCD9009FCB89 /* TeamInvitationStatusTests.swift */; };
		16962EE220286A4C0069D88D /* LocalNotificationType+Localization.swift in Sources */ = {isa = PBXBuildFile; fileRef = 16962EE120286A4C0069D88D /* LocalNotificationType+Localization.swift */; };
		16962EE420286D690069D88D /* LocalNotificationType+Configuration.swift in Sources */ = {isa = PBXBuildFile; fileRef = 16962EE320286D690069D88D /* LocalNotificationType+Configuration.swift */; };
		16962EE52028A86D0069D88D /* ZMLocalNotificationLocalizationTests.swift in Sources */ = {isa = PBXBuildFile; fileRef = EEB568181FA22FBE003ADA3A /* ZMLocalNotificationLocalizationTests.swift */; };
		16A702D01E92998100B8410D /* ApplicationStatusDirectoryTests.swift in Sources */ = {isa = PBXBuildFile; fileRef = 16A702CF1E92998100B8410D /* ApplicationStatusDirectoryTests.swift */; };
		16A764611F3E0B0B00564F21 /* CallKitDelegate.swift in Sources */ = {isa = PBXBuildFile; fileRef = 16A764601F3E0B0B00564F21 /* CallKitDelegate.swift */; };
		16AD86B81F7292EB00E4C797 /* TypingChange.swift in Sources */ = {isa = PBXBuildFile; fileRef = 16AD86B71F7292EB00E4C797 /* TypingChange.swift */; };
		16C22BA41BF4D5D7007099D9 /* NSError+ZMUserSessionInternal.h in Headers */ = {isa = PBXBuildFile; fileRef = 3E05F254192A50CC00F22D80 /* NSError+ZMUserSessionInternal.h */; settings = {ATTRIBUTES = (Public, ); }; };
		16D1383B1FD6A6F4001B4411 /* AvailabilityTests.swift in Sources */ = {isa = PBXBuildFile; fileRef = 16D1383A1FD6A6F4001B4411 /* AvailabilityTests.swift */; };
		16D3FCDF1E365ABC0052A535 /* CallStateObserverTests.swift in Sources */ = {isa = PBXBuildFile; fileRef = 16D3FCDE1E365ABC0052A535 /* CallStateObserverTests.swift */; };
		16D3FCE51E37A8050052A535 /* NSManagedObjectContext+ServerTimeDelta.swift in Sources */ = {isa = PBXBuildFile; fileRef = 16D3FCE41E37A8050052A535 /* NSManagedObjectContext+ServerTimeDelta.swift */; };
		16D3FD021E3A5C0D0052A535 /* ZMConversationVoiceChannelRouterTests.swift in Sources */ = {isa = PBXBuildFile; fileRef = 16D3FD011E3A5C0D0052A535 /* ZMConversationVoiceChannelRouterTests.swift */; };
		16D448F51F1D00C40037285C /* SlowSyncTests+Teams.swift in Sources */ = {isa = PBXBuildFile; fileRef = BF1F52CB1ECDD778002FB553 /* SlowSyncTests+Teams.swift */; };
		16DABFAE1DCF98D3001973E3 /* CallingRequestStrategy.swift in Sources */ = {isa = PBXBuildFile; fileRef = 16DABFAD1DCF98D3001973E3 /* CallingRequestStrategy.swift */; };
		16DCAD671B0F9447008C1DD9 /* NSURL+LaunchOptions.h in Headers */ = {isa = PBXBuildFile; fileRef = 16DCAD641B0F9447008C1DD9 /* NSURL+LaunchOptions.h */; };
		16DCAD691B0F9447008C1DD9 /* NSURL+LaunchOptions.m in Sources */ = {isa = PBXBuildFile; fileRef = 16DCAD651B0F9447008C1DD9 /* NSURL+LaunchOptions.m */; };
		16DCAD6F1B147706008C1DD9 /* NSURL+LaunchOptionsTests.m in Sources */ = {isa = PBXBuildFile; fileRef = 16DCAD6D1B1476FE008C1DD9 /* NSURL+LaunchOptionsTests.m */; };
		16F5F16C1E4092C00062F0AE /* NSManagedObjectContext+CTCallCenter.swift in Sources */ = {isa = PBXBuildFile; fileRef = 16F5F16B1E4092C00062F0AE /* NSManagedObjectContext+CTCallCenter.swift */; };
		16F6BB0C1ED5824B009EA803 /* ZMUserSession+Private.h in Headers */ = {isa = PBXBuildFile; fileRef = 16F6BB0B1ED58242009EA803 /* ZMUserSession+Private.h */; settings = {ATTRIBUTES = (Public, ); }; };
		16F6BB381EDEA659009EA803 /* SearchResult+AddressBook.swift in Sources */ = {isa = PBXBuildFile; fileRef = 16F6BB371EDEA659009EA803 /* SearchResult+AddressBook.swift */; };
		16FF47441F0BF5C70044C491 /* IntegrationTest.swift in Sources */ = {isa = PBXBuildFile; fileRef = 16FF47431F0BF5C70044C491 /* IntegrationTest.swift */; };
		16FF47451F0C06EA0044C491 /* PhoneRegistrationTests.m in Sources */ = {isa = PBXBuildFile; fileRef = 5454A69F1AEFA0A70022AFA4 /* PhoneRegistrationTests.m */; };
		16FF47471F0CD58A0044C491 /* IntegrationTest.m in Sources */ = {isa = PBXBuildFile; fileRef = 16FF47461F0CD58A0044C491 /* IntegrationTest.m */; };
		16FF474C1F0D54B20044C491 /* SessionManager+Logs.swift in Sources */ = {isa = PBXBuildFile; fileRef = 16FF474B1F0D54B20044C491 /* SessionManager+Logs.swift */; };
		1E16CE871BF4BC5F00336616 /* ProtocolBuffers.framework in Frameworks */ = {isa = PBXBuildFile; fileRef = 1E16CE861BF4BC5F00336616 /* ProtocolBuffers.framework */; };
		1E16CE881BF4BC5F00336616 /* ProtocolBuffers.framework in Frameworks */ = {isa = PBXBuildFile; fileRef = 1E16CE861BF4BC5F00336616 /* ProtocolBuffers.framework */; };
		1EB871501BF502A000AF5CE1 /* ZMUserTranscoder.h in Headers */ = {isa = PBXBuildFile; fileRef = 54F8D6EC19AB535700146664 /* ZMUserTranscoder.h */; settings = {ATTRIBUTES = (Public, ); }; };
		3E05F252192A4FBD00F22D80 /* UserSessionErrorTests.m in Sources */ = {isa = PBXBuildFile; fileRef = 3E05F250192A4FBD00F22D80 /* UserSessionErrorTests.m */; };
		3E08B5631A67EDF800F23B9E /* WireSyncEngine.framework in Embed Framework */ = {isa = PBXBuildFile; fileRef = 549815931A43232400A7CE2E /* WireSyncEngine.framework */; settings = {ATTRIBUTES = (CodeSignOnCopy, RemoveHeadersOnCopy, ); }; };
		3E17FA671A6690AA00DFA12F /* ZMPushRegistrant.h in Headers */ = {isa = PBXBuildFile; fileRef = 3E17FA611A66881900DFA12F /* ZMPushRegistrant.h */; settings = {ATTRIBUTES = (Public, ); }; };
		3E1858BC1951D6DA005FE78F /* MemoryLeaksObserver.m in Sources */ = {isa = PBXBuildFile; fileRef = 3E1858B31951D69B005FE78F /* MemoryLeaksObserver.m */; };
		3E1860BA191A5D99000FE027 /* TestHost-main.m in Sources */ = {isa = PBXBuildFile; fileRef = 3E1860B6191A5D99000FE027 /* TestHost-main.m */; };
		3E1860BB191A5D99000FE027 /* TestHostAppDelegate.m in Sources */ = {isa = PBXBuildFile; fileRef = 3E1860B8191A5D99000FE027 /* TestHostAppDelegate.m */; };
		3E26BED51A4037370071B4C9 /* IsTypingTests.m in Sources */ = {isa = PBXBuildFile; fileRef = 3E26BED31A4037370071B4C9 /* IsTypingTests.m */; };
		3E26BEE91A408F590071B4C9 /* ZMTypingUsersTests.m in Sources */ = {isa = PBXBuildFile; fileRef = 3E26BEE71A408F590071B4C9 /* ZMTypingUsersTests.m */; };
		3E27131F1A8A68BF008EE50F /* Push.strings in Resources */ = {isa = PBXBuildFile; fileRef = 3E27131A1A8A68BF008EE50F /* Push.strings */; };
		3E2713211A8A68BF008EE50F /* Push.stringsdict in Resources */ = {isa = PBXBuildFile; fileRef = 3E27131C1A8A68BF008EE50F /* Push.stringsdict */; };
		3E288A6C19C859210031CFCE /* NotificationObservers.m in Sources */ = {isa = PBXBuildFile; fileRef = 3E288A6A19C859210031CFCE /* NotificationObservers.m */; };
		3E3C00D21A2358CF00D02D21 /* ZMTypingTests.m in Sources */ = {isa = PBXBuildFile; fileRef = 3E3C00D01A2358CF00D02D21 /* ZMTypingTests.m */; };
		3E3C00DB1A235F6000D02D21 /* ZMTypingUsersTimeoutTests.m in Sources */ = {isa = PBXBuildFile; fileRef = 3E3C00D91A235F6000D02D21 /* ZMTypingUsersTimeoutTests.m */; };
		3E5286BD1AD3DB8A00B1AB1C /* KeySetTests.swift in Sources */ = {isa = PBXBuildFile; fileRef = 3E5286BB1AD3DB8A00B1AB1C /* KeySetTests.swift */; };
		3E887BA51ABC51880022797E /* ZMPushKitLogging.m in Sources */ = {isa = PBXBuildFile; fileRef = 3E887BA31ABC51880022797E /* ZMPushKitLogging.m */; };
		3E9848BD1A65253000F7B050 /* Hack.swift in Sources */ = {isa = PBXBuildFile; fileRef = 3E9848BC1A65253000F7B050 /* Hack.swift */; };
		3EA1EC6D19BDE4C800AA1384 /* ZMPushTokenTests.m in Sources */ = {isa = PBXBuildFile; fileRef = 3EA1EC6B19BDE4C800AA1384 /* ZMPushTokenTests.m */; };
		3ED972FB1A0A65D800BAFC61 /* ZMBlacklistVerificatorTest.m in Sources */ = {isa = PBXBuildFile; fileRef = F9F11A061A0A630900F1DCEE /* ZMBlacklistVerificatorTest.m */; };
		3EDBFD781A65200F0095E2DD /* ZMPushRegistrant.swift in Sources */ = {isa = PBXBuildFile; fileRef = 3EDBFD761A65200F0095E2DD /* ZMPushRegistrant.swift */; };
		3EEA678C199D079600AF7665 /* UserTests.m in Sources */ = {isa = PBXBuildFile; fileRef = 3EEA678A199D079600AF7665 /* UserTests.m */; };
		54034F381BB1A6D900F4ED62 /* ZMUserSession+Logs.swift in Sources */ = {isa = PBXBuildFile; fileRef = 54034F371BB1A6D900F4ED62 /* ZMUserSession+Logs.swift */; };
		540818A61BCA647D00257CA7 /* ZMBlacklistVerificator+Testing.h in Headers */ = {isa = PBXBuildFile; fileRef = 540818A51BCA647D00257CA7 /* ZMBlacklistVerificator+Testing.h */; };
		540A0BA51954859E00FB7D61 /* ZMSyncStrategyTests.m in Sources */ = {isa = PBXBuildFile; fileRef = 85D85104C6D06FA902E3253C /* ZMSyncStrategyTests.m */; };
		541228451AEE422C00D9ED1C /* ZMAuthenticationStatusTests.m in Sources */ = {isa = PBXBuildFile; fileRef = 541228431AEE422C00D9ED1C /* ZMAuthenticationStatusTests.m */; };
		541918ED195AD9D100A5023D /* SendAndReceiveMessagesTests.m in Sources */ = {isa = PBXBuildFile; fileRef = 541918EB195AD9D100A5023D /* SendAndReceiveMessagesTests.m */; };
		5422E9701BD5A5D0005A7C77 /* OTRTests.swift in Sources */ = {isa = PBXBuildFile; fileRef = 5422E96E1BD5A4FD005A7C77 /* OTRTests.swift */; };
		54257C081DF1C94200107FE7 /* TopConversationsDirectory.swift in Sources */ = {isa = PBXBuildFile; fileRef = 54257C071DF1C94200107FE7 /* TopConversationsDirectory.swift */; };
		542DFEE61DDCA452000F5B95 /* UserProfileUpdateStatusTests.swift in Sources */ = {isa = PBXBuildFile; fileRef = 542DFEE51DDCA452000F5B95 /* UserProfileUpdateStatusTests.swift */; };
		542DFEE81DDCA4FD000F5B95 /* UserProfileUpdateRequestStrategyTests.swift in Sources */ = {isa = PBXBuildFile; fileRef = 542DFEE71DDCA4FD000F5B95 /* UserProfileUpdateRequestStrategyTests.swift */; };
		543095931DE76B170065367F /* random1.txt in Resources */ = {isa = PBXBuildFile; fileRef = 543095921DE76B170065367F /* random1.txt */; };
		543095951DE76B270065367F /* random2.txt in Resources */ = {isa = PBXBuildFile; fileRef = 543095941DE76B270065367F /* random2.txt */; };
		5430E9251BAA0D9F00395E05 /* WireSyncEngineLogs.h in Headers */ = {isa = PBXBuildFile; fileRef = 5430E9231BAA0D9F00395E05 /* WireSyncEngineLogs.h */; };
		5430FF151CE4A359004ECFFE /* FileTransferTests.m in Sources */ = {isa = PBXBuildFile; fileRef = 5430FF141CE4A359004ECFFE /* FileTransferTests.m */; };
		5435C5551E13D9A0002D9766 /* NSManagedObjectContext+KeyValueStore.swift in Sources */ = {isa = PBXBuildFile; fileRef = 5435C5541E13D9A0002D9766 /* NSManagedObjectContext+KeyValueStore.swift */; };
		543ED0011D79E0EE00A9CDF3 /* ApplicationMock.swift in Sources */ = {isa = PBXBuildFile; fileRef = 543ED0001D79E0EE00A9CDF3 /* ApplicationMock.swift */; };
		5442A7321E42244C00415104 /* libPhoneNumberiOS.framework in Frameworks */ = {isa = PBXBuildFile; fileRef = 5442A7311E42244C00415104 /* libPhoneNumberiOS.framework */; };
		5447E4681AECDE6500411FCD /* ZMUserSessionTestsBase.m in Sources */ = {isa = PBXBuildFile; fileRef = 5447E4661AECDE6500411FCD /* ZMUserSessionTestsBase.m */; };
		544913B41B0247700044DE36 /* ZMCredentialsTests.m in Sources */ = {isa = PBXBuildFile; fileRef = 544913B21B0247700044DE36 /* ZMCredentialsTests.m */; };
		544BA11A1A433DE400D3B852 /* WireSyncEngine.h in Headers */ = {isa = PBXBuildFile; fileRef = 542049EF196AB84B000D8A94 /* WireSyncEngine.h */; settings = {ATTRIBUTES = (Public, ); }; };
		544BA1231A433DE400D3B852 /* ZMUserSession.h in Headers */ = {isa = PBXBuildFile; fileRef = 54BAF1B119212E51008042FB /* ZMUserSession.h */; settings = {ATTRIBUTES = (Public, ); }; };
		544BA1241A433DE400D3B852 /* ZMUserSession+Background.h in Headers */ = {isa = PBXBuildFile; fileRef = 3E4F727C19EC0868002FE184 /* ZMUserSession+Background.h */; settings = {ATTRIBUTES = (Public, ); }; };
		544BA1271A433DE400D3B852 /* NSError+ZMUserSession.h in Headers */ = {isa = PBXBuildFile; fileRef = 3E05F247192A4F8900F22D80 /* NSError+ZMUserSession.h */; settings = {ATTRIBUTES = (Public, ); }; };
		544BA1311A433DE400D3B852 /* ZMNetworkState.h in Headers */ = {isa = PBXBuildFile; fileRef = 546D45FD19E29D92004C478D /* ZMNetworkState.h */; settings = {ATTRIBUTES = (Public, ); }; };
		544BA1361A43401400D3B852 /* ZMCallFlowRequestStrategyTests.m in Sources */ = {isa = PBXBuildFile; fileRef = 3EAD6A10199BBEE200D519DB /* ZMCallFlowRequestStrategyTests.m */; };
		544BA1571A43424F00D3B852 /* WireSyncEngine.framework in Frameworks */ = {isa = PBXBuildFile; fileRef = 549815931A43232400A7CE2E /* WireSyncEngine.framework */; };
		544F8FF31DDCD34600D1AB04 /* UserProfileUpdateNotifications.swift in Sources */ = {isa = PBXBuildFile; fileRef = 544F8FF21DDCD34600D1AB04 /* UserProfileUpdateNotifications.swift */; };
		545434A219AB6975003892D9 /* ZMRegistrationTranscoderTests.m in Sources */ = {isa = PBXBuildFile; fileRef = 54F8D73019AB677400146664 /* ZMRegistrationTranscoderTests.m */; };
		545434A719AB6ADA003892D9 /* ZMConnectionTranscoderTest.m in Sources */ = {isa = PBXBuildFile; fileRef = 54F8D72B19AB677300146664 /* ZMConnectionTranscoderTest.m */; };
		545434A919AB6ADA003892D9 /* ZMConversationTranscoderTests.m in Sources */ = {isa = PBXBuildFile; fileRef = 54F8D72D19AB677300146664 /* ZMConversationTranscoderTests.m */; };
		545434AB19AB6ADA003892D9 /* ZMMissingUpdateEventsTranscoderTests.m in Sources */ = {isa = PBXBuildFile; fileRef = 54F8D72F19AB677300146664 /* ZMMissingUpdateEventsTranscoderTests.m */; };
		545434AC19AB6ADA003892D9 /* ZMSelfTranscoderTests.m in Sources */ = {isa = PBXBuildFile; fileRef = 54F8D73119AB677400146664 /* ZMSelfTranscoderTests.m */; };
		545434AE19AB6ADA003892D9 /* ZMUserTranscoderTests.m in Sources */ = {isa = PBXBuildFile; fileRef = 54F8D73319AB677400146664 /* ZMUserTranscoderTests.m */; };
		545643D31C62C12E00A2129C /* ConversationTests+OTR.m in Sources */ = {isa = PBXBuildFile; fileRef = 09914E501BD6613600C10BF8 /* ConversationTests+OTR.m */; };
		545643D61C62C1A800A2129C /* ConversationTestsBase.m in Sources */ = {isa = PBXBuildFile; fileRef = 545643D51C62C1A800A2129C /* ConversationTestsBase.m */; };
		545816FA1E93E20700BFAF7E /* WireProtos.framework in Frameworks */ = {isa = PBXBuildFile; fileRef = 54E03A5B1E93CEED0089AC69 /* WireProtos.framework */; };
		5458AF7F1F70219F00E45977 /* PostLoginAuthenticationNotification.swift in Sources */ = {isa = PBXBuildFile; fileRef = 5458AF7E1F70219F00E45977 /* PostLoginAuthenticationNotification.swift */; };
		5458AF841F7021B800E45977 /* PreLoginAuthenticationNotification.swift in Sources */ = {isa = PBXBuildFile; fileRef = 5458AF831F7021B800E45977 /* PreLoginAuthenticationNotification.swift */; };
		545F601C1D6C336D00C2C55B /* AddressBookSearchTests.swift in Sources */ = {isa = PBXBuildFile; fileRef = 545F601B1D6C336D00C2C55B /* AddressBookSearchTests.swift */; };
		545FC3341A5B003A005EEA26 /* ObjectTranscoderTests.m in Sources */ = {isa = PBXBuildFile; fileRef = 54F8D74919AB67B300146664 /* ObjectTranscoderTests.m */; };
		546392721D79D5210094EC66 /* Application.swift in Sources */ = {isa = PBXBuildFile; fileRef = 546392711D79D5210094EC66 /* Application.swift */; };
		5463C897193F3C74006799DE /* ZMTimingTests.m in Sources */ = {isa = PBXBuildFile; fileRef = 5463C890193F38A6006799DE /* ZMTimingTests.m */; };
		5467F1C41E0AE2EF008C1745 /* KeyValueStore.swift in Sources */ = {isa = PBXBuildFile; fileRef = 5467F1C31E0AE2EF008C1745 /* KeyValueStore.swift */; };
		5467F1C61E0AE421008C1745 /* KeyValueStore+AccessToken.swift in Sources */ = {isa = PBXBuildFile; fileRef = 5467F1C51E0AE421008C1745 /* KeyValueStore+AccessToken.swift */; };
		546F815C1E685F6E00775059 /* LocalNotificationDispatcherTests.swift in Sources */ = {isa = PBXBuildFile; fileRef = 546F815A1E685F1A00775059 /* LocalNotificationDispatcherTests.swift */; };
		5474C80A1921309400185A3A /* MessagingTest.m in Sources */ = {isa = PBXBuildFile; fileRef = 5474C8061921309400185A3A /* MessagingTest.m */; };
		5474C80C1921309400185A3A /* MessagingTestTests.m in Sources */ = {isa = PBXBuildFile; fileRef = 5474C8081921309400185A3A /* MessagingTestTests.m */; };
		54764B961C92FDC100BD25E3 /* 1900x1500.jpg in Resources */ = {isa = PBXBuildFile; fileRef = 54DFAE211C92D979004B1D15 /* 1900x1500.jpg */; };
		54764B991C9303D600BD25E3 /* medium.jpg in Resources */ = {isa = PBXBuildFile; fileRef = 54764B971C9303D600BD25E3 /* medium.jpg */; };
		54764B9A1C9303D600BD25E3 /* tiny.jpg in Resources */ = {isa = PBXBuildFile; fileRef = 54764B981C9303D600BD25E3 /* tiny.jpg */; };
		54764B9C1C930AEB00BD25E3 /* Lorem Ipsum.txt in Resources */ = {isa = PBXBuildFile; fileRef = 54764B9B1C930AEB00BD25E3 /* Lorem Ipsum.txt */; };
		54764B9F1C931E9400BD25E3 /* animated.gif in Resources */ = {isa = PBXBuildFile; fileRef = 54764B9D1C931E9400BD25E3 /* animated.gif */; };
		54764BA01C931E9400BD25E3 /* not_animated.gif in Resources */ = {isa = PBXBuildFile; fileRef = 54764B9E1C931E9400BD25E3 /* not_animated.gif */; };
		5476E3BD19A77C6900E68BAD /* PushChannelTests.m in Sources */ = {isa = PBXBuildFile; fileRef = 5476E3BB19A77C6900E68BAD /* PushChannelTests.m */; };
		54773ABD1DF093AC00B484AF /* SearchDirectoryAddressBookTests.swift in Sources */ = {isa = PBXBuildFile; fileRef = 54773ABC1DF093AC00B484AF /* SearchDirectoryAddressBookTests.swift */; };
		5478A1411DEC4048006F7268 /* UserProfile.swift in Sources */ = {isa = PBXBuildFile; fileRef = 5478A1401DEC4048006F7268 /* UserProfile.swift */; };
		547E5B581DDB4B800038D936 /* UserProfileUpdateStatus.swift in Sources */ = {isa = PBXBuildFile; fileRef = 547E5B571DDB4B800038D936 /* UserProfileUpdateStatus.swift */; };
		547E5B5A1DDB67390038D936 /* UserProfileUpdateRequestStrategy.swift in Sources */ = {isa = PBXBuildFile; fileRef = 547E5B591DDB67390038D936 /* UserProfileUpdateRequestStrategy.swift */; };
		548214071A025C54001AA4E0 /* ZMSimpleListRequestPaginatorTests.m in Sources */ = {isa = PBXBuildFile; fileRef = 548214051A025C54001AA4E0 /* ZMSimpleListRequestPaginatorTests.m */; };
		548241F01AB09C1500E0ED07 /* APNSTests.m in Sources */ = {isa = PBXBuildFile; fileRef = 545F3DBA1AAF64FB00BF817B /* APNSTests.m */; };
		54877C9619922C0B0097FB58 /* UserProfileTests.m in Sources */ = {isa = PBXBuildFile; fileRef = 54877C9419922C0B0097FB58 /* UserProfileTests.m */; };
		54880E3D194B5845007271AA /* ZMOperationLoopTests.m in Sources */ = {isa = PBXBuildFile; fileRef = 85D858D72B109C5D9A85645B /* ZMOperationLoopTests.m */; };
		548BBA1C195071E30041945E /* ZMUserSessionTests.m in Sources */ = {isa = PBXBuildFile; fileRef = 54610D32192C9D7200FE7201 /* ZMUserSessionTests.m */; };
		5492C6C519ACCCA8008F41E2 /* ConnectionTests.m in Sources */ = {isa = PBXBuildFile; fileRef = 5492C6C319ACCCA8008F41E2 /* ConnectionTests.m */; };
		549552541D645683004F21F6 /* AddressBookTests.swift in Sources */ = {isa = PBXBuildFile; fileRef = 549552511D64567C004F21F6 /* AddressBookTests.swift */; };
		549710081F6FF5C100026EDD /* NotificationInContext+UserSession.swift in Sources */ = {isa = PBXBuildFile; fileRef = 549710071F6FF5C100026EDD /* NotificationInContext+UserSession.swift */; };
		5497100A1F6FFE9900026EDD /* ClientUpdateNotification.swift in Sources */ = {isa = PBXBuildFile; fileRef = 549710091F6FFE9900026EDD /* ClientUpdateNotification.swift */; };
		54973A361DD48CAB007F8702 /* NSManagedObject+EncryptionContext.swift in Sources */ = {isa = PBXBuildFile; fileRef = 54973A351DD48CAB007F8702 /* NSManagedObject+EncryptionContext.swift */; };
		549815CD1A432BC700A7CE2E /* ZMBlacklistDownloader.m in Sources */ = {isa = PBXBuildFile; fileRef = F9FD798619EE742600D70FCD /* ZMBlacklistDownloader.m */; };
		549815CE1A432BC700A7CE2E /* ZMBlacklistVerificator.m in Sources */ = {isa = PBXBuildFile; fileRef = F9FD798C19EE9B9A00D70FCD /* ZMBlacklistVerificator.m */; };
		549815D41A432BC700A7CE2E /* ZMSearchUser+UserSession.m in Sources */ = {isa = PBXBuildFile; fileRef = A9BABE6219BA1F2300E9E5A3 /* ZMSearchUser+UserSession.m */; };
		549815D91A432BC700A7CE2E /* ZMUserSession.m in Sources */ = {isa = PBXBuildFile; fileRef = 54BAF1BC19212EBA008042FB /* ZMUserSession.m */; };
		549815DA1A432BC700A7CE2E /* ZMUserSession+Background.m in Sources */ = {isa = PBXBuildFile; fileRef = 3E4F728219EC0D76002FE184 /* ZMUserSession+Background.m */; };
		549815DC1A432BC700A7CE2E /* NSError+ZMUserSession.m in Sources */ = {isa = PBXBuildFile; fileRef = 3E05F253192A50CC00F22D80 /* NSError+ZMUserSession.m */; };
		5498161B1A432BC800A7CE2E /* ZMTyping.m in Sources */ = {isa = PBXBuildFile; fileRef = 3E3C00CA1A2358BA00D02D21 /* ZMTyping.m */; };
		5498161C1A432BC800A7CE2E /* ZMTypingUsersTimeout.m in Sources */ = {isa = PBXBuildFile; fileRef = 3E3C00D41A235C5300D02D21 /* ZMTypingUsersTimeout.m */; };
		5498161D1A432BC800A7CE2E /* ZMTypingUsers.m in Sources */ = {isa = PBXBuildFile; fileRef = 3E26BEE11A408DBE0071B4C9 /* ZMTypingUsers.m */; };
		5498161E1A432BC800A7CE2E /* ZMPushToken.m in Sources */ = {isa = PBXBuildFile; fileRef = 3EA1EC6619BDE3F400AA1384 /* ZMPushToken.m */; };
		549816251A432BC800A7CE2E /* ZMSimpleListRequestPaginator.m in Sources */ = {isa = PBXBuildFile; fileRef = 548213FF1A0253CC001AA4E0 /* ZMSimpleListRequestPaginator.m */; };
		549816291A432BC800A7CE2E /* ZMConnectionTranscoder.m in Sources */ = {isa = PBXBuildFile; fileRef = 54F8D6DE19AB535700146664 /* ZMConnectionTranscoder.m */; };
		5498162B1A432BC800A7CE2E /* ZMConversationTranscoder.m in Sources */ = {isa = PBXBuildFile; fileRef = 54294A2019472D4E007BE3CE /* ZMConversationTranscoder.m */; };
		5498162D1A432BC800A7CE2E /* ZMMissingUpdateEventsTranscoder.m in Sources */ = {isa = PBXBuildFile; fileRef = 54F8D6E519AB535700146664 /* ZMMissingUpdateEventsTranscoder.m */; };
		5498162E1A432BC800A7CE2E /* ZMLastUpdateEventIDTranscoder.m in Sources */ = {isa = PBXBuildFile; fileRef = 5427B34E19D195A100CC18DC /* ZMLastUpdateEventIDTranscoder.m */; };
		5498162F1A432BC800A7CE2E /* ZMRegistrationTranscoder.m in Sources */ = {isa = PBXBuildFile; fileRef = 54F8D71A19AB541400146664 /* ZMRegistrationTranscoder.m */; };
		549816301A432BC800A7CE2E /* ZMSelfStrategy.m in Sources */ = {isa = PBXBuildFile; fileRef = 54F8D6E919AB535700146664 /* ZMSelfStrategy.m */; };
		549816321A432BC800A7CE2E /* ZMUserTranscoder.m in Sources */ = {isa = PBXBuildFile; fileRef = 54F8D6ED19AB535700146664 /* ZMUserTranscoder.m */; };
		549816351A432BC800A7CE2E /* ZMLoginTranscoder.m in Sources */ = {isa = PBXBuildFile; fileRef = 54C11B9F19D1E4A100576A96 /* ZMLoginTranscoder.m */; };
		549816451A432BC800A7CE2E /* ZMOperationLoop.m in Sources */ = {isa = PBXBuildFile; fileRef = 85D8502FFC4412F91D0CC1A4 /* ZMOperationLoop.m */; };
		549816461A432BC800A7CE2E /* ZMOperationLoop+Background.m in Sources */ = {isa = PBXBuildFile; fileRef = F962A8E919FFC06E00FD0F80 /* ZMOperationLoop+Background.m */; };
		549816471A432BC800A7CE2E /* ZMSyncStrategy.m in Sources */ = {isa = PBXBuildFile; fileRef = 85D859D47B6EBF09E4137658 /* ZMSyncStrategy.m */; };
		5498165A1A432BC800A7CE2E /* ZMUpdateEventsBuffer.m in Sources */ = {isa = PBXBuildFile; fileRef = 54F7217919A611DE009A8AF5 /* ZMUpdateEventsBuffer.m */; };
		549816601A432BC800A7CE2E /* ZMCallFlowRequestStrategy.m in Sources */ = {isa = PBXBuildFile; fileRef = 3EAD6A0A199BB79200D519DB /* ZMCallFlowRequestStrategy.m */; };
		54991D581DEDCF2B007E282F /* AddressBook.swift in Sources */ = {isa = PBXBuildFile; fileRef = 54991D571DEDCF2B007E282F /* AddressBook.swift */; };
		54991D5A1DEDD07E007E282F /* ContactAddressBook.swift in Sources */ = {isa = PBXBuildFile; fileRef = 54991D591DEDD07E007E282F /* ContactAddressBook.swift */; };
		549AEA3B1D6340BC003C0BEC /* AddressBookUploadRequestStrategy.swift in Sources */ = {isa = PBXBuildFile; fileRef = 549AEA3A1D6340BC003C0BEC /* AddressBookUploadRequestStrategy.swift */; };
		549AEA3D1D6365C1003C0BEC /* ZMUserSession+AddressBook.swift in Sources */ = {isa = PBXBuildFile; fileRef = 549AEA3C1D6365C1003C0BEC /* ZMUserSession+AddressBook.swift */; };
		549AEA3F1D636EF3003C0BEC /* AddressBookUploadRequestStrategyTest.swift in Sources */ = {isa = PBXBuildFile; fileRef = 549AEA3E1D636EF3003C0BEC /* AddressBookUploadRequestStrategyTest.swift */; };
		54A0A6311BCE9864001A3A4C /* ZMHotFix.m in Sources */ = {isa = PBXBuildFile; fileRef = F95ECF4D1B94A553009F91BA /* ZMHotFix.m */; };
		54A0A6321BCE9867001A3A4C /* ZMHotFixDirectory.m in Sources */ = {isa = PBXBuildFile; fileRef = 54DE26B21BC56E62002B5FBC /* ZMHotFixDirectory.m */; };
		54A170651B300696001B41A5 /* ProxiedRequestStrategy.swift in Sources */ = {isa = PBXBuildFile; fileRef = 54A170631B300696001B41A5 /* ProxiedRequestStrategy.swift */; };
		54A170691B300717001B41A5 /* ProxiedRequestStrategyTests.swift in Sources */ = {isa = PBXBuildFile; fileRef = 54A170671B300717001B41A5 /* ProxiedRequestStrategyTests.swift */; };
		54A227D61D6604A5009414C0 /* SynchronizationMocks.swift in Sources */ = {isa = PBXBuildFile; fileRef = 54A227D51D6604A5009414C0 /* SynchronizationMocks.swift */; };
		54A2C9F31DAFBA3300FFD2A0 /* NSManagedObjectContext+EventDecoder.swift in Sources */ = {isa = PBXBuildFile; fileRef = 54A2C9F21DAFBA3300FFD2A0 /* NSManagedObjectContext+EventDecoder.swift */; };
		54A343471D6B589A004B65EA /* AddressBookSearch.swift in Sources */ = {isa = PBXBuildFile; fileRef = 54A343461D6B589A004B65EA /* AddressBookSearch.swift */; };
		54A3ACC31A261603008AF8DF /* BackgroundTests.m in Sources */ = {isa = PBXBuildFile; fileRef = 54A3ACC21A261603008AF8DF /* BackgroundTests.m */; };
		54A3F24F1C08523500FE3A6B /* ZMOperationLoop.h in Headers */ = {isa = PBXBuildFile; fileRef = 85D85F3EC8565FD102AC0E5B /* ZMOperationLoop.h */; settings = {ATTRIBUTES = (Public, ); }; };
		54AB428E1DF5C5B400381F2C /* TopConversationsDirectoryTests.swift in Sources */ = {isa = PBXBuildFile; fileRef = 54AB428D1DF5C5B400381F2C /* TopConversationsDirectoryTests.swift */; };
		54ADA7631E3B3D8E00B90C7D /* IntegrationTest+Encryption.swift in Sources */ = {isa = PBXBuildFile; fileRef = 54ADA7611E3B3CBE00B90C7D /* IntegrationTest+Encryption.swift */; };
		54B2A0891DAE71F100BB40B1 /* AddressBookTracker.swift in Sources */ = {isa = PBXBuildFile; fileRef = 54B2A0831DAE71F100BB40B1 /* AddressBookTracker.swift */; };
		54B2A08C1DAE71F100BB40B1 /* Clusterizer+VOIP.swift in Sources */ = {isa = PBXBuildFile; fileRef = 54B2A0861DAE71F100BB40B1 /* Clusterizer+VOIP.swift */; };
		54BFDF681BDA6F9A0034A3DB /* HistorySynchronizationStatus.swift in Sources */ = {isa = PBXBuildFile; fileRef = 54BFDF671BDA6F9A0034A3DB /* HistorySynchronizationStatus.swift */; };
		54BFDF6A1BDA87D20034A3DB /* HistorySynchronizationStatusTests.swift in Sources */ = {isa = PBXBuildFile; fileRef = 54BFDF691BDA87D20034A3DB /* HistorySynchronizationStatusTests.swift */; };
		54C11BAD19D1EB7500576A96 /* ZMLoginTranscoderTests.m in Sources */ = {isa = PBXBuildFile; fileRef = 54C11BAB19D1EB7500576A96 /* ZMLoginTranscoderTests.m */; };
		54C2F69F1A6FA988003D09D9 /* ZMSpellOutSmallNumbersFormatterTests.m in Sources */ = {isa = PBXBuildFile; fileRef = 54C2F6841A6FA988003D09D9 /* ZMSpellOutSmallNumbersFormatterTests.m */; };
		54C8A39C1F7536DB004961DF /* ZMOperationLoop+Notifications.swift in Sources */ = {isa = PBXBuildFile; fileRef = 54C8A39B1F7536DB004961DF /* ZMOperationLoop+Notifications.swift */; };
		54D1751A1ADE8AA2001AA338 /* ZMUserSession+Registration.h in Headers */ = {isa = PBXBuildFile; fileRef = 54D175181ADE8AA2001AA338 /* ZMUserSession+Registration.h */; settings = {ATTRIBUTES = (Public, ); }; };
		54D175211ADE8B18001AA338 /* ZMUserSession+Registration.m in Sources */ = {isa = PBXBuildFile; fileRef = 54D1751F1ADE8B18001AA338 /* ZMUserSession+Registration.m */; };
		54D175241ADE9449001AA338 /* ZMUserSession+Authentication.h in Headers */ = {isa = PBXBuildFile; fileRef = 54D175221ADE9449001AA338 /* ZMUserSession+Authentication.h */; settings = {ATTRIBUTES = (Public, ); }; };
		54D175271ADE9EC9001AA338 /* ZMUserSession+Authentication.m in Sources */ = {isa = PBXBuildFile; fileRef = 54D175251ADE9EC9001AA338 /* ZMUserSession+Authentication.m */; };
		54D785011A37256C00F47798 /* ZMEncodedNSUUIDWithTimestampTests.m in Sources */ = {isa = PBXBuildFile; fileRef = 54D784FD1A37248000F47798 /* ZMEncodedNSUUIDWithTimestampTests.m */; };
		54D9331E1AE1643A00C0B91C /* ZMCredentials.h in Headers */ = {isa = PBXBuildFile; fileRef = 54D9331C1AE1643A00C0B91C /* ZMCredentials.h */; settings = {ATTRIBUTES = (Public, ); }; };
		54D933211AE1653000C0B91C /* ZMCredentials.m in Sources */ = {isa = PBXBuildFile; fileRef = 54D9331F1AE1653000C0B91C /* ZMCredentials.m */; };
		54DE26B31BC56E62002B5FBC /* ZMHotFixDirectory.h in Headers */ = {isa = PBXBuildFile; fileRef = 54DE26B11BC56E62002B5FBC /* ZMHotFixDirectory.h */; settings = {ATTRIBUTES = (Public, ); }; };
		54DE9BEB1DE74FFB00EFFB9C /* RandomHandleGenerator.swift in Sources */ = {isa = PBXBuildFile; fileRef = 54DE9BEA1DE74FFB00EFFB9C /* RandomHandleGenerator.swift */; };
		54DE9BEF1DE760A900EFFB9C /* RandomHandleGeneratorTests.swift in Sources */ = {isa = PBXBuildFile; fileRef = 54DE9BEC1DE75D4900EFFB9C /* RandomHandleGeneratorTests.swift */; };
		54DFB8F01B30649000F1C736 /* GiphyTests.m in Sources */ = {isa = PBXBuildFile; fileRef = 54DFB8EE1B30649000F1C736 /* GiphyTests.m */; };
		54E03A611E93CEED0089AC69 /* WireCryptobox.framework in Frameworks */ = {isa = PBXBuildFile; fileRef = 54E03A551E93CEED0089AC69 /* WireCryptobox.framework */; };
		54E03A631E93CEED0089AC69 /* WireImages.framework in Frameworks */ = {isa = PBXBuildFile; fileRef = 54E03A571E93CEED0089AC69 /* WireImages.framework */; };
		54E03A641E93CEED0089AC69 /* WireLinkPreview.framework in Frameworks */ = {isa = PBXBuildFile; fileRef = 54E03A581E93CEED0089AC69 /* WireLinkPreview.framework */; };
		54E03A651E93CEED0089AC69 /* WireMessageStrategy.framework in Frameworks */ = {isa = PBXBuildFile; fileRef = 54E03A591E93CEED0089AC69 /* WireMessageStrategy.framework */; };
		54E03A671E93CEED0089AC69 /* WireProtos.framework in Frameworks */ = {isa = PBXBuildFile; fileRef = 54E03A5B1E93CEED0089AC69 /* WireProtos.framework */; };
		54E03A681E93CEED0089AC69 /* WireRequestStrategy.framework in Frameworks */ = {isa = PBXBuildFile; fileRef = 54E03A5C1E93CEED0089AC69 /* WireRequestStrategy.framework */; };
		54E03A691E93CEED0089AC69 /* WireSystem.framework in Frameworks */ = {isa = PBXBuildFile; fileRef = 54E03A5D1E93CEED0089AC69 /* WireSystem.framework */; };
		54E03A6B1E93CEED0089AC69 /* WireTransport.framework in Frameworks */ = {isa = PBXBuildFile; fileRef = 54E03A5F1E93CEED0089AC69 /* WireTransport.framework */; };
		54E03A6C1E93CEED0089AC69 /* WireUtilities.framework in Frameworks */ = {isa = PBXBuildFile; fileRef = 54E03A601E93CEED0089AC69 /* WireUtilities.framework */; };
		54E03A6D1E93CEF10089AC69 /* WireMockTransport.framework in Frameworks */ = {isa = PBXBuildFile; fileRef = 54E03A5A1E93CEED0089AC69 /* WireMockTransport.framework */; };
		54E03A6E1E93CEF20089AC69 /* WireMockTransport.framework in Frameworks */ = {isa = PBXBuildFile; fileRef = 54E03A5A1E93CEED0089AC69 /* WireMockTransport.framework */; };
		54E03A6F1E93CF050089AC69 /* WireTesting.framework in Frameworks */ = {isa = PBXBuildFile; fileRef = 54E03A5E1E93CEED0089AC69 /* WireTesting.framework */; };
		54E03A701E93CF060089AC69 /* WireTesting.framework in Frameworks */ = {isa = PBXBuildFile; fileRef = 54E03A5E1E93CEED0089AC69 /* WireTesting.framework */; };
		54E2C1E01E682DC400536569 /* LocalNotificationDispatcher.swift in Sources */ = {isa = PBXBuildFile; fileRef = 54E2C1DF1E682DC400536569 /* LocalNotificationDispatcher.swift */; };
		54E4DD0F1DE4A9C500FEF192 /* UserHandleTests.swift in Sources */ = {isa = PBXBuildFile; fileRef = 54E4DD0D1DE4A9A200FEF192 /* UserHandleTests.swift */; };
		54F0A0951B3018D7003386BC /* ProxiedRequestsStatus.swift in Sources */ = {isa = PBXBuildFile; fileRef = 54F0A0931B3018D7003386BC /* ProxiedRequestsStatus.swift */; };
		54F4DC5A1A4438B300FDB6EA /* WireSyncEngine.framework in Frameworks */ = {isa = PBXBuildFile; fileRef = 549815931A43232400A7CE2E /* WireSyncEngine.framework */; };
		54F7217E19A62225009A8AF5 /* ZMUpdateEventsBufferTests.m in Sources */ = {isa = PBXBuildFile; fileRef = 54F7217C19A62225009A8AF5 /* ZMUpdateEventsBufferTests.m */; };
		54FEAAA91BC7BB9C002DE521 /* ZMBlacklistDownloader+Testing.h in Headers */ = {isa = PBXBuildFile; fileRef = 54FEAAA81BC7BB9C002DE521 /* ZMBlacklistDownloader+Testing.h */; };
		54FF64291F73D00C00787EF2 /* NSManagedObjectContext+AuthenticationStatus.swift in Sources */ = {isa = PBXBuildFile; fileRef = 54FF64281F73D00C00787EF2 /* NSManagedObjectContext+AuthenticationStatus.swift */; };
		7C1F4BF5203C4F67000537A8 /* Analytics+Push.swift in Sources */ = {isa = PBXBuildFile; fileRef = 7C1F4BF4203C4F67000537A8 /* Analytics+Push.swift */; };
		85D8522CF8DE246DDD5BD12C /* MockEntity.m in Sources */ = {isa = PBXBuildFile; fileRef = 85D85AAE7FA09852AB9B0D6A /* MockEntity.m */; };
		85D85EAFA1CB6E457D14E3B7 /* MockEntity2.m in Sources */ = {isa = PBXBuildFile; fileRef = 85D85C9E7A2AAAE14D4BC2CC /* MockEntity2.m */; };
		85D85EEDD5DD19FB747ED4A5 /* MockModelObjectContextFactory.m in Sources */ = {isa = PBXBuildFile; fileRef = 85D852DA0CD2C94CADB3B6FE /* MockModelObjectContextFactory.m */; };
		871667FA1BB2AE9C009C6EEA /* APSSignalingKeysStore.swift in Sources */ = {isa = PBXBuildFile; fileRef = 871667F91BB2AE9C009C6EEA /* APSSignalingKeysStore.swift */; };
		8717DFA71F6EF44E0087EFE4 /* SessionManager+Push.swift in Sources */ = {isa = PBXBuildFile; fileRef = 8717DFA61F6EF44E0087EFE4 /* SessionManager+Push.swift */; };
		872A2EE61FFFBC2A00900B22 /* ServiceUser.swift in Sources */ = {isa = PBXBuildFile; fileRef = 872A2EE51FFFBC2900900B22 /* ServiceUser.swift */; };
		872A2EE81FFFBC3900900B22 /* ServiceUserTests.swift in Sources */ = {isa = PBXBuildFile; fileRef = 872A2EE71FFFBC3900900B22 /* ServiceUserTests.swift */; };
		872A2EFD2004B85F00900B22 /* ZMOperationLoop+Private.h in Headers */ = {isa = PBXBuildFile; fileRef = F962A8EF19FFD4DC00FD0F80 /* ZMOperationLoop+Private.h */; settings = {ATTRIBUTES = (Public, ); }; };
		872A2EFE2004B86D00900B22 /* ZMSyncStrategy.h in Headers */ = {isa = PBXBuildFile; fileRef = 85D853338EC38D9B021D71BF /* ZMSyncStrategy.h */; settings = {ATTRIBUTES = (Public, ); }; };
		872A2EFF2004B9E600900B22 /* ZMObjectStrategyDirectory.h in Headers */ = {isa = PBXBuildFile; fileRef = 54177D1F19A4CAE70037A220 /* ZMObjectStrategyDirectory.h */; settings = {ATTRIBUTES = (Public, ); }; };
		872A2F002004B9EF00900B22 /* ZMUpdateEventsBuffer.h in Headers */ = {isa = PBXBuildFile; fileRef = 54F7217619A60E88009A8AF5 /* ZMUpdateEventsBuffer.h */; settings = {ATTRIBUTES = (Public, ); }; };
		872C99531DB525A1006A3BDE /* CallKitDelegateTests.swift in Sources */ = {isa = PBXBuildFile; fileRef = 872C99511DB5256E006A3BDE /* CallKitDelegateTests.swift */; };
		872C99591DB659E6006A3BDE /* ringing_from_them_long.caf in Resources */ = {isa = PBXBuildFile; fileRef = 872C99571DB659E6006A3BDE /* ringing_from_them_long.caf */; };
		872C995B1DB65D0D006A3BDE /* harp.m4a in Resources */ = {isa = PBXBuildFile; fileRef = 872C995A1DB65D0D006A3BDE /* harp.m4a */; };
		872C99601DB6722C006A3BDE /* CallKitDelegateTests+Mocking.m in Sources */ = {isa = PBXBuildFile; fileRef = 872C995F1DB6722C006A3BDE /* CallKitDelegateTests+Mocking.m */; };
		874F142D1C16FD9700C15118 /* Device.swift in Sources */ = {isa = PBXBuildFile; fileRef = 874F142C1C16FD9700C15118 /* Device.swift */; };
		87508EA01D08264000162483 /* ZMSound.swift in Sources */ = {isa = PBXBuildFile; fileRef = 87508E9F1D08264000162483 /* ZMSound.swift */; };
		8751DA021F66A826000D308B /* PushDispatcher.swift in Sources */ = {isa = PBXBuildFile; fileRef = 8751DA011F66A826000D308B /* PushDispatcher.swift */; };
		8751DA061F66BFA6000D308B /* ZMUserSession+Push.swift in Sources */ = {isa = PBXBuildFile; fileRef = 8751DA051F66BFA6000D308B /* ZMUserSession+Push.swift */; };
		8754B84A1F73C25400EC02AD /* ConversationListChangeInfo+UserSession.swift in Sources */ = {isa = PBXBuildFile; fileRef = 8754B8491F73C25400EC02AD /* ConversationListChangeInfo+UserSession.swift */; };
		8754B84C1F73C38900EC02AD /* MessageChangeInfo+UserSession.swift in Sources */ = {isa = PBXBuildFile; fileRef = 8754B84B1F73C38900EC02AD /* MessageChangeInfo+UserSession.swift */; };
		8766853C1F2A1AA00031081B /* UnauthenticatedSessionTests.swift in Sources */ = {isa = PBXBuildFile; fileRef = 8766853A1F2A1A860031081B /* UnauthenticatedSessionTests.swift */; };
		879634401F7BEA4700FC79BA /* DispatchQueue+SerialAsync.swift in Sources */ = {isa = PBXBuildFile; fileRef = 8796343F1F7BEA4700FC79BA /* DispatchQueue+SerialAsync.swift */; };
		879634421F7BEC5100FC79BA /* DispatchQueueSerialAsyncTests.swift in Sources */ = {isa = PBXBuildFile; fileRef = 879634411F7BEC5100FC79BA /* DispatchQueueSerialAsyncTests.swift */; };
		8798607B1C3D48A400218A3E /* DeleteAccountRequestStrategy.swift in Sources */ = {isa = PBXBuildFile; fileRef = 8798607A1C3D48A400218A3E /* DeleteAccountRequestStrategy.swift */; };
		87AEA67D1EFBF46600C94BF3 /* DiskDatabaseTest.swift in Sources */ = {isa = PBXBuildFile; fileRef = 87AEA67B1EFBD27700C94BF3 /* DiskDatabaseTest.swift */; };
		87B30C5C1FA756220054DFB1 /* FlowManagerTests.swift in Sources */ = {isa = PBXBuildFile; fileRef = 87B30C5B1FA756220054DFB1 /* FlowManagerTests.swift */; };
		87D003FF1BB5810D00472E06 /* APSSignalingKeyStoreTests.swift in Sources */ = {isa = PBXBuildFile; fileRef = 87D003FE1BB5810D00472E06 /* APSSignalingKeyStoreTests.swift */; };
		87D4625D1C3D526D00433469 /* DeleteAccountRequestStrategyTests.swift in Sources */ = {isa = PBXBuildFile; fileRef = 87D4625C1C3D526D00433469 /* DeleteAccountRequestStrategyTests.swift */; };
		87DF28C71F680495007E1702 /* PushDispatcherTests.swift in Sources */ = {isa = PBXBuildFile; fileRef = 87DF28C61F680495007E1702 /* PushDispatcherTests.swift */; };
		A907771A192E33A500141F13 /* SlowSyncTests.m in Sources */ = {isa = PBXBuildFile; fileRef = 85D85D997334755E841D13EA /* SlowSyncTests.m */; };
		A9692F8A1986476900849241 /* NSString_NormalizationTests.m in Sources */ = {isa = PBXBuildFile; fileRef = A9692F881986476900849241 /* NSString_NormalizationTests.m */; };
		AF6415A41C9C17FF00A535F5 /* EncryptedBase64EncondedExternalMessageTestFixture.txt in Resources */ = {isa = PBXBuildFile; fileRef = AF6415A01C9C151700A535F5 /* EncryptedBase64EncondedExternalMessageTestFixture.txt */; };
		AF6415A51C9C180200A535F5 /* ExternalMessageTextFixture.txt in Resources */ = {isa = PBXBuildFile; fileRef = AF6415A11C9C151700A535F5 /* ExternalMessageTextFixture.txt */; };
		BF00441B1C737CE9007A6EA4 /* BackgroundAPNSPingBackStatus.swift in Sources */ = {isa = PBXBuildFile; fileRef = BF00441A1C737CE9007A6EA4 /* BackgroundAPNSPingBackStatus.swift */; };
		BF158D2F1CE087D8007C6F8A /* video.mp4 in Resources */ = {isa = PBXBuildFile; fileRef = BF158D2E1CE087D8007C6F8A /* video.mp4 */; };
		BF1F52C41ECC6DAF002FB553 /* ZMSimpleListRequestPaginator.h in Headers */ = {isa = PBXBuildFile; fileRef = 548213FE1A0253CC001AA4E0 /* ZMSimpleListRequestPaginator.h */; settings = {ATTRIBUTES = (Public, ); }; };
		BF2A9D511D6B536E00FA7DBC /* EventDecoder.swift in Sources */ = {isa = PBXBuildFile; fileRef = BF2A9D501D6B536E00FA7DBC /* EventDecoder.swift */; };
		BF2A9D551D6B5B9700FA7DBC /* EventDecoderTests.swift in Sources */ = {isa = PBXBuildFile; fileRef = BF2A9D541D6B5B9700FA7DBC /* EventDecoderTests.swift */; };
		BF2A9D581D6B5BDB00FA7DBC /* StoreUpdateEventTests.swift in Sources */ = {isa = PBXBuildFile; fileRef = BF2A9D571D6B5BDB00FA7DBC /* StoreUpdateEventTests.swift */; };
		BF2A9D5D1D6B63DB00FA7DBC /* StoreUpdateEvent.swift in Sources */ = {isa = PBXBuildFile; fileRef = BF2A9D5A1D6B63DB00FA7DBC /* StoreUpdateEvent.swift */; };
		BF2A9D611D6C70EA00FA7DBC /* ZMEventModel.xcdatamodeld in Sources */ = {isa = PBXBuildFile; fileRef = BF2A9D5F1D6C70EA00FA7DBC /* ZMEventModel.xcdatamodeld */; };
		BF2ADA001F41A3DF000980E8 /* SessionFactories.swift in Sources */ = {isa = PBXBuildFile; fileRef = BF2AD9FF1F41A3DF000980E8 /* SessionFactories.swift */; };
		BF2ADA021F41A450000980E8 /* Account+Cookie.swift in Sources */ = {isa = PBXBuildFile; fileRef = BF2ADA011F41A450000980E8 /* Account+Cookie.swift */; };
		BF325E9D1EC067D600772145 /* RequestLoopAnalyticsTrackerTests.swift in Sources */ = {isa = PBXBuildFile; fileRef = BF325E9C1EC067D600772145 /* RequestLoopAnalyticsTrackerTests.swift */; };
		BF36DDF11E8BACD400D61310 /* ZMUserSession+OperationLoop.h in Headers */ = {isa = PBXBuildFile; fileRef = BF36DDF01E8BACD400D61310 /* ZMUserSession+OperationLoop.h */; settings = {ATTRIBUTES = (Public, ); }; };
		BF36DDF21E8BAE3C00D61310 /* ZMOperationLoop+Background.h in Headers */ = {isa = PBXBuildFile; fileRef = F962A8E819FFC06E00FD0F80 /* ZMOperationLoop+Background.h */; settings = {ATTRIBUTES = (Public, ); }; };
		BF44A3511C71D5FC00C6928E /* store127.wiredatabase in Resources */ = {isa = PBXBuildFile; fileRef = BF44A3501C71D5FC00C6928E /* store127.wiredatabase */; };
		BF491CD11F03D7CF0055EE44 /* PermissionsDownloadRequestStrategy.swift in Sources */ = {isa = PBXBuildFile; fileRef = BF491CD01F03D7CF0055EE44 /* PermissionsDownloadRequestStrategy.swift */; };
		BF491CD51F03E0FC0055EE44 /* PermissionsDownloadRequestStrategyTests.swift in Sources */ = {isa = PBXBuildFile; fileRef = BF491CD41F03E0FC0055EE44 /* PermissionsDownloadRequestStrategyTests.swift */; };
		BF4BA0321E89085E00AE99DC /* SearchDirectoryUserIDTable.swift in Sources */ = {isa = PBXBuildFile; fileRef = BF4BA0311E89085E00AE99DC /* SearchDirectoryUserIDTable.swift */; };
		BF50CFA71F39ACE8007833A4 /* MockUserInfoParser.swift in Sources */ = {isa = PBXBuildFile; fileRef = BF50CFA51F39ABCF007833A4 /* MockUserInfoParser.swift */; };
		BF6D5D031C4948830049F712 /* WireSyncEngine124.momd in Resources */ = {isa = PBXBuildFile; fileRef = BF6D5D021C4948830049F712 /* WireSyncEngine124.momd */; };
		BF6D5D051C494D730049F712 /* WireSyncEngine125.momd in Resources */ = {isa = PBXBuildFile; fileRef = BF6D5D041C494D730049F712 /* WireSyncEngine125.momd */; };
		BF735CFA1E70003D003BC61F /* SystemMessageCallObserver.swift in Sources */ = {isa = PBXBuildFile; fileRef = BF735CF91E70003D003BC61F /* SystemMessageCallObserver.swift */; };
		BF7ED2E21DF6BD16003A4397 /* Analytics+HandleSuggestions.swift in Sources */ = {isa = PBXBuildFile; fileRef = BF7ED2E11DF6BD16003A4397 /* Analytics+HandleSuggestions.swift */; };
		BF8367311C52651900364B37 /* store125.wiredatabase in Resources */ = {isa = PBXBuildFile; fileRef = BF8367301C52651900364B37 /* store125.wiredatabase */; };
		BF889DC61D0ADE110031F3E6 /* AnalyticsTests.swift in Sources */ = {isa = PBXBuildFile; fileRef = BF40AC711D096A0E00287E29 /* AnalyticsTests.swift */; };
		BF989D061E893AE90052BF8F /* SearchDirectoryUserIDTableTests.swift in Sources */ = {isa = PBXBuildFile; fileRef = BF989D051E893AE90052BF8F /* SearchDirectoryUserIDTableTests.swift */; };
		BFAB67B01E535B4B00D67C1A /* TextSearchTests.swift in Sources */ = {isa = PBXBuildFile; fileRef = BFAB67AF1E535B4B00D67C1A /* TextSearchTests.swift */; };
		BFB524CE1C7722EC006BCE23 /* BackgroundAPNSPingBackStatusTests.swift in Sources */ = {isa = PBXBuildFile; fileRef = BFB524CD1C7722EC006BCE23 /* BackgroundAPNSPingBackStatusTests.swift */; };
		BFCE9A5B1C4E4C4D00951B3D /* store124.wiredatabase in Resources */ = {isa = PBXBuildFile; fileRef = BFCE9A581C4E4C4D00951B3D /* store124.wiredatabase */; };
		BFE53F551D5A2F7000398378 /* DeleteMessagesTests.swift in Sources */ = {isa = PBXBuildFile; fileRef = BFE53F541D5A2F7000398378 /* DeleteMessagesTests.swift */; };
		CE35B7F71D353CC4007CF3F8 /* LinkPreviewTests.m in Sources */ = {isa = PBXBuildFile; fileRef = CE35B7F61D353CC4007CF3F8 /* LinkPreviewTests.m */; };
		CE5DC1A11DDA09F000D24DBA /* avs.framework in Frameworks */ = {isa = PBXBuildFile; fileRef = CE5DC1A01DDA09F000D24DBA /* avs.framework */; };
		CE99C4A01D378C5D0001D297 /* MockLinkPreviewDetector.m in Sources */ = {isa = PBXBuildFile; fileRef = CE99C49F1D378C5D0001D297 /* MockLinkPreviewDetector.m */; };
		CEE02E461DDA0F4D00BA2BE2 /* avs.framework in Frameworks */ = {isa = PBXBuildFile; fileRef = CE5DC1A01DDA09F000D24DBA /* avs.framework */; };
		CEF2DE7F1DB778F300451642 /* RequestLoopAnalyticsTracker.swift in Sources */ = {isa = PBXBuildFile; fileRef = CEF2DE7E1DB778F300451642 /* RequestLoopAnalyticsTracker.swift */; };
		D5168F39200CEE1500F8222A /* TeamInviteTests.swift in Sources */ = {isa = PBXBuildFile; fileRef = D5168F37200CEDCC00F8222A /* TeamInviteTests.swift */; };
		D5D10DA4203AE43200145497 /* Conversation+InviteLinks.swift in Sources */ = {isa = PBXBuildFile; fileRef = D5D10DA3203AE43200145497 /* Conversation+InviteLinks.swift */; };
		EE01E0371F90DD67001AA33C /* audio.m4a in Resources */ = {isa = PBXBuildFile; fileRef = EE01E0361F90DABC001AA33C /* audio.m4a */; };
		EE01E0391F90FEC1001AA33C /* ZMLocalNotificationTests_ExpiredMessage.swift in Sources */ = {isa = PBXBuildFile; fileRef = EE01E0381F90FEC1001AA33C /* ZMLocalNotificationTests_ExpiredMessage.swift */; };
		EE01E04A1F93D9EB001AA33C /* ZMStoredLocalNotificationTests.swift in Sources */ = {isa = PBXBuildFile; fileRef = EE01E0491F93D9EB001AA33C /* ZMStoredLocalNotificationTests.swift */; };
		EE5BF6351F8F907C00B49D06 /* ZMLocalNotificationTests.swift in Sources */ = {isa = PBXBuildFile; fileRef = EE5BF6341F8F907C00B49D06 /* ZMLocalNotificationTests.swift */; };
		EE5BF6371F8F9D6100B49D06 /* ZMLocalNotificationTests_Event.swift in Sources */ = {isa = PBXBuildFile; fileRef = EE5BF6361F8F9D6100B49D06 /* ZMLocalNotificationTests_Event.swift */; };
		EEEA75FA1F8A6142006D1070 /* ZMLocalNotification+Messages.swift in Sources */ = {isa = PBXBuildFile; fileRef = EEEA75F51F8A613F006D1070 /* ZMLocalNotification+Messages.swift */; };
		EEEA75FB1F8A6142006D1070 /* ZMLocalNotification+Events.swift in Sources */ = {isa = PBXBuildFile; fileRef = EEEA75F61F8A6140006D1070 /* ZMLocalNotification+Events.swift */; };
		EEEA75FC1F8A6142006D1070 /* ZMLocalNotification+Calling.swift in Sources */ = {isa = PBXBuildFile; fileRef = EEEA75F71F8A6141006D1070 /* ZMLocalNotification+Calling.swift */; };
		EEEA75FD1F8A6142006D1070 /* ZMLocalNotification.swift in Sources */ = {isa = PBXBuildFile; fileRef = EEEA75F81F8A6141006D1070 /* ZMLocalNotification.swift */; };
		EF797FE91FB5E91C00F7FF21 /* TeamCreationTests.swift in Sources */ = {isa = PBXBuildFile; fileRef = EF797FE71FB5E8DB00F7FF21 /* TeamCreationTests.swift */; };
		EFC8281C1FB343B600E27E21 /* EmailVerificationStrategy.swift in Sources */ = {isa = PBXBuildFile; fileRef = EFC8281B1FB343B600E27E21 /* EmailVerificationStrategy.swift */; };
		EFC8281E1FB34F9600E27E21 /* EmailVerificationStrategyTests.swift in Sources */ = {isa = PBXBuildFile; fileRef = EFC8281D1FB34F9600E27E21 /* EmailVerificationStrategyTests.swift */; };
		EFC828221FB356CE00E27E21 /* RegistrationStatusTests.swift in Sources */ = {isa = PBXBuildFile; fileRef = EFC828211FB356CE00E27E21 /* RegistrationStatusTests.swift */; };
		F11E35D62040172200D4D5DB /* ZMHotFixTests.swift in Sources */ = {isa = PBXBuildFile; fileRef = F11E35D52040172200D4D5DB /* ZMHotFixTests.swift */; };
		F132C105203F02C700C58933 /* ZMConversationTranscoder.h in Headers */ = {isa = PBXBuildFile; fileRef = 54294A1F19472D4E007BE3CE /* ZMConversationTranscoder.h */; settings = {ATTRIBUTES = (Public, ); }; };
		F132C114203F20AB00C58933 /* ZMHotFixDirectoryTests.swift in Sources */ = {isa = PBXBuildFile; fileRef = F132C113203F20AB00C58933 /* ZMHotFixDirectoryTests.swift */; };
		F148F6671FB9AA7600BD6909 /* TeamToRegister.swift in Sources */ = {isa = PBXBuildFile; fileRef = F148F6661FB9AA7600BD6909 /* TeamToRegister.swift */; };
		F148F6691FBAF55800BD6909 /* TeamRegistrationStrategyTests.swift in Sources */ = {isa = PBXBuildFile; fileRef = F148F6681FBAF55800BD6909 /* TeamRegistrationStrategyTests.swift */; };
		F148F66B1FBAFAF600BD6909 /* RegistrationStatusTestHelper.swift in Sources */ = {isa = PBXBuildFile; fileRef = F148F66A1FBAFAF600BD6909 /* RegistrationStatusTestHelper.swift */; };
		F159F4141F1E3134001B7D80 /* SessionManagerTests.swift in Sources */ = {isa = PBXBuildFile; fileRef = F159F4131F1E3134001B7D80 /* SessionManagerTests.swift */; };
		F159F4161F1E4C4C001B7D80 /* LocalStoreProvider.swift in Sources */ = {isa = PBXBuildFile; fileRef = F159F4151F1E4C4C001B7D80 /* LocalStoreProvider.swift */; };
		F16C8BC42040715800677D31 /* ZMUpdateEvent+Testing.swift in Sources */ = {isa = PBXBuildFile; fileRef = F16C8BC32040715800677D31 /* ZMUpdateEvent+Testing.swift */; };
		F16C8BE82044129700677D31 /* ZMConversationTranscoder.swift in Sources */ = {isa = PBXBuildFile; fileRef = F16C8BE72044129700677D31 /* ZMConversationTranscoder.swift */; };
		F16C8BE9204412B100677D31 /* ZMConversationTranscoder.h in Headers */ = {isa = PBXBuildFile; fileRef = 54294A1F19472D4E007BE3CE /* ZMConversationTranscoder.h */; settings = {ATTRIBUTES = (Public, ); }; };
		F170AF211E78013A0033DC33 /* UserImageAssetUpdateStrategyTests.swift in Sources */ = {isa = PBXBuildFile; fileRef = F170AF1F1E7800CF0033DC33 /* UserImageAssetUpdateStrategyTests.swift */; };
		F190E0AA1E8D517A003E81F8 /* UserProfileImageV3Tests.swift in Sources */ = {isa = PBXBuildFile; fileRef = F190E0A81E8D516D003E81F8 /* UserProfileImageV3Tests.swift */; };
		F190E0DD1E8E7C9D003E81F8 /* SlowSyncTests+Swift.swift in Sources */ = {isa = PBXBuildFile; fileRef = F190E0DB1E8E7BA1003E81F8 /* SlowSyncTests+Swift.swift */; };
		F19F1D141EFBC18E00275E27 /* UnauthenticatedSession.swift in Sources */ = {isa = PBXBuildFile; fileRef = F19F1D131EFBC18E00275E27 /* UnauthenticatedSession.swift */; };
		F19F1D1D1EFBC2F000275E27 /* ZMAuthenticationStatus_Internal.h in Headers */ = {isa = PBXBuildFile; fileRef = F19F1D191EFBC2F000275E27 /* ZMAuthenticationStatus_Internal.h */; };
		F19F1D1E1EFBC2F000275E27 /* ZMAuthenticationStatus.h in Headers */ = {isa = PBXBuildFile; fileRef = F19F1D1A1EFBC2F000275E27 /* ZMAuthenticationStatus.h */; settings = {ATTRIBUTES = (Public, ); }; };
		F19F1D1F1EFBC2F000275E27 /* ZMAuthenticationStatus.m in Sources */ = {isa = PBXBuildFile; fileRef = F19F1D1B1EFBC2F000275E27 /* ZMAuthenticationStatus.m */; };
		F19F1D271EFBC34E00275E27 /* ZMUserSessionRegistrationNotification.h in Headers */ = {isa = PBXBuildFile; fileRef = F19F1D231EFBC34E00275E27 /* ZMUserSessionRegistrationNotification.h */; settings = {ATTRIBUTES = (Public, ); }; };
		F19F1D281EFBC34E00275E27 /* ZMUserSessionRegistrationNotification.m in Sources */ = {isa = PBXBuildFile; fileRef = F19F1D241EFBC34E00275E27 /* ZMUserSessionRegistrationNotification.m */; };
		F19F1D311EFBCBD300275E27 /* ZMLoginTranscoder.h in Headers */ = {isa = PBXBuildFile; fileRef = 54C11B9E19D1E4A100576A96 /* ZMLoginTranscoder.h */; settings = {ATTRIBUTES = (Public, ); }; };
		F19F1D331EFBE3FE00275E27 /* UnauthenticatedOperationLoop.swift in Sources */ = {isa = PBXBuildFile; fileRef = F19F1D321EFBE3FE00275E27 /* UnauthenticatedOperationLoop.swift */; };
		F19F1D381EFBF61800275E27 /* SessionManager.swift in Sources */ = {isa = PBXBuildFile; fileRef = F19F1D371EFBF61800275E27 /* SessionManager.swift */; };
		F19F1D3A1EFBFD2B00275E27 /* ZMBackendEnvironment+setup.swift in Sources */ = {isa = PBXBuildFile; fileRef = F19F1D391EFBFD2B00275E27 /* ZMBackendEnvironment+setup.swift */; };
		F19F4F3A1E5F1AE400F4D8FF /* UserProfileImageUpdateStatus.swift in Sources */ = {isa = PBXBuildFile; fileRef = F19F4F391E5F1AE400F4D8FF /* UserProfileImageUpdateStatus.swift */; };
		F19F4F3C1E604AA700F4D8FF /* UserImageAssetUpdateStrategy.swift in Sources */ = {isa = PBXBuildFile; fileRef = F19F4F3B1E604AA700F4D8FF /* UserImageAssetUpdateStrategy.swift */; };
		F19F4F4D1E646C3C00F4D8FF /* UserProfileImageUpdateStatusTests.swift in Sources */ = {isa = PBXBuildFile; fileRef = F19F4F4C1E646C3C00F4D8FF /* UserProfileImageUpdateStatusTests.swift */; };
		F19F4F4F1E6575F700F4D8FF /* UserProfileImageOwner.swift in Sources */ = {isa = PBXBuildFile; fileRef = F19F4F4E1E6575F700F4D8FF /* UserProfileImageOwner.swift */; };
		F1A94BD21F010287003083D9 /* UnauthenticatedSession+Login.swift in Sources */ = {isa = PBXBuildFile; fileRef = F1A94BD11F010287003083D9 /* UnauthenticatedSession+Login.swift */; };
		F1A989BA1FD03E1B00B8A82E /* ZMLocalizable.strings in Resources */ = {isa = PBXBuildFile; fileRef = F1A989BC1FD03E1B00B8A82E /* ZMLocalizable.strings */; };
		F1ACD2C9201F6D760089BEF6 /* ZMPushRegistrantTests.m in Sources */ = {isa = PBXBuildFile; fileRef = 54C2F6831A6FA988003D09D9 /* ZMPushRegistrantTests.m */; };
		F1ACD2CD201F6E070089BEF6 /* ConversationsTests.m in Sources */ = {isa = PBXBuildFile; fileRef = 3E6CD176194F435F00BAE83E /* ConversationsTests.m */; };
		F1C1F3EE1FCF0C85007273E3 /* ZMUserSessionErrorCode+Localized.swift in Sources */ = {isa = PBXBuildFile; fileRef = F1C1F3ED1FCF0C85007273E3 /* ZMUserSessionErrorCode+Localized.swift */; };
		F1C1F3F01FCF18C5007273E3 /* NSError+Localized.swift in Sources */ = {isa = PBXBuildFile; fileRef = F1C1F3EF1FCF18C5007273E3 /* NSError+Localized.swift */; };
		F1C51FE71FB49660009C2269 /* RegistrationStatus.swift in Sources */ = {isa = PBXBuildFile; fileRef = F1C51FE61FB49660009C2269 /* RegistrationStatus.swift */; };
		F1C51FE91FB4A9C7009C2269 /* TeamRegistrationStrategy.swift in Sources */ = {isa = PBXBuildFile; fileRef = F1C51FE81FB4A9C7009C2269 /* TeamRegistrationStrategy.swift */; };
		F1EB0E78200501C70040D73E /* NotificationsTracker.swift in Sources */ = {isa = PBXBuildFile; fileRef = F1EB0E77200501C70040D73E /* NotificationsTracker.swift */; };
		F1FE8027200684F200A438CF /* NotificationsTrackingTests.swift in Sources */ = {isa = PBXBuildFile; fileRef = F1FE8025200684DB00A438CF /* NotificationsTrackingTests.swift */; };
		F905C47F1E79A86A00AF34A5 /* WireCallCenterV3Tests.swift in Sources */ = {isa = PBXBuildFile; fileRef = F905C47E1E79A86A00AF34A5 /* WireCallCenterV3Tests.swift */; };
		F90EC5A31E7BF1AC00A6779E /* AVSWrapper.swift in Sources */ = {isa = PBXBuildFile; fileRef = F90EC5A21E7BF1AC00A6779E /* AVSWrapper.swift */; };
		F920F4D61DA3DCF8002B860B /* ConversationTests+Ephemeral.swift in Sources */ = {isa = PBXBuildFile; fileRef = F920F4D51DA3DCF8002B860B /* ConversationTests+Ephemeral.swift */; };
		F9245BED1CBF95A8009D1E85 /* ZMHotFixDirectory+Swift.swift in Sources */ = {isa = PBXBuildFile; fileRef = F9245BEC1CBF95A8009D1E85 /* ZMHotFixDirectory+Swift.swift */; };
		F925468E1C63B61000CE2D7C /* MessagingTest+EventFactory.m in Sources */ = {isa = PBXBuildFile; fileRef = F925468D1C63B61000CE2D7C /* MessagingTest+EventFactory.m */; };
		F92CA9651F153622007D8570 /* ZMUserSessionTest+FileRelocation.swift in Sources */ = {isa = PBXBuildFile; fileRef = F92CA9641F153622007D8570 /* ZMUserSessionTest+FileRelocation.swift */; };
		F9331C8A1CB41C6000139ECC /* ZMUserTests+UserSession.m in Sources */ = {isa = PBXBuildFile; fileRef = F9331C891CB41C6000139ECC /* ZMUserTests+UserSession.m */; };
		F93A75F21C1F219800252586 /* ConversationStatusStrategy.swift in Sources */ = {isa = PBXBuildFile; fileRef = F93A75F11C1F219800252586 /* ConversationStatusStrategy.swift */; };
		F93F3A591ED5A67E003CD185 /* TeamTests.swift in Sources */ = {isa = PBXBuildFile; fileRef = F93F3A581ED5A67E003CD185 /* TeamTests.swift */; };
		F9410F631DE44C2E007451FF /* TypingStrategyTests.swift in Sources */ = {isa = PBXBuildFile; fileRef = F9410F621DE44C2E007451FF /* TypingStrategyTests.swift */; };
		F9410F651DE49C13007451FF /* PushTokenStrategy.swift in Sources */ = {isa = PBXBuildFile; fileRef = F9410F641DE49C13007451FF /* PushTokenStrategy.swift */; };
		F9410F661DE4A01F007451FF /* ZMPushToken.h in Headers */ = {isa = PBXBuildFile; fileRef = 3EA1EC6519BDE3F400AA1384 /* ZMPushToken.h */; settings = {ATTRIBUTES = (Public, ); }; };
		F9410F681DE4BE42007451FF /* PushTokenStrategyTests.swift in Sources */ = {isa = PBXBuildFile; fileRef = F9410F671DE4BE42007451FF /* PushTokenStrategyTests.swift */; };
		F94F6B331E54B9C000D46A29 /* CallingRequestStrategyTests.swift in Sources */ = {isa = PBXBuildFile; fileRef = F94F6B321E54B9C000D46A29 /* CallingRequestStrategyTests.swift */; };
		F95706541DE5D1CC0087442C /* SearchUserImageStrategy.swift in Sources */ = {isa = PBXBuildFile; fileRef = F95706531DE5D1CC0087442C /* SearchUserImageStrategy.swift */; };
		F95706591DE5F6D40087442C /* SearchUserImageStrategyTests.swift in Sources */ = {isa = PBXBuildFile; fileRef = F95706581DE5F6D40087442C /* SearchUserImageStrategyTests.swift */; };
		F95ECF4E1B94A553009F91BA /* ZMHotFix.h in Headers */ = {isa = PBXBuildFile; fileRef = F95ECF4C1B94A553009F91BA /* ZMHotFix.h */; settings = {ATTRIBUTES = (Public, ); }; };
		F95ECF511B94BD05009F91BA /* ZMHotFixTests.m in Sources */ = {isa = PBXBuildFile; fileRef = F95ECF501B94BD05009F91BA /* ZMHotFixTests.m */; };
		F95FFBD11EB8A478004031CB /* CallSystemMessageGeneratorTests.swift in Sources */ = {isa = PBXBuildFile; fileRef = F95FFBCF1EB8A44D004031CB /* CallSystemMessageGeneratorTests.swift */; };
		F9644AEA1E83CDD100A1887B /* CallingV3Tests.swift in Sources */ = {isa = PBXBuildFile; fileRef = F9644AE91E83CDD100A1887B /* CallingV3Tests.swift */; };
		F964700C1D5C720D00A81A92 /* ConversationTests+MessageEditing.m in Sources */ = {isa = PBXBuildFile; fileRef = F964700B1D5C720D00A81A92 /* ConversationTests+MessageEditing.m */; };
		F96C8E7A1D7DCCE8004B6D87 /* LocalNotificationDispatcher+Messages.swift in Sources */ = {isa = PBXBuildFile; fileRef = F96C8E791D7DCCE8004B6D87 /* LocalNotificationDispatcher+Messages.swift */; };
		F96C8E821D7ECECF004B6D87 /* ZMLocalNotificationTests_Message.swift in Sources */ = {isa = PBXBuildFile; fileRef = F96C8E811D7ECECF004B6D87 /* ZMLocalNotificationTests_Message.swift */; };
		F96C8E8A1D7F6F8C004B6D87 /* ZMLocalNotificationTests_SystemMessage.swift in Sources */ = {isa = PBXBuildFile; fileRef = F96C8E891D7F6F8C004B6D87 /* ZMLocalNotificationTests_SystemMessage.swift */; };
		F96DBEEA1DF9A570008FE832 /* ZMSyncStrategy+ManagedObjectChanges.h in Headers */ = {isa = PBXBuildFile; fileRef = F96DBEE81DF9A570008FE832 /* ZMSyncStrategy+ManagedObjectChanges.h */; };
		F96DBEEB1DF9A570008FE832 /* ZMSyncStrategy+ManagedObjectChanges.m in Sources */ = {isa = PBXBuildFile; fileRef = F96DBEE91DF9A570008FE832 /* ZMSyncStrategy+ManagedObjectChanges.m */; };
		F96DBEEE1DF9A79F008FE832 /* ZMSyncStrategy+EventProcessing.h in Headers */ = {isa = PBXBuildFile; fileRef = F96DBEEC1DF9A79F008FE832 /* ZMSyncStrategy+EventProcessing.h */; settings = {ATTRIBUTES = (Public, ); }; };
		F96DBEEF1DF9A79F008FE832 /* ZMSyncStrategy+EventProcessing.m in Sources */ = {isa = PBXBuildFile; fileRef = F96DBEED1DF9A79F008FE832 /* ZMSyncStrategy+EventProcessing.m */; };
		F97180531A9E18B5002CEAF8 /* ZMCallFlowRequestStrategy.h in Headers */ = {isa = PBXBuildFile; fileRef = 3EAD6A09199BB79200D519DB /* ZMCallFlowRequestStrategy.h */; };
		F97678FA1D76D11400CC075D /* BackgroundAPNSConfirmationStatus.swift in Sources */ = {isa = PBXBuildFile; fileRef = F97678F91D76D11400CC075D /* BackgroundAPNSConfirmationStatus.swift */; };
		F976790A1D771B3900CC075D /* BackgroundAPNSConfirmationStatusTests.swift in Sources */ = {isa = PBXBuildFile; fileRef = F97679081D771B2700CC075D /* BackgroundAPNSConfirmationStatusTests.swift */; };
		F98DD6D31ABB2F7C001D58CF /* ZMUserSession+UserNotificationCategories.h in Headers */ = {isa = PBXBuildFile; fileRef = F98DD6D01ABB2F7C001D58CF /* ZMUserSession+UserNotificationCategories.h */; settings = {ATTRIBUTES = (Public, ); }; };
		F98DD6D51ABB2F7C001D58CF /* ZMUserSession+UserNotificationCategories.m in Sources */ = {isa = PBXBuildFile; fileRef = F98DD6D11ABB2F7C001D58CF /* ZMUserSession+UserNotificationCategories.m */; };
		F98EDCD71D82B913001E65CB /* LocalNotificationContentType.swift in Sources */ = {isa = PBXBuildFile; fileRef = F98EDCCD1D82B913001E65CB /* LocalNotificationContentType.swift */; };
		F98EDCEB1D82B924001E65CB /* NotificationSounds.swift in Sources */ = {isa = PBXBuildFile; fileRef = F98EDCDF1D82B924001E65CB /* NotificationSounds.swift */; };
		F98EDCEC1D82B924001E65CB /* UILocalNotification+StringProcessing.h in Headers */ = {isa = PBXBuildFile; fileRef = F98EDCE01D82B924001E65CB /* UILocalNotification+StringProcessing.h */; settings = {ATTRIBUTES = (Public, ); }; };
		F98EDCED1D82B924001E65CB /* UILocalNotification+StringProcessing.m in Sources */ = {isa = PBXBuildFile; fileRef = F98EDCE11D82B924001E65CB /* UILocalNotification+StringProcessing.m */; };
		F98EDCEE1D82B924001E65CB /* UILocalNotification+UserInfo.h in Headers */ = {isa = PBXBuildFile; fileRef = F98EDCE21D82B924001E65CB /* UILocalNotification+UserInfo.h */; settings = {ATTRIBUTES = (Public, ); }; };
		F98EDCEF1D82B924001E65CB /* UILocalNotification+UserInfo.m in Sources */ = {isa = PBXBuildFile; fileRef = F98EDCE31D82B924001E65CB /* UILocalNotification+UserInfo.m */; };
		F98EDCF31D82B924001E65CB /* ZMLocalNotificationSet.swift in Sources */ = {isa = PBXBuildFile; fileRef = F98EDCE71D82B924001E65CB /* ZMLocalNotificationSet.swift */; };
		F98EDCF41D82B924001E65CB /* ZMSpellOutSmallNumbersFormatter.h in Headers */ = {isa = PBXBuildFile; fileRef = F98EDCE81D82B924001E65CB /* ZMSpellOutSmallNumbersFormatter.h */; };
		F98EDCF51D82B924001E65CB /* ZMSpellOutSmallNumbersFormatter.m in Sources */ = {isa = PBXBuildFile; fileRef = F98EDCE91D82B924001E65CB /* ZMSpellOutSmallNumbersFormatter.m */; };
		F991CE151CB55512004D8465 /* ZMConversation+Testing.m in Sources */ = {isa = PBXBuildFile; fileRef = F991CE121CB55512004D8465 /* ZMConversation+Testing.m */; };
		F991CE161CB55512004D8465 /* ZMUser+Testing.m in Sources */ = {isa = PBXBuildFile; fileRef = F991CE141CB55512004D8465 /* ZMUser+Testing.m */; };
		F991CE1E1CB65F08004D8465 /* ZMTypingUsers.h in Headers */ = {isa = PBXBuildFile; fileRef = 3E26BEE01A408DBE0071B4C9 /* ZMTypingUsers.h */; settings = {ATTRIBUTES = (Public, ); }; };
		F99298591BE110490058D42F /* ZMClientRegistrationStatusTests.m in Sources */ = {isa = PBXBuildFile; fileRef = F99298581BE110490058D42F /* ZMClientRegistrationStatusTests.m */; };
		F992985B1BE143570058D42F /* ZMClientRegistrationStatus+Internal.h in Headers */ = {isa = PBXBuildFile; fileRef = F992985A1BE1404D0058D42F /* ZMClientRegistrationStatus+Internal.h */; settings = {ATTRIBUTES = (Public, ); }; };
		F9AB00221F0CDAF00037B437 /* FileRelocator.swift in Sources */ = {isa = PBXBuildFile; fileRef = F9AB00211F0CDAF00037B437 /* FileRelocator.swift */; };
		F9ABDF411CECBD8A008461B2 /* AccountStatus.swift in Sources */ = {isa = PBXBuildFile; fileRef = F9ABDF401CECBD8A008461B2 /* AccountStatus.swift */; };
		F9ABDF441CECC6C0008461B2 /* AccountStatusTests.swift in Sources */ = {isa = PBXBuildFile; fileRef = F9ABDF421CECC69C008461B2 /* AccountStatusTests.swift */; };
		F9ABE84E1EFD568B00D83214 /* MemberDownloadRequestStrategy.swift in Sources */ = {isa = PBXBuildFile; fileRef = F9ABE84A1EFD568B00D83214 /* MemberDownloadRequestStrategy.swift */; };
		F9ABE84F1EFD568B00D83214 /* TeamDownloadRequestStrategy.swift in Sources */ = {isa = PBXBuildFile; fileRef = F9ABE84B1EFD568B00D83214 /* TeamDownloadRequestStrategy.swift */; };
		F9ABE8501EFD568B00D83214 /* TeamDownloadRequestStrategy+Events.swift in Sources */ = {isa = PBXBuildFile; fileRef = F9ABE84C1EFD568B00D83214 /* TeamDownloadRequestStrategy+Events.swift */; };
		F9ABE8511EFD568B00D83214 /* TeamRequestFactory.swift in Sources */ = {isa = PBXBuildFile; fileRef = F9ABE84D1EFD568B00D83214 /* TeamRequestFactory.swift */; };
		F9ABE8551EFD56BF00D83214 /* MemberDownloadRequestStrategyTests.swift in Sources */ = {isa = PBXBuildFile; fileRef = F9ABE8521EFD56BF00D83214 /* MemberDownloadRequestStrategyTests.swift */; };
		F9ABE8561EFD56BF00D83214 /* TeamDownloadRequestStrategyTests.swift in Sources */ = {isa = PBXBuildFile; fileRef = F9ABE8531EFD56BF00D83214 /* TeamDownloadRequestStrategyTests.swift */; };
		F9ABE8571EFD56BF00D83214 /* TeamDownloadRequestStrategy+EventsTests.swift in Sources */ = {isa = PBXBuildFile; fileRef = F9ABE8541EFD56BF00D83214 /* TeamDownloadRequestStrategy+EventsTests.swift */; };
		F9ABE8AA1F02A45700D83214 /* TeamSyncRequestStrategy.swift in Sources */ = {isa = PBXBuildFile; fileRef = F9ABE8A91F02A45700D83214 /* TeamSyncRequestStrategy.swift */; };
		F9ABE8AE1F02A88200D83214 /* TeamSyncRequestStrategyTests.swift in Sources */ = {isa = PBXBuildFile; fileRef = F9ABE8AB1F02A86400D83214 /* TeamSyncRequestStrategyTests.swift */; };
		F9B171F61C0EF21100E6EEC6 /* ClientUpdateStatus.swift in Sources */ = {isa = PBXBuildFile; fileRef = F9B171F51C0EF21100E6EEC6 /* ClientUpdateStatus.swift */; };
		F9B171F81C0F00E700E6EEC6 /* ClientUpdateStatusTests.swift in Sources */ = {isa = PBXBuildFile; fileRef = F9B171F71C0F00E700E6EEC6 /* ClientUpdateStatusTests.swift */; };
		F9B171FA1C0F320200E6EEC6 /* ClientManagementTests.m in Sources */ = {isa = PBXBuildFile; fileRef = F9B171F91C0F320200E6EEC6 /* ClientManagementTests.m */; };
		F9B71F471CB29600001DB03F /* ZMBareUser+UserSession.h in Headers */ = {isa = PBXBuildFile; fileRef = F9B71F461CB29600001DB03F /* ZMBareUser+UserSession.h */; settings = {ATTRIBUTES = (Public, ); }; };
		F9B71F491CB297ED001DB03F /* ZMUser+UserSession.m in Sources */ = {isa = PBXBuildFile; fileRef = F9B71F481CB297ED001DB03F /* ZMUser+UserSession.m */; };
		F9B71F4C1CB2B841001DB03F /* NSManagedObjectContext+TestHelpers.m in Sources */ = {isa = PBXBuildFile; fileRef = F9B71F4B1CB2B841001DB03F /* NSManagedObjectContext+TestHelpers.m */; };
		F9B8305D1DEC6A2500FF6FE7 /* UserImageStrategy.swift in Sources */ = {isa = PBXBuildFile; fileRef = F9B8305C1DEC6A2500FF6FE7 /* UserImageStrategy.swift */; };
		F9B8305F1DEC86E700FF6FE7 /* UserImageStrategyTests.swift in Sources */ = {isa = PBXBuildFile; fileRef = F9B8305E1DEC86E700FF6FE7 /* UserImageStrategyTests.swift */; };
		F9B8308C1DEEDC2900FF6FE7 /* SyncStatus.swift in Sources */ = {isa = PBXBuildFile; fileRef = F9B8308B1DEEDC2900FF6FE7 /* SyncStatus.swift */; };
		F9C598AD1A0947B300B1F760 /* ZMBlacklistDownloaderTest.m in Sources */ = {isa = PBXBuildFile; fileRef = F9FD798919EE962F00D70FCD /* ZMBlacklistDownloaderTest.m */; };
		F9C9A4F01CAD29190039E10C /* store128.wiredatabase in Resources */ = {isa = PBXBuildFile; fileRef = F9C9A4ED1CAD290B0039E10C /* store128.wiredatabase */; };
		F9CA51B71B345F39003AA83A /* ZMStoredLocalNotification.h in Headers */ = {isa = PBXBuildFile; fileRef = F9CA51B41B345F39003AA83A /* ZMStoredLocalNotification.h */; settings = {ATTRIBUTES = (Public, ); }; };
		F9CA51B91B345F39003AA83A /* ZMStoredLocalNotification.m in Sources */ = {isa = PBXBuildFile; fileRef = F9CA51B51B345F39003AA83A /* ZMStoredLocalNotification.m */; };
		F9D1CD141DF6C131002F6E80 /* SyncStatusTests.swift in Sources */ = {isa = PBXBuildFile; fileRef = F9D1CD131DF6C131002F6E80 /* SyncStatusTests.swift */; };
		F9DAC54F1C2035660001F11E /* ConversationStatusStrategyTests.swift in Sources */ = {isa = PBXBuildFile; fileRef = F9DAC54D1C2034E70001F11E /* ConversationStatusStrategyTests.swift */; };
		F9E462DA1D7043C60036CFA7 /* ConversationTests+Confirmation.swift in Sources */ = {isa = PBXBuildFile; fileRef = F9E462D91D7043C60036CFA7 /* ConversationTests+Confirmation.swift */; };
		F9E4779F1D216467003A99AC /* ZMLocalNotificationSetTests.swift in Sources */ = {isa = PBXBuildFile; fileRef = F9E4779D1D21640E003A99AC /* ZMLocalNotificationSetTests.swift */; };
		F9E577211E77EC6D0065EFE4 /* WireCallCenterV3+Notifications.swift in Sources */ = {isa = PBXBuildFile; fileRef = F9E577201E77EC6D0065EFE4 /* WireCallCenterV3+Notifications.swift */; };
		F9F631421DE3524100416938 /* TypingStrategy.swift in Sources */ = {isa = PBXBuildFile; fileRef = F9F631411DE3524100416938 /* TypingStrategy.swift */; };
		F9F631431DE3534F00416938 /* ZMTyping.h in Headers */ = {isa = PBXBuildFile; fileRef = 3E3C00C91A2358BA00D02D21 /* ZMTyping.h */; settings = {ATTRIBUTES = (Public, ); }; };
		F9F846351ED307F70087C1A4 /* VoiceChannelParticipantV3SnapshotTests.swift in Sources */ = {isa = PBXBuildFile; fileRef = F9F846331ED307F10087C1A4 /* VoiceChannelParticipantV3SnapshotTests.swift */; };
		F9F9F5621D75D62100AE6499 /* RequestStrategyTestBase.swift in Sources */ = {isa = PBXBuildFile; fileRef = F9F9F5611D75D62100AE6499 /* RequestStrategyTestBase.swift */; };
		F9FD167B1BDFCDAD00725F5C /* ZMClientRegistrationStatus.h in Headers */ = {isa = PBXBuildFile; fileRef = F9FD16791BDFCDAD00725F5C /* ZMClientRegistrationStatus.h */; settings = {ATTRIBUTES = (Public, ); }; };
		F9FD167C1BDFCDAD00725F5C /* ZMClientRegistrationStatus.m in Sources */ = {isa = PBXBuildFile; fileRef = F9FD167A1BDFCDAD00725F5C /* ZMClientRegistrationStatus.m */; };
/* End PBXBuildFile section */

/* Begin PBXContainerItemProxy section */
		3E1860D0191A649D000FE027 /* PBXContainerItemProxy */ = {
			isa = PBXContainerItemProxy;
			containerPortal = 540029AB1918CA8500578793 /* Project object */;
			proxyType = 1;
			remoteGlobalIDString = 3E186087191A56F6000FE027;
			remoteInfo = "WireSyncEngine Test Host";
		};
		54F4DC571A4438AC00FDB6EA /* PBXContainerItemProxy */ = {
			isa = PBXContainerItemProxy;
			containerPortal = 540029AB1918CA8500578793 /* Project object */;
			proxyType = 1;
			remoteGlobalIDString = 549815921A43232400A7CE2E;
			remoteInfo = "WireSyncEngine-ios.framework";
		};
		A9FF8088195B17B3002CD44B /* PBXContainerItemProxy */ = {
			isa = PBXContainerItemProxy;
			containerPortal = 540029AB1918CA8500578793 /* Project object */;
			proxyType = 1;
			remoteGlobalIDString = 3E186087191A56F6000FE027;
			remoteInfo = "WireSyncEngine Test Host";
		};
/* End PBXContainerItemProxy section */

/* Begin PBXCopyFilesBuildPhase section */
		5405FF3B1A6005A100CB012B /* Embed Framework */ = {
			isa = PBXCopyFilesBuildPhase;
			buildActionMask = 2147483647;
			dstPath = "";
			dstSubfolderSpec = 10;
			files = (
				3E08B5631A67EDF800F23B9E /* WireSyncEngine.framework in Embed Framework */,
			);
			name = "Embed Framework";
			runOnlyForDeploymentPostprocessing = 0;
		};
/* End PBXCopyFilesBuildPhase section */

/* Begin PBXFileReference section */
		0920833C1BA84F3100F82B29 /* UserClientRequestStrategyTests.swift */ = {isa = PBXFileReference; fileEncoding = 4; lastKnownFileType = sourcecode.swift; path = UserClientRequestStrategyTests.swift; sourceTree = "<group>"; };
		0920833F1BA95EE100F82B29 /* UserClientRequestFactory.swift */ = {isa = PBXFileReference; fileEncoding = 4; lastKnownFileType = sourcecode.swift; path = UserClientRequestFactory.swift; sourceTree = "<group>"; };
		0920C4D81B305FF500C55728 /* UserSessionGiphyRequestStateTests.swift */ = {isa = PBXFileReference; fileEncoding = 4; lastKnownFileType = sourcecode.swift; path = UserSessionGiphyRequestStateTests.swift; sourceTree = "<group>"; };
		09284B6A1B8272C300EEE10E /* WireSyncEngine Test Host.entitlements */ = {isa = PBXFileReference; lastKnownFileType = text.xml; path = "WireSyncEngine Test Host.entitlements"; sourceTree = "<group>"; };
		0932EA431AE5514100D1BFD1 /* ZMPhoneNumberVerificationTranscoder.h */ = {isa = PBXFileReference; fileEncoding = 4; lastKnownFileType = sourcecode.c.h; path = ZMPhoneNumberVerificationTranscoder.h; sourceTree = "<group>"; };
		0932EA441AE5514100D1BFD1 /* ZMPhoneNumberVerificationTranscoder.m */ = {isa = PBXFileReference; fileEncoding = 4; lastKnownFileType = sourcecode.c.objc; path = ZMPhoneNumberVerificationTranscoder.m; sourceTree = "<group>"; };
		093694441BA9633300F36B3A /* UserClientRequestFactoryTests.swift */ = {isa = PBXFileReference; fileEncoding = 4; lastKnownFileType = sourcecode.swift; path = UserClientRequestFactoryTests.swift; sourceTree = "<group>"; };
		094CDBEB1B84CFC8004AD7BF /* WireSyncEngine-ios-test-target.xcconfig */ = {isa = PBXFileReference; lastKnownFileType = text.xcconfig; path = "WireSyncEngine-ios-test-target.xcconfig"; sourceTree = "<group>"; };
		094CDBEC1B84CFDB004AD7BF /* libs.xcconfig */ = {isa = PBXFileReference; lastKnownFileType = text.xcconfig; path = libs.xcconfig; sourceTree = "<group>"; };
		09531F131AE960E300B8556A /* ZMLoginCodeRequestTranscoder.h */ = {isa = PBXFileReference; fileEncoding = 4; lastKnownFileType = sourcecode.c.h; path = ZMLoginCodeRequestTranscoder.h; sourceTree = "<group>"; };
		09531F141AE960E300B8556A /* ZMLoginCodeRequestTranscoder.m */ = {isa = PBXFileReference; fileEncoding = 4; lastKnownFileType = sourcecode.c.objc; path = ZMLoginCodeRequestTranscoder.m; sourceTree = "<group>"; };
		09531F1A1AE9644800B8556A /* ZMLoginCodeRequestTranscoderTests.m */ = {isa = PBXFileReference; fileEncoding = 4; lastKnownFileType = sourcecode.c.objc; path = ZMLoginCodeRequestTranscoderTests.m; sourceTree = "<group>"; };
		098CFBBA1B7B9C94000B02B1 /* BaseTestSwiftHelpers.swift */ = {isa = PBXFileReference; fileEncoding = 4; lastKnownFileType = sourcecode.swift; path = BaseTestSwiftHelpers.swift; sourceTree = "<group>"; };
		09914E501BD6613600C10BF8 /* ConversationTests+OTR.m */ = {isa = PBXFileReference; fileEncoding = 4; lastKnownFileType = sourcecode.c.objc; name = "ConversationTests+OTR.m"; path = "../E2EE/ConversationTests+OTR.m"; sourceTree = "<group>"; };
		09914E521BD6613D00C10BF8 /* ZMDecodedAPSMessageTest.m */ = {isa = PBXFileReference; fileEncoding = 4; lastKnownFileType = sourcecode.c.objc; path = ZMDecodedAPSMessageTest.m; sourceTree = "<group>"; };
		0994E1DD1B835C4900A51721 /* ios-test-host.xcconfig */ = {isa = PBXFileReference; lastKnownFileType = text.xcconfig; path = "ios-test-host.xcconfig"; sourceTree = "<group>"; };
		0994E1DE1B835C4900A51721 /* ios-test-target.xcconfig */ = {isa = PBXFileReference; lastKnownFileType = text.xcconfig; path = "ios-test-target.xcconfig"; sourceTree = "<group>"; };
		0994E1DF1B835C4900A51721 /* ios.xcconfig */ = {isa = PBXFileReference; lastKnownFileType = text.xcconfig; path = ios.xcconfig; sourceTree = "<group>"; };
		0994E1E01B835C4900A51721 /* osx-test-target.xcconfig */ = {isa = PBXFileReference; lastKnownFileType = text.xcconfig; path = "osx-test-target.xcconfig"; sourceTree = "<group>"; };
		0994E1E11B835C4900A51721 /* osx.xcconfig */ = {isa = PBXFileReference; lastKnownFileType = text.xcconfig; path = osx.xcconfig; sourceTree = "<group>"; };
		0994E1E21B835C4900A51721 /* project-common.xcconfig */ = {isa = PBXFileReference; lastKnownFileType = text.xcconfig; path = "project-common.xcconfig"; sourceTree = "<group>"; };
		0994E1E31B835C4900A51721 /* project-debug.xcconfig */ = {isa = PBXFileReference; lastKnownFileType = text.xcconfig; path = "project-debug.xcconfig"; sourceTree = "<group>"; };
		0994E1E41B835C4900A51721 /* project.xcconfig */ = {isa = PBXFileReference; lastKnownFileType = text.xcconfig; path = project.xcconfig; sourceTree = "<group>"; };
		0994E1E61B835C4900A51721 /* simulator.xcconfig */ = {isa = PBXFileReference; lastKnownFileType = text.xcconfig; path = simulator.xcconfig; sourceTree = "<group>"; };
		0994E1E71B835C4900A51721 /* swift.xcconfig */ = {isa = PBXFileReference; lastKnownFileType = text.xcconfig; path = swift.xcconfig; sourceTree = "<group>"; };
		0994E1E81B835C4900A51721 /* tests.xcconfig */ = {isa = PBXFileReference; lastKnownFileType = text.xcconfig; path = tests.xcconfig; sourceTree = "<group>"; };
		0994E1E91B835C4900A51721 /* warnings-debug.xcconfig */ = {isa = PBXFileReference; lastKnownFileType = text.xcconfig; path = "warnings-debug.xcconfig"; sourceTree = "<group>"; };
		0994E1EA1B835C4900A51721 /* warnings.xcconfig */ = {isa = PBXFileReference; lastKnownFileType = text.xcconfig; path = warnings.xcconfig; sourceTree = "<group>"; };
		0994E1EE1B835C4900A51721 /* WireSyncEngine-ios.xcconfig */ = {isa = PBXFileReference; lastKnownFileType = text.xcconfig; path = "WireSyncEngine-ios.xcconfig"; sourceTree = "<group>"; };
		0994E1EF1B835C4900A51721 /* WireSyncEngine-osx.xcconfig */ = {isa = PBXFileReference; lastKnownFileType = text.xcconfig; path = "WireSyncEngine-osx.xcconfig"; sourceTree = "<group>"; };
		0994E1F01B835C4900A51721 /* WireSyncEngine.xcconfig */ = {isa = PBXFileReference; lastKnownFileType = text.xcconfig; path = WireSyncEngine.xcconfig; sourceTree = "<group>"; };
		0994E1F11B835D1100A51721 /* version.xcconfig */ = {isa = PBXFileReference; lastKnownFileType = text.xcconfig; path = version.xcconfig; sourceTree = "<group>"; };
		09B730891B301F0200A5CCC9 /* ZMUserSession+Proxy.m */ = {isa = PBXFileReference; fileEncoding = 4; lastKnownFileType = sourcecode.c.objc; path = "ZMUserSession+Proxy.m"; sourceTree = "<group>"; };
		09B730941B3045E400A5CCC9 /* ProxiedRequestStatusTests.swift */ = {isa = PBXFileReference; fileEncoding = 4; lastKnownFileType = sourcecode.swift; path = ProxiedRequestStatusTests.swift; sourceTree = "<group>"; };
		09B978F31B679B6200A30B38 /* OCMock.framework */ = {isa = PBXFileReference; lastKnownFileType = wrapper.framework; name = OCMock.framework; path = Carthage/Build/iOS/OCMock.framework; sourceTree = "<group>"; };
		09BCDB8C1BCE7F000020DCC7 /* ZMAPSMessageDecoder.h */ = {isa = PBXFileReference; fileEncoding = 4; lastKnownFileType = sourcecode.c.h; path = ZMAPSMessageDecoder.h; sourceTree = "<group>"; };
		09BCDB8D1BCE7F000020DCC7 /* ZMAPSMessageDecoder.m */ = {isa = PBXFileReference; fileEncoding = 4; lastKnownFileType = sourcecode.c.objc; path = ZMAPSMessageDecoder.m; sourceTree = "<group>"; };
		09C77C431BA2FB8E00E2163F /* libcryptobox.a */ = {isa = PBXFileReference; lastKnownFileType = archive.ar; name = libcryptobox.a; path = "Carthage/Checkouts/cryptobox-ios/build/lib/libcryptobox.a"; sourceTree = "<group>"; };
		09C77C441BA2FB8E00E2163F /* libsodium.a */ = {isa = PBXFileReference; lastKnownFileType = archive.ar; name = libsodium.a; path = "Carthage/Checkouts/cryptobox-ios/build/lib/libsodium.a"; sourceTree = "<group>"; };
		09C77C521BA6C77000E2163F /* UserClientRequestStrategy.swift */ = {isa = PBXFileReference; fileEncoding = 4; lastKnownFileType = sourcecode.swift; path = UserClientRequestStrategy.swift; sourceTree = "<group>"; };
		09CC4AA91B7C884900201C63 /* libz.dylib */ = {isa = PBXFileReference; lastKnownFileType = "compiled.mach-o.dylib"; name = libz.dylib; path = Platforms/iPhoneOS.platform/Developer/SDKs/iPhoneOS8.4.sdk/usr/lib/libz.dylib; sourceTree = DEVELOPER_DIR; };
		09CC4AAB1B7C885100201C63 /* libbz2.dylib */ = {isa = PBXFileReference; lastKnownFileType = "compiled.mach-o.dylib"; name = libbz2.dylib; path = Platforms/iPhoneOS.platform/Developer/SDKs/iPhoneOS8.4.sdk/usr/lib/libbz2.dylib; sourceTree = DEVELOPER_DIR; };
		09CC4AAD1B7C885800201C63 /* libc++.dylib */ = {isa = PBXFileReference; lastKnownFileType = "compiled.mach-o.dylib"; name = "libc++.dylib"; path = "Platforms/iPhoneOS.platform/Developer/SDKs/iPhoneOS8.4.sdk/usr/lib/libc++.dylib"; sourceTree = DEVELOPER_DIR; };
		09CC4AB71B7CB8B700201C63 /* Cartfile */ = {isa = PBXFileReference; lastKnownFileType = text; path = Cartfile; sourceTree = "<group>"; };
		09CC4AB81B7CB8BF00201C63 /* Cartfile.private */ = {isa = PBXFileReference; lastKnownFileType = text; path = Cartfile.private; sourceTree = "<group>"; };
		09D7A8881AE7E591008F190C /* ZMPhoneNumberVerificationTranscoderTests.m */ = {isa = PBXFileReference; fileEncoding = 4; lastKnownFileType = sourcecode.c.objc; path = ZMPhoneNumberVerificationTranscoderTests.m; sourceTree = "<group>"; };
		09D7CE621AE94D4200CC5F45 /* ZMCredentials+Internal.h */ = {isa = PBXFileReference; fileEncoding = 4; lastKnownFileType = sourcecode.c.h; path = "ZMCredentials+Internal.h"; sourceTree = "<group>"; };
		09E393B91BAB0BB500F3EA1B /* ZMUserSession+OTR.h */ = {isa = PBXFileReference; fileEncoding = 4; lastKnownFileType = sourcecode.c.h; path = "ZMUserSession+OTR.h"; sourceTree = "<group>"; };
		09E393BD1BAB0C2A00F3EA1B /* ZMUserSession+OTR.m */ = {isa = PBXFileReference; fileEncoding = 4; lastKnownFileType = sourcecode.c.objc; path = "ZMUserSession+OTR.m"; sourceTree = "<group>"; };
		160195601E30C9CF00ACBFAC /* LocalNotificationDispatcherCallingTests.swift */ = {isa = PBXFileReference; fileEncoding = 4; lastKnownFileType = sourcecode.swift; path = LocalNotificationDispatcherCallingTests.swift; sourceTree = "<group>"; };
		16085B321F71811A000B9F22 /* UserChangeInfo+UserSession.swift */ = {isa = PBXFileReference; fileEncoding = 4; lastKnownFileType = sourcecode.swift; path = "UserChangeInfo+UserSession.swift"; sourceTree = "<group>"; };
		16085B341F719E6D000B9F22 /* NetworkStateRecorder.swift */ = {isa = PBXFileReference; fileEncoding = 4; lastKnownFileType = sourcecode.swift; path = NetworkStateRecorder.swift; sourceTree = "<group>"; };
		160C31261E6434500012E4BC /* OperationStatus.swift */ = {isa = PBXFileReference; fileEncoding = 4; lastKnownFileType = sourcecode.swift; path = OperationStatus.swift; sourceTree = "<group>"; };
		160C31401E6DDFC30012E4BC /* VoiceChannelV3Tests.swift */ = {isa = PBXFileReference; fileEncoding = 4; lastKnownFileType = sourcecode.swift; path = VoiceChannelV3Tests.swift; sourceTree = "<group>"; };
		160C31431E8049320012E4BC /* ApplicationStatusDirectory.swift */ = {isa = PBXFileReference; fileEncoding = 4; lastKnownFileType = sourcecode.swift; path = ApplicationStatusDirectory.swift; sourceTree = "<group>"; };
		160C31491E82AC170012E4BC /* OperationStatusTests.swift */ = {isa = PBXFileReference; fileEncoding = 4; lastKnownFileType = sourcecode.swift; path = OperationStatusTests.swift; sourceTree = "<group>"; };
		1621D26E1D77098B007108C2 /* WireRequestStrategy.framework */ = {isa = PBXFileReference; lastKnownFileType = wrapper.framework; name = WireRequestStrategy.framework; path = Carthage/Build/iOS/WireRequestStrategy.framework; sourceTree = "<group>"; };
		1621D2701D770FB1007108C2 /* ZMSyncStateDelegate.h */ = {isa = PBXFileReference; fileEncoding = 4; lastKnownFileType = sourcecode.c.h; path = ZMSyncStateDelegate.h; sourceTree = "<group>"; };
		162A81D3202B453000F6200C /* SessionManager+AVS.swift */ = {isa = PBXFileReference; lastKnownFileType = sourcecode.swift; path = "SessionManager+AVS.swift"; sourceTree = "<group>"; };
		162A81D5202B5BC600F6200C /* SessionManagerAVSTests.swift */ = {isa = PBXFileReference; lastKnownFileType = sourcecode.swift; path = SessionManagerAVSTests.swift; sourceTree = "<group>"; };
		162DEE101F87B9800034C8F9 /* ZMUserSession+Calling.swift */ = {isa = PBXFileReference; fileEncoding = 4; lastKnownFileType = sourcecode.swift; path = "ZMUserSession+Calling.swift"; sourceTree = "<group>"; };
		163495841F010AF0004E80DB /* UnauthenticatedSession+Registration.swift */ = {isa = PBXFileReference; fileEncoding = 4; lastKnownFileType = sourcecode.swift; path = "UnauthenticatedSession+Registration.swift"; sourceTree = "<group>"; };
		1634958A1F0254CB004E80DB /* SessionManager+ServerConnection.swift */ = {isa = PBXFileReference; fileEncoding = 4; lastKnownFileType = sourcecode.swift; path = "SessionManager+ServerConnection.swift"; sourceTree = "<group>"; };
		163BB8111EE1A65A00DF9384 /* IntegrationTest+Search.swift */ = {isa = PBXFileReference; fileEncoding = 4; lastKnownFileType = sourcecode.swift; path = "IntegrationTest+Search.swift"; sourceTree = "<group>"; };
		163BB8151EE1B1AC00DF9384 /* SearchTests.swift */ = {isa = PBXFileReference; fileEncoding = 4; lastKnownFileType = sourcecode.swift; path = SearchTests.swift; sourceTree = "<group>"; };
		16466C0D1F9F7EDF00E3F970 /* ZMConversationTranscoderTests.swift */ = {isa = PBXFileReference; lastKnownFileType = sourcecode.swift; path = ZMConversationTranscoderTests.swift; sourceTree = "<group>"; };
		164C29A21ECF437E0026562A /* SearchRequestTests.swift */ = {isa = PBXFileReference; fileEncoding = 4; lastKnownFileType = sourcecode.swift; path = SearchRequestTests.swift; sourceTree = "<group>"; };
		164C29A41ECF47D80026562A /* SearchDirectoryTests.swift */ = {isa = PBXFileReference; fileEncoding = 4; lastKnownFileType = sourcecode.swift; path = SearchDirectoryTests.swift; sourceTree = "<group>"; };
		164C29A61ED2D7B00026562A /* SearchResult.swift */ = {isa = PBXFileReference; fileEncoding = 4; lastKnownFileType = sourcecode.swift; path = SearchResult.swift; sourceTree = "<group>"; };
		164EAF9B1F4455FA00B628C4 /* ZMUserSession+Actions.swift */ = {isa = PBXFileReference; fileEncoding = 4; lastKnownFileType = sourcecode.swift; path = "ZMUserSession+Actions.swift"; sourceTree = "<group>"; };
		1658C2361F503CF800889F22 /* FlowManager.swift */ = {isa = PBXFileReference; fileEncoding = 4; lastKnownFileType = sourcecode.swift; path = FlowManager.swift; sourceTree = "<group>"; };
		1658C2381F5404ED00889F22 /* FlowManagerMock.swift */ = {isa = PBXFileReference; fileEncoding = 4; lastKnownFileType = sourcecode.swift; path = FlowManagerMock.swift; sourceTree = "<group>"; };
		1659114E1DEF1F6E007FA847 /* LocalNotificationDispatcher+Calling.swift */ = {isa = PBXFileReference; fileEncoding = 4; lastKnownFileType = sourcecode.swift; path = "LocalNotificationDispatcher+Calling.swift"; sourceTree = "<group>"; };
		165911521DEF38EC007FA847 /* CallStateObserver.swift */ = {isa = PBXFileReference; fileEncoding = 4; lastKnownFileType = sourcecode.swift; name = CallStateObserver.swift; path = ../UserSession/CallStateObserver.swift; sourceTree = "<group>"; };
		165BB94B2004D6490077EFD5 /* SessionManager+UserActivity.swift */ = {isa = PBXFileReference; lastKnownFileType = sourcecode.swift; path = "SessionManager+UserActivity.swift"; sourceTree = "<group>"; };
		165D3A141E1D3EF30052E654 /* WireCallCenterV3.swift */ = {isa = PBXFileReference; fileEncoding = 4; lastKnownFileType = sourcecode.swift; path = WireCallCenterV3.swift; sourceTree = "<group>"; };
		165D3A171E1D43870052E654 /* VoiceChannelV3.swift */ = {isa = PBXFileReference; fileEncoding = 4; lastKnownFileType = sourcecode.swift; path = VoiceChannelV3.swift; sourceTree = "<group>"; };
		165D3A181E1D43870052E654 /* VoiceChannel.swift */ = {isa = PBXFileReference; fileEncoding = 4; lastKnownFileType = sourcecode.swift; path = VoiceChannel.swift; sourceTree = "<group>"; };
		165D3A1A1E1D43870052E654 /* WireCallCenterV3Mock.swift */ = {isa = PBXFileReference; fileEncoding = 4; lastKnownFileType = sourcecode.swift; path = WireCallCenterV3Mock.swift; sourceTree = "<group>"; };
		165D3A1E1E1D43870052E654 /* CallingInitialisationNotification.swift */ = {isa = PBXFileReference; fileEncoding = 4; lastKnownFileType = sourcecode.swift; path = CallingInitialisationNotification.swift; sourceTree = "<group>"; };
		165D3A3C1E1D60520052E654 /* ZMConversation+VoiceChannel.swift */ = {isa = PBXFileReference; fileEncoding = 4; lastKnownFileType = sourcecode.swift; path = "ZMConversation+VoiceChannel.swift"; sourceTree = "<group>"; };
		1660AA081ECCAC900056D403 /* SearchDirectory.swift */ = {isa = PBXFileReference; fileEncoding = 4; lastKnownFileType = sourcecode.swift; path = SearchDirectory.swift; sourceTree = "<group>"; };
		1660AA0A1ECCAF4E0056D403 /* SearchRequest.swift */ = {isa = PBXFileReference; fileEncoding = 4; lastKnownFileType = sourcecode.swift; path = SearchRequest.swift; sourceTree = "<group>"; };
		1660AA0C1ECDB0250056D403 /* SearchTask.swift */ = {isa = PBXFileReference; fileEncoding = 4; lastKnownFileType = sourcecode.swift; path = SearchTask.swift; sourceTree = "<group>"; };
		1660AA0E1ECE0C870056D403 /* SearchResultTests.swift */ = {isa = PBXFileReference; fileEncoding = 4; lastKnownFileType = sourcecode.swift; path = SearchResultTests.swift; sourceTree = "<group>"; };
		1660AA101ECE3C1C0056D403 /* SearchTaskTests.swift */ = {isa = PBXFileReference; fileEncoding = 4; lastKnownFileType = sourcecode.swift; path = SearchTaskTests.swift; sourceTree = "<group>"; };
		166A8BF21E015F3B00F5EEEA /* WireCallCenterV3Factory.swift */ = {isa = PBXFileReference; fileEncoding = 4; lastKnownFileType = sourcecode.swift; path = WireCallCenterV3Factory.swift; sourceTree = "<group>"; };
		166A8BF81E02C7D500F5EEEA /* ZMHotFix+PendingChanges.swift */ = {isa = PBXFileReference; fileEncoding = 4; lastKnownFileType = sourcecode.swift; path = "ZMHotFix+PendingChanges.swift"; sourceTree = "<group>"; };
		1671F9FE1E2FAF50009F3150 /* ZMLocalNotificationForTests_CallState.swift */ = {isa = PBXFileReference; fileEncoding = 4; lastKnownFileType = sourcecode.swift; path = ZMLocalNotificationForTests_CallState.swift; sourceTree = "<group>"; };
		1679D1CB1EF9730C007B0DF5 /* ZMUserSessionTestsBase+Calling.swift */ = {isa = PBXFileReference; fileEncoding = 4; lastKnownFileType = sourcecode.swift; path = "ZMUserSessionTestsBase+Calling.swift"; sourceTree = "<group>"; };
		168CF42620077C54009FCB89 /* TeamInvitationStatus.swift */ = {isa = PBXFileReference; lastKnownFileType = sourcecode.swift; path = TeamInvitationStatus.swift; sourceTree = "<group>"; };
		168CF4282007840A009FCB89 /* Team+Invite.swift */ = {isa = PBXFileReference; lastKnownFileType = sourcecode.swift; path = "Team+Invite.swift"; sourceTree = "<group>"; };
		168CF42A20079A02009FCB89 /* TeamInvitationRequestStrategy.swift */ = {isa = PBXFileReference; lastKnownFileType = sourcecode.swift; path = TeamInvitationRequestStrategy.swift; sourceTree = "<group>"; };
		168CF42C2007BCA0009FCB89 /* TeamInvitationRequestStrategyTests.swift */ = {isa = PBXFileReference; lastKnownFileType = sourcecode.swift; path = TeamInvitationRequestStrategyTests.swift; sourceTree = "<group>"; };
		168CF42E2007BCD9009FCB89 /* TeamInvitationStatusTests.swift */ = {isa = PBXFileReference; lastKnownFileType = sourcecode.swift; path = TeamInvitationStatusTests.swift; sourceTree = "<group>"; };
		16962EE120286A4C0069D88D /* LocalNotificationType+Localization.swift */ = {isa = PBXFileReference; lastKnownFileType = sourcecode.swift; path = "LocalNotificationType+Localization.swift"; sourceTree = "<group>"; };
		16962EE320286D690069D88D /* LocalNotificationType+Configuration.swift */ = {isa = PBXFileReference; lastKnownFileType = sourcecode.swift; path = "LocalNotificationType+Configuration.swift"; sourceTree = "<group>"; };
		16A702CF1E92998100B8410D /* ApplicationStatusDirectoryTests.swift */ = {isa = PBXFileReference; fileEncoding = 4; lastKnownFileType = sourcecode.swift; path = ApplicationStatusDirectoryTests.swift; sourceTree = "<group>"; };
		16A764601F3E0B0B00564F21 /* CallKitDelegate.swift */ = {isa = PBXFileReference; fileEncoding = 4; lastKnownFileType = sourcecode.swift; path = CallKitDelegate.swift; sourceTree = "<group>"; };
		16AD86B71F7292EB00E4C797 /* TypingChange.swift */ = {isa = PBXFileReference; fileEncoding = 4; lastKnownFileType = sourcecode.swift; path = TypingChange.swift; sourceTree = "<group>"; };
		16D1383A1FD6A6F4001B4411 /* AvailabilityTests.swift */ = {isa = PBXFileReference; lastKnownFileType = sourcecode.swift; path = AvailabilityTests.swift; sourceTree = "<group>"; };
		16D3FCDE1E365ABC0052A535 /* CallStateObserverTests.swift */ = {isa = PBXFileReference; fileEncoding = 4; lastKnownFileType = sourcecode.swift; path = CallStateObserverTests.swift; sourceTree = "<group>"; };
		16D3FCE41E37A8050052A535 /* NSManagedObjectContext+ServerTimeDelta.swift */ = {isa = PBXFileReference; fileEncoding = 4; lastKnownFileType = sourcecode.swift; path = "NSManagedObjectContext+ServerTimeDelta.swift"; sourceTree = "<group>"; };
		16D3FD011E3A5C0D0052A535 /* ZMConversationVoiceChannelRouterTests.swift */ = {isa = PBXFileReference; fileEncoding = 4; lastKnownFileType = sourcecode.swift; path = ZMConversationVoiceChannelRouterTests.swift; sourceTree = "<group>"; };
		16DABFAD1DCF98D3001973E3 /* CallingRequestStrategy.swift */ = {isa = PBXFileReference; fileEncoding = 4; lastKnownFileType = sourcecode.swift; path = CallingRequestStrategy.swift; sourceTree = "<group>"; };
		16DCAD641B0F9447008C1DD9 /* NSURL+LaunchOptions.h */ = {isa = PBXFileReference; fileEncoding = 4; lastKnownFileType = sourcecode.c.h; path = "NSURL+LaunchOptions.h"; sourceTree = "<group>"; };
		16DCAD651B0F9447008C1DD9 /* NSURL+LaunchOptions.m */ = {isa = PBXFileReference; fileEncoding = 4; lastKnownFileType = sourcecode.c.objc; path = "NSURL+LaunchOptions.m"; sourceTree = "<group>"; };
		16DCAD6D1B1476FE008C1DD9 /* NSURL+LaunchOptionsTests.m */ = {isa = PBXFileReference; fileEncoding = 4; lastKnownFileType = sourcecode.c.objc; path = "NSURL+LaunchOptionsTests.m"; sourceTree = "<group>"; };
		16F5F16B1E4092C00062F0AE /* NSManagedObjectContext+CTCallCenter.swift */ = {isa = PBXFileReference; fileEncoding = 4; lastKnownFileType = sourcecode.swift; path = "NSManagedObjectContext+CTCallCenter.swift"; sourceTree = "<group>"; };
		16F6BB0B1ED58242009EA803 /* ZMUserSession+Private.h */ = {isa = PBXFileReference; lastKnownFileType = sourcecode.c.h; path = "ZMUserSession+Private.h"; sourceTree = "<group>"; };
		16F6BB371EDEA659009EA803 /* SearchResult+AddressBook.swift */ = {isa = PBXFileReference; fileEncoding = 4; lastKnownFileType = sourcecode.swift; path = "SearchResult+AddressBook.swift"; sourceTree = "<group>"; };
		16FF47431F0BF5C70044C491 /* IntegrationTest.swift */ = {isa = PBXFileReference; fileEncoding = 4; lastKnownFileType = sourcecode.swift; path = IntegrationTest.swift; sourceTree = "<group>"; };
		16FF47461F0CD58A0044C491 /* IntegrationTest.m */ = {isa = PBXFileReference; fileEncoding = 4; lastKnownFileType = sourcecode.c.objc; path = IntegrationTest.m; sourceTree = "<group>"; };
		16FF47481F0CD6610044C491 /* IntegrationTest.h */ = {isa = PBXFileReference; lastKnownFileType = sourcecode.c.h; path = IntegrationTest.h; sourceTree = "<group>"; };
		16FF474B1F0D54B20044C491 /* SessionManager+Logs.swift */ = {isa = PBXFileReference; fileEncoding = 4; lastKnownFileType = sourcecode.swift; path = "SessionManager+Logs.swift"; sourceTree = "<group>"; };
		1E16CE861BF4BC5F00336616 /* ProtocolBuffers.framework */ = {isa = PBXFileReference; lastKnownFileType = wrapper.framework; name = ProtocolBuffers.framework; path = Carthage/Build/iOS/ProtocolBuffers.framework; sourceTree = "<group>"; };
		3E05F247192A4F8900F22D80 /* NSError+ZMUserSession.h */ = {isa = PBXFileReference; fileEncoding = 4; lastKnownFileType = sourcecode.c.h; path = "NSError+ZMUserSession.h"; sourceTree = "<group>"; };
		3E05F250192A4FBD00F22D80 /* UserSessionErrorTests.m */ = {isa = PBXFileReference; fileEncoding = 4; lastKnownFileType = sourcecode.c.objc; path = UserSessionErrorTests.m; sourceTree = "<group>"; };
		3E05F253192A50CC00F22D80 /* NSError+ZMUserSession.m */ = {isa = PBXFileReference; fileEncoding = 4; lastKnownFileType = sourcecode.c.objc; path = "NSError+ZMUserSession.m"; sourceTree = "<group>"; };
		3E05F254192A50CC00F22D80 /* NSError+ZMUserSessionInternal.h */ = {isa = PBXFileReference; fileEncoding = 4; lastKnownFileType = sourcecode.c.h; path = "NSError+ZMUserSessionInternal.h"; sourceTree = "<group>"; };
		3E17FA611A66881900DFA12F /* ZMPushRegistrant.h */ = {isa = PBXFileReference; lastKnownFileType = sourcecode.c.h; path = ZMPushRegistrant.h; sourceTree = "<group>"; };
		3E1858B21951D69B005FE78F /* MemoryLeaksObserver.h */ = {isa = PBXFileReference; fileEncoding = 4; lastKnownFileType = sourcecode.c.h; path = MemoryLeaksObserver.h; sourceTree = "<group>"; };
		3E1858B31951D69B005FE78F /* MemoryLeaksObserver.m */ = {isa = PBXFileReference; fileEncoding = 4; lastKnownFileType = sourcecode.c.objc; path = MemoryLeaksObserver.m; sourceTree = "<group>"; };
		3E18605C191A4F3B000FE027 /* WireSyncEngine-iOS.pch */ = {isa = PBXFileReference; lastKnownFileType = sourcecode.c.h; path = "WireSyncEngine-iOS.pch"; sourceTree = "<group>"; };
		3E18605F191A4F6A000FE027 /* README.md */ = {isa = PBXFileReference; lastKnownFileType = text; path = README.md; sourceTree = "<group>"; };
		3E186088191A56F6000FE027 /* WireSyncEngine Test Host.app */ = {isa = PBXFileReference; explicitFileType = wrapper.application; includeInIndex = 0; path = "WireSyncEngine Test Host.app"; sourceTree = BUILT_PRODUCTS_DIR; };
		3E1860B4191A5D99000FE027 /* Test-Host-Info.plist */ = {isa = PBXFileReference; fileEncoding = 4; lastKnownFileType = text.plist.xml; path = "Test-Host-Info.plist"; sourceTree = "<group>"; };
		3E1860B5191A5D99000FE027 /* Test-Host-Prefix.pch */ = {isa = PBXFileReference; fileEncoding = 4; lastKnownFileType = sourcecode.c.h; path = "Test-Host-Prefix.pch"; sourceTree = "<group>"; };
		3E1860B6191A5D99000FE027 /* TestHost-main.m */ = {isa = PBXFileReference; fileEncoding = 4; lastKnownFileType = sourcecode.c.objc; path = "TestHost-main.m"; sourceTree = "<group>"; };
		3E1860B7191A5D99000FE027 /* TestHostAppDelegate.h */ = {isa = PBXFileReference; fileEncoding = 4; lastKnownFileType = sourcecode.c.h; path = TestHostAppDelegate.h; sourceTree = "<group>"; };
		3E1860B8191A5D99000FE027 /* TestHostAppDelegate.m */ = {isa = PBXFileReference; fileEncoding = 4; lastKnownFileType = sourcecode.c.objc; path = TestHostAppDelegate.m; sourceTree = "<group>"; };
		3E1860C3191A649D000FE027 /* WireSyncEngine-iOS-Tests.xctest */ = {isa = PBXFileReference; explicitFileType = wrapper.cfbundle; includeInIndex = 0; path = "WireSyncEngine-iOS-Tests.xctest"; sourceTree = BUILT_PRODUCTS_DIR; };
		3E26BED31A4037370071B4C9 /* IsTypingTests.m */ = {isa = PBXFileReference; fileEncoding = 4; lastKnownFileType = sourcecode.c.objc; path = IsTypingTests.m; sourceTree = "<group>"; };
		3E26BEE01A408DBE0071B4C9 /* ZMTypingUsers.h */ = {isa = PBXFileReference; fileEncoding = 4; lastKnownFileType = sourcecode.c.h; path = ZMTypingUsers.h; sourceTree = "<group>"; };
		3E26BEE11A408DBE0071B4C9 /* ZMTypingUsers.m */ = {isa = PBXFileReference; fileEncoding = 4; lastKnownFileType = sourcecode.c.objc; path = ZMTypingUsers.m; sourceTree = "<group>"; };
		3E26BEE71A408F590071B4C9 /* ZMTypingUsersTests.m */ = {isa = PBXFileReference; fileEncoding = 4; lastKnownFileType = sourcecode.c.objc; path = ZMTypingUsersTests.m; sourceTree = "<group>"; };
		3E2712FE1A891781008EE50F /* Tests-ios-Info.plist */ = {isa = PBXFileReference; lastKnownFileType = text.plist.xml; path = "Tests-ios-Info.plist"; sourceTree = "<group>"; };
		3E288A6919C859210031CFCE /* NotificationObservers.h */ = {isa = PBXFileReference; fileEncoding = 4; lastKnownFileType = sourcecode.c.h; path = NotificationObservers.h; sourceTree = "<group>"; };
		3E288A6A19C859210031CFCE /* NotificationObservers.m */ = {isa = PBXFileReference; fileEncoding = 4; lastKnownFileType = sourcecode.c.objc; path = NotificationObservers.m; sourceTree = "<group>"; };
		3E3C00C91A2358BA00D02D21 /* ZMTyping.h */ = {isa = PBXFileReference; fileEncoding = 4; lastKnownFileType = sourcecode.c.h; path = ZMTyping.h; sourceTree = "<group>"; };
		3E3C00CA1A2358BA00D02D21 /* ZMTyping.m */ = {isa = PBXFileReference; fileEncoding = 4; lastKnownFileType = sourcecode.c.objc; path = ZMTyping.m; sourceTree = "<group>"; };
		3E3C00D01A2358CF00D02D21 /* ZMTypingTests.m */ = {isa = PBXFileReference; fileEncoding = 4; lastKnownFileType = sourcecode.c.objc; path = ZMTypingTests.m; sourceTree = "<group>"; };
		3E3C00D31A235C5300D02D21 /* ZMTypingUsersTimeout.h */ = {isa = PBXFileReference; fileEncoding = 4; lastKnownFileType = sourcecode.c.h; path = ZMTypingUsersTimeout.h; sourceTree = "<group>"; };
		3E3C00D41A235C5300D02D21 /* ZMTypingUsersTimeout.m */ = {isa = PBXFileReference; fileEncoding = 4; lastKnownFileType = sourcecode.c.objc; path = ZMTypingUsersTimeout.m; sourceTree = "<group>"; };
		3E3C00D91A235F6000D02D21 /* ZMTypingUsersTimeoutTests.m */ = {isa = PBXFileReference; fileEncoding = 4; lastKnownFileType = sourcecode.c.objc; path = ZMTypingUsersTimeoutTests.m; sourceTree = "<group>"; };
		3E4F727C19EC0868002FE184 /* ZMUserSession+Background.h */ = {isa = PBXFileReference; fileEncoding = 4; lastKnownFileType = sourcecode.c.h; path = "ZMUserSession+Background.h"; sourceTree = "<group>"; };
		3E4F728219EC0D76002FE184 /* ZMUserSession+Background.m */ = {isa = PBXFileReference; fileEncoding = 4; lastKnownFileType = sourcecode.c.objc; path = "ZMUserSession+Background.m"; sourceTree = "<group>"; };
		3E5286BB1AD3DB8A00B1AB1C /* KeySetTests.swift */ = {isa = PBXFileReference; fileEncoding = 4; lastKnownFileType = sourcecode.swift; path = KeySetTests.swift; sourceTree = "<group>"; };
		3E6CD176194F435F00BAE83E /* ConversationsTests.m */ = {isa = PBXFileReference; fileEncoding = 4; lastKnownFileType = sourcecode.c.objc; path = ConversationsTests.m; sourceTree = "<group>"; };
		3E799CF2192140300020A438 /* WireSyncEngine-Tests.pch */ = {isa = PBXFileReference; lastKnownFileType = sourcecode.c.h; path = "WireSyncEngine-Tests.pch"; sourceTree = "<group>"; };
		3E887BA31ABC51880022797E /* ZMPushKitLogging.m */ = {isa = PBXFileReference; fileEncoding = 4; lastKnownFileType = sourcecode.c.objc; path = ZMPushKitLogging.m; sourceTree = "<group>"; };
		3E9848BC1A65253000F7B050 /* Hack.swift */ = {isa = PBXFileReference; fileEncoding = 4; lastKnownFileType = sourcecode.swift; path = Hack.swift; sourceTree = "<group>"; };
		3EA1EC6519BDE3F400AA1384 /* ZMPushToken.h */ = {isa = PBXFileReference; fileEncoding = 4; lastKnownFileType = sourcecode.c.h; path = ZMPushToken.h; sourceTree = "<group>"; };
		3EA1EC6619BDE3F400AA1384 /* ZMPushToken.m */ = {isa = PBXFileReference; fileEncoding = 4; lastKnownFileType = sourcecode.c.objc; path = ZMPushToken.m; sourceTree = "<group>"; };
		3EA1EC6B19BDE4C800AA1384 /* ZMPushTokenTests.m */ = {isa = PBXFileReference; fileEncoding = 4; lastKnownFileType = sourcecode.c.objc; path = ZMPushTokenTests.m; sourceTree = "<group>"; };
		3EAD6A09199BB79200D519DB /* ZMCallFlowRequestStrategy.h */ = {isa = PBXFileReference; fileEncoding = 4; lastKnownFileType = sourcecode.c.h; path = ZMCallFlowRequestStrategy.h; sourceTree = "<group>"; };
		3EAD6A0A199BB79200D519DB /* ZMCallFlowRequestStrategy.m */ = {isa = PBXFileReference; fileEncoding = 4; lastKnownFileType = sourcecode.c.objc; path = ZMCallFlowRequestStrategy.m; sourceTree = "<group>"; };
		3EAD6A10199BBEE200D519DB /* ZMCallFlowRequestStrategyTests.m */ = {isa = PBXFileReference; fileEncoding = 4; lastKnownFileType = sourcecode.c.objc; path = ZMCallFlowRequestStrategyTests.m; sourceTree = "<group>"; };
		3EC2357F192B617700B72C21 /* ZMUserSession+Internal.h */ = {isa = PBXFileReference; fileEncoding = 4; lastKnownFileType = sourcecode.c.h; path = "ZMUserSession+Internal.h"; sourceTree = "<group>"; };
		3EDBFD761A65200F0095E2DD /* ZMPushRegistrant.swift */ = {isa = PBXFileReference; fileEncoding = 4; lastKnownFileType = sourcecode.swift; path = ZMPushRegistrant.swift; sourceTree = "<group>"; };
		3EEA678A199D079600AF7665 /* UserTests.m */ = {isa = PBXFileReference; fileEncoding = 4; lastKnownFileType = sourcecode.c.objc; path = UserTests.m; sourceTree = "<group>"; };
		54034F371BB1A6D900F4ED62 /* ZMUserSession+Logs.swift */ = {isa = PBXFileReference; fileEncoding = 4; lastKnownFileType = sourcecode.swift; path = "ZMUserSession+Logs.swift"; sourceTree = "<group>"; };
		540818A51BCA647D00257CA7 /* ZMBlacklistVerificator+Testing.h */ = {isa = PBXFileReference; fileEncoding = 4; lastKnownFileType = sourcecode.c.h; path = "ZMBlacklistVerificator+Testing.h"; sourceTree = "<group>"; };
		541228431AEE422C00D9ED1C /* ZMAuthenticationStatusTests.m */ = {isa = PBXFileReference; fileEncoding = 4; lastKnownFileType = sourcecode.c.objc; path = ZMAuthenticationStatusTests.m; sourceTree = "<group>"; };
		54177D1F19A4CAE70037A220 /* ZMObjectStrategyDirectory.h */ = {isa = PBXFileReference; fileEncoding = 4; lastKnownFileType = sourcecode.c.h; path = ZMObjectStrategyDirectory.h; sourceTree = "<group>"; };
		54188DCA19D19DE200DA40E4 /* ZMLastUpdateEventIDTranscoderTests.m */ = {isa = PBXFileReference; fileEncoding = 4; lastKnownFileType = sourcecode.c.objc; path = ZMLastUpdateEventIDTranscoderTests.m; sourceTree = "<group>"; };
		541918EB195AD9D100A5023D /* SendAndReceiveMessagesTests.m */ = {isa = PBXFileReference; fileEncoding = 4; lastKnownFileType = sourcecode.c.objc; path = SendAndReceiveMessagesTests.m; sourceTree = "<group>"; };
		542049EF196AB84B000D8A94 /* WireSyncEngine.h */ = {isa = PBXFileReference; lastKnownFileType = sourcecode.c.h; path = WireSyncEngine.h; sourceTree = "<group>"; };
		5422E96E1BD5A4FD005A7C77 /* OTRTests.swift */ = {isa = PBXFileReference; fileEncoding = 4; lastKnownFileType = sourcecode.swift; path = OTRTests.swift; sourceTree = "<group>"; };
		5423B999191A4A1B0044347D /* en */ = {isa = PBXFileReference; lastKnownFileType = text.plist.strings; name = en; path = en.lproj/InfoPlist.strings; sourceTree = "<group>"; };
		54257C071DF1C94200107FE7 /* TopConversationsDirectory.swift */ = {isa = PBXFileReference; fileEncoding = 4; lastKnownFileType = sourcecode.swift; path = TopConversationsDirectory.swift; sourceTree = "<group>"; };
		5427B34619D17ACE00CC18DC /* ZMMissingUpdateEventsTranscoder+Internal.h */ = {isa = PBXFileReference; fileEncoding = 4; lastKnownFileType = sourcecode.c.h; path = "ZMMissingUpdateEventsTranscoder+Internal.h"; sourceTree = "<group>"; };
		5427B34D19D195A100CC18DC /* ZMLastUpdateEventIDTranscoder.h */ = {isa = PBXFileReference; fileEncoding = 4; lastKnownFileType = sourcecode.c.h; path = ZMLastUpdateEventIDTranscoder.h; sourceTree = "<group>"; };
		5427B34E19D195A100CC18DC /* ZMLastUpdateEventIDTranscoder.m */ = {isa = PBXFileReference; fileEncoding = 4; lastKnownFileType = sourcecode.c.objc; lineEnding = 0; path = ZMLastUpdateEventIDTranscoder.m; sourceTree = "<group>"; xcLanguageSpecificationIdentifier = xcode.lang.objc; };
		5427B35319D1965A00CC18DC /* ZMLastUpdateEventIDTranscoder+Internal.h */ = {isa = PBXFileReference; fileEncoding = 4; lastKnownFileType = sourcecode.c.h; path = "ZMLastUpdateEventIDTranscoder+Internal.h"; sourceTree = "<group>"; };
		54294A1F19472D4E007BE3CE /* ZMConversationTranscoder.h */ = {isa = PBXFileReference; fileEncoding = 4; lastKnownFileType = sourcecode.c.h; path = ZMConversationTranscoder.h; sourceTree = "<group>"; };
		54294A2019472D4E007BE3CE /* ZMConversationTranscoder.m */ = {isa = PBXFileReference; fileEncoding = 4; lastKnownFileType = sourcecode.c.objc; lineEnding = 0; path = ZMConversationTranscoder.m; sourceTree = "<group>"; xcLanguageSpecificationIdentifier = xcode.lang.objc; };
		542DFEE51DDCA452000F5B95 /* UserProfileUpdateStatusTests.swift */ = {isa = PBXFileReference; fileEncoding = 4; lastKnownFileType = sourcecode.swift; path = UserProfileUpdateStatusTests.swift; sourceTree = "<group>"; };
		542DFEE71DDCA4FD000F5B95 /* UserProfileUpdateRequestStrategyTests.swift */ = {isa = PBXFileReference; fileEncoding = 4; lastKnownFileType = sourcecode.swift; path = UserProfileUpdateRequestStrategyTests.swift; sourceTree = "<group>"; };
		543095921DE76B170065367F /* random1.txt */ = {isa = PBXFileReference; fileEncoding = 4; lastKnownFileType = text; path = random1.txt; sourceTree = "<group>"; };
		543095941DE76B270065367F /* random2.txt */ = {isa = PBXFileReference; fileEncoding = 4; lastKnownFileType = text; path = random2.txt; sourceTree = "<group>"; };
		5430E9231BAA0D9F00395E05 /* WireSyncEngineLogs.h */ = {isa = PBXFileReference; fileEncoding = 4; lastKnownFileType = sourcecode.c.h; path = WireSyncEngineLogs.h; sourceTree = "<group>"; };
		5430FF141CE4A359004ECFFE /* FileTransferTests.m */ = {isa = PBXFileReference; fileEncoding = 4; lastKnownFileType = sourcecode.c.objc; path = FileTransferTests.m; sourceTree = "<group>"; };
		5435C5541E13D9A0002D9766 /* NSManagedObjectContext+KeyValueStore.swift */ = {isa = PBXFileReference; fileEncoding = 4; lastKnownFileType = sourcecode.swift; path = "NSManagedObjectContext+KeyValueStore.swift"; sourceTree = "<group>"; };
		543ED0001D79E0EE00A9CDF3 /* ApplicationMock.swift */ = {isa = PBXFileReference; fileEncoding = 4; lastKnownFileType = sourcecode.swift; path = ApplicationMock.swift; sourceTree = "<group>"; };
		5442A7311E42244C00415104 /* libPhoneNumberiOS.framework */ = {isa = PBXFileReference; lastKnownFileType = wrapper.framework; name = libPhoneNumberiOS.framework; path = Carthage/Build/iOS/libPhoneNumberiOS.framework; sourceTree = "<group>"; };
		5447E4651AECDC5000411FCD /* ZMUserSessionTestsBase.h */ = {isa = PBXFileReference; fileEncoding = 4; lastKnownFileType = sourcecode.c.h; path = ZMUserSessionTestsBase.h; sourceTree = "<group>"; };
		5447E4661AECDE6500411FCD /* ZMUserSessionTestsBase.m */ = {isa = PBXFileReference; fileEncoding = 4; lastKnownFileType = sourcecode.c.objc; path = ZMUserSessionTestsBase.m; sourceTree = "<group>"; };
		544913B21B0247700044DE36 /* ZMCredentialsTests.m */ = {isa = PBXFileReference; fileEncoding = 4; lastKnownFileType = sourcecode.c.objc; path = ZMCredentialsTests.m; sourceTree = "<group>"; };
		544F8FF21DDCD34600D1AB04 /* UserProfileUpdateNotifications.swift */ = {isa = PBXFileReference; fileEncoding = 4; lastKnownFileType = sourcecode.swift; path = UserProfileUpdateNotifications.swift; sourceTree = "<group>"; };
		5454A69B1AEFA01D0022AFA4 /* EmailRegistrationTests.m */ = {isa = PBXFileReference; fileEncoding = 4; lastKnownFileType = sourcecode.c.objc; path = EmailRegistrationTests.m; sourceTree = "<group>"; };
		5454A69F1AEFA0A70022AFA4 /* PhoneRegistrationTests.m */ = {isa = PBXFileReference; fileEncoding = 4; lastKnownFileType = sourcecode.c.objc; path = PhoneRegistrationTests.m; sourceTree = "<group>"; };
		545643D41C62C1A800A2129C /* ConversationTestsBase.h */ = {isa = PBXFileReference; fileEncoding = 4; lastKnownFileType = sourcecode.c.h; path = ConversationTestsBase.h; sourceTree = "<group>"; };
		545643D51C62C1A800A2129C /* ConversationTestsBase.m */ = {isa = PBXFileReference; fileEncoding = 4; lastKnownFileType = sourcecode.c.objc; path = ConversationTestsBase.m; sourceTree = "<group>"; };
		5458AF7E1F70219F00E45977 /* PostLoginAuthenticationNotification.swift */ = {isa = PBXFileReference; fileEncoding = 4; lastKnownFileType = sourcecode.swift; path = PostLoginAuthenticationNotification.swift; sourceTree = "<group>"; };
		5458AF831F7021B800E45977 /* PreLoginAuthenticationNotification.swift */ = {isa = PBXFileReference; fileEncoding = 4; lastKnownFileType = sourcecode.swift; path = PreLoginAuthenticationNotification.swift; sourceTree = "<group>"; };
		545F3DBA1AAF64FB00BF817B /* APNSTests.m */ = {isa = PBXFileReference; fileEncoding = 4; lastKnownFileType = sourcecode.c.objc; lineEnding = 0; path = APNSTests.m; sourceTree = "<group>"; xcLanguageSpecificationIdentifier = xcode.lang.objc; };
		545F601B1D6C336D00C2C55B /* AddressBookSearchTests.swift */ = {isa = PBXFileReference; fileEncoding = 4; lastKnownFileType = sourcecode.swift; path = AddressBookSearchTests.swift; sourceTree = "<group>"; };
		54610D32192C9D7200FE7201 /* ZMUserSessionTests.m */ = {isa = PBXFileReference; fileEncoding = 4; lastKnownFileType = sourcecode.c.objc; path = ZMUserSessionTests.m; sourceTree = "<group>"; };
		546392711D79D5210094EC66 /* Application.swift */ = {isa = PBXFileReference; fileEncoding = 4; lastKnownFileType = sourcecode.swift; path = Application.swift; sourceTree = "<group>"; };
		5463C88F193F38A6006799DE /* ZMTimingTests.h */ = {isa = PBXFileReference; fileEncoding = 4; lastKnownFileType = sourcecode.c.h; path = ZMTimingTests.h; sourceTree = "<group>"; };
		5463C890193F38A6006799DE /* ZMTimingTests.m */ = {isa = PBXFileReference; fileEncoding = 4; lastKnownFileType = sourcecode.c.objc; path = ZMTimingTests.m; sourceTree = "<group>"; };
		5467F1C31E0AE2EF008C1745 /* KeyValueStore.swift */ = {isa = PBXFileReference; fileEncoding = 4; lastKnownFileType = sourcecode.swift; path = KeyValueStore.swift; sourceTree = "<group>"; };
		5467F1C51E0AE421008C1745 /* KeyValueStore+AccessToken.swift */ = {isa = PBXFileReference; fileEncoding = 4; lastKnownFileType = sourcecode.swift; path = "KeyValueStore+AccessToken.swift"; sourceTree = "<group>"; };
		546BAD5F19F8149B007C4938 /* ZMSyncStrategy+Internal.h */ = {isa = PBXFileReference; fileEncoding = 4; lastKnownFileType = sourcecode.c.h; path = "ZMSyncStrategy+Internal.h"; sourceTree = "<group>"; };
		546D45FD19E29D92004C478D /* ZMNetworkState.h */ = {isa = PBXFileReference; fileEncoding = 4; lastKnownFileType = sourcecode.c.h; path = ZMNetworkState.h; sourceTree = "<group>"; };
		546F815A1E685F1A00775059 /* LocalNotificationDispatcherTests.swift */ = {isa = PBXFileReference; fileEncoding = 4; lastKnownFileType = sourcecode.swift; path = LocalNotificationDispatcherTests.swift; sourceTree = "<group>"; };
		5474C8051921309400185A3A /* MessagingTest.h */ = {isa = PBXFileReference; fileEncoding = 4; lastKnownFileType = sourcecode.c.h; path = MessagingTest.h; sourceTree = "<group>"; };
		5474C8061921309400185A3A /* MessagingTest.m */ = {isa = PBXFileReference; fileEncoding = 4; lastKnownFileType = sourcecode.c.objc; path = MessagingTest.m; sourceTree = "<group>"; };
		5474C8081921309400185A3A /* MessagingTestTests.m */ = {isa = PBXFileReference; fileEncoding = 4; lastKnownFileType = sourcecode.c.objc; path = MessagingTestTests.m; sourceTree = "<group>"; };
		54764B971C9303D600BD25E3 /* medium.jpg */ = {isa = PBXFileReference; lastKnownFileType = image.jpeg; path = medium.jpg; sourceTree = "<group>"; };
		54764B981C9303D600BD25E3 /* tiny.jpg */ = {isa = PBXFileReference; lastKnownFileType = image.jpeg; path = tiny.jpg; sourceTree = "<group>"; };
		54764B9B1C930AEB00BD25E3 /* Lorem Ipsum.txt */ = {isa = PBXFileReference; fileEncoding = 4; lastKnownFileType = text; path = "Lorem Ipsum.txt"; sourceTree = "<group>"; };
		54764B9D1C931E9400BD25E3 /* animated.gif */ = {isa = PBXFileReference; lastKnownFileType = image.gif; path = animated.gif; sourceTree = "<group>"; };
		54764B9E1C931E9400BD25E3 /* not_animated.gif */ = {isa = PBXFileReference; lastKnownFileType = image.gif; path = not_animated.gif; sourceTree = "<group>"; };
		5476E3BB19A77C6900E68BAD /* PushChannelTests.m */ = {isa = PBXFileReference; fileEncoding = 4; lastKnownFileType = sourcecode.c.objc; path = PushChannelTests.m; sourceTree = "<group>"; };
		54773ABC1DF093AC00B484AF /* SearchDirectoryAddressBookTests.swift */ = {isa = PBXFileReference; fileEncoding = 4; lastKnownFileType = sourcecode.swift; path = SearchDirectoryAddressBookTests.swift; sourceTree = "<group>"; };
		5478A1401DEC4048006F7268 /* UserProfile.swift */ = {isa = PBXFileReference; fileEncoding = 4; lastKnownFileType = sourcecode.swift; path = UserProfile.swift; sourceTree = "<group>"; };
		547E5B571DDB4B800038D936 /* UserProfileUpdateStatus.swift */ = {isa = PBXFileReference; fileEncoding = 4; lastKnownFileType = sourcecode.swift; path = UserProfileUpdateStatus.swift; sourceTree = "<group>"; };
		547E5B591DDB67390038D936 /* UserProfileUpdateRequestStrategy.swift */ = {isa = PBXFileReference; fileEncoding = 4; lastKnownFileType = sourcecode.swift; path = UserProfileUpdateRequestStrategy.swift; sourceTree = "<group>"; };
		548213FE1A0253CC001AA4E0 /* ZMSimpleListRequestPaginator.h */ = {isa = PBXFileReference; fileEncoding = 4; lastKnownFileType = sourcecode.c.h; path = ZMSimpleListRequestPaginator.h; sourceTree = "<group>"; };
		548213FF1A0253CC001AA4E0 /* ZMSimpleListRequestPaginator.m */ = {isa = PBXFileReference; fileEncoding = 4; lastKnownFileType = sourcecode.c.objc; path = ZMSimpleListRequestPaginator.m; sourceTree = "<group>"; };
		548214051A025C54001AA4E0 /* ZMSimpleListRequestPaginatorTests.m */ = {isa = PBXFileReference; fileEncoding = 4; lastKnownFileType = sourcecode.c.objc; path = ZMSimpleListRequestPaginatorTests.m; sourceTree = "<group>"; };
		548214081A027B66001AA4E0 /* ZMSimpleListRequestPaginator+Internal.h */ = {isa = PBXFileReference; fileEncoding = 4; lastKnownFileType = sourcecode.c.h; path = "ZMSimpleListRequestPaginator+Internal.h"; sourceTree = "<group>"; };
		54877C9419922C0B0097FB58 /* UserProfileTests.m */ = {isa = PBXFileReference; fileEncoding = 4; lastKnownFileType = sourcecode.c.objc; path = UserProfileTests.m; sourceTree = "<group>"; };
		5492C6C319ACCCA8008F41E2 /* ConnectionTests.m */ = {isa = PBXFileReference; fileEncoding = 4; lastKnownFileType = sourcecode.c.objc; lineEnding = 0; path = ConnectionTests.m; sourceTree = "<group>"; xcLanguageSpecificationIdentifier = xcode.lang.objc; };
		549552511D64567C004F21F6 /* AddressBookTests.swift */ = {isa = PBXFileReference; fileEncoding = 4; lastKnownFileType = sourcecode.swift; path = AddressBookTests.swift; sourceTree = "<group>"; };
		549710071F6FF5C100026EDD /* NotificationInContext+UserSession.swift */ = {isa = PBXFileReference; fileEncoding = 4; lastKnownFileType = sourcecode.swift; path = "NotificationInContext+UserSession.swift"; sourceTree = "<group>"; };
		549710091F6FFE9900026EDD /* ClientUpdateNotification.swift */ = {isa = PBXFileReference; fileEncoding = 4; lastKnownFileType = sourcecode.swift; path = ClientUpdateNotification.swift; sourceTree = "<group>"; };
		54973A351DD48CAB007F8702 /* NSManagedObject+EncryptionContext.swift */ = {isa = PBXFileReference; fileEncoding = 4; lastKnownFileType = sourcecode.swift; path = "NSManagedObject+EncryptionContext.swift"; sourceTree = "<group>"; };
		549815931A43232400A7CE2E /* WireSyncEngine.framework */ = {isa = PBXFileReference; explicitFileType = wrapper.framework; includeInIndex = 0; path = WireSyncEngine.framework; sourceTree = BUILT_PRODUCTS_DIR; };
		549815961A43232400A7CE2E /* WireSyncEngine-ios-Info.plist */ = {isa = PBXFileReference; lastKnownFileType = text.plist.xml; path = "WireSyncEngine-ios-Info.plist"; sourceTree = "<group>"; };
		54991D571DEDCF2B007E282F /* AddressBook.swift */ = {isa = PBXFileReference; fileEncoding = 4; lastKnownFileType = sourcecode.swift; path = AddressBook.swift; sourceTree = "<group>"; };
		54991D591DEDD07E007E282F /* ContactAddressBook.swift */ = {isa = PBXFileReference; fileEncoding = 4; lastKnownFileType = sourcecode.swift; path = ContactAddressBook.swift; sourceTree = "<group>"; };
		549AEA3A1D6340BC003C0BEC /* AddressBookUploadRequestStrategy.swift */ = {isa = PBXFileReference; fileEncoding = 4; lastKnownFileType = sourcecode.swift; path = AddressBookUploadRequestStrategy.swift; sourceTree = "<group>"; };
		549AEA3C1D6365C1003C0BEC /* ZMUserSession+AddressBook.swift */ = {isa = PBXFileReference; fileEncoding = 4; lastKnownFileType = sourcecode.swift; path = "ZMUserSession+AddressBook.swift"; sourceTree = "<group>"; };
		549AEA3E1D636EF3003C0BEC /* AddressBookUploadRequestStrategyTest.swift */ = {isa = PBXFileReference; fileEncoding = 4; lastKnownFileType = sourcecode.swift; path = AddressBookUploadRequestStrategyTest.swift; sourceTree = "<group>"; };
		54A170631B300696001B41A5 /* ProxiedRequestStrategy.swift */ = {isa = PBXFileReference; fileEncoding = 4; lastKnownFileType = sourcecode.swift; path = ProxiedRequestStrategy.swift; sourceTree = "<group>"; };
		54A170671B300717001B41A5 /* ProxiedRequestStrategyTests.swift */ = {isa = PBXFileReference; fileEncoding = 4; lastKnownFileType = sourcecode.swift; path = ProxiedRequestStrategyTests.swift; sourceTree = "<group>"; };
		54A227D51D6604A5009414C0 /* SynchronizationMocks.swift */ = {isa = PBXFileReference; fileEncoding = 4; lastKnownFileType = sourcecode.swift; lineEnding = 0; path = SynchronizationMocks.swift; sourceTree = "<group>"; xcLanguageSpecificationIdentifier = xcode.lang.swift; };
		54A2C9F21DAFBA3300FFD2A0 /* NSManagedObjectContext+EventDecoder.swift */ = {isa = PBXFileReference; fileEncoding = 4; lastKnownFileType = sourcecode.swift; path = "NSManagedObjectContext+EventDecoder.swift"; sourceTree = "<group>"; };
		54A343461D6B589A004B65EA /* AddressBookSearch.swift */ = {isa = PBXFileReference; fileEncoding = 4; lastKnownFileType = sourcecode.swift; path = AddressBookSearch.swift; sourceTree = "<group>"; };
		54A3ACC21A261603008AF8DF /* BackgroundTests.m */ = {isa = PBXFileReference; fileEncoding = 4; lastKnownFileType = sourcecode.c.objc; path = BackgroundTests.m; sourceTree = "<group>"; };
		54AB428D1DF5C5B400381F2C /* TopConversationsDirectoryTests.swift */ = {isa = PBXFileReference; fileEncoding = 4; lastKnownFileType = sourcecode.swift; path = TopConversationsDirectoryTests.swift; sourceTree = "<group>"; };
		54ADA7611E3B3CBE00B90C7D /* IntegrationTest+Encryption.swift */ = {isa = PBXFileReference; fileEncoding = 4; lastKnownFileType = sourcecode.swift; path = "IntegrationTest+Encryption.swift"; sourceTree = "<group>"; };
		54B2A0831DAE71F100BB40B1 /* AddressBookTracker.swift */ = {isa = PBXFileReference; fileEncoding = 4; lastKnownFileType = sourcecode.swift; path = AddressBookTracker.swift; sourceTree = "<group>"; };
		54B2A0861DAE71F100BB40B1 /* Clusterizer+VOIP.swift */ = {isa = PBXFileReference; fileEncoding = 4; lastKnownFileType = sourcecode.swift; path = "Clusterizer+VOIP.swift"; sourceTree = "<group>"; };
		54BAF1B119212E51008042FB /* ZMUserSession.h */ = {isa = PBXFileReference; fileEncoding = 4; lastKnownFileType = sourcecode.c.h; path = ZMUserSession.h; sourceTree = "<group>"; };
		54BAF1BC19212EBA008042FB /* ZMUserSession.m */ = {isa = PBXFileReference; fileEncoding = 4; lastKnownFileType = sourcecode.c.objc; path = ZMUserSession.m; sourceTree = "<group>"; };
		54BD32D01A5ACCF9008EB1B0 /* Test-Bridging-Header.h */ = {isa = PBXFileReference; fileEncoding = 4; lastKnownFileType = sourcecode.c.h; path = "Test-Bridging-Header.h"; sourceTree = "<group>"; };
		54BDC60019C2FE4F00B22C03 /* ZMConnectionTranscoder+Internal.h */ = {isa = PBXFileReference; fileEncoding = 4; lastKnownFileType = sourcecode.c.h; path = "ZMConnectionTranscoder+Internal.h"; sourceTree = "<group>"; };
		54BFDF671BDA6F9A0034A3DB /* HistorySynchronizationStatus.swift */ = {isa = PBXFileReference; fileEncoding = 4; lastKnownFileType = sourcecode.swift; path = HistorySynchronizationStatus.swift; sourceTree = "<group>"; };
		54BFDF691BDA87D20034A3DB /* HistorySynchronizationStatusTests.swift */ = {isa = PBXFileReference; fileEncoding = 4; lastKnownFileType = sourcecode.swift; path = HistorySynchronizationStatusTests.swift; sourceTree = "<group>"; };
		54C11B9E19D1E4A100576A96 /* ZMLoginTranscoder.h */ = {isa = PBXFileReference; fileEncoding = 4; lastKnownFileType = sourcecode.c.h; path = ZMLoginTranscoder.h; sourceTree = "<group>"; };
		54C11B9F19D1E4A100576A96 /* ZMLoginTranscoder.m */ = {isa = PBXFileReference; fileEncoding = 4; lastKnownFileType = sourcecode.c.objc; path = ZMLoginTranscoder.m; sourceTree = "<group>"; };
		54C11BA819D1E70900576A96 /* ZMLoginTranscoder+Internal.h */ = {isa = PBXFileReference; fileEncoding = 4; lastKnownFileType = sourcecode.c.h; path = "ZMLoginTranscoder+Internal.h"; sourceTree = "<group>"; };
		54C11BAB19D1EB7500576A96 /* ZMLoginTranscoderTests.m */ = {isa = PBXFileReference; fileEncoding = 4; lastKnownFileType = sourcecode.c.objc; path = ZMLoginTranscoderTests.m; sourceTree = "<group>"; };
		54C2F6831A6FA988003D09D9 /* ZMPushRegistrantTests.m */ = {isa = PBXFileReference; fileEncoding = 4; lastKnownFileType = sourcecode.c.objc; path = ZMPushRegistrantTests.m; sourceTree = "<group>"; };
		54C2F6841A6FA988003D09D9 /* ZMSpellOutSmallNumbersFormatterTests.m */ = {isa = PBXFileReference; fileEncoding = 4; lastKnownFileType = sourcecode.c.objc; path = ZMSpellOutSmallNumbersFormatterTests.m; sourceTree = "<group>"; };
		54C8A39B1F7536DB004961DF /* ZMOperationLoop+Notifications.swift */ = {isa = PBXFileReference; fileEncoding = 4; lastKnownFileType = sourcecode.swift; path = "ZMOperationLoop+Notifications.swift"; sourceTree = "<group>"; };
		54D175181ADE8AA2001AA338 /* ZMUserSession+Registration.h */ = {isa = PBXFileReference; fileEncoding = 4; lastKnownFileType = sourcecode.c.h; path = "ZMUserSession+Registration.h"; sourceTree = "<group>"; };
		54D1751F1ADE8B18001AA338 /* ZMUserSession+Registration.m */ = {isa = PBXFileReference; fileEncoding = 4; lastKnownFileType = sourcecode.c.objc; path = "ZMUserSession+Registration.m"; sourceTree = "<group>"; };
		54D175221ADE9449001AA338 /* ZMUserSession+Authentication.h */ = {isa = PBXFileReference; fileEncoding = 4; lastKnownFileType = sourcecode.c.h; path = "ZMUserSession+Authentication.h"; sourceTree = "<group>"; };
		54D175251ADE9EC9001AA338 /* ZMUserSession+Authentication.m */ = {isa = PBXFileReference; fileEncoding = 4; lastKnownFileType = sourcecode.c.objc; path = "ZMUserSession+Authentication.m"; sourceTree = "<group>"; };
		54D784FD1A37248000F47798 /* ZMEncodedNSUUIDWithTimestampTests.m */ = {isa = PBXFileReference; fileEncoding = 4; lastKnownFileType = sourcecode.c.objc; path = ZMEncodedNSUUIDWithTimestampTests.m; sourceTree = "<group>"; };
		54D9331C1AE1643A00C0B91C /* ZMCredentials.h */ = {isa = PBXFileReference; fileEncoding = 4; lastKnownFileType = sourcecode.c.h; path = ZMCredentials.h; sourceTree = "<group>"; };
		54D9331F1AE1653000C0B91C /* ZMCredentials.m */ = {isa = PBXFileReference; fileEncoding = 4; lastKnownFileType = sourcecode.c.objc; path = ZMCredentials.m; sourceTree = "<group>"; };
		54DE26B11BC56E62002B5FBC /* ZMHotFixDirectory.h */ = {isa = PBXFileReference; fileEncoding = 4; lastKnownFileType = sourcecode.c.h; path = ZMHotFixDirectory.h; sourceTree = "<group>"; };
		54DE26B21BC56E62002B5FBC /* ZMHotFixDirectory.m */ = {isa = PBXFileReference; fileEncoding = 4; lastKnownFileType = sourcecode.c.objc; path = ZMHotFixDirectory.m; sourceTree = "<group>"; };
		54DE9BEA1DE74FFB00EFFB9C /* RandomHandleGenerator.swift */ = {isa = PBXFileReference; fileEncoding = 4; lastKnownFileType = sourcecode.swift; path = RandomHandleGenerator.swift; sourceTree = "<group>"; };
		54DE9BEC1DE75D4900EFFB9C /* RandomHandleGeneratorTests.swift */ = {isa = PBXFileReference; fileEncoding = 4; lastKnownFileType = sourcecode.swift; path = RandomHandleGeneratorTests.swift; sourceTree = "<group>"; };
		54DFAE211C92D979004B1D15 /* 1900x1500.jpg */ = {isa = PBXFileReference; lastKnownFileType = image.jpeg; path = 1900x1500.jpg; sourceTree = "<group>"; };
		54DFB8EE1B30649000F1C736 /* GiphyTests.m */ = {isa = PBXFileReference; fileEncoding = 4; lastKnownFileType = sourcecode.c.objc; path = GiphyTests.m; sourceTree = "<group>"; };
		54E03A551E93CEED0089AC69 /* WireCryptobox.framework */ = {isa = PBXFileReference; lastKnownFileType = wrapper.framework; name = WireCryptobox.framework; path = Carthage/Build/iOS/WireCryptobox.framework; sourceTree = "<group>"; };
		54E03A561E93CEED0089AC69 /* WireDataModel.framework */ = {isa = PBXFileReference; lastKnownFileType = wrapper.framework; name = WireDataModel.framework; path = Carthage/Build/iOS/WireDataModel.framework; sourceTree = "<group>"; };
		54E03A571E93CEED0089AC69 /* WireImages.framework */ = {isa = PBXFileReference; lastKnownFileType = wrapper.framework; name = WireImages.framework; path = Carthage/Build/iOS/WireImages.framework; sourceTree = "<group>"; };
		54E03A581E93CEED0089AC69 /* WireLinkPreview.framework */ = {isa = PBXFileReference; lastKnownFileType = wrapper.framework; name = WireLinkPreview.framework; path = Carthage/Build/iOS/WireLinkPreview.framework; sourceTree = "<group>"; };
		54E03A591E93CEED0089AC69 /* WireMessageStrategy.framework */ = {isa = PBXFileReference; lastKnownFileType = wrapper.framework; name = WireMessageStrategy.framework; path = Carthage/Build/iOS/WireMessageStrategy.framework; sourceTree = "<group>"; };
		54E03A5A1E93CEED0089AC69 /* WireMockTransport.framework */ = {isa = PBXFileReference; lastKnownFileType = wrapper.framework; name = WireMockTransport.framework; path = Carthage/Build/iOS/WireMockTransport.framework; sourceTree = "<group>"; };
		54E03A5B1E93CEED0089AC69 /* WireProtos.framework */ = {isa = PBXFileReference; lastKnownFileType = wrapper.framework; name = WireProtos.framework; path = Carthage/Build/iOS/WireProtos.framework; sourceTree = "<group>"; };
		54E03A5C1E93CEED0089AC69 /* WireRequestStrategy.framework */ = {isa = PBXFileReference; lastKnownFileType = wrapper.framework; name = WireRequestStrategy.framework; path = Carthage/Build/iOS/WireRequestStrategy.framework; sourceTree = "<group>"; };
		54E03A5D1E93CEED0089AC69 /* WireSystem.framework */ = {isa = PBXFileReference; lastKnownFileType = wrapper.framework; name = WireSystem.framework; path = Carthage/Build/iOS/WireSystem.framework; sourceTree = "<group>"; };
		54E03A5E1E93CEED0089AC69 /* WireTesting.framework */ = {isa = PBXFileReference; lastKnownFileType = wrapper.framework; name = WireTesting.framework; path = Carthage/Build/iOS/WireTesting.framework; sourceTree = "<group>"; };
		54E03A5F1E93CEED0089AC69 /* WireTransport.framework */ = {isa = PBXFileReference; lastKnownFileType = wrapper.framework; name = WireTransport.framework; path = Carthage/Build/iOS/WireTransport.framework; sourceTree = "<group>"; };
		54E03A601E93CEED0089AC69 /* WireUtilities.framework */ = {isa = PBXFileReference; lastKnownFileType = wrapper.framework; name = WireUtilities.framework; path = Carthage/Build/iOS/WireUtilities.framework; sourceTree = "<group>"; };
		54E2C1DF1E682DC400536569 /* LocalNotificationDispatcher.swift */ = {isa = PBXFileReference; fileEncoding = 4; lastKnownFileType = sourcecode.swift; path = LocalNotificationDispatcher.swift; sourceTree = "<group>"; };
		54E4DD0D1DE4A9A200FEF192 /* UserHandleTests.swift */ = {isa = PBXFileReference; fileEncoding = 4; lastKnownFileType = sourcecode.swift; path = UserHandleTests.swift; sourceTree = "<group>"; };
		54EBDDEA1966B2B000B23C36 /* ZMConversationTranscoder+Internal.h */ = {isa = PBXFileReference; lastKnownFileType = sourcecode.c.h; path = "ZMConversationTranscoder+Internal.h"; sourceTree = "<group>"; };
		54F0A0931B3018D7003386BC /* ProxiedRequestsStatus.swift */ = {isa = PBXFileReference; fileEncoding = 4; lastKnownFileType = sourcecode.swift; path = ProxiedRequestsStatus.swift; sourceTree = "<group>"; };
		54F7217619A60E88009A8AF5 /* ZMUpdateEventsBuffer.h */ = {isa = PBXFileReference; fileEncoding = 4; lastKnownFileType = sourcecode.c.h; path = ZMUpdateEventsBuffer.h; sourceTree = "<group>"; };
		54F7217919A611DE009A8AF5 /* ZMUpdateEventsBuffer.m */ = {isa = PBXFileReference; fileEncoding = 4; lastKnownFileType = sourcecode.c.objc; path = ZMUpdateEventsBuffer.m; sourceTree = "<group>"; };
		54F7217C19A62225009A8AF5 /* ZMUpdateEventsBufferTests.m */ = {isa = PBXFileReference; fileEncoding = 4; lastKnownFileType = sourcecode.c.objc; path = ZMUpdateEventsBufferTests.m; sourceTree = "<group>"; };
		54F8D6DD19AB535700146664 /* ZMConnectionTranscoder.h */ = {isa = PBXFileReference; fileEncoding = 4; lastKnownFileType = sourcecode.c.h; path = ZMConnectionTranscoder.h; sourceTree = "<group>"; };
		54F8D6DE19AB535700146664 /* ZMConnectionTranscoder.m */ = {isa = PBXFileReference; fileEncoding = 4; lastKnownFileType = sourcecode.c.objc; lineEnding = 0; path = ZMConnectionTranscoder.m; sourceTree = "<group>"; xcLanguageSpecificationIdentifier = xcode.lang.objc; };
		54F8D6E419AB535700146664 /* ZMMissingUpdateEventsTranscoder.h */ = {isa = PBXFileReference; fileEncoding = 4; lastKnownFileType = sourcecode.c.h; path = ZMMissingUpdateEventsTranscoder.h; sourceTree = "<group>"; };
		54F8D6E519AB535700146664 /* ZMMissingUpdateEventsTranscoder.m */ = {isa = PBXFileReference; fileEncoding = 4; lastKnownFileType = sourcecode.c.objc; lineEnding = 0; path = ZMMissingUpdateEventsTranscoder.m; sourceTree = "<group>"; xcLanguageSpecificationIdentifier = xcode.lang.objc; };
		54F8D6E819AB535700146664 /* ZMSelfStrategy.h */ = {isa = PBXFileReference; fileEncoding = 4; lastKnownFileType = sourcecode.c.h; path = ZMSelfStrategy.h; sourceTree = "<group>"; };
		54F8D6E919AB535700146664 /* ZMSelfStrategy.m */ = {isa = PBXFileReference; fileEncoding = 4; lastKnownFileType = sourcecode.c.objc; path = ZMSelfStrategy.m; sourceTree = "<group>"; };
		54F8D6EC19AB535700146664 /* ZMUserTranscoder.h */ = {isa = PBXFileReference; fileEncoding = 4; lastKnownFileType = sourcecode.c.h; path = ZMUserTranscoder.h; sourceTree = "<group>"; };
		54F8D6ED19AB535700146664 /* ZMUserTranscoder.m */ = {isa = PBXFileReference; fileEncoding = 4; lastKnownFileType = sourcecode.c.objc; lineEnding = 0; path = ZMUserTranscoder.m; sourceTree = "<group>"; xcLanguageSpecificationIdentifier = xcode.lang.objc; };
		54F8D6EE19AB535700146664 /* ZMUserTranscoder+Internal.h */ = {isa = PBXFileReference; fileEncoding = 4; lastKnownFileType = sourcecode.c.h; path = "ZMUserTranscoder+Internal.h"; sourceTree = "<group>"; };
		54F8D71919AB541400146664 /* ZMRegistrationTranscoder.h */ = {isa = PBXFileReference; fileEncoding = 4; lastKnownFileType = sourcecode.c.h; path = ZMRegistrationTranscoder.h; sourceTree = "<group>"; };
		54F8D71A19AB541400146664 /* ZMRegistrationTranscoder.m */ = {isa = PBXFileReference; fileEncoding = 4; lastKnownFileType = sourcecode.c.objc; path = ZMRegistrationTranscoder.m; sourceTree = "<group>"; };
		54F8D72B19AB677300146664 /* ZMConnectionTranscoderTest.m */ = {isa = PBXFileReference; fileEncoding = 4; lastKnownFileType = sourcecode.c.objc; path = ZMConnectionTranscoderTest.m; sourceTree = "<group>"; };
		54F8D72D19AB677300146664 /* ZMConversationTranscoderTests.m */ = {isa = PBXFileReference; fileEncoding = 4; lastKnownFileType = sourcecode.c.objc; path = ZMConversationTranscoderTests.m; sourceTree = "<group>"; };
		54F8D72F19AB677300146664 /* ZMMissingUpdateEventsTranscoderTests.m */ = {isa = PBXFileReference; fileEncoding = 4; lastKnownFileType = sourcecode.c.objc; path = ZMMissingUpdateEventsTranscoderTests.m; sourceTree = "<group>"; };
		54F8D73019AB677400146664 /* ZMRegistrationTranscoderTests.m */ = {isa = PBXFileReference; fileEncoding = 4; lastKnownFileType = sourcecode.c.objc; path = ZMRegistrationTranscoderTests.m; sourceTree = "<group>"; };
		54F8D73119AB677400146664 /* ZMSelfTranscoderTests.m */ = {isa = PBXFileReference; fileEncoding = 4; lastKnownFileType = sourcecode.c.objc; path = ZMSelfTranscoderTests.m; sourceTree = "<group>"; };
		54F8D73319AB677400146664 /* ZMUserTranscoderTests.m */ = {isa = PBXFileReference; fileEncoding = 4; lastKnownFileType = sourcecode.c.objc; path = ZMUserTranscoderTests.m; sourceTree = "<group>"; };
		54F8D74819AB67B300146664 /* ObjectTranscoderTests.h */ = {isa = PBXFileReference; fileEncoding = 4; lastKnownFileType = sourcecode.c.h; path = ObjectTranscoderTests.h; sourceTree = "<group>"; };
		54F8D74919AB67B300146664 /* ObjectTranscoderTests.m */ = {isa = PBXFileReference; fileEncoding = 4; lastKnownFileType = sourcecode.c.objc; path = ObjectTranscoderTests.m; sourceTree = "<group>"; };
		54FC8A0F192CD55000D3C016 /* LoginFlowTests.m */ = {isa = PBXFileReference; fileEncoding = 4; lastKnownFileType = sourcecode.c.objc; path = LoginFlowTests.m; sourceTree = "<group>"; };
		54FEAAA81BC7BB9C002DE521 /* ZMBlacklistDownloader+Testing.h */ = {isa = PBXFileReference; fileEncoding = 4; lastKnownFileType = sourcecode.c.h; path = "ZMBlacklistDownloader+Testing.h"; sourceTree = "<group>"; };
		54FF64281F73D00C00787EF2 /* NSManagedObjectContext+AuthenticationStatus.swift */ = {isa = PBXFileReference; fileEncoding = 4; lastKnownFileType = sourcecode.swift; path = "NSManagedObjectContext+AuthenticationStatus.swift"; sourceTree = "<group>"; };
		7C1F4BF4203C4F67000537A8 /* Analytics+Push.swift */ = {isa = PBXFileReference; lastKnownFileType = sourcecode.swift; path = "Analytics+Push.swift"; sourceTree = "<group>"; };
		85D8502FFC4412F91D0CC1A4 /* ZMOperationLoop.m */ = {isa = PBXFileReference; fileEncoding = 4; lastKnownFileType = sourcecode.c.objc; path = ZMOperationLoop.m; sourceTree = "<group>"; };
		85D85104C6D06FA902E3253C /* ZMSyncStrategyTests.m */ = {isa = PBXFileReference; fileEncoding = 4; lastKnownFileType = sourcecode.c.objc; path = ZMSyncStrategyTests.m; sourceTree = "<group>"; };
		85D85110893896EBA6E879CE /* MockEntity2.h */ = {isa = PBXFileReference; fileEncoding = 4; lastKnownFileType = sourcecode.c.h; path = MockEntity2.h; sourceTree = "<group>"; };
		85D852DA0CD2C94CADB3B6FE /* MockModelObjectContextFactory.m */ = {isa = PBXFileReference; fileEncoding = 4; lastKnownFileType = sourcecode.c.objc; path = MockModelObjectContextFactory.m; sourceTree = "<group>"; };
		85D853338EC38D9B021D71BF /* ZMSyncStrategy.h */ = {isa = PBXFileReference; fileEncoding = 4; lastKnownFileType = sourcecode.c.h; path = ZMSyncStrategy.h; sourceTree = "<group>"; };
		85D858D72B109C5D9A85645B /* ZMOperationLoopTests.m */ = {isa = PBXFileReference; fileEncoding = 4; lastKnownFileType = sourcecode.c.objc; path = ZMOperationLoopTests.m; sourceTree = "<group>"; };
		85D859D47B6EBF09E4137658 /* ZMSyncStrategy.m */ = {isa = PBXFileReference; fileEncoding = 4; lastKnownFileType = sourcecode.c.objc; path = ZMSyncStrategy.m; sourceTree = "<group>"; };
		85D85A3CF8F1D3B0D2532954 /* MockModelObjectContextFactory.h */ = {isa = PBXFileReference; fileEncoding = 4; lastKnownFileType = sourcecode.c.h; path = MockModelObjectContextFactory.h; sourceTree = "<group>"; };
		85D85AAE7FA09852AB9B0D6A /* MockEntity.m */ = {isa = PBXFileReference; fileEncoding = 4; lastKnownFileType = sourcecode.c.objc; path = MockEntity.m; sourceTree = "<group>"; };
		85D85BDE1EC2D916896D3132 /* MockEntity.h */ = {isa = PBXFileReference; fileEncoding = 4; lastKnownFileType = sourcecode.c.h; path = MockEntity.h; sourceTree = "<group>"; };
		85D85C9E7A2AAAE14D4BC2CC /* MockEntity2.m */ = {isa = PBXFileReference; fileEncoding = 4; lastKnownFileType = sourcecode.c.objc; path = MockEntity2.m; sourceTree = "<group>"; };
		85D85D997334755E841D13EA /* SlowSyncTests.m */ = {isa = PBXFileReference; fileEncoding = 4; lastKnownFileType = sourcecode.c.objc; path = SlowSyncTests.m; sourceTree = "<group>"; };
		85D85F3EC8565FD102AC0E5B /* ZMOperationLoop.h */ = {isa = PBXFileReference; fileEncoding = 4; lastKnownFileType = sourcecode.c.h; path = ZMOperationLoop.h; sourceTree = "<group>"; };
		871667F91BB2AE9C009C6EEA /* APSSignalingKeysStore.swift */ = {isa = PBXFileReference; fileEncoding = 4; lastKnownFileType = sourcecode.swift; path = APSSignalingKeysStore.swift; sourceTree = "<group>"; };
		8717DFA61F6EF44E0087EFE4 /* SessionManager+Push.swift */ = {isa = PBXFileReference; fileEncoding = 4; lastKnownFileType = sourcecode.swift; path = "SessionManager+Push.swift"; sourceTree = "<group>"; };
		872A2EE51FFFBC2900900B22 /* ServiceUser.swift */ = {isa = PBXFileReference; fileEncoding = 4; lastKnownFileType = sourcecode.swift; path = ServiceUser.swift; sourceTree = "<group>"; };
		872A2EE71FFFBC3900900B22 /* ServiceUserTests.swift */ = {isa = PBXFileReference; lastKnownFileType = sourcecode.swift; path = ServiceUserTests.swift; sourceTree = "<group>"; };
		872C99511DB5256E006A3BDE /* CallKitDelegateTests.swift */ = {isa = PBXFileReference; fileEncoding = 4; lastKnownFileType = sourcecode.swift; path = CallKitDelegateTests.swift; sourceTree = "<group>"; };
		872C99571DB659E6006A3BDE /* ringing_from_them_long.caf */ = {isa = PBXFileReference; lastKnownFileType = file; path = ringing_from_them_long.caf; sourceTree = "<group>"; };
		872C995A1DB65D0D006A3BDE /* harp.m4a */ = {isa = PBXFileReference; lastKnownFileType = file; path = harp.m4a; sourceTree = "<group>"; };
		872C995E1DB6722C006A3BDE /* CallKitDelegateTests+Mocking.h */ = {isa = PBXFileReference; fileEncoding = 4; lastKnownFileType = sourcecode.c.h; path = "CallKitDelegateTests+Mocking.h"; sourceTree = "<group>"; };
		872C995F1DB6722C006A3BDE /* CallKitDelegateTests+Mocking.m */ = {isa = PBXFileReference; fileEncoding = 4; lastKnownFileType = sourcecode.c.objc; path = "CallKitDelegateTests+Mocking.m"; sourceTree = "<group>"; };
		874F142C1C16FD9700C15118 /* Device.swift */ = {isa = PBXFileReference; fileEncoding = 4; lastKnownFileType = sourcecode.swift; path = Device.swift; sourceTree = "<group>"; };
		87508E9F1D08264000162483 /* ZMSound.swift */ = {isa = PBXFileReference; fileEncoding = 4; lastKnownFileType = sourcecode.swift; path = ZMSound.swift; sourceTree = "<group>"; };
		8751DA011F66A826000D308B /* PushDispatcher.swift */ = {isa = PBXFileReference; fileEncoding = 4; lastKnownFileType = sourcecode.swift; path = PushDispatcher.swift; sourceTree = "<group>"; };
		8751DA051F66BFA6000D308B /* ZMUserSession+Push.swift */ = {isa = PBXFileReference; fileEncoding = 4; lastKnownFileType = sourcecode.swift; path = "ZMUserSession+Push.swift"; sourceTree = "<group>"; };
		8754B8491F73C25400EC02AD /* ConversationListChangeInfo+UserSession.swift */ = {isa = PBXFileReference; fileEncoding = 4; lastKnownFileType = sourcecode.swift; path = "ConversationListChangeInfo+UserSession.swift"; sourceTree = "<group>"; };
		8754B84B1F73C38900EC02AD /* MessageChangeInfo+UserSession.swift */ = {isa = PBXFileReference; fileEncoding = 4; lastKnownFileType = sourcecode.swift; path = "MessageChangeInfo+UserSession.swift"; sourceTree = "<group>"; };
		8766853A1F2A1A860031081B /* UnauthenticatedSessionTests.swift */ = {isa = PBXFileReference; fileEncoding = 4; lastKnownFileType = sourcecode.swift; path = UnauthenticatedSessionTests.swift; sourceTree = "<group>"; };
		8796343F1F7BEA4700FC79BA /* DispatchQueue+SerialAsync.swift */ = {isa = PBXFileReference; fileEncoding = 4; lastKnownFileType = sourcecode.swift; path = "DispatchQueue+SerialAsync.swift"; sourceTree = "<group>"; };
		879634411F7BEC5100FC79BA /* DispatchQueueSerialAsyncTests.swift */ = {isa = PBXFileReference; fileEncoding = 4; lastKnownFileType = sourcecode.swift; path = DispatchQueueSerialAsyncTests.swift; sourceTree = "<group>"; };
		8798607A1C3D48A400218A3E /* DeleteAccountRequestStrategy.swift */ = {isa = PBXFileReference; fileEncoding = 4; lastKnownFileType = sourcecode.swift; path = DeleteAccountRequestStrategy.swift; sourceTree = "<group>"; };
		87AEA67B1EFBD27700C94BF3 /* DiskDatabaseTest.swift */ = {isa = PBXFileReference; fileEncoding = 4; lastKnownFileType = sourcecode.swift; path = DiskDatabaseTest.swift; sourceTree = "<group>"; };
		87B30C5B1FA756220054DFB1 /* FlowManagerTests.swift */ = {isa = PBXFileReference; lastKnownFileType = sourcecode.swift; path = FlowManagerTests.swift; sourceTree = "<group>"; };
		87D003FE1BB5810D00472E06 /* APSSignalingKeyStoreTests.swift */ = {isa = PBXFileReference; fileEncoding = 4; lastKnownFileType = sourcecode.swift; path = APSSignalingKeyStoreTests.swift; sourceTree = "<group>"; };
		87D4625C1C3D526D00433469 /* DeleteAccountRequestStrategyTests.swift */ = {isa = PBXFileReference; fileEncoding = 4; lastKnownFileType = sourcecode.swift; path = DeleteAccountRequestStrategyTests.swift; sourceTree = "<group>"; };
		87DF28C61F680495007E1702 /* PushDispatcherTests.swift */ = {isa = PBXFileReference; fileEncoding = 4; lastKnownFileType = sourcecode.swift; path = PushDispatcherTests.swift; sourceTree = "<group>"; };
		A9692F881986476900849241 /* NSString_NormalizationTests.m */ = {isa = PBXFileReference; fileEncoding = 4; lastKnownFileType = sourcecode.c.objc; path = NSString_NormalizationTests.m; sourceTree = "<group>"; };
		A9BABE6219BA1F2300E9E5A3 /* ZMSearchUser+UserSession.m */ = {isa = PBXFileReference; fileEncoding = 4; lastKnownFileType = sourcecode.c.objc; path = "ZMSearchUser+UserSession.m"; sourceTree = "<group>"; };
		AF6415A01C9C151700A535F5 /* EncryptedBase64EncondedExternalMessageTestFixture.txt */ = {isa = PBXFileReference; fileEncoding = 4; lastKnownFileType = text; path = EncryptedBase64EncondedExternalMessageTestFixture.txt; sourceTree = "<group>"; };
		AF6415A11C9C151700A535F5 /* ExternalMessageTextFixture.txt */ = {isa = PBXFileReference; fileEncoding = 4; lastKnownFileType = text; path = ExternalMessageTextFixture.txt; sourceTree = "<group>"; };
		B40964971DAD3D110098667A /* ja */ = {isa = PBXFileReference; lastKnownFileType = text.plist.strings; name = ja; path = ja.lproj/Push.strings; sourceTree = "<group>"; };
		B40964981DAD3D110098667A /* ja */ = {isa = PBXFileReference; lastKnownFileType = text.plist.stringsdict; name = ja; path = ja.lproj/Push.stringsdict; sourceTree = "<group>"; };
		B40964991DAD3D170098667A /* it */ = {isa = PBXFileReference; lastKnownFileType = text.plist.strings; name = it; path = it.lproj/Push.strings; sourceTree = "<group>"; };
		B409649A1DAD3D170098667A /* it */ = {isa = PBXFileReference; lastKnownFileType = text.plist.stringsdict; name = it; path = it.lproj/Push.stringsdict; sourceTree = "<group>"; };
		B409649B1DAD3D1E0098667A /* nl */ = {isa = PBXFileReference; lastKnownFileType = text.plist.strings; name = nl; path = nl.lproj/Push.strings; sourceTree = "<group>"; };
		B409649C1DAD3D1E0098667A /* nl */ = {isa = PBXFileReference; lastKnownFileType = text.plist.stringsdict; name = nl; path = nl.lproj/Push.stringsdict; sourceTree = "<group>"; };
		B409649D1DAD3D260098667A /* tr */ = {isa = PBXFileReference; lastKnownFileType = text.plist.strings; name = tr; path = tr.lproj/Push.strings; sourceTree = "<group>"; };
		B409649E1DAD3D260098667A /* tr */ = {isa = PBXFileReference; lastKnownFileType = text.plist.stringsdict; name = tr; path = tr.lproj/Push.stringsdict; sourceTree = "<group>"; };
		B40CD09F1DB7997E0008DA45 /* fr */ = {isa = PBXFileReference; lastKnownFileType = text.plist.strings; name = fr; path = fr.lproj/Push.strings; sourceTree = "<group>"; };
		B40CD0A01DB7997E0008DA45 /* fr */ = {isa = PBXFileReference; lastKnownFileType = text.plist.stringsdict; name = fr; path = fr.lproj/Push.stringsdict; sourceTree = "<group>"; };
		B40CD0A11DB799850008DA45 /* da */ = {isa = PBXFileReference; lastKnownFileType = text.plist.strings; name = da; path = da.lproj/Push.strings; sourceTree = "<group>"; };
		B40CD0A21DB799850008DA45 /* da */ = {isa = PBXFileReference; lastKnownFileType = text.plist.stringsdict; name = da; path = da.lproj/Push.stringsdict; sourceTree = "<group>"; };
		B40DC79C1D01A61600CEF65C /* pt-BR */ = {isa = PBXFileReference; lastKnownFileType = text.plist.strings; name = "pt-BR"; path = "pt-BR.lproj/Push.strings"; sourceTree = "<group>"; };
		B40DC79D1D01A61600CEF65C /* pt-BR */ = {isa = PBXFileReference; lastKnownFileType = text.plist.stringsdict; name = "pt-BR"; path = "pt-BR.lproj/Push.stringsdict"; sourceTree = "<group>"; };
		B422BB981DCCC3F60076EAD5 /* ar */ = {isa = PBXFileReference; lastKnownFileType = text.plist.strings; name = ar; path = ar.lproj/Push.strings; sourceTree = "<group>"; };
		B422BB991DCCC3F60076EAD5 /* ar */ = {isa = PBXFileReference; lastKnownFileType = text.plist.stringsdict; name = ar; path = ar.lproj/Push.stringsdict; sourceTree = "<group>"; };
		B42430E01E55CB6B00D73D1B /* pl */ = {isa = PBXFileReference; lastKnownFileType = text.plist.strings; name = pl; path = pl.lproj/Push.strings; sourceTree = "<group>"; };
		B42430E11E55CB6B00D73D1B /* pl */ = {isa = PBXFileReference; lastKnownFileType = text.plist.stringsdict; name = pl; path = pl.lproj/Push.stringsdict; sourceTree = "<group>"; };
		B42783671E363D3A00747363 /* fi */ = {isa = PBXFileReference; lastKnownFileType = text.plist.strings; name = fi; path = fi.lproj/Push.strings; sourceTree = "<group>"; };
		B42783681E363D3A00747363 /* fi */ = {isa = PBXFileReference; lastKnownFileType = text.plist.stringsdict; name = fi; path = fi.lproj/Push.stringsdict; sourceTree = "<group>"; };
		B432ADBF1E02DE9500147768 /* et */ = {isa = PBXFileReference; lastKnownFileType = text.plist.strings; name = et; path = et.lproj/Push.strings; sourceTree = "<group>"; };
		B432ADC01E02DE9500147768 /* et */ = {isa = PBXFileReference; lastKnownFileType = text.plist.stringsdict; name = et; path = et.lproj/Push.stringsdict; sourceTree = "<group>"; };
		B49AFC271DCCCB3D006B753B /* zh-Hans */ = {isa = PBXFileReference; lastKnownFileType = text.plist.strings; name = "zh-Hans"; path = "zh-Hans.lproj/Push.strings"; sourceTree = "<group>"; };
		B49AFC281DCCCB3D006B753B /* zh-Hans */ = {isa = PBXFileReference; lastKnownFileType = text.plist.stringsdict; name = "zh-Hans"; path = "zh-Hans.lproj/Push.stringsdict"; sourceTree = "<group>"; };
		B4A124851DDCB58900FD9D66 /* sl */ = {isa = PBXFileReference; lastKnownFileType = text.plist.strings; name = sl; path = sl.lproj/Push.strings; sourceTree = "<group>"; };
		B4A124861DDCB58A00FD9D66 /* sl */ = {isa = PBXFileReference; lastKnownFileType = text.plist.stringsdict; name = sl; path = sl.lproj/Push.stringsdict; sourceTree = "<group>"; };
		B4D37F921D7EEA3F00D0C1BC /* es */ = {isa = PBXFileReference; lastKnownFileType = text.plist.strings; name = es; path = es.lproj/Push.strings; sourceTree = "<group>"; };
		B4D37F931D7EEA3F00D0C1BC /* es */ = {isa = PBXFileReference; lastKnownFileType = text.plist.stringsdict; name = es; path = es.lproj/Push.stringsdict; sourceTree = "<group>"; };
		B4D37F941D7EEA5100D0C1BC /* uk */ = {isa = PBXFileReference; lastKnownFileType = text.plist.strings; name = uk; path = uk.lproj/Push.strings; sourceTree = "<group>"; };
		B4D37F951D7EEA5100D0C1BC /* uk */ = {isa = PBXFileReference; lastKnownFileType = text.plist.stringsdict; name = uk; path = uk.lproj/Push.stringsdict; sourceTree = "<group>"; };
		B4D37F961D7EEA5B00D0C1BC /* ru */ = {isa = PBXFileReference; lastKnownFileType = text.plist.strings; name = ru; path = ru.lproj/Push.strings; sourceTree = "<group>"; };
		B4D37F971D7EEA5B00D0C1BC /* ru */ = {isa = PBXFileReference; lastKnownFileType = text.plist.stringsdict; name = ru; path = ru.lproj/Push.stringsdict; sourceTree = "<group>"; };
		BF00441A1C737CE9007A6EA4 /* BackgroundAPNSPingBackStatus.swift */ = {isa = PBXFileReference; fileEncoding = 4; lastKnownFileType = sourcecode.swift; path = BackgroundAPNSPingBackStatus.swift; sourceTree = "<group>"; };
		BF158D2E1CE087D8007C6F8A /* video.mp4 */ = {isa = PBXFileReference; lastKnownFileType = file; path = video.mp4; sourceTree = "<group>"; };
		BF1F52CB1ECDD778002FB553 /* SlowSyncTests+Teams.swift */ = {isa = PBXFileReference; fileEncoding = 4; lastKnownFileType = sourcecode.swift; path = "SlowSyncTests+Teams.swift"; sourceTree = "<group>"; };
		BF2A9D501D6B536E00FA7DBC /* EventDecoder.swift */ = {isa = PBXFileReference; fileEncoding = 4; lastKnownFileType = sourcecode.swift; name = EventDecoder.swift; path = Decoding/EventDecoder.swift; sourceTree = "<group>"; };
		BF2A9D541D6B5B9700FA7DBC /* EventDecoderTests.swift */ = {isa = PBXFileReference; fileEncoding = 4; lastKnownFileType = sourcecode.swift; path = EventDecoderTests.swift; sourceTree = "<group>"; };
		BF2A9D571D6B5BDB00FA7DBC /* StoreUpdateEventTests.swift */ = {isa = PBXFileReference; fileEncoding = 4; lastKnownFileType = sourcecode.swift; path = StoreUpdateEventTests.swift; sourceTree = "<group>"; };
		BF2A9D5A1D6B63DB00FA7DBC /* StoreUpdateEvent.swift */ = {isa = PBXFileReference; fileEncoding = 4; lastKnownFileType = sourcecode.swift; name = StoreUpdateEvent.swift; path = Decoding/StoreUpdateEvent.swift; sourceTree = "<group>"; };
		BF2A9D601D6C70EA00FA7DBC /* ZMEventModel.xcdatamodel */ = {isa = PBXFileReference; lastKnownFileType = wrapper.xcdatamodel; path = ZMEventModel.xcdatamodel; sourceTree = "<group>"; };
		BF2AD9FF1F41A3DF000980E8 /* SessionFactories.swift */ = {isa = PBXFileReference; fileEncoding = 4; lastKnownFileType = sourcecode.swift; path = SessionFactories.swift; sourceTree = "<group>"; };
		BF2ADA011F41A450000980E8 /* Account+Cookie.swift */ = {isa = PBXFileReference; fileEncoding = 4; lastKnownFileType = sourcecode.swift; path = "Account+Cookie.swift"; sourceTree = "<group>"; };
		BF325E9C1EC067D600772145 /* RequestLoopAnalyticsTrackerTests.swift */ = {isa = PBXFileReference; fileEncoding = 4; lastKnownFileType = sourcecode.swift; path = RequestLoopAnalyticsTrackerTests.swift; sourceTree = "<group>"; };
		BF36DDF01E8BACD400D61310 /* ZMUserSession+OperationLoop.h */ = {isa = PBXFileReference; fileEncoding = 4; lastKnownFileType = sourcecode.c.h; path = "ZMUserSession+OperationLoop.h"; sourceTree = "<group>"; };
		BF40AC711D096A0E00287E29 /* AnalyticsTests.swift */ = {isa = PBXFileReference; fileEncoding = 4; lastKnownFileType = sourcecode.swift; path = AnalyticsTests.swift; sourceTree = "<group>"; };
		BF44A3501C71D5FC00C6928E /* store127.wiredatabase */ = {isa = PBXFileReference; lastKnownFileType = file; path = store127.wiredatabase; sourceTree = "<group>"; };
		BF491CD01F03D7CF0055EE44 /* PermissionsDownloadRequestStrategy.swift */ = {isa = PBXFileReference; fileEncoding = 4; lastKnownFileType = sourcecode.swift; path = PermissionsDownloadRequestStrategy.swift; sourceTree = "<group>"; };
		BF491CD41F03E0FC0055EE44 /* PermissionsDownloadRequestStrategyTests.swift */ = {isa = PBXFileReference; fileEncoding = 4; lastKnownFileType = sourcecode.swift; path = PermissionsDownloadRequestStrategyTests.swift; sourceTree = "<group>"; };
		BF4BA0311E89085E00AE99DC /* SearchDirectoryUserIDTable.swift */ = {isa = PBXFileReference; fileEncoding = 4; lastKnownFileType = sourcecode.swift; path = SearchDirectoryUserIDTable.swift; sourceTree = "<group>"; };
		BF50CFA51F39ABCF007833A4 /* MockUserInfoParser.swift */ = {isa = PBXFileReference; fileEncoding = 4; lastKnownFileType = sourcecode.swift; path = MockUserInfoParser.swift; sourceTree = "<group>"; };
		BF6D5D021C4948830049F712 /* WireSyncEngine124.momd */ = {isa = PBXFileReference; lastKnownFileType = folder; path = WireSyncEngine124.momd; sourceTree = "<group>"; };
		BF6D5D041C494D730049F712 /* WireSyncEngine125.momd */ = {isa = PBXFileReference; lastKnownFileType = folder; path = WireSyncEngine125.momd; sourceTree = "<group>"; };
		BF735CF91E70003D003BC61F /* SystemMessageCallObserver.swift */ = {isa = PBXFileReference; fileEncoding = 4; lastKnownFileType = sourcecode.swift; path = SystemMessageCallObserver.swift; sourceTree = "<group>"; };
		BF7ED2E11DF6BD16003A4397 /* Analytics+HandleSuggestions.swift */ = {isa = PBXFileReference; fileEncoding = 4; lastKnownFileType = sourcecode.swift; path = "Analytics+HandleSuggestions.swift"; sourceTree = "<group>"; };
		BF8367301C52651900364B37 /* store125.wiredatabase */ = {isa = PBXFileReference; lastKnownFileType = file; path = store125.wiredatabase; sourceTree = "<group>"; };
		BF989D051E893AE90052BF8F /* SearchDirectoryUserIDTableTests.swift */ = {isa = PBXFileReference; fileEncoding = 4; lastKnownFileType = sourcecode.swift; path = SearchDirectoryUserIDTableTests.swift; sourceTree = "<group>"; };
		BFAB67AF1E535B4B00D67C1A /* TextSearchTests.swift */ = {isa = PBXFileReference; fileEncoding = 4; lastKnownFileType = sourcecode.swift; path = TextSearchTests.swift; sourceTree = "<group>"; };
		BFB524CD1C7722EC006BCE23 /* BackgroundAPNSPingBackStatusTests.swift */ = {isa = PBXFileReference; fileEncoding = 4; lastKnownFileType = sourcecode.swift; path = BackgroundAPNSPingBackStatusTests.swift; sourceTree = "<group>"; };
		BFCE9A581C4E4C4D00951B3D /* store124.wiredatabase */ = {isa = PBXFileReference; lastKnownFileType = file; path = store124.wiredatabase; sourceTree = "<group>"; };
		BFE53F541D5A2F7000398378 /* DeleteMessagesTests.swift */ = {isa = PBXFileReference; fileEncoding = 4; lastKnownFileType = sourcecode.swift; path = DeleteMessagesTests.swift; sourceTree = "<group>"; };
		CE35B7F61D353CC4007CF3F8 /* LinkPreviewTests.m */ = {isa = PBXFileReference; fileEncoding = 4; lastKnownFileType = sourcecode.c.objc; path = LinkPreviewTests.m; sourceTree = "<group>"; };
		CE5DC1A01DDA09F000D24DBA /* avs.framework */ = {isa = PBXFileReference; lastKnownFileType = wrapper.framework; name = avs.framework; path = Carthage/Build/iOS/avs.framework; sourceTree = "<group>"; };
		CE99C49E1D378C5D0001D297 /* MockLinkPreviewDetector.h */ = {isa = PBXFileReference; fileEncoding = 4; lastKnownFileType = sourcecode.c.h; path = MockLinkPreviewDetector.h; sourceTree = "<group>"; };
		CE99C49F1D378C5D0001D297 /* MockLinkPreviewDetector.m */ = {isa = PBXFileReference; fileEncoding = 4; lastKnownFileType = sourcecode.c.objc; path = MockLinkPreviewDetector.m; sourceTree = "<group>"; };
		CE99C4A11D37ACC60001D297 /* Ono.framework */ = {isa = PBXFileReference; lastKnownFileType = wrapper.framework; name = Ono.framework; path = Carthage/Build/iOS/Ono.framework; sourceTree = "<group>"; };
		CEF2DE7E1DB778F300451642 /* RequestLoopAnalyticsTracker.swift */ = {isa = PBXFileReference; fileEncoding = 4; lastKnownFileType = sourcecode.swift; path = RequestLoopAnalyticsTracker.swift; sourceTree = "<group>"; };
		D5168F37200CEDCC00F8222A /* TeamInviteTests.swift */ = {isa = PBXFileReference; lastKnownFileType = sourcecode.swift; path = TeamInviteTests.swift; sourceTree = "<group>"; };
		D5D10DA3203AE43200145497 /* Conversation+InviteLinks.swift */ = {isa = PBXFileReference; lastKnownFileType = sourcecode.swift; path = "Conversation+InviteLinks.swift"; sourceTree = "<group>"; };
		EE01E0361F90DABC001AA33C /* audio.m4a */ = {isa = PBXFileReference; lastKnownFileType = file; path = audio.m4a; sourceTree = "<group>"; };
		EE01E0381F90FEC1001AA33C /* ZMLocalNotificationTests_ExpiredMessage.swift */ = {isa = PBXFileReference; lastKnownFileType = sourcecode.swift; path = ZMLocalNotificationTests_ExpiredMessage.swift; sourceTree = "<group>"; };
		EE01E0491F93D9EB001AA33C /* ZMStoredLocalNotificationTests.swift */ = {isa = PBXFileReference; lastKnownFileType = sourcecode.swift; path = ZMStoredLocalNotificationTests.swift; sourceTree = "<group>"; };
		EE5BF6341F8F907C00B49D06 /* ZMLocalNotificationTests.swift */ = {isa = PBXFileReference; lastKnownFileType = sourcecode.swift; name = ZMLocalNotificationTests.swift; path = Tests/Source/Notifications/PushNotifications/ZMLocalNotificationTests.swift; sourceTree = SOURCE_ROOT; };
		EE5BF6361F8F9D6100B49D06 /* ZMLocalNotificationTests_Event.swift */ = {isa = PBXFileReference; lastKnownFileType = sourcecode.swift; name = ZMLocalNotificationTests_Event.swift; path = Tests/Source/Notifications/PushNotifications/ZMLocalNotificationTests_Event.swift; sourceTree = SOURCE_ROOT; };
		EEB568181FA22FBE003ADA3A /* ZMLocalNotificationLocalizationTests.swift */ = {isa = PBXFileReference; lastKnownFileType = sourcecode.swift; name = ZMLocalNotificationLocalizationTests.swift; path = Tests/Source/Notifications/PushNotifications/ZMLocalNotificationLocalizationTests.swift; sourceTree = SOURCE_ROOT; };
		EEEA75F51F8A613F006D1070 /* ZMLocalNotification+Messages.swift */ = {isa = PBXFileReference; fileEncoding = 4; lastKnownFileType = sourcecode.swift; path = "ZMLocalNotification+Messages.swift"; sourceTree = "<group>"; };
		EEEA75F61F8A6140006D1070 /* ZMLocalNotification+Events.swift */ = {isa = PBXFileReference; fileEncoding = 4; lastKnownFileType = sourcecode.swift; path = "ZMLocalNotification+Events.swift"; sourceTree = "<group>"; };
		EEEA75F71F8A6141006D1070 /* ZMLocalNotification+Calling.swift */ = {isa = PBXFileReference; fileEncoding = 4; lastKnownFileType = sourcecode.swift; path = "ZMLocalNotification+Calling.swift"; sourceTree = "<group>"; };
		EEEA75F81F8A6141006D1070 /* ZMLocalNotification.swift */ = {isa = PBXFileReference; fileEncoding = 4; lastKnownFileType = sourcecode.swift; path = ZMLocalNotification.swift; sourceTree = "<group>"; };
		EF797FE71FB5E8DB00F7FF21 /* TeamCreationTests.swift */ = {isa = PBXFileReference; lastKnownFileType = sourcecode.swift; path = TeamCreationTests.swift; sourceTree = "<group>"; };
		EFC8281B1FB343B600E27E21 /* EmailVerificationStrategy.swift */ = {isa = PBXFileReference; lastKnownFileType = sourcecode.swift; path = EmailVerificationStrategy.swift; sourceTree = "<group>"; };
		EFC8281D1FB34F9600E27E21 /* EmailVerificationStrategyTests.swift */ = {isa = PBXFileReference; lastKnownFileType = sourcecode.swift; path = EmailVerificationStrategyTests.swift; sourceTree = "<group>"; };
		EFC828211FB356CE00E27E21 /* RegistrationStatusTests.swift */ = {isa = PBXFileReference; fileEncoding = 4; lastKnownFileType = sourcecode.swift; path = RegistrationStatusTests.swift; sourceTree = "<group>"; };
		F11E35D52040172200D4D5DB /* ZMHotFixTests.swift */ = {isa = PBXFileReference; lastKnownFileType = sourcecode.swift; path = ZMHotFixTests.swift; sourceTree = "<group>"; };
		F132C113203F20AB00C58933 /* ZMHotFixDirectoryTests.swift */ = {isa = PBXFileReference; lastKnownFileType = sourcecode.swift; path = ZMHotFixDirectoryTests.swift; sourceTree = "<group>"; };
		F14417221FD946F100CB2850 /* zh-Hant */ = {isa = PBXFileReference; lastKnownFileType = text.plist.strings; name = "zh-Hant"; path = "zh-Hant.lproj/Push.strings"; sourceTree = "<group>"; };
		F14417231FD946F200CB2850 /* zh-Hant */ = {isa = PBXFileReference; lastKnownFileType = text.plist.stringsdict; name = "zh-Hant"; path = "zh-Hant.lproj/Push.stringsdict"; sourceTree = "<group>"; };
		F14417241FD946F200CB2850 /* zh-Hant */ = {isa = PBXFileReference; lastKnownFileType = text.plist.strings; name = "zh-Hant"; path = "zh-Hant.lproj/ZMLocalizable.strings"; sourceTree = "<group>"; };
		F14417251FD9470E00CB2850 /* lt */ = {isa = PBXFileReference; lastKnownFileType = text.plist.strings; name = lt; path = lt.lproj/Push.strings; sourceTree = "<group>"; };
		F14417261FD9470E00CB2850 /* lt */ = {isa = PBXFileReference; lastKnownFileType = text.plist.stringsdict; name = lt; path = lt.lproj/Push.stringsdict; sourceTree = "<group>"; };
		F14417271FD9470E00CB2850 /* lt */ = {isa = PBXFileReference; lastKnownFileType = text.plist.strings; name = lt; path = lt.lproj/ZMLocalizable.strings; sourceTree = "<group>"; };
		F148F6661FB9AA7600BD6909 /* TeamToRegister.swift */ = {isa = PBXFileReference; lastKnownFileType = sourcecode.swift; path = TeamToRegister.swift; sourceTree = "<group>"; };
		F148F6681FBAF55800BD6909 /* TeamRegistrationStrategyTests.swift */ = {isa = PBXFileReference; lastKnownFileType = sourcecode.swift; path = TeamRegistrationStrategyTests.swift; sourceTree = "<group>"; };
		F148F66A1FBAFAF600BD6909 /* RegistrationStatusTestHelper.swift */ = {isa = PBXFileReference; lastKnownFileType = sourcecode.swift; path = RegistrationStatusTestHelper.swift; sourceTree = "<group>"; };
		F159F4131F1E3134001B7D80 /* SessionManagerTests.swift */ = {isa = PBXFileReference; fileEncoding = 4; lastKnownFileType = sourcecode.swift; path = SessionManagerTests.swift; sourceTree = "<group>"; };
		F159F4151F1E4C4C001B7D80 /* LocalStoreProvider.swift */ = {isa = PBXFileReference; fileEncoding = 4; lastKnownFileType = sourcecode.swift; path = LocalStoreProvider.swift; sourceTree = "<group>"; };
		F16C8BC32040715800677D31 /* ZMUpdateEvent+Testing.swift */ = {isa = PBXFileReference; lastKnownFileType = sourcecode.swift; path = "ZMUpdateEvent+Testing.swift"; sourceTree = "<group>"; };
		F16C8BE72044129700677D31 /* ZMConversationTranscoder.swift */ = {isa = PBXFileReference; lastKnownFileType = sourcecode.swift; path = ZMConversationTranscoder.swift; sourceTree = "<group>"; };
		F170AF1F1E7800CF0033DC33 /* UserImageAssetUpdateStrategyTests.swift */ = {isa = PBXFileReference; fileEncoding = 4; lastKnownFileType = sourcecode.swift; path = UserImageAssetUpdateStrategyTests.swift; sourceTree = "<group>"; };
		F190E0A81E8D516D003E81F8 /* UserProfileImageV3Tests.swift */ = {isa = PBXFileReference; fileEncoding = 4; lastKnownFileType = sourcecode.swift; path = UserProfileImageV3Tests.swift; sourceTree = "<group>"; };
		F190E0DB1E8E7BA1003E81F8 /* SlowSyncTests+Swift.swift */ = {isa = PBXFileReference; fileEncoding = 4; lastKnownFileType = sourcecode.swift; path = "SlowSyncTests+Swift.swift"; sourceTree = "<group>"; };
		F19F1D131EFBC18E00275E27 /* UnauthenticatedSession.swift */ = {isa = PBXFileReference; fileEncoding = 4; lastKnownFileType = sourcecode.swift; path = UnauthenticatedSession.swift; sourceTree = "<group>"; };
		F19F1D191EFBC2F000275E27 /* ZMAuthenticationStatus_Internal.h */ = {isa = PBXFileReference; fileEncoding = 4; lastKnownFileType = sourcecode.c.h; path = ZMAuthenticationStatus_Internal.h; sourceTree = "<group>"; };
		F19F1D1A1EFBC2F000275E27 /* ZMAuthenticationStatus.h */ = {isa = PBXFileReference; fileEncoding = 4; lastKnownFileType = sourcecode.c.h; path = ZMAuthenticationStatus.h; sourceTree = "<group>"; };
		F19F1D1B1EFBC2F000275E27 /* ZMAuthenticationStatus.m */ = {isa = PBXFileReference; fileEncoding = 4; lastKnownFileType = sourcecode.c.objc; path = ZMAuthenticationStatus.m; sourceTree = "<group>"; };
		F19F1D231EFBC34E00275E27 /* ZMUserSessionRegistrationNotification.h */ = {isa = PBXFileReference; fileEncoding = 4; lastKnownFileType = sourcecode.c.h; path = ZMUserSessionRegistrationNotification.h; sourceTree = "<group>"; };
		F19F1D241EFBC34E00275E27 /* ZMUserSessionRegistrationNotification.m */ = {isa = PBXFileReference; fileEncoding = 4; lastKnownFileType = sourcecode.c.objc; path = ZMUserSessionRegistrationNotification.m; sourceTree = "<group>"; };
		F19F1D321EFBE3FE00275E27 /* UnauthenticatedOperationLoop.swift */ = {isa = PBXFileReference; fileEncoding = 4; lastKnownFileType = sourcecode.swift; path = UnauthenticatedOperationLoop.swift; sourceTree = "<group>"; };
		F19F1D371EFBF61800275E27 /* SessionManager.swift */ = {isa = PBXFileReference; fileEncoding = 4; lastKnownFileType = sourcecode.swift; path = SessionManager.swift; sourceTree = "<group>"; };
		F19F1D391EFBFD2B00275E27 /* ZMBackendEnvironment+setup.swift */ = {isa = PBXFileReference; fileEncoding = 4; lastKnownFileType = sourcecode.swift; path = "ZMBackendEnvironment+setup.swift"; sourceTree = "<group>"; };
		F19F4F391E5F1AE400F4D8FF /* UserProfileImageUpdateStatus.swift */ = {isa = PBXFileReference; fileEncoding = 4; lastKnownFileType = sourcecode.swift; path = UserProfileImageUpdateStatus.swift; sourceTree = "<group>"; };
		F19F4F3B1E604AA700F4D8FF /* UserImageAssetUpdateStrategy.swift */ = {isa = PBXFileReference; fileEncoding = 4; lastKnownFileType = sourcecode.swift; path = UserImageAssetUpdateStrategy.swift; sourceTree = "<group>"; };
		F19F4F4C1E646C3C00F4D8FF /* UserProfileImageUpdateStatusTests.swift */ = {isa = PBXFileReference; fileEncoding = 4; lastKnownFileType = sourcecode.swift; path = UserProfileImageUpdateStatusTests.swift; sourceTree = "<group>"; };
		F19F4F4E1E6575F700F4D8FF /* UserProfileImageOwner.swift */ = {isa = PBXFileReference; fileEncoding = 4; lastKnownFileType = sourcecode.swift; path = UserProfileImageOwner.swift; sourceTree = "<group>"; };
		F1A94BD11F010287003083D9 /* UnauthenticatedSession+Login.swift */ = {isa = PBXFileReference; fileEncoding = 4; lastKnownFileType = sourcecode.swift; path = "UnauthenticatedSession+Login.swift"; sourceTree = "<group>"; };
		F1A989BD1FD03E2200B8A82E /* Base */ = {isa = PBXFileReference; lastKnownFileType = text.plist.strings; name = Base; path = Base.lproj/ZMLocalizable.strings; sourceTree = "<group>"; };
		F1A989BE1FD03E2400B8A82E /* pt-BR */ = {isa = PBXFileReference; lastKnownFileType = text.plist.strings; name = "pt-BR"; path = "pt-BR.lproj/ZMLocalizable.strings"; sourceTree = "<group>"; };
		F1A989BF1FD03E2500B8A82E /* es */ = {isa = PBXFileReference; lastKnownFileType = text.plist.strings; name = es; path = es.lproj/ZMLocalizable.strings; sourceTree = "<group>"; };
		F1A989C01FD03E2600B8A82E /* uk */ = {isa = PBXFileReference; lastKnownFileType = text.plist.strings; name = uk; path = uk.lproj/ZMLocalizable.strings; sourceTree = "<group>"; };
		F1A989C11FD03E2600B8A82E /* ru */ = {isa = PBXFileReference; lastKnownFileType = text.plist.strings; name = ru; path = ru.lproj/ZMLocalizable.strings; sourceTree = "<group>"; };
		F1A989C21FD03E2700B8A82E /* ja */ = {isa = PBXFileReference; lastKnownFileType = text.plist.strings; name = ja; path = ja.lproj/ZMLocalizable.strings; sourceTree = "<group>"; };
		F1A989C31FD03E2700B8A82E /* it */ = {isa = PBXFileReference; lastKnownFileType = text.plist.strings; name = it; path = it.lproj/ZMLocalizable.strings; sourceTree = "<group>"; };
		F1A989C41FD03E2800B8A82E /* nl */ = {isa = PBXFileReference; lastKnownFileType = text.plist.strings; name = nl; path = nl.lproj/ZMLocalizable.strings; sourceTree = "<group>"; };
		F1A989C51FD03E2800B8A82E /* tr */ = {isa = PBXFileReference; lastKnownFileType = text.plist.strings; name = tr; path = tr.lproj/ZMLocalizable.strings; sourceTree = "<group>"; };
		F1A989C61FD03E2900B8A82E /* fr */ = {isa = PBXFileReference; lastKnownFileType = text.plist.strings; name = fr; path = fr.lproj/ZMLocalizable.strings; sourceTree = "<group>"; };
		F1A989C71FD03E2A00B8A82E /* ar */ = {isa = PBXFileReference; lastKnownFileType = text.plist.strings; name = ar; path = ar.lproj/ZMLocalizable.strings; sourceTree = "<group>"; };
		F1A989C81FD03E2B00B8A82E /* da */ = {isa = PBXFileReference; lastKnownFileType = text.plist.strings; name = da; path = da.lproj/ZMLocalizable.strings; sourceTree = "<group>"; };
		F1A989C91FD03E2B00B8A82E /* zh-Hans */ = {isa = PBXFileReference; lastKnownFileType = text.plist.strings; name = "zh-Hans"; path = "zh-Hans.lproj/ZMLocalizable.strings"; sourceTree = "<group>"; };
		F1A989CA1FD03E2C00B8A82E /* sl */ = {isa = PBXFileReference; lastKnownFileType = text.plist.strings; name = sl; path = sl.lproj/ZMLocalizable.strings; sourceTree = "<group>"; };
		F1A989CB1FD03E2C00B8A82E /* fi */ = {isa = PBXFileReference; lastKnownFileType = text.plist.strings; name = fi; path = fi.lproj/ZMLocalizable.strings; sourceTree = "<group>"; };
		F1A989CC1FD03E2D00B8A82E /* et */ = {isa = PBXFileReference; lastKnownFileType = text.plist.strings; name = et; path = et.lproj/ZMLocalizable.strings; sourceTree = "<group>"; };
		F1A989CD1FD03E2E00B8A82E /* pl */ = {isa = PBXFileReference; lastKnownFileType = text.plist.strings; name = pl; path = pl.lproj/ZMLocalizable.strings; sourceTree = "<group>"; };
		F1A989CE1FD0579F00B8A82E /* de */ = {isa = PBXFileReference; lastKnownFileType = text.plist.strings; name = de; path = de.lproj/ZMLocalizable.strings; sourceTree = "<group>"; };
		F1C1F3ED1FCF0C85007273E3 /* ZMUserSessionErrorCode+Localized.swift */ = {isa = PBXFileReference; lastKnownFileType = sourcecode.swift; path = "ZMUserSessionErrorCode+Localized.swift"; sourceTree = "<group>"; };
		F1C1F3EF1FCF18C5007273E3 /* NSError+Localized.swift */ = {isa = PBXFileReference; lastKnownFileType = sourcecode.swift; path = "NSError+Localized.swift"; sourceTree = "<group>"; };
		F1C51FE61FB49660009C2269 /* RegistrationStatus.swift */ = {isa = PBXFileReference; lastKnownFileType = sourcecode.swift; path = RegistrationStatus.swift; sourceTree = "<group>"; };
		F1C51FE81FB4A9C7009C2269 /* TeamRegistrationStrategy.swift */ = {isa = PBXFileReference; lastKnownFileType = sourcecode.swift; path = TeamRegistrationStrategy.swift; sourceTree = "<group>"; };
		F1EB0E77200501C70040D73E /* NotificationsTracker.swift */ = {isa = PBXFileReference; lastKnownFileType = sourcecode.swift; path = NotificationsTracker.swift; sourceTree = "<group>"; };
		F1FE8025200684DB00A438CF /* NotificationsTrackingTests.swift */ = {isa = PBXFileReference; fileEncoding = 4; lastKnownFileType = sourcecode.swift; path = NotificationsTrackingTests.swift; sourceTree = "<group>"; };
		F905C47E1E79A86A00AF34A5 /* WireCallCenterV3Tests.swift */ = {isa = PBXFileReference; fileEncoding = 4; lastKnownFileType = sourcecode.swift; path = WireCallCenterV3Tests.swift; sourceTree = "<group>"; };
		F90EC5A21E7BF1AC00A6779E /* AVSWrapper.swift */ = {isa = PBXFileReference; fileEncoding = 4; lastKnownFileType = sourcecode.swift; path = AVSWrapper.swift; sourceTree = "<group>"; };
		F91CA6AC1BECBD3F000EE5C2 /* Base */ = {isa = PBXFileReference; lastKnownFileType = text.plist.strings; name = Base; path = Base.lproj/Push.strings; sourceTree = "<group>"; };
		F91CA6AD1BECBD46000EE5C2 /* Base */ = {isa = PBXFileReference; lastKnownFileType = text.plist.stringsdict; name = Base; path = Base.lproj/Push.stringsdict; sourceTree = "<group>"; };
		F91CA6AE1BECBD51000EE5C2 /* de */ = {isa = PBXFileReference; lastKnownFileType = text.plist.strings; name = de; path = de.lproj/Push.strings; sourceTree = "<group>"; };
		F91CA6AF1BECBD51000EE5C2 /* de */ = {isa = PBXFileReference; lastKnownFileType = text.plist.stringsdict; name = de; path = de.lproj/Push.stringsdict; sourceTree = "<group>"; };
		F920F4D51DA3DCF8002B860B /* ConversationTests+Ephemeral.swift */ = {isa = PBXFileReference; fileEncoding = 4; lastKnownFileType = sourcecode.swift; path = "ConversationTests+Ephemeral.swift"; sourceTree = "<group>"; };
		F9245BEC1CBF95A8009D1E85 /* ZMHotFixDirectory+Swift.swift */ = {isa = PBXFileReference; fileEncoding = 4; lastKnownFileType = sourcecode.swift; path = "ZMHotFixDirectory+Swift.swift"; sourceTree = "<group>"; };
		F925468C1C63B61000CE2D7C /* MessagingTest+EventFactory.h */ = {isa = PBXFileReference; fileEncoding = 4; lastKnownFileType = sourcecode.c.h; path = "MessagingTest+EventFactory.h"; sourceTree = "<group>"; };
		F925468D1C63B61000CE2D7C /* MessagingTest+EventFactory.m */ = {isa = PBXFileReference; fileEncoding = 4; lastKnownFileType = sourcecode.c.objc; path = "MessagingTest+EventFactory.m"; sourceTree = "<group>"; };
		F92CA9641F153622007D8570 /* ZMUserSessionTest+FileRelocation.swift */ = {isa = PBXFileReference; fileEncoding = 4; lastKnownFileType = sourcecode.swift; path = "ZMUserSessionTest+FileRelocation.swift"; sourceTree = "<group>"; };
		F9331C891CB41C6000139ECC /* ZMUserTests+UserSession.m */ = {isa = PBXFileReference; fileEncoding = 4; lastKnownFileType = sourcecode.c.objc; path = "ZMUserTests+UserSession.m"; sourceTree = "<group>"; };
		F93A75F11C1F219800252586 /* ConversationStatusStrategy.swift */ = {isa = PBXFileReference; fileEncoding = 4; lastKnownFileType = sourcecode.swift; path = ConversationStatusStrategy.swift; sourceTree = "<group>"; };
		F93C4C6F1E1E8B77007E9CEE /* Cartfile.resolved */ = {isa = PBXFileReference; fileEncoding = 4; lastKnownFileType = text; path = Cartfile.resolved; sourceTree = "<group>"; };
		F93F3A581ED5A67E003CD185 /* TeamTests.swift */ = {isa = PBXFileReference; fileEncoding = 4; lastKnownFileType = sourcecode.swift; path = TeamTests.swift; sourceTree = "<group>"; };
		F9410F621DE44C2E007451FF /* TypingStrategyTests.swift */ = {isa = PBXFileReference; fileEncoding = 4; lastKnownFileType = sourcecode.swift; path = TypingStrategyTests.swift; sourceTree = "<group>"; };
		F9410F641DE49C13007451FF /* PushTokenStrategy.swift */ = {isa = PBXFileReference; fileEncoding = 4; lastKnownFileType = sourcecode.swift; name = PushTokenStrategy.swift; path = Source/Synchronization/Strategies/PushTokenStrategy.swift; sourceTree = SOURCE_ROOT; };
		F9410F671DE4BE42007451FF /* PushTokenStrategyTests.swift */ = {isa = PBXFileReference; fileEncoding = 4; lastKnownFileType = sourcecode.swift; path = PushTokenStrategyTests.swift; sourceTree = "<group>"; };
		F94F6B321E54B9C000D46A29 /* CallingRequestStrategyTests.swift */ = {isa = PBXFileReference; fileEncoding = 4; lastKnownFileType = sourcecode.swift; path = CallingRequestStrategyTests.swift; sourceTree = "<group>"; };
		F95706531DE5D1CC0087442C /* SearchUserImageStrategy.swift */ = {isa = PBXFileReference; fileEncoding = 4; lastKnownFileType = sourcecode.swift; path = SearchUserImageStrategy.swift; sourceTree = "<group>"; };
		F95706581DE5F6D40087442C /* SearchUserImageStrategyTests.swift */ = {isa = PBXFileReference; fileEncoding = 4; lastKnownFileType = sourcecode.swift; path = SearchUserImageStrategyTests.swift; sourceTree = "<group>"; };
		F95ECF4C1B94A553009F91BA /* ZMHotFix.h */ = {isa = PBXFileReference; fileEncoding = 4; lastKnownFileType = sourcecode.c.h; path = ZMHotFix.h; sourceTree = "<group>"; };
		F95ECF4D1B94A553009F91BA /* ZMHotFix.m */ = {isa = PBXFileReference; fileEncoding = 4; lastKnownFileType = sourcecode.c.objc; path = ZMHotFix.m; sourceTree = "<group>"; };
		F95ECF501B94BD05009F91BA /* ZMHotFixTests.m */ = {isa = PBXFileReference; fileEncoding = 4; lastKnownFileType = sourcecode.c.objc; path = ZMHotFixTests.m; sourceTree = "<group>"; };
		F95FFBCF1EB8A44D004031CB /* CallSystemMessageGeneratorTests.swift */ = {isa = PBXFileReference; fileEncoding = 4; lastKnownFileType = sourcecode.swift; path = CallSystemMessageGeneratorTests.swift; sourceTree = "<group>"; };
		F962A8E819FFC06E00FD0F80 /* ZMOperationLoop+Background.h */ = {isa = PBXFileReference; fileEncoding = 4; lastKnownFileType = sourcecode.c.h; path = "ZMOperationLoop+Background.h"; sourceTree = "<group>"; };
		F962A8E919FFC06E00FD0F80 /* ZMOperationLoop+Background.m */ = {isa = PBXFileReference; fileEncoding = 4; lastKnownFileType = sourcecode.c.objc; path = "ZMOperationLoop+Background.m"; sourceTree = "<group>"; };
		F962A8EF19FFD4DC00FD0F80 /* ZMOperationLoop+Private.h */ = {isa = PBXFileReference; lastKnownFileType = sourcecode.c.h; path = "ZMOperationLoop+Private.h"; sourceTree = "<group>"; };
		F9644AE91E83CDD100A1887B /* CallingV3Tests.swift */ = {isa = PBXFileReference; fileEncoding = 4; lastKnownFileType = sourcecode.swift; path = CallingV3Tests.swift; sourceTree = "<group>"; };
		F964700B1D5C720D00A81A92 /* ConversationTests+MessageEditing.m */ = {isa = PBXFileReference; fileEncoding = 4; lastKnownFileType = sourcecode.c.objc; path = "ConversationTests+MessageEditing.m"; sourceTree = "<group>"; };
		F96C8E791D7DCCE8004B6D87 /* LocalNotificationDispatcher+Messages.swift */ = {isa = PBXFileReference; fileEncoding = 4; lastKnownFileType = sourcecode.swift; path = "LocalNotificationDispatcher+Messages.swift"; sourceTree = "<group>"; };
		F96C8E811D7ECECF004B6D87 /* ZMLocalNotificationTests_Message.swift */ = {isa = PBXFileReference; fileEncoding = 4; lastKnownFileType = sourcecode.swift; path = ZMLocalNotificationTests_Message.swift; sourceTree = "<group>"; };
		F96C8E891D7F6F8C004B6D87 /* ZMLocalNotificationTests_SystemMessage.swift */ = {isa = PBXFileReference; fileEncoding = 4; lastKnownFileType = sourcecode.swift; path = ZMLocalNotificationTests_SystemMessage.swift; sourceTree = "<group>"; };
		F96DBEE81DF9A570008FE832 /* ZMSyncStrategy+ManagedObjectChanges.h */ = {isa = PBXFileReference; fileEncoding = 4; lastKnownFileType = sourcecode.c.h; path = "ZMSyncStrategy+ManagedObjectChanges.h"; sourceTree = "<group>"; };
		F96DBEE91DF9A570008FE832 /* ZMSyncStrategy+ManagedObjectChanges.m */ = {isa = PBXFileReference; fileEncoding = 4; lastKnownFileType = sourcecode.c.objc; path = "ZMSyncStrategy+ManagedObjectChanges.m"; sourceTree = "<group>"; };
		F96DBEEC1DF9A79F008FE832 /* ZMSyncStrategy+EventProcessing.h */ = {isa = PBXFileReference; fileEncoding = 4; lastKnownFileType = sourcecode.c.h; path = "ZMSyncStrategy+EventProcessing.h"; sourceTree = "<group>"; };
		F96DBEED1DF9A79F008FE832 /* ZMSyncStrategy+EventProcessing.m */ = {isa = PBXFileReference; fileEncoding = 4; lastKnownFileType = sourcecode.c.objc; path = "ZMSyncStrategy+EventProcessing.m"; sourceTree = "<group>"; };
		F97678F91D76D11400CC075D /* BackgroundAPNSConfirmationStatus.swift */ = {isa = PBXFileReference; fileEncoding = 4; lastKnownFileType = sourcecode.swift; path = BackgroundAPNSConfirmationStatus.swift; sourceTree = "<group>"; };
		F97679081D771B2700CC075D /* BackgroundAPNSConfirmationStatusTests.swift */ = {isa = PBXFileReference; fileEncoding = 4; lastKnownFileType = sourcecode.swift; path = BackgroundAPNSConfirmationStatusTests.swift; sourceTree = "<group>"; };
		F98DD6D01ABB2F7C001D58CF /* ZMUserSession+UserNotificationCategories.h */ = {isa = PBXFileReference; fileEncoding = 4; lastKnownFileType = sourcecode.c.h; path = "ZMUserSession+UserNotificationCategories.h"; sourceTree = "<group>"; };
		F98DD6D11ABB2F7C001D58CF /* ZMUserSession+UserNotificationCategories.m */ = {isa = PBXFileReference; fileEncoding = 4; lastKnownFileType = sourcecode.c.objc; path = "ZMUserSession+UserNotificationCategories.m"; sourceTree = "<group>"; };
		F98EDCCD1D82B913001E65CB /* LocalNotificationContentType.swift */ = {isa = PBXFileReference; fileEncoding = 4; lastKnownFileType = sourcecode.swift; path = LocalNotificationContentType.swift; sourceTree = "<group>"; };
		F98EDCDF1D82B924001E65CB /* NotificationSounds.swift */ = {isa = PBXFileReference; fileEncoding = 4; lastKnownFileType = sourcecode.swift; path = NotificationSounds.swift; sourceTree = "<group>"; };
		F98EDCE01D82B924001E65CB /* UILocalNotification+StringProcessing.h */ = {isa = PBXFileReference; fileEncoding = 4; lastKnownFileType = sourcecode.c.h; path = "UILocalNotification+StringProcessing.h"; sourceTree = "<group>"; };
		F98EDCE11D82B924001E65CB /* UILocalNotification+StringProcessing.m */ = {isa = PBXFileReference; fileEncoding = 4; lastKnownFileType = sourcecode.c.objc; path = "UILocalNotification+StringProcessing.m"; sourceTree = "<group>"; };
		F98EDCE21D82B924001E65CB /* UILocalNotification+UserInfo.h */ = {isa = PBXFileReference; fileEncoding = 4; lastKnownFileType = sourcecode.c.h; path = "UILocalNotification+UserInfo.h"; sourceTree = "<group>"; };
		F98EDCE31D82B924001E65CB /* UILocalNotification+UserInfo.m */ = {isa = PBXFileReference; fileEncoding = 4; lastKnownFileType = sourcecode.c.objc; path = "UILocalNotification+UserInfo.m"; sourceTree = "<group>"; };
		F98EDCE71D82B924001E65CB /* ZMLocalNotificationSet.swift */ = {isa = PBXFileReference; fileEncoding = 4; lastKnownFileType = sourcecode.swift; path = ZMLocalNotificationSet.swift; sourceTree = "<group>"; };
		F98EDCE81D82B924001E65CB /* ZMSpellOutSmallNumbersFormatter.h */ = {isa = PBXFileReference; fileEncoding = 4; lastKnownFileType = sourcecode.c.h; path = ZMSpellOutSmallNumbersFormatter.h; sourceTree = "<group>"; };
		F98EDCE91D82B924001E65CB /* ZMSpellOutSmallNumbersFormatter.m */ = {isa = PBXFileReference; fileEncoding = 4; lastKnownFileType = sourcecode.c.objc; path = ZMSpellOutSmallNumbersFormatter.m; sourceTree = "<group>"; };
		F991CE111CB55512004D8465 /* ZMConversation+Testing.h */ = {isa = PBXFileReference; fileEncoding = 4; lastKnownFileType = sourcecode.c.h; path = "ZMConversation+Testing.h"; sourceTree = "<group>"; };
		F991CE121CB55512004D8465 /* ZMConversation+Testing.m */ = {isa = PBXFileReference; fileEncoding = 4; lastKnownFileType = sourcecode.c.objc; path = "ZMConversation+Testing.m"; sourceTree = "<group>"; };
		F991CE131CB55512004D8465 /* ZMUser+Testing.h */ = {isa = PBXFileReference; fileEncoding = 4; lastKnownFileType = sourcecode.c.h; path = "ZMUser+Testing.h"; sourceTree = "<group>"; };
		F991CE141CB55512004D8465 /* ZMUser+Testing.m */ = {isa = PBXFileReference; fileEncoding = 4; lastKnownFileType = sourcecode.c.objc; path = "ZMUser+Testing.m"; sourceTree = "<group>"; };
		F99298581BE110490058D42F /* ZMClientRegistrationStatusTests.m */ = {isa = PBXFileReference; fileEncoding = 4; lastKnownFileType = sourcecode.c.objc; path = ZMClientRegistrationStatusTests.m; sourceTree = "<group>"; };
		F992985A1BE1404D0058D42F /* ZMClientRegistrationStatus+Internal.h */ = {isa = PBXFileReference; lastKnownFileType = sourcecode.c.h; path = "ZMClientRegistrationStatus+Internal.h"; sourceTree = "<group>"; };
		F9AB00211F0CDAF00037B437 /* FileRelocator.swift */ = {isa = PBXFileReference; fileEncoding = 4; lastKnownFileType = sourcecode.swift; path = FileRelocator.swift; sourceTree = "<group>"; };
		F9ABDF401CECBD8A008461B2 /* AccountStatus.swift */ = {isa = PBXFileReference; fileEncoding = 4; lastKnownFileType = sourcecode.swift; path = AccountStatus.swift; sourceTree = "<group>"; };
		F9ABDF421CECC69C008461B2 /* AccountStatusTests.swift */ = {isa = PBXFileReference; fileEncoding = 4; lastKnownFileType = sourcecode.swift; path = AccountStatusTests.swift; sourceTree = "<group>"; };
		F9ABE84A1EFD568B00D83214 /* MemberDownloadRequestStrategy.swift */ = {isa = PBXFileReference; fileEncoding = 4; lastKnownFileType = sourcecode.swift; path = MemberDownloadRequestStrategy.swift; sourceTree = "<group>"; };
		F9ABE84B1EFD568B00D83214 /* TeamDownloadRequestStrategy.swift */ = {isa = PBXFileReference; fileEncoding = 4; lastKnownFileType = sourcecode.swift; path = TeamDownloadRequestStrategy.swift; sourceTree = "<group>"; };
		F9ABE84C1EFD568B00D83214 /* TeamDownloadRequestStrategy+Events.swift */ = {isa = PBXFileReference; fileEncoding = 4; lastKnownFileType = sourcecode.swift; path = "TeamDownloadRequestStrategy+Events.swift"; sourceTree = "<group>"; };
		F9ABE84D1EFD568B00D83214 /* TeamRequestFactory.swift */ = {isa = PBXFileReference; fileEncoding = 4; lastKnownFileType = sourcecode.swift; path = TeamRequestFactory.swift; sourceTree = "<group>"; };
		F9ABE8521EFD56BF00D83214 /* MemberDownloadRequestStrategyTests.swift */ = {isa = PBXFileReference; fileEncoding = 4; lastKnownFileType = sourcecode.swift; path = MemberDownloadRequestStrategyTests.swift; sourceTree = "<group>"; };
		F9ABE8531EFD56BF00D83214 /* TeamDownloadRequestStrategyTests.swift */ = {isa = PBXFileReference; fileEncoding = 4; lastKnownFileType = sourcecode.swift; path = TeamDownloadRequestStrategyTests.swift; sourceTree = "<group>"; };
		F9ABE8541EFD56BF00D83214 /* TeamDownloadRequestStrategy+EventsTests.swift */ = {isa = PBXFileReference; fileEncoding = 4; lastKnownFileType = sourcecode.swift; path = "TeamDownloadRequestStrategy+EventsTests.swift"; sourceTree = "<group>"; };
		F9ABE8A91F02A45700D83214 /* TeamSyncRequestStrategy.swift */ = {isa = PBXFileReference; fileEncoding = 4; lastKnownFileType = sourcecode.swift; path = TeamSyncRequestStrategy.swift; sourceTree = "<group>"; };
		F9ABE8AB1F02A86400D83214 /* TeamSyncRequestStrategyTests.swift */ = {isa = PBXFileReference; fileEncoding = 4; lastKnownFileType = sourcecode.swift; path = TeamSyncRequestStrategyTests.swift; sourceTree = "<group>"; };
		F9B171F51C0EF21100E6EEC6 /* ClientUpdateStatus.swift */ = {isa = PBXFileReference; fileEncoding = 4; lastKnownFileType = sourcecode.swift; path = ClientUpdateStatus.swift; sourceTree = "<group>"; };
		F9B171F71C0F00E700E6EEC6 /* ClientUpdateStatusTests.swift */ = {isa = PBXFileReference; fileEncoding = 4; lastKnownFileType = sourcecode.swift; path = ClientUpdateStatusTests.swift; sourceTree = "<group>"; };
		F9B171F91C0F320200E6EEC6 /* ClientManagementTests.m */ = {isa = PBXFileReference; fileEncoding = 4; lastKnownFileType = sourcecode.c.objc; path = ClientManagementTests.m; sourceTree = "<group>"; };
		F9B71F461CB29600001DB03F /* ZMBareUser+UserSession.h */ = {isa = PBXFileReference; fileEncoding = 4; lastKnownFileType = sourcecode.c.h; path = "ZMBareUser+UserSession.h"; sourceTree = "<group>"; };
		F9B71F481CB297ED001DB03F /* ZMUser+UserSession.m */ = {isa = PBXFileReference; fileEncoding = 4; lastKnownFileType = sourcecode.c.objc; name = "ZMUser+UserSession.m"; path = "Source/Data Model/ZMUser+UserSession.m"; sourceTree = SOURCE_ROOT; };
		F9B71F4A1CB2B841001DB03F /* NSManagedObjectContext+TestHelpers.h */ = {isa = PBXFileReference; fileEncoding = 4; lastKnownFileType = sourcecode.c.h; path = "NSManagedObjectContext+TestHelpers.h"; sourceTree = "<group>"; };
		F9B71F4B1CB2B841001DB03F /* NSManagedObjectContext+TestHelpers.m */ = {isa = PBXFileReference; fileEncoding = 4; lastKnownFileType = sourcecode.c.objc; path = "NSManagedObjectContext+TestHelpers.m"; sourceTree = "<group>"; };
		F9B8305C1DEC6A2500FF6FE7 /* UserImageStrategy.swift */ = {isa = PBXFileReference; fileEncoding = 4; lastKnownFileType = sourcecode.swift; path = UserImageStrategy.swift; sourceTree = "<group>"; };
		F9B8305E1DEC86E700FF6FE7 /* UserImageStrategyTests.swift */ = {isa = PBXFileReference; fileEncoding = 4; lastKnownFileType = sourcecode.swift; path = UserImageStrategyTests.swift; sourceTree = "<group>"; };
		F9B8308B1DEEDC2900FF6FE7 /* SyncStatus.swift */ = {isa = PBXFileReference; fileEncoding = 4; lastKnownFileType = sourcecode.swift; path = SyncStatus.swift; sourceTree = "<group>"; };
		F9C9A4ED1CAD290B0039E10C /* store128.wiredatabase */ = {isa = PBXFileReference; lastKnownFileType = file; path = store128.wiredatabase; sourceTree = "<group>"; };
		F9CA51B41B345F39003AA83A /* ZMStoredLocalNotification.h */ = {isa = PBXFileReference; fileEncoding = 4; lastKnownFileType = sourcecode.c.h; path = ZMStoredLocalNotification.h; sourceTree = "<group>"; };
		F9CA51B51B345F39003AA83A /* ZMStoredLocalNotification.m */ = {isa = PBXFileReference; fileEncoding = 4; lastKnownFileType = sourcecode.c.objc; path = ZMStoredLocalNotification.m; sourceTree = "<group>"; };
		F9D1CD131DF6C131002F6E80 /* SyncStatusTests.swift */ = {isa = PBXFileReference; fileEncoding = 4; lastKnownFileType = sourcecode.swift; lineEnding = 0; path = SyncStatusTests.swift; sourceTree = "<group>"; xcLanguageSpecificationIdentifier = xcode.lang.swift; };
		F9DAC54D1C2034E70001F11E /* ConversationStatusStrategyTests.swift */ = {isa = PBXFileReference; fileEncoding = 4; lastKnownFileType = sourcecode.swift; path = ConversationStatusStrategyTests.swift; sourceTree = "<group>"; };
		F9E3AB511BEA017300C1A6AA /* ZMSelfStrategy+Internal.h */ = {isa = PBXFileReference; fileEncoding = 4; lastKnownFileType = sourcecode.c.h; path = "ZMSelfStrategy+Internal.h"; sourceTree = "<group>"; };
		F9E462D91D7043C60036CFA7 /* ConversationTests+Confirmation.swift */ = {isa = PBXFileReference; fileEncoding = 4; lastKnownFileType = sourcecode.swift; path = "ConversationTests+Confirmation.swift"; sourceTree = "<group>"; };
		F9E4779D1D21640E003A99AC /* ZMLocalNotificationSetTests.swift */ = {isa = PBXFileReference; fileEncoding = 4; lastKnownFileType = sourcecode.swift; path = ZMLocalNotificationSetTests.swift; sourceTree = "<group>"; };
		F9E577201E77EC6D0065EFE4 /* WireCallCenterV3+Notifications.swift */ = {isa = PBXFileReference; fileEncoding = 4; lastKnownFileType = sourcecode.swift; path = "WireCallCenterV3+Notifications.swift"; sourceTree = "<group>"; };
		F9F11A061A0A630900F1DCEE /* ZMBlacklistVerificatorTest.m */ = {isa = PBXFileReference; fileEncoding = 4; lastKnownFileType = sourcecode.c.objc; path = ZMBlacklistVerificatorTest.m; sourceTree = "<group>"; };
		F9F631411DE3524100416938 /* TypingStrategy.swift */ = {isa = PBXFileReference; fileEncoding = 4; lastKnownFileType = sourcecode.swift; path = TypingStrategy.swift; sourceTree = "<group>"; };
		F9F846331ED307F10087C1A4 /* VoiceChannelParticipantV3SnapshotTests.swift */ = {isa = PBXFileReference; fileEncoding = 4; lastKnownFileType = sourcecode.swift; path = VoiceChannelParticipantV3SnapshotTests.swift; sourceTree = "<group>"; };
		F9F9F5611D75D62100AE6499 /* RequestStrategyTestBase.swift */ = {isa = PBXFileReference; fileEncoding = 4; lastKnownFileType = sourcecode.swift; path = RequestStrategyTestBase.swift; sourceTree = "<group>"; };
		F9FD16791BDFCDAD00725F5C /* ZMClientRegistrationStatus.h */ = {isa = PBXFileReference; fileEncoding = 4; lastKnownFileType = sourcecode.c.h; path = ZMClientRegistrationStatus.h; sourceTree = "<group>"; };
		F9FD167A1BDFCDAD00725F5C /* ZMClientRegistrationStatus.m */ = {isa = PBXFileReference; fileEncoding = 4; lastKnownFileType = sourcecode.c.objc; path = ZMClientRegistrationStatus.m; sourceTree = "<group>"; };
		F9FD798519EE742600D70FCD /* ZMBlacklistDownloader.h */ = {isa = PBXFileReference; fileEncoding = 4; lastKnownFileType = sourcecode.c.h; path = ZMBlacklistDownloader.h; sourceTree = "<group>"; };
		F9FD798619EE742600D70FCD /* ZMBlacklistDownloader.m */ = {isa = PBXFileReference; fileEncoding = 4; lastKnownFileType = sourcecode.c.objc; path = ZMBlacklistDownloader.m; sourceTree = "<group>"; };
		F9FD798919EE962F00D70FCD /* ZMBlacklistDownloaderTest.m */ = {isa = PBXFileReference; fileEncoding = 4; lastKnownFileType = sourcecode.c.objc; path = ZMBlacklistDownloaderTest.m; sourceTree = "<group>"; };
		F9FD798B19EE9B9A00D70FCD /* ZMBlacklistVerificator.h */ = {isa = PBXFileReference; fileEncoding = 4; lastKnownFileType = sourcecode.c.h; path = ZMBlacklistVerificator.h; sourceTree = "<group>"; };
		F9FD798C19EE9B9A00D70FCD /* ZMBlacklistVerificator.m */ = {isa = PBXFileReference; fileEncoding = 4; lastKnownFileType = sourcecode.c.objc; path = ZMBlacklistVerificator.m; sourceTree = "<group>"; };
/* End PBXFileReference section */

/* Begin PBXFrameworksBuildPhase section */
		3E186085191A56F6000FE027 /* Frameworks */ = {
			isa = PBXFrameworksBuildPhase;
			buildActionMask = 2147483647;
			files = (
				09B978FE1B679F4B00A30B38 /* OCMock.framework in Frameworks */,
				54E03A6E1E93CEF20089AC69 /* WireMockTransport.framework in Frameworks */,
				544BA1571A43424F00D3B852 /* WireSyncEngine.framework in Frameworks */,
				1E16CE881BF4BC5F00336616 /* ProtocolBuffers.framework in Frameworks */,
				54E03A701E93CF060089AC69 /* WireTesting.framework in Frameworks */,
			);
			runOnlyForDeploymentPostprocessing = 0;
		};
		3E1860C0191A649D000FE027 /* Frameworks */ = {
			isa = PBXFrameworksBuildPhase;
			buildActionMask = 2147483647;
			files = (
				545816FA1E93E20700BFAF7E /* WireProtos.framework in Frameworks */,
				09B978FF1B679F5D00A30B38 /* OCMock.framework in Frameworks */,
				1E16CE871BF4BC5F00336616 /* ProtocolBuffers.framework in Frameworks */,
				54E03A6D1E93CEF10089AC69 /* WireMockTransport.framework in Frameworks */,
				54F4DC5A1A4438B300FDB6EA /* WireSyncEngine.framework in Frameworks */,
				CEE02E461DDA0F4D00BA2BE2 /* avs.framework in Frameworks */,
				54E03A6F1E93CF050089AC69 /* WireTesting.framework in Frameworks */,
			);
			runOnlyForDeploymentPostprocessing = 0;
		};
		5498158F1A43232400A7CE2E /* Frameworks */ = {
			isa = PBXFrameworksBuildPhase;
			buildActionMask = 2147483647;
			files = (
				CE5DC1A11DDA09F000D24DBA /* avs.framework in Frameworks */,
				09CC4AAE1B7C885800201C63 /* libc++.dylib in Frameworks */,
				09CC4AAC1B7C885100201C63 /* libbz2.dylib in Frameworks */,
				54E03A631E93CEED0089AC69 /* WireImages.framework in Frameworks */,
				54E03A6C1E93CEED0089AC69 /* WireUtilities.framework in Frameworks */,
				09CC4AAA1B7C884900201C63 /* libz.dylib in Frameworks */,
				5442A7321E42244C00415104 /* libPhoneNumberiOS.framework in Frameworks */,
				54E03A681E93CEED0089AC69 /* WireRequestStrategy.framework in Frameworks */,
				54E03A641E93CEED0089AC69 /* WireLinkPreview.framework in Frameworks */,
				54E03A611E93CEED0089AC69 /* WireCryptobox.framework in Frameworks */,
				54E03A6B1E93CEED0089AC69 /* WireTransport.framework in Frameworks */,
				54E03A671E93CEED0089AC69 /* WireProtos.framework in Frameworks */,
				54E03A651E93CEED0089AC69 /* WireMessageStrategy.framework in Frameworks */,
				54E03A691E93CEED0089AC69 /* WireSystem.framework in Frameworks */,
			);
			runOnlyForDeploymentPostprocessing = 0;
		};
/* End PBXFrameworksBuildPhase section */

/* Begin PBXGroup section */
		0928E38F1BA2CFF60057232E /* E2EE */ = {
			isa = PBXGroup;
			children = (
				09E393BD1BAB0C2A00F3EA1B /* ZMUserSession+OTR.m */,
				871667F91BB2AE9C009C6EEA /* APSSignalingKeysStore.swift */,
				09BCDB8C1BCE7F000020DCC7 /* ZMAPSMessageDecoder.h */,
				09BCDB8D1BCE7F000020DCC7 /* ZMAPSMessageDecoder.m */,
			);
			path = E2EE;
			sourceTree = "<group>";
		};
		0994E1DB1B835C4900A51721 /* zmc-config */ = {
			isa = PBXGroup;
			children = (
				0994E1DD1B835C4900A51721 /* ios-test-host.xcconfig */,
				0994E1DE1B835C4900A51721 /* ios-test-target.xcconfig */,
				0994E1DF1B835C4900A51721 /* ios.xcconfig */,
				0994E1E01B835C4900A51721 /* osx-test-target.xcconfig */,
				0994E1E11B835C4900A51721 /* osx.xcconfig */,
				0994E1E21B835C4900A51721 /* project-common.xcconfig */,
				0994E1E31B835C4900A51721 /* project-debug.xcconfig */,
				0994E1E41B835C4900A51721 /* project.xcconfig */,
				0994E1E61B835C4900A51721 /* simulator.xcconfig */,
				0994E1E71B835C4900A51721 /* swift.xcconfig */,
				0994E1E81B835C4900A51721 /* tests.xcconfig */,
				0994E1E91B835C4900A51721 /* warnings-debug.xcconfig */,
				0994E1EA1B835C4900A51721 /* warnings.xcconfig */,
			);
			path = "zmc-config";
			sourceTree = "<group>";
		};
		09C77C3C1BA2E38D00E2163F /* E2EE */ = {
			isa = PBXGroup;
			children = (
				F9F9F5611D75D62100AE6499 /* RequestStrategyTestBase.swift */,
				0920833C1BA84F3100F82B29 /* UserClientRequestStrategyTests.swift */,
				093694441BA9633300F36B3A /* UserClientRequestFactoryTests.swift */,
				87D003FE1BB5810D00472E06 /* APSSignalingKeyStoreTests.swift */,
				09914E521BD6613D00C10BF8 /* ZMDecodedAPSMessageTest.m */,
			);
			path = E2EE;
			sourceTree = "<group>";
		};
		3E18605A191A4EF8000FE027 /* Resources */ = {
			isa = PBXGroup;
			children = (
				54764B9D1C931E9400BD25E3 /* animated.gif */,
				54764B9E1C931E9400BD25E3 /* not_animated.gif */,
				54764B971C9303D600BD25E3 /* medium.jpg */,
				54764B981C9303D600BD25E3 /* tiny.jpg */,
				AF6415A01C9C151700A535F5 /* EncryptedBase64EncondedExternalMessageTestFixture.txt */,
				AF6415A11C9C151700A535F5 /* ExternalMessageTextFixture.txt */,
				EE01E0361F90DABC001AA33C /* audio.m4a */,
				BF158D2E1CE087D8007C6F8A /* video.mp4 */,
				54DFAE211C92D979004B1D15 /* 1900x1500.jpg */,
				F9C9A4F11CAD2A200039E10C /* DB Ficture 1.28 */,
				BF44A3521C71D60100C6928E /* DB Fixture 1.27 */,
				BF72DF111C4D257C002B324F /* DB Fixture 1.24 */,
				BF72DF101C4D256B002B324F /* DB Fixture 1.25 / 1.26 */,
				5423B998191A4A1B0044347D /* InfoPlist.strings */,
				3E2712FE1A891781008EE50F /* Tests-ios-Info.plist */,
				54764B9B1C930AEB00BD25E3 /* Lorem Ipsum.txt */,
			);
			path = Resources;
			sourceTree = "<group>";
		};
		3E18605B191A4F28000FE027 /* Public */ = {
			isa = PBXGroup;
			children = (
				F9B71F461CB29600001DB03F /* ZMBareUser+UserSession.h */,
				542049EF196AB84B000D8A94 /* WireSyncEngine.h */,
				54BAF1B119212E51008042FB /* ZMUserSession.h */,
				3E4F727C19EC0868002FE184 /* ZMUserSession+Background.h */,
				54D175181ADE8AA2001AA338 /* ZMUserSession+Registration.h */,
				54D175221ADE9449001AA338 /* ZMUserSession+Authentication.h */,
				09E393B91BAB0BB500F3EA1B /* ZMUserSession+OTR.h */,
				3E05F247192A4F8900F22D80 /* NSError+ZMUserSession.h */,
				54D9331C1AE1643A00C0B91C /* ZMCredentials.h */,
				546D45FD19E29D92004C478D /* ZMNetworkState.h */,
			);
			path = Public;
			sourceTree = "<group>";
		};
		3E18605E191A4F4F000FE027 /* Resources */ = {
			isa = PBXGroup;
			children = (
				3E799CC9192134900020A438 /* Configurations */,
				3E27131A1A8A68BF008EE50F /* Push.strings */,
				3E27131C1A8A68BF008EE50F /* Push.stringsdict */,
				549815961A43232400A7CE2E /* WireSyncEngine-ios-Info.plist */,
				F1A989BC1FD03E1B00B8A82E /* ZMLocalizable.strings */,
				543095921DE76B170065367F /* random1.txt */,
				543095941DE76B270065367F /* random2.txt */,
			);
			path = Resources;
			sourceTree = "<group>";
		};
		3E1860B3191A5D1D000FE027 /* iOS Test Host */ = {
			isa = PBXGroup;
			children = (
				3E1860B4191A5D99000FE027 /* Test-Host-Info.plist */,
				3E1860B5191A5D99000FE027 /* Test-Host-Prefix.pch */,
				3E1860B6191A5D99000FE027 /* TestHost-main.m */,
				3E1860B7191A5D99000FE027 /* TestHostAppDelegate.h */,
				3E1860B8191A5D99000FE027 /* TestHostAppDelegate.m */,
				3E9848BC1A65253000F7B050 /* Hack.swift */,
				872C995A1DB65D0D006A3BDE /* harp.m4a */,
				872C99571DB659E6006A3BDE /* ringing_from_them_long.caf */,
			);
			path = "iOS Test Host";
			sourceTree = "<group>";
		};
		3E799CC9192134900020A438 /* Configurations */ = {
			isa = PBXGroup;
			children = (
				0994E1DB1B835C4900A51721 /* zmc-config */,
				0994E1EE1B835C4900A51721 /* WireSyncEngine-ios.xcconfig */,
				0994E1EF1B835C4900A51721 /* WireSyncEngine-osx.xcconfig */,
				0994E1F01B835C4900A51721 /* WireSyncEngine.xcconfig */,
				0994E1F11B835D1100A51721 /* version.xcconfig */,
				094CDBEB1B84CFC8004AD7BF /* WireSyncEngine-ios-test-target.xcconfig */,
				094CDBEC1B84CFDB004AD7BF /* libs.xcconfig */,
			);
			path = Configurations;
			sourceTree = "<group>";
		};
		3E89FFA3191B6E15002D3A3E /* Data Model */ = {
			isa = PBXGroup;
			children = (
				F9B71F481CB297ED001DB03F /* ZMUser+UserSession.m */,
				3E3C00C91A2358BA00D02D21 /* ZMTyping.h */,
				3E3C00CA1A2358BA00D02D21 /* ZMTyping.m */,
				3E3C00D31A235C5300D02D21 /* ZMTypingUsersTimeout.h */,
				3E3C00D41A235C5300D02D21 /* ZMTypingUsersTimeout.m */,
				3E26BEE01A408DBE0071B4C9 /* ZMTypingUsers.h */,
				3E26BEE11A408DBE0071B4C9 /* ZMTypingUsers.m */,
				5435C5541E13D9A0002D9766 /* NSManagedObjectContext+KeyValueStore.swift */,
				16D3FCE41E37A8050052A535 /* NSManagedObjectContext+ServerTimeDelta.swift */,
				16F5F16B1E4092C00062F0AE /* NSManagedObjectContext+CTCallCenter.swift */,
				16085B321F71811A000B9F22 /* UserChangeInfo+UserSession.swift */,
				8754B8491F73C25400EC02AD /* ConversationListChangeInfo+UserSession.swift */,
				8754B84B1F73C38900EC02AD /* MessageChangeInfo+UserSession.swift */,
				872A2EE51FFFBC2900900B22 /* ServiceUser.swift */,
				168CF4282007840A009FCB89 /* Team+Invite.swift */,
				D5D10DA3203AE43200145497 /* Conversation+InviteLinks.swift */,
				3EFFDE481A13B01B00E80E22 /* Push Token */,
			);
			path = "Data Model";
			sourceTree = "<group>";
		};
		3EAD6A08199BB6C800D519DB /* Calling */ = {
			isa = PBXGroup;
			children = (
				165D3A181E1D43870052E654 /* VoiceChannel.swift */,
				165D3A171E1D43870052E654 /* VoiceChannelV3.swift */,
				165D3A1E1E1D43870052E654 /* CallingInitialisationNotification.swift */,
				3EAD6A09199BB79200D519DB /* ZMCallFlowRequestStrategy.h */,
				3EAD6A0A199BB79200D519DB /* ZMCallFlowRequestStrategy.m */,
				16A764601F3E0B0B00564F21 /* CallKitDelegate.swift */,
				1658C2361F503CF800889F22 /* FlowManager.swift */,
				BF735CF91E70003D003BC61F /* SystemMessageCallObserver.swift */,
				165911521DEF38EC007FA847 /* CallStateObserver.swift */,
				166A8BF21E015F3B00F5EEEA /* WireCallCenterV3Factory.swift */,
				165D3A141E1D3EF30052E654 /* WireCallCenterV3.swift */,
				F9E577201E77EC6D0065EFE4 /* WireCallCenterV3+Notifications.swift */,
				F90EC5A21E7BF1AC00A6779E /* AVSWrapper.swift */,
				165D3A3C1E1D60520052E654 /* ZMConversation+VoiceChannel.swift */,
			);
			path = Calling;
			sourceTree = "<group>";
		};
		3EAD6A0F199BBE5D00D519DB /* Calling */ = {
			isa = PBXGroup;
			children = (
				16D3FCDE1E365ABC0052A535 /* CallStateObserverTests.swift */,
				160C31401E6DDFC30012E4BC /* VoiceChannelV3Tests.swift */,
				3EAD6A10199BBEE200D519DB /* ZMCallFlowRequestStrategyTests.m */,
				872C99511DB5256E006A3BDE /* CallKitDelegateTests.swift */,
				872C995E1DB6722C006A3BDE /* CallKitDelegateTests+Mocking.h */,
				872C995F1DB6722C006A3BDE /* CallKitDelegateTests+Mocking.m */,
				165D3A1A1E1D43870052E654 /* WireCallCenterV3Mock.swift */,
				F905C47E1E79A86A00AF34A5 /* WireCallCenterV3Tests.swift */,
				1658C2381F5404ED00889F22 /* FlowManagerMock.swift */,
				F95FFBCF1EB8A44D004031CB /* CallSystemMessageGeneratorTests.swift */,
				F9F846331ED307F10087C1A4 /* VoiceChannelParticipantV3SnapshotTests.swift */,
				87B30C5B1FA756220054DFB1 /* FlowManagerTests.swift */,
			);
			path = Calling;
			sourceTree = "<group>";
		};
		3EFFDE481A13B01B00E80E22 /* Push Token */ = {
			isa = PBXGroup;
			children = (
				3EA1EC6519BDE3F400AA1384 /* ZMPushToken.h */,
				3EA1EC6619BDE3F400AA1384 /* ZMPushToken.m */,
			);
			path = "Push Token";
			sourceTree = "<group>";
		};
		540029AA1918CA8500578793 = {
			isa = PBXGroup;
			children = (
				09284B6A1B8272C300EEE10E /* WireSyncEngine Test Host.entitlements */,
				09CC4AB71B7CB8B700201C63 /* Cartfile */,
				F93C4C6F1E1E8B77007E9CEE /* Cartfile.resolved */,
				09CC4AB81B7CB8BF00201C63 /* Cartfile.private */,
				3E18605F191A4F6A000FE027 /* README.md */,
				5423B98C191A49CD0044347D /* Source */,
				3E18605E191A4F4F000FE027 /* Resources */,
				5423B997191A4A1B0044347D /* Tests */,
				540029B61918CA8500578793 /* Frameworks */,
				540029B51918CA8500578793 /* Products */,
			);
			sourceTree = "<group>";
		};
		540029B51918CA8500578793 /* Products */ = {
			isa = PBXGroup;
			children = (
				3E186088191A56F6000FE027 /* WireSyncEngine Test Host.app */,
				3E1860C3191A649D000FE027 /* WireSyncEngine-iOS-Tests.xctest */,
				549815931A43232400A7CE2E /* WireSyncEngine.framework */,
			);
			name = Products;
			sourceTree = "<group>";
		};
		540029B61918CA8500578793 /* Frameworks */ = {
			isa = PBXGroup;
			children = (
				54E03A551E93CEED0089AC69 /* WireCryptobox.framework */,
				54E03A561E93CEED0089AC69 /* WireDataModel.framework */,
				54E03A571E93CEED0089AC69 /* WireImages.framework */,
				54E03A581E93CEED0089AC69 /* WireLinkPreview.framework */,
				54E03A591E93CEED0089AC69 /* WireMessageStrategy.framework */,
				54E03A5A1E93CEED0089AC69 /* WireMockTransport.framework */,
				54E03A5B1E93CEED0089AC69 /* WireProtos.framework */,
				54E03A5C1E93CEED0089AC69 /* WireRequestStrategy.framework */,
				54E03A5D1E93CEED0089AC69 /* WireSystem.framework */,
				54E03A5E1E93CEED0089AC69 /* WireTesting.framework */,
				54E03A5F1E93CEED0089AC69 /* WireTransport.framework */,
				54E03A601E93CEED0089AC69 /* WireUtilities.framework */,
				CE5DC1A01DDA09F000D24DBA /* avs.framework */,
				5442A7311E42244C00415104 /* libPhoneNumberiOS.framework */,
				1621D26E1D77098B007108C2 /* WireRequestStrategy.framework */,
				CE99C4A11D37ACC60001D297 /* Ono.framework */,
				09C77C431BA2FB8E00E2163F /* libcryptobox.a */,
				09C77C441BA2FB8E00E2163F /* libsodium.a */,
				09CC4AAD1B7C885800201C63 /* libc++.dylib */,
				09CC4AAB1B7C885100201C63 /* libbz2.dylib */,
				09CC4AA91B7C884900201C63 /* libz.dylib */,
				1E16CE861BF4BC5F00336616 /* ProtocolBuffers.framework */,
				09B978F31B679B6200A30B38 /* OCMock.framework */,
			);
			name = Frameworks;
			sourceTree = "<group>";
		};
		5423B98C191A49CD0044347D /* Source */ = {
			isa = PBXGroup;
			children = (
				54B2A0821DAE71F100BB40B1 /* Analytics */,
				0928E38F1BA2CFF60057232E /* E2EE */,
				A9EADFFF19DBF20A00FD386C /* Utility */,
				A926F1E0196C12ED0045BB47 /* Registration */,
				A957B4B91962FB610060EE03 /* Notifications */,
				54BAF1BB19212EBA008042FB /* UserSession */,
				F19F1D361EFBF60A00275E27 /* SessionManager */,
				F19F1D121EFBC17A00275E27 /* UnauthenticatedSession */,
				3E89FFA3191B6E15002D3A3E /* Data Model */,
				85D85DBFC1F3A95767DEEA45 /* Synchronization */,
				3EAD6A08199BB6C800D519DB /* Calling */,
				3E18605B191A4F28000FE027 /* Public */,
				3E18605C191A4F3B000FE027 /* WireSyncEngine-iOS.pch */,
			);
			path = Source;
			sourceTree = "<group>";
		};
		5423B997191A4A1B0044347D /* Tests */ = {
			isa = PBXGroup;
			children = (
				5474C7DC1921303400185A3A /* Source */,
				3E1860B3191A5D1D000FE027 /* iOS Test Host */,
				3E18605A191A4EF8000FE027 /* Resources */,
			);
			path = Tests;
			sourceTree = "<group>";
		};
		5474C7DC1921303400185A3A /* Source */ = {
			isa = PBXGroup;
			children = (
				09C77C3C1BA2E38D00E2163F /* E2EE */,
				54C2F6751A6FA988003D09D9 /* Notifications */,
				A9EAE00A19DBF24100FD386C /* Utility */,
				54CEC9BB19AB34CE006817BB /* Registration */,
				5474C7EB1921303400185A3A /* UserSession */,
				F159F4121F1E310C001B7D80 /* SessionManager */,
				5474C7DD1921303400185A3A /* Data Model */,
				85D850FC5E45F9F688A64419 /* Synchronization */,
				54FC8A0E192CD52800D3C016 /* Integration */,
				3EAD6A0F199BBE5D00D519DB /* Calling */,
				3E799CF2192140300020A438 /* WireSyncEngine-Tests.pch */,
				098CFBBA1B7B9C94000B02B1 /* BaseTestSwiftHelpers.swift */,
				5474C8051921309400185A3A /* MessagingTest.h */,
				5474C8061921309400185A3A /* MessagingTest.m */,
				5474C8081921309400185A3A /* MessagingTestTests.m */,
				3E1858B21951D69B005FE78F /* MemoryLeaksObserver.h */,
				3E1858B31951D69B005FE78F /* MemoryLeaksObserver.m */,
				5463C88F193F38A6006799DE /* ZMTimingTests.h */,
				5463C890193F38A6006799DE /* ZMTimingTests.m */,
				54BD32D01A5ACCF9008EB1B0 /* Test-Bridging-Header.h */,
				CE99C49E1D378C5D0001D297 /* MockLinkPreviewDetector.h */,
				CE99C49F1D378C5D0001D297 /* MockLinkPreviewDetector.m */,
				87AEA67B1EFBD27700C94BF3 /* DiskDatabaseTest.swift */,
			);
			path = Source;
			sourceTree = "<group>";
		};
		5474C7DD1921303400185A3A /* Data Model */ = {
			isa = PBXGroup;
			children = (
				F991CE111CB55512004D8465 /* ZMConversation+Testing.h */,
				F991CE121CB55512004D8465 /* ZMConversation+Testing.m */,
				F991CE131CB55512004D8465 /* ZMUser+Testing.h */,
				F991CE141CB55512004D8465 /* ZMUser+Testing.m */,
				F9B71F4A1CB2B841001DB03F /* NSManagedObjectContext+TestHelpers.h */,
				F9B71F4B1CB2B841001DB03F /* NSManagedObjectContext+TestHelpers.m */,
				85D856D10F3CD0262DCB5730 /* MockDataModel */,
				3EA1EC6B19BDE4C800AA1384 /* ZMPushTokenTests.m */,
				3E3C00D01A2358CF00D02D21 /* ZMTypingTests.m */,
				3E3C00D91A235F6000D02D21 /* ZMTypingUsersTimeoutTests.m */,
				3E26BEE71A408F590071B4C9 /* ZMTypingUsersTests.m */,
				16AD86B71F7292EB00E4C797 /* TypingChange.swift */,
				F9331C891CB41C6000139ECC /* ZMUserTests+UserSession.m */,
				16D3FD011E3A5C0D0052A535 /* ZMConversationVoiceChannelRouterTests.swift */,
				872A2EE71FFFBC3900900B22 /* ServiceUserTests.swift */,
			);
			path = "Data Model";
			sourceTree = "<group>";
		};
		5474C7EB1921303400185A3A /* UserSession */ = {
			isa = PBXGroup;
			children = (
				549127E819E7FDAB005871F5 /* Search */,
				5447E4651AECDC5000411FCD /* ZMUserSessionTestsBase.h */,
				5447E4661AECDE6500411FCD /* ZMUserSessionTestsBase.m */,
				1679D1CB1EF9730C007B0DF5 /* ZMUserSessionTestsBase+Calling.swift */,
				54610D32192C9D7200FE7201 /* ZMUserSessionTests.m */,
				F92CA9641F153622007D8570 /* ZMUserSessionTest+FileRelocation.swift */,
				0920C4D81B305FF500C55728 /* UserSessionGiphyRequestStateTests.swift */,
				541228431AEE422C00D9ED1C /* ZMAuthenticationStatusTests.m */,
				F9ABDF421CECC69C008461B2 /* AccountStatusTests.swift */,
				F99298581BE110490058D42F /* ZMClientRegistrationStatusTests.m */,
				F9B171F71C0F00E700E6EEC6 /* ClientUpdateStatusTests.swift */,
				54BFDF691BDA87D20034A3DB /* HistorySynchronizationStatusTests.swift */,
				09B730941B3045E400A5CCC9 /* ProxiedRequestStatusTests.swift */,
				BFB524CD1C7722EC006BCE23 /* BackgroundAPNSPingBackStatusTests.swift */,
				F97679081D771B2700CC075D /* BackgroundAPNSConfirmationStatusTests.swift */,
				544913B21B0247700044DE36 /* ZMCredentialsTests.m */,
				542DFEE51DDCA452000F5B95 /* UserProfileUpdateStatusTests.swift */,
				F19F4F4C1E646C3C00F4D8FF /* UserProfileImageUpdateStatusTests.swift */,
				3E05F250192A4FBD00F22D80 /* UserSessionErrorTests.m */,
				A9692F881986476900849241 /* NSString_NormalizationTests.m */,
				F9FD798919EE962F00D70FCD /* ZMBlacklistDownloaderTest.m */,
				F9F11A061A0A630900F1DCEE /* ZMBlacklistVerificatorTest.m */,
				54D784FD1A37248000F47798 /* ZMEncodedNSUUIDWithTimestampTests.m */,
				16DCAD6D1B1476FE008C1DD9 /* NSURL+LaunchOptionsTests.m */,
				F9D1CD131DF6C131002F6E80 /* SyncStatusTests.swift */,
				160C31491E82AC170012E4BC /* OperationStatusTests.swift */,
				16A702CF1E92998100B8410D /* ApplicationStatusDirectoryTests.swift */,
				8766853A1F2A1A860031081B /* UnauthenticatedSessionTests.swift */,
				16085B341F719E6D000B9F22 /* NetworkStateRecorder.swift */,
				168CF42E2007BCD9009FCB89 /* TeamInvitationStatusTests.swift */,
			);
			path = UserSession;
			sourceTree = "<group>";
		};
		549127E819E7FDAB005871F5 /* Search */ = {
			isa = PBXGroup;
			children = (
				1660AA0E1ECE0C870056D403 /* SearchResultTests.swift */,
				1660AA101ECE3C1C0056D403 /* SearchTaskTests.swift */,
				164C29A21ECF437E0026562A /* SearchRequestTests.swift */,
				164C29A41ECF47D80026562A /* SearchDirectoryTests.swift */,
				54773ABC1DF093AC00B484AF /* SearchDirectoryAddressBookTests.swift */,
				BF989D051E893AE90052BF8F /* SearchDirectoryUserIDTableTests.swift */,
				545F601B1D6C336D00C2C55B /* AddressBookSearchTests.swift */,
				54AB428D1DF5C5B400381F2C /* TopConversationsDirectoryTests.swift */,
			);
			name = Search;
			sourceTree = "<group>";
		};
		54A170621B30068B001B41A5 /* Strategies */ = {
			isa = PBXGroup;
			children = (
				F9ABE84A1EFD568B00D83214 /* MemberDownloadRequestStrategy.swift */,
				BF491CD01F03D7CF0055EE44 /* PermissionsDownloadRequestStrategy.swift */,
				F9ABE8A91F02A45700D83214 /* TeamSyncRequestStrategy.swift */,
				F9ABE84B1EFD568B00D83214 /* TeamDownloadRequestStrategy.swift */,
				F9ABE84C1EFD568B00D83214 /* TeamDownloadRequestStrategy+Events.swift */,
				F9ABE84D1EFD568B00D83214 /* TeamRequestFactory.swift */,
				F9B8305C1DEC6A2500FF6FE7 /* UserImageStrategy.swift */,
				F9410F641DE49C13007451FF /* PushTokenStrategy.swift */,
				F9F631411DE3524100416938 /* TypingStrategy.swift */,
				F95706531DE5D1CC0087442C /* SearchUserImageStrategy.swift */,
				54A170631B300696001B41A5 /* ProxiedRequestStrategy.swift */,
				09C77C521BA6C77000E2163F /* UserClientRequestStrategy.swift */,
				0920833F1BA95EE100F82B29 /* UserClientRequestFactory.swift */,
				8798607A1C3D48A400218A3E /* DeleteAccountRequestStrategy.swift */,
				549AEA3A1D6340BC003C0BEC /* AddressBookUploadRequestStrategy.swift */,
				16DABFAD1DCF98D3001973E3 /* CallingRequestStrategy.swift */,
				547E5B591DDB67390038D936 /* UserProfileUpdateRequestStrategy.swift */,
				F19F4F3B1E604AA700F4D8FF /* UserImageAssetUpdateStrategy.swift */,
				F1C51FE81FB4A9C7009C2269 /* TeamRegistrationStrategy.swift */,
				EFC8281B1FB343B600E27E21 /* EmailVerificationStrategy.swift */,
				F1C51FE61FB49660009C2269 /* RegistrationStatus.swift */,
				F148F6661FB9AA7600BD6909 /* TeamToRegister.swift */,
				168CF42A20079A02009FCB89 /* TeamInvitationRequestStrategy.swift */,
			);
			path = Strategies;
			sourceTree = "<group>";
		};
		54A170661B300700001B41A5 /* Strategies */ = {
			isa = PBXGroup;
			children = (
				F9ABE8521EFD56BF00D83214 /* MemberDownloadRequestStrategyTests.swift */,
				BF491CD41F03E0FC0055EE44 /* PermissionsDownloadRequestStrategyTests.swift */,
				F9ABE8AB1F02A86400D83214 /* TeamSyncRequestStrategyTests.swift */,
				F9ABE8531EFD56BF00D83214 /* TeamDownloadRequestStrategyTests.swift */,
				F9ABE8541EFD56BF00D83214 /* TeamDownloadRequestStrategy+EventsTests.swift */,
				F9B8305E1DEC86E700FF6FE7 /* UserImageStrategyTests.swift */,
				F94F6B321E54B9C000D46A29 /* CallingRequestStrategyTests.swift */,
				F9410F671DE4BE42007451FF /* PushTokenStrategyTests.swift */,
				F9410F621DE44C2E007451FF /* TypingStrategyTests.swift */,
				F95706581DE5F6D40087442C /* SearchUserImageStrategyTests.swift */,
				54A170671B300717001B41A5 /* ProxiedRequestStrategyTests.swift */,
				87D4625C1C3D526D00433469 /* DeleteAccountRequestStrategyTests.swift */,
				549AEA3E1D636EF3003C0BEC /* AddressBookUploadRequestStrategyTest.swift */,
				F170AF1F1E7800CF0033DC33 /* UserImageAssetUpdateStrategyTests.swift */,
				F148F66A1FBAFAF600BD6909 /* RegistrationStatusTestHelper.swift */,
				EFC8281D1FB34F9600E27E21 /* EmailVerificationStrategyTests.swift */,
				EFC828211FB356CE00E27E21 /* RegistrationStatusTests.swift */,
				F148F6681FBAF55800BD6909 /* TeamRegistrationStrategyTests.swift */,
				168CF42C2007BCA0009FCB89 /* TeamInvitationRequestStrategyTests.swift */,
			);
			path = Strategies;
			sourceTree = "<group>";
		};
		54B2A0821DAE71F100BB40B1 /* Analytics */ = {
			isa = PBXGroup;
			children = (
				54B2A0831DAE71F100BB40B1 /* AddressBookTracker.swift */,
				BF7ED2E11DF6BD16003A4397 /* Analytics+HandleSuggestions.swift */,
				54B2A0861DAE71F100BB40B1 /* Clusterizer+VOIP.swift */,
				CEF2DE7E1DB778F300451642 /* RequestLoopAnalyticsTracker.swift */,
				F1EB0E77200501C70040D73E /* NotificationsTracker.swift */,
				7C1F4BF4203C4F67000537A8 /* Analytics+Push.swift */,
			);
			path = Analytics;
			sourceTree = "<group>";
		};
		54BAF1BB19212EBA008042FB /* UserSession */ = {
			isa = PBXGroup;
			children = (
				F9FD798019EE73C500D70FCD /* VersionBlacklist */,
				A9BABE5E19BA1EF300E9E5A3 /* Search */,
				3EC2357F192B617700B72C21 /* ZMUserSession+Internal.h */,
				16F6BB0B1ED58242009EA803 /* ZMUserSession+Private.h */,
				F9AB00211F0CDAF00037B437 /* FileRelocator.swift */,
				BF36DDF01E8BACD400D61310 /* ZMUserSession+OperationLoop.h */,
				54BAF1BC19212EBA008042FB /* ZMUserSession.m */,
				549AEA3C1D6365C1003C0BEC /* ZMUserSession+AddressBook.swift */,
				164EAF9B1F4455FA00B628C4 /* ZMUserSession+Actions.swift */,
				3E4F728219EC0D76002FE184 /* ZMUserSession+Background.m */,
				54D175251ADE9EC9001AA338 /* ZMUserSession+Authentication.m */,
				09B730891B301F0200A5CCC9 /* ZMUserSession+Proxy.m */,
				F98DD6D01ABB2F7C001D58CF /* ZMUserSession+UserNotificationCategories.h */,
				F98DD6D11ABB2F7C001D58CF /* ZMUserSession+UserNotificationCategories.m */,
				54034F371BB1A6D900F4ED62 /* ZMUserSession+Logs.swift */,
				8751DA051F66BFA6000D308B /* ZMUserSession+Push.swift */,
				162DEE101F87B9800034C8F9 /* ZMUserSession+Calling.swift */,
				F9CA51B41B345F39003AA83A /* ZMStoredLocalNotification.h */,
				F9CA51B51B345F39003AA83A /* ZMStoredLocalNotification.m */,
				3E05F253192A50CC00F22D80 /* NSError+ZMUserSession.m */,
				3E05F254192A50CC00F22D80 /* NSError+ZMUserSessionInternal.h */,
				F1C1F3EF1FCF18C5007273E3 /* NSError+Localized.swift */,
				F1C1F3ED1FCF0C85007273E3 /* ZMUserSessionErrorCode+Localized.swift */,
				16DCAD641B0F9447008C1DD9 /* NSURL+LaunchOptions.h */,
				16DCAD651B0F9447008C1DD9 /* NSURL+LaunchOptions.m */,
				54F0A0931B3018D7003386BC /* ProxiedRequestsStatus.swift */,
				F9ABDF401CECBD8A008461B2 /* AccountStatus.swift */,
				54BFDF671BDA6F9A0034A3DB /* HistorySynchronizationStatus.swift */,
				F9FD16791BDFCDAD00725F5C /* ZMClientRegistrationStatus.h */,
				F992985A1BE1404D0058D42F /* ZMClientRegistrationStatus+Internal.h */,
				F9FD167A1BDFCDAD00725F5C /* ZMClientRegistrationStatus.m */,
				54973A351DD48CAB007F8702 /* NSManagedObject+EncryptionContext.swift */,
				F9B171F51C0EF21100E6EEC6 /* ClientUpdateStatus.swift */,
				BF00441A1C737CE9007A6EA4 /* BackgroundAPNSPingBackStatus.swift */,
				F97678F91D76D11400CC075D /* BackgroundAPNSConfirmationStatus.swift */,
				F9B8308B1DEEDC2900FF6FE7 /* SyncStatus.swift */,
				160C31261E6434500012E4BC /* OperationStatus.swift */,
				549710091F6FFE9900026EDD /* ClientUpdateNotification.swift */,
				F19F4F4E1E6575F700F4D8FF /* UserProfileImageOwner.swift */,
				F19F4F391E5F1AE400F4D8FF /* UserProfileImageUpdateStatus.swift */,
				547E5B571DDB4B800038D936 /* UserProfileUpdateStatus.swift */,
				168CF42620077C54009FCB89 /* TeamInvitationStatus.swift */,
				5478A1401DEC4048006F7268 /* UserProfile.swift */,
				5467F1C31E0AE2EF008C1745 /* KeyValueStore.swift */,
				5467F1C51E0AE421008C1745 /* KeyValueStore+AccessToken.swift */,
				544F8FF21DDCD34600D1AB04 /* UserProfileUpdateNotifications.swift */,
				54D1751F1ADE8B18001AA338 /* ZMUserSession+Registration.m */,
				54D9331F1AE1653000C0B91C /* ZMCredentials.m */,
				09D7CE621AE94D4200CC5F45 /* ZMCredentials+Internal.h */,
				F19F1D391EFBFD2B00275E27 /* ZMBackendEnvironment+setup.swift */,
				549710071F6FF5C100026EDD /* NotificationInContext+UserSession.swift */,
				5458AF7E1F70219F00E45977 /* PostLoginAuthenticationNotification.swift */,
				5458AF831F7021B800E45977 /* PreLoginAuthenticationNotification.swift */,
			);
			path = UserSession;
			sourceTree = "<group>";
		};
		54C2F6751A6FA988003D09D9 /* Notifications */ = {
			isa = PBXGroup;
			children = (
				54C2F67C1A6FA988003D09D9 /* PushNotifications */,
			);
			path = Notifications;
			sourceTree = "<group>";
		};
		54C2F67C1A6FA988003D09D9 /* PushNotifications */ = {
			isa = PBXGroup;
			children = (
				F1FE8025200684DB00A438CF /* NotificationsTrackingTests.swift */,
				EE5BF6341F8F907C00B49D06 /* ZMLocalNotificationTests.swift */,
				EE5BF6361F8F9D6100B49D06 /* ZMLocalNotificationTests_Event.swift */,
				EE01E0381F90FEC1001AA33C /* ZMLocalNotificationTests_ExpiredMessage.swift */,
				EE01E0491F93D9EB001AA33C /* ZMStoredLocalNotificationTests.swift */,
				546F815A1E685F1A00775059 /* LocalNotificationDispatcherTests.swift */,
				160195601E30C9CF00ACBFAC /* LocalNotificationDispatcherCallingTests.swift */,
				F9E4779D1D21640E003A99AC /* ZMLocalNotificationSetTests.swift */,
				F96C8E811D7ECECF004B6D87 /* ZMLocalNotificationTests_Message.swift */,
				1671F9FE1E2FAF50009F3150 /* ZMLocalNotificationForTests_CallState.swift */,
				F96C8E891D7F6F8C004B6D87 /* ZMLocalNotificationTests_SystemMessage.swift */,
				EEB568181FA22FBE003ADA3A /* ZMLocalNotificationLocalizationTests.swift */,
				54C2F6831A6FA988003D09D9 /* ZMPushRegistrantTests.m */,
				54C2F6841A6FA988003D09D9 /* ZMSpellOutSmallNumbersFormatterTests.m */,
			);
			path = PushNotifications;
			sourceTree = "<group>";
		};
		54CEC9BB19AB34CE006817BB /* Registration */ = {
			isa = PBXGroup;
			children = (
				549552511D64567C004F21F6 /* AddressBookTests.swift */,
				54DE9BEC1DE75D4900EFFB9C /* RandomHandleGeneratorTests.swift */,
			);
			path = Registration;
			sourceTree = "<group>";
		};
		54F8D6D619AB525400146664 /* Transcoders */ = {
			isa = PBXGroup;
			children = (
				A9AC349319C2F316003C1A5C /* Helper */,
				54F8D6DD19AB535700146664 /* ZMConnectionTranscoder.h */,
				54F8D6DE19AB535700146664 /* ZMConnectionTranscoder.m */,
				54BDC60019C2FE4F00B22C03 /* ZMConnectionTranscoder+Internal.h */,
				54294A1F19472D4E007BE3CE /* ZMConversationTranscoder.h */,
				54EBDDEA1966B2B000B23C36 /* ZMConversationTranscoder+Internal.h */,
				54294A2019472D4E007BE3CE /* ZMConversationTranscoder.m */,
				F16C8BE72044129700677D31 /* ZMConversationTranscoder.swift */,
				F93A75F11C1F219800252586 /* ConversationStatusStrategy.swift */,
				54F8D6E419AB535700146664 /* ZMMissingUpdateEventsTranscoder.h */,
				5427B34619D17ACE00CC18DC /* ZMMissingUpdateEventsTranscoder+Internal.h */,
				54F8D6E519AB535700146664 /* ZMMissingUpdateEventsTranscoder.m */,
				5427B34D19D195A100CC18DC /* ZMLastUpdateEventIDTranscoder.h */,
				5427B35319D1965A00CC18DC /* ZMLastUpdateEventIDTranscoder+Internal.h */,
				5427B34E19D195A100CC18DC /* ZMLastUpdateEventIDTranscoder.m */,
				54F8D71919AB541400146664 /* ZMRegistrationTranscoder.h */,
				54F8D71A19AB541400146664 /* ZMRegistrationTranscoder.m */,
				0932EA431AE5514100D1BFD1 /* ZMPhoneNumberVerificationTranscoder.h */,
				0932EA441AE5514100D1BFD1 /* ZMPhoneNumberVerificationTranscoder.m */,
				54F8D6E819AB535700146664 /* ZMSelfStrategy.h */,
				F9E3AB511BEA017300C1A6AA /* ZMSelfStrategy+Internal.h */,
				54F8D6E919AB535700146664 /* ZMSelfStrategy.m */,
				54F8D6EC19AB535700146664 /* ZMUserTranscoder.h */,
				54F8D6ED19AB535700146664 /* ZMUserTranscoder.m */,
				54F8D6EE19AB535700146664 /* ZMUserTranscoder+Internal.h */,
				54C11B9E19D1E4A100576A96 /* ZMLoginTranscoder.h */,
				54C11BA819D1E70900576A96 /* ZMLoginTranscoder+Internal.h */,
				54C11B9F19D1E4A100576A96 /* ZMLoginTranscoder.m */,
				09531F131AE960E300B8556A /* ZMLoginCodeRequestTranscoder.h */,
				09531F141AE960E300B8556A /* ZMLoginCodeRequestTranscoder.m */,
			);
			path = Transcoders;
			sourceTree = "<group>";
		};
		54F8D72919AB66CB00146664 /* Transcoders */ = {
			isa = PBXGroup;
			children = (
				A97042E019E2BEC700FE746B /* Helper */,
				54F8D74819AB67B300146664 /* ObjectTranscoderTests.h */,
				54F8D74919AB67B300146664 /* ObjectTranscoderTests.m */,
				54F8D72B19AB677300146664 /* ZMConnectionTranscoderTest.m */,
				54F8D72D19AB677300146664 /* ZMConversationTranscoderTests.m */,
				16466C0D1F9F7EDF00E3F970 /* ZMConversationTranscoderTests.swift */,
				F9DAC54D1C2034E70001F11E /* ConversationStatusStrategyTests.swift */,
				54F8D72F19AB677300146664 /* ZMMissingUpdateEventsTranscoderTests.m */,
				54188DCA19D19DE200DA40E4 /* ZMLastUpdateEventIDTranscoderTests.m */,
				54F8D73019AB677400146664 /* ZMRegistrationTranscoderTests.m */,
				54F8D73119AB677400146664 /* ZMSelfTranscoderTests.m */,
				542DFEE71DDCA4FD000F5B95 /* UserProfileUpdateRequestStrategyTests.swift */,
				54F8D73319AB677400146664 /* ZMUserTranscoderTests.m */,
				54C11BAB19D1EB7500576A96 /* ZMLoginTranscoderTests.m */,
				BF50CFA51F39ABCF007833A4 /* MockUserInfoParser.swift */,
				09531F1A1AE9644800B8556A /* ZMLoginCodeRequestTranscoderTests.m */,
				09D7A8881AE7E591008F190C /* ZMPhoneNumberVerificationTranscoderTests.m */,
			);
			path = Transcoders;
			sourceTree = "<group>";
		};
		54FC8A0E192CD52800D3C016 /* Integration */ = {
			isa = PBXGroup;
			children = (
				F9644AE91E83CDD100A1887B /* CallingV3Tests.swift */,
				16FF47481F0CD6610044C491 /* IntegrationTest.h */,
				16FF47461F0CD58A0044C491 /* IntegrationTest.m */,
				16FF47431F0BF5C70044C491 /* IntegrationTest.swift */,
				54ADA7611E3B3CBE00B90C7D /* IntegrationTest+Encryption.swift */,
				163BB8111EE1A65A00DF9384 /* IntegrationTest+Search.swift */,
				3E288A6919C859210031CFCE /* NotificationObservers.h */,
				3E288A6A19C859210031CFCE /* NotificationObservers.m */,
				54FC8A0F192CD55000D3C016 /* LoginFlowTests.m */,
				85D85D997334755E841D13EA /* SlowSyncTests.m */,
				BF1F52CB1ECDD778002FB553 /* SlowSyncTests+Teams.swift */,
				F190E0DB1E8E7BA1003E81F8 /* SlowSyncTests+Swift.swift */,
				545643D41C62C1A800A2129C /* ConversationTestsBase.h */,
				545643D51C62C1A800A2129C /* ConversationTestsBase.m */,
				3E6CD176194F435F00BAE83E /* ConversationsTests.m */,
				BFE53F541D5A2F7000398378 /* DeleteMessagesTests.swift */,
				BFAB67AF1E535B4B00D67C1A /* TextSearchTests.swift */,
				16D1383A1FD6A6F4001B4411 /* AvailabilityTests.swift */,
				F964700B1D5C720D00A81A92 /* ConversationTests+MessageEditing.m */,
				F9E462D91D7043C60036CFA7 /* ConversationTests+Confirmation.swift */,
				F920F4D51DA3DCF8002B860B /* ConversationTests+Ephemeral.swift */,
				09914E501BD6613600C10BF8 /* ConversationTests+OTR.m */,
				5430FF141CE4A359004ECFFE /* FileTransferTests.m */,
				541918EB195AD9D100A5023D /* SendAndReceiveMessagesTests.m */,
				163BB8151EE1B1AC00DF9384 /* SearchTests.swift */,
				54877C9419922C0B0097FB58 /* UserProfileTests.m */,
				F190E0A81E8D516D003E81F8 /* UserProfileImageV3Tests.swift */,
				5454A69B1AEFA01D0022AFA4 /* EmailRegistrationTests.m */,
				5454A69F1AEFA0A70022AFA4 /* PhoneRegistrationTests.m */,
				3EEA678A199D079600AF7665 /* UserTests.m */,
				54E4DD0D1DE4A9A200FEF192 /* UserHandleTests.swift */,
				5476E3BB19A77C6900E68BAD /* PushChannelTests.m */,
				545F3DBA1AAF64FB00BF817B /* APNSTests.m */,
				5492C6C319ACCCA8008F41E2 /* ConnectionTests.m */,
				54A3ACC21A261603008AF8DF /* BackgroundTests.m */,
				3E26BED31A4037370071B4C9 /* IsTypingTests.m */,
				54DFB8EE1B30649000F1C736 /* GiphyTests.m */,
				5422E96E1BD5A4FD005A7C77 /* OTRTests.swift */,
				F9B171F91C0F320200E6EEC6 /* ClientManagementTests.m */,
				CE35B7F61D353CC4007CF3F8 /* LinkPreviewTests.m */,
				F93F3A581ED5A67E003CD185 /* TeamTests.swift */,
				EF797FE71FB5E8DB00F7FF21 /* TeamCreationTests.swift */,
				D5168F37200CEDCC00F8222A /* TeamInviteTests.swift */,
			);
			path = Integration;
			sourceTree = "<group>";
		};
		85D850FC5E45F9F688A64419 /* Synchronization */ = {
			isa = PBXGroup;
			children = (
				54F8D72919AB66CB00146664 /* Transcoders */,
				BF2A9D561D6B5BB000FA7DBC /* Decoding */,
				54A170661B300700001B41A5 /* Strategies */,
				85D85104C6D06FA902E3253C /* ZMSyncStrategyTests.m */,
				85D858D72B109C5D9A85645B /* ZMOperationLoopTests.m */,
				54F7217C19A62225009A8AF5 /* ZMUpdateEventsBufferTests.m */,
				F95ECF501B94BD05009F91BA /* ZMHotFixTests.m */,
				F11E35D52040172200D4D5DB /* ZMHotFixTests.swift */,
				F132C113203F20AB00C58933 /* ZMHotFixDirectoryTests.swift */,
				54A227D51D6604A5009414C0 /* SynchronizationMocks.swift */,
			);
			path = Synchronization;
			sourceTree = "<group>";
		};
		85D856D10F3CD0262DCB5730 /* MockDataModel */ = {
			isa = PBXGroup;
			children = (
				85D85BDE1EC2D916896D3132 /* MockEntity.h */,
				85D85AAE7FA09852AB9B0D6A /* MockEntity.m */,
				85D85110893896EBA6E879CE /* MockEntity2.h */,
				85D85C9E7A2AAAE14D4BC2CC /* MockEntity2.m */,
				85D85A3CF8F1D3B0D2532954 /* MockModelObjectContextFactory.h */,
				85D852DA0CD2C94CADB3B6FE /* MockModelObjectContextFactory.m */,
			);
			path = MockDataModel;
			sourceTree = "<group>";
		};
		85D85DBFC1F3A95767DEEA45 /* Synchronization */ = {
			isa = PBXGroup;
			children = (
				54F8D6D619AB525400146664 /* Transcoders */,
				54A170621B30068B001B41A5 /* Strategies */,
				BF2A9D591D6B639C00FA7DBC /* Decoding */,
				85D85F3EC8565FD102AC0E5B /* ZMOperationLoop.h */,
				F962A8EF19FFD4DC00FD0F80 /* ZMOperationLoop+Private.h */,
				85D8502FFC4412F91D0CC1A4 /* ZMOperationLoop.m */,
				54C8A39B1F7536DB004961DF /* ZMOperationLoop+Notifications.swift */,
				F962A8E819FFC06E00FD0F80 /* ZMOperationLoop+Background.h */,
				F962A8E919FFC06E00FD0F80 /* ZMOperationLoop+Background.m */,
				85D853338EC38D9B021D71BF /* ZMSyncStrategy.h */,
				546BAD5F19F8149B007C4938 /* ZMSyncStrategy+Internal.h */,
				85D859D47B6EBF09E4137658 /* ZMSyncStrategy.m */,
				F96DBEE81DF9A570008FE832 /* ZMSyncStrategy+ManagedObjectChanges.h */,
				F96DBEE91DF9A570008FE832 /* ZMSyncStrategy+ManagedObjectChanges.m */,
				F96DBEEC1DF9A79F008FE832 /* ZMSyncStrategy+EventProcessing.h */,
				F96DBEED1DF9A79F008FE832 /* ZMSyncStrategy+EventProcessing.m */,
				160C31431E8049320012E4BC /* ApplicationStatusDirectory.swift */,
				1621D2701D770FB1007108C2 /* ZMSyncStateDelegate.h */,
				54177D1F19A4CAE70037A220 /* ZMObjectStrategyDirectory.h */,
				54F7217619A60E88009A8AF5 /* ZMUpdateEventsBuffer.h */,
				54F7217919A611DE009A8AF5 /* ZMUpdateEventsBuffer.m */,
				F95ECF4C1B94A553009F91BA /* ZMHotFix.h */,
				F95ECF4D1B94A553009F91BA /* ZMHotFix.m */,
				54DE26B11BC56E62002B5FBC /* ZMHotFixDirectory.h */,
				54DE26B21BC56E62002B5FBC /* ZMHotFixDirectory.m */,
				F9245BEC1CBF95A8009D1E85 /* ZMHotFixDirectory+Swift.swift */,
				166A8BF81E02C7D500F5EEEA /* ZMHotFix+PendingChanges.swift */,
			);
			path = Synchronization;
			sourceTree = "<group>";
		};
		A926F1E0196C12ED0045BB47 /* Registration */ = {
			isa = PBXGroup;
			children = (
				54991D571DEDCF2B007E282F /* AddressBook.swift */,
				54991D591DEDD07E007E282F /* ContactAddressBook.swift */,
				54DE9BEA1DE74FFB00EFFB9C /* RandomHandleGenerator.swift */,
			);
			path = Registration;
			sourceTree = "<group>";
		};
		A957B4B91962FB610060EE03 /* Notifications */ = {
			isa = PBXGroup;
			children = (
				F928651C19F7A3D30097539C /* Push Notifications */,
			);
			path = Notifications;
			sourceTree = "<group>";
		};
		A97042E019E2BEC700FE746B /* Helper */ = {
			isa = PBXGroup;
			children = (
				548214051A025C54001AA4E0 /* ZMSimpleListRequestPaginatorTests.m */,
				F925468C1C63B61000CE2D7C /* MessagingTest+EventFactory.h */,
				F925468D1C63B61000CE2D7C /* MessagingTest+EventFactory.m */,
			);
			path = Helper;
			sourceTree = "<group>";
		};
		A9AC349319C2F316003C1A5C /* Helper */ = {
			isa = PBXGroup;
			children = (
				548213FE1A0253CC001AA4E0 /* ZMSimpleListRequestPaginator.h */,
				548214081A027B66001AA4E0 /* ZMSimpleListRequestPaginator+Internal.h */,
				548213FF1A0253CC001AA4E0 /* ZMSimpleListRequestPaginator.m */,
			);
			path = Helper;
			sourceTree = "<group>";
		};
		A9BABE5E19BA1EF300E9E5A3 /* Search */ = {
			isa = PBXGroup;
			children = (
				54A343461D6B589A004B65EA /* AddressBookSearch.swift */,
				A9BABE6219BA1F2300E9E5A3 /* ZMSearchUser+UserSession.m */,
				1660AA081ECCAC900056D403 /* SearchDirectory.swift */,
				1660AA0C1ECDB0250056D403 /* SearchTask.swift */,
				164C29A61ED2D7B00026562A /* SearchResult.swift */,
				16F6BB371EDEA659009EA803 /* SearchResult+AddressBook.swift */,
				1660AA0A1ECCAF4E0056D403 /* SearchRequest.swift */,
				BF4BA0311E89085E00AE99DC /* SearchDirectoryUserIDTable.swift */,
				54257C071DF1C94200107FE7 /* TopConversationsDirectory.swift */,
			);
			path = Search;
			sourceTree = "<group>";
		};
		A9EADFFF19DBF20A00FD386C /* Utility */ = {
			isa = PBXGroup;
			children = (
				5430E9231BAA0D9F00395E05 /* WireSyncEngineLogs.h */,
				874F142C1C16FD9700C15118 /* Device.swift */,
				87508E9F1D08264000162483 /* ZMSound.swift */,
				546392711D79D5210094EC66 /* Application.swift */,
				8796343F1F7BEA4700FC79BA /* DispatchQueue+SerialAsync.swift */,
			);
			path = Utility;
			sourceTree = "<group>";
		};
		A9EAE00A19DBF24100FD386C /* Utility */ = {
			isa = PBXGroup;
			children = (
				3E5286BB1AD3DB8A00B1AB1C /* KeySetTests.swift */,
				BF40AC711D096A0E00287E29 /* AnalyticsTests.swift */,
				BF325E9C1EC067D600772145 /* RequestLoopAnalyticsTrackerTests.swift */,
				543ED0001D79E0EE00A9CDF3 /* ApplicationMock.swift */,
				879634411F7BEC5100FC79BA /* DispatchQueueSerialAsyncTests.swift */,
				F16C8BC32040715800677D31 /* ZMUpdateEvent+Testing.swift */,
			);
			path = Utility;
			sourceTree = "<group>";
		};
		BF2A9D561D6B5BB000FA7DBC /* Decoding */ = {
			isa = PBXGroup;
			children = (
				BF2A9D541D6B5B9700FA7DBC /* EventDecoderTests.swift */,
				BF2A9D571D6B5BDB00FA7DBC /* StoreUpdateEventTests.swift */,
			);
			name = Decoding;
			sourceTree = "<group>";
		};
		BF2A9D591D6B639C00FA7DBC /* Decoding */ = {
			isa = PBXGroup;
			children = (
				BF2A9D501D6B536E00FA7DBC /* EventDecoder.swift */,
				BF2A9D5A1D6B63DB00FA7DBC /* StoreUpdateEvent.swift */,
				BF2A9D5F1D6C70EA00FA7DBC /* ZMEventModel.xcdatamodeld */,
				54A2C9F21DAFBA3300FFD2A0 /* NSManagedObjectContext+EventDecoder.swift */,
			);
			name = Decoding;
			sourceTree = "<group>";
		};
		BF44A3521C71D60100C6928E /* DB Fixture 1.27 */ = {
			isa = PBXGroup;
			children = (
				BF44A3501C71D5FC00C6928E /* store127.wiredatabase */,
			);
			name = "DB Fixture 1.27";
			sourceTree = "<group>";
		};
		BF72DF101C4D256B002B324F /* DB Fixture 1.25 / 1.26 */ = {
			isa = PBXGroup;
			children = (
				BF8367301C52651900364B37 /* store125.wiredatabase */,
				BF6D5D041C494D730049F712 /* WireSyncEngine125.momd */,
			);
			name = "DB Fixture 1.25 / 1.26";
			sourceTree = "<group>";
		};
		BF72DF111C4D257C002B324F /* DB Fixture 1.24 */ = {
			isa = PBXGroup;
			children = (
				BFCE9A581C4E4C4D00951B3D /* store124.wiredatabase */,
				BF6D5D021C4948830049F712 /* WireSyncEngine124.momd */,
			);
			name = "DB Fixture 1.24";
			sourceTree = "<group>";
		};
		F159F4121F1E310C001B7D80 /* SessionManager */ = {
			isa = PBXGroup;
			children = (
				F159F4131F1E3134001B7D80 /* SessionManagerTests.swift */,
				162A81D5202B5BC600F6200C /* SessionManagerAVSTests.swift */,
				87DF28C61F680495007E1702 /* PushDispatcherTests.swift */,
			);
			path = SessionManager;
			sourceTree = "<group>";
		};
		F19F1D121EFBC17A00275E27 /* UnauthenticatedSession */ = {
			isa = PBXGroup;
			children = (
				F19F1D231EFBC34E00275E27 /* ZMUserSessionRegistrationNotification.h */,
				F19F1D241EFBC34E00275E27 /* ZMUserSessionRegistrationNotification.m */,
				F19F1D191EFBC2F000275E27 /* ZMAuthenticationStatus_Internal.h */,
				F19F1D1A1EFBC2F000275E27 /* ZMAuthenticationStatus.h */,
				F19F1D1B1EFBC2F000275E27 /* ZMAuthenticationStatus.m */,
				54FF64281F73D00C00787EF2 /* NSManagedObjectContext+AuthenticationStatus.swift */,
				F19F1D131EFBC18E00275E27 /* UnauthenticatedSession.swift */,
				163495841F010AF0004E80DB /* UnauthenticatedSession+Registration.swift */,
				F1A94BD11F010287003083D9 /* UnauthenticatedSession+Login.swift */,
				F19F1D321EFBE3FE00275E27 /* UnauthenticatedOperationLoop.swift */,
			);
			path = UnauthenticatedSession;
			sourceTree = "<group>";
		};
		F19F1D361EFBF60A00275E27 /* SessionManager */ = {
			isa = PBXGroup;
			children = (
				F159F4151F1E4C4C001B7D80 /* LocalStoreProvider.swift */,
				F19F1D371EFBF61800275E27 /* SessionManager.swift */,
				BF2ADA011F41A450000980E8 /* Account+Cookie.swift */,
				BF2AD9FF1F41A3DF000980E8 /* SessionFactories.swift */,
				16FF474B1F0D54B20044C491 /* SessionManager+Logs.swift */,
				1634958A1F0254CB004E80DB /* SessionManager+ServerConnection.swift */,
				8717DFA61F6EF44E0087EFE4 /* SessionManager+Push.swift */,
				165BB94B2004D6490077EFD5 /* SessionManager+UserActivity.swift */,
				162A81D3202B453000F6200C /* SessionManager+AVS.swift */,
				8751DA011F66A826000D308B /* PushDispatcher.swift */,
			);
			path = SessionManager;
			sourceTree = "<group>";
		};
		F928651C19F7A3D30097539C /* Push Notifications */ = {
			isa = PBXGroup;
			children = (
				F98EDCDD1D82B924001E65CB /* Helpers */,
				F98EDCC61D82B913001E65CB /* Notification Types */,
				54E2C1DF1E682DC400536569 /* LocalNotificationDispatcher.swift */,
				F96C8E791D7DCCE8004B6D87 /* LocalNotificationDispatcher+Messages.swift */,
				1659114E1DEF1F6E007FA847 /* LocalNotificationDispatcher+Calling.swift */,
				3E17FA611A66881900DFA12F /* ZMPushRegistrant.h */,
				3E887BA31ABC51880022797E /* ZMPushKitLogging.m */,
				3EDBFD761A65200F0095E2DD /* ZMPushRegistrant.swift */,
			);
			name = "Push Notifications";
			path = "Push notifications";
			sourceTree = "<group>";
		};
		F98EDCC61D82B913001E65CB /* Notification Types */ = {
			isa = PBXGroup;
			children = (
				EEEA75F81F8A6141006D1070 /* ZMLocalNotification.swift */,
				EEEA75F71F8A6141006D1070 /* ZMLocalNotification+Calling.swift */,
				EEEA75F61F8A6140006D1070 /* ZMLocalNotification+Events.swift */,
				EEEA75F51F8A613F006D1070 /* ZMLocalNotification+Messages.swift */,
				F98EDCCD1D82B913001E65CB /* LocalNotificationContentType.swift */,
				16962EE320286D690069D88D /* LocalNotificationType+Configuration.swift */,
				16962EE120286A4C0069D88D /* LocalNotificationType+Localization.swift */,
			);
			path = "Notification Types";
			sourceTree = "<group>";
		};
		F98EDCDD1D82B924001E65CB /* Helpers */ = {
			isa = PBXGroup;
			children = (
				F98EDCDF1D82B924001E65CB /* NotificationSounds.swift */,
				F98EDCE01D82B924001E65CB /* UILocalNotification+StringProcessing.h */,
				F98EDCE11D82B924001E65CB /* UILocalNotification+StringProcessing.m */,
				F98EDCE21D82B924001E65CB /* UILocalNotification+UserInfo.h */,
				F98EDCE31D82B924001E65CB /* UILocalNotification+UserInfo.m */,
				F98EDCE71D82B924001E65CB /* ZMLocalNotificationSet.swift */,
				F98EDCE81D82B924001E65CB /* ZMSpellOutSmallNumbersFormatter.h */,
				F98EDCE91D82B924001E65CB /* ZMSpellOutSmallNumbersFormatter.m */,
			);
			path = Helpers;
			sourceTree = "<group>";
		};
		F9C9A4F11CAD2A200039E10C /* DB Ficture 1.28 */ = {
			isa = PBXGroup;
			children = (
				F9C9A4ED1CAD290B0039E10C /* store128.wiredatabase */,
			);
			name = "DB Ficture 1.28";
			sourceTree = "<group>";
		};
		F9FD798019EE73C500D70FCD /* VersionBlacklist */ = {
			isa = PBXGroup;
			children = (
				F9FD798519EE742600D70FCD /* ZMBlacklistDownloader.h */,
				54FEAAA81BC7BB9C002DE521 /* ZMBlacklistDownloader+Testing.h */,
				F9FD798619EE742600D70FCD /* ZMBlacklistDownloader.m */,
				F9FD798B19EE9B9A00D70FCD /* ZMBlacklistVerificator.h */,
				540818A51BCA647D00257CA7 /* ZMBlacklistVerificator+Testing.h */,
				F9FD798C19EE9B9A00D70FCD /* ZMBlacklistVerificator.m */,
			);
			name = VersionBlacklist;
			sourceTree = "<group>";
		};
/* End PBXGroup section */

/* Begin PBXHeadersBuildPhase section */
		549815901A43232400A7CE2E /* Headers */ = {
			isa = PBXHeadersBuildPhase;
			buildActionMask = 2147483647;
			files = (
				09E393BB1BAB0BB500F3EA1B /* ZMUserSession+OTR.h in Headers */,
				F19F1D1E1EFBC2F000275E27 /* ZMAuthenticationStatus.h in Headers */,
				16C22BA41BF4D5D7007099D9 /* NSError+ZMUserSessionInternal.h in Headers */,
				F9FD167B1BDFCDAD00725F5C /* ZMClientRegistrationStatus.h in Headers */,
				544BA11A1A433DE400D3B852 /* WireSyncEngine.h in Headers */,
				F991CE1E1CB65F08004D8465 /* ZMTypingUsers.h in Headers */,
				1621D2711D770FB1007108C2 /* ZMSyncStateDelegate.h in Headers */,
				F95ECF4E1B94A553009F91BA /* ZMHotFix.h in Headers */,
				F98EDCF41D82B924001E65CB /* ZMSpellOutSmallNumbersFormatter.h in Headers */,
				872A2EFE2004B86D00900B22 /* ZMSyncStrategy.h in Headers */,
				BF36DDF11E8BACD400D61310 /* ZMUserSession+OperationLoop.h in Headers */,
				54D1751A1ADE8AA2001AA338 /* ZMUserSession+Registration.h in Headers */,
				54D9331E1AE1643A00C0B91C /* ZMCredentials.h in Headers */,
				F96DBEEE1DF9A79F008FE832 /* ZMSyncStrategy+EventProcessing.h in Headers */,
				F9410F661DE4A01F007451FF /* ZMPushToken.h in Headers */,
				16F6BB0C1ED5824B009EA803 /* ZMUserSession+Private.h in Headers */,
				54D175241ADE9449001AA338 /* ZMUserSession+Authentication.h in Headers */,
				F98DD6D31ABB2F7C001D58CF /* ZMUserSession+UserNotificationCategories.h in Headers */,
				09D7CE641AE94D4200CC5F45 /* ZMCredentials+Internal.h in Headers */,
<<<<<<< HEAD
				F132C105203F02C700C58933 /* ZMConversationTranscoder.h in Headers */,
=======
				F16C8BE9204412B100677D31 /* ZMConversationTranscoder.h in Headers */,
>>>>>>> f2808823
				F98EDCEC1D82B924001E65CB /* UILocalNotification+StringProcessing.h in Headers */,
				0932EA461AE5514100D1BFD1 /* ZMPhoneNumberVerificationTranscoder.h in Headers */,
				F19F1D311EFBCBD300275E27 /* ZMLoginTranscoder.h in Headers */,
				F9B71F471CB29600001DB03F /* ZMBareUser+UserSession.h in Headers */,
				3E17FA671A6690AA00DFA12F /* ZMPushRegistrant.h in Headers */,
				54DE26B31BC56E62002B5FBC /* ZMHotFixDirectory.h in Headers */,
				1602B4611F3B04150061C135 /* ZMBlacklistVerificator.h in Headers */,
				5430E9251BAA0D9F00395E05 /* WireSyncEngineLogs.h in Headers */,
				1618B4101DE5FAD4003F015C /* ZMUserSession+Internal.h in Headers */,
				1EB871501BF502A000AF5CE1 /* ZMUserTranscoder.h in Headers */,
				F9F631431DE3534F00416938 /* ZMTyping.h in Headers */,
				544BA1231A433DE400D3B852 /* ZMUserSession.h in Headers */,
				BF1F52C41ECC6DAF002FB553 /* ZMSimpleListRequestPaginator.h in Headers */,
				BF36DDF21E8BAE3C00D61310 /* ZMOperationLoop+Background.h in Headers */,
				16DCAD671B0F9447008C1DD9 /* NSURL+LaunchOptions.h in Headers */,
				544BA1241A433DE400D3B852 /* ZMUserSession+Background.h in Headers */,
				09531F161AE960E300B8556A /* ZMLoginCodeRequestTranscoder.h in Headers */,
				F97180531A9E18B5002CEAF8 /* ZMCallFlowRequestStrategy.h in Headers */,
				872A2F002004B9EF00900B22 /* ZMUpdateEventsBuffer.h in Headers */,
				F992985B1BE143570058D42F /* ZMClientRegistrationStatus+Internal.h in Headers */,
				544BA1271A433DE400D3B852 /* NSError+ZMUserSession.h in Headers */,
				09BCDB8E1BCE7F000020DCC7 /* ZMAPSMessageDecoder.h in Headers */,
				F98EDCEE1D82B924001E65CB /* UILocalNotification+UserInfo.h in Headers */,
				540818A61BCA647D00257CA7 /* ZMBlacklistVerificator+Testing.h in Headers */,
				54A3F24F1C08523500FE3A6B /* ZMOperationLoop.h in Headers */,
				54FEAAA91BC7BB9C002DE521 /* ZMBlacklistDownloader+Testing.h in Headers */,
				1633875C1F066B610015034C /* ZMRegistrationTranscoder.h in Headers */,
				F19F1D1D1EFBC2F000275E27 /* ZMAuthenticationStatus_Internal.h in Headers */,
				F96DBEEA1DF9A570008FE832 /* ZMSyncStrategy+ManagedObjectChanges.h in Headers */,
				872A2EFF2004B9E600900B22 /* ZMObjectStrategyDirectory.h in Headers */,
				F19F1D271EFBC34E00275E27 /* ZMUserSessionRegistrationNotification.h in Headers */,
				872A2EFD2004B85F00900B22 /* ZMOperationLoop+Private.h in Headers */,
				F9CA51B71B345F39003AA83A /* ZMStoredLocalNotification.h in Headers */,
				544BA1311A433DE400D3B852 /* ZMNetworkState.h in Headers */,
			);
			runOnlyForDeploymentPostprocessing = 0;
		};
/* End PBXHeadersBuildPhase section */

/* Begin PBXNativeTarget section */
		3E186087191A56F6000FE027 /* WireSyncEngine Test Host */ = {
			isa = PBXNativeTarget;
			buildConfigurationList = 3E1860AD191A56F7000FE027 /* Build configuration list for PBXNativeTarget "WireSyncEngine Test Host" */;
			buildPhases = (
				3E186084191A56F6000FE027 /* Sources */,
				3E186085191A56F6000FE027 /* Frameworks */,
				3E186086191A56F6000FE027 /* Resources */,
				5405FF3B1A6005A100CB012B /* Embed Framework */,
				096960A81B6670E5006DF53B /* Copy Carthage Frameworks */,
			);
			buildRules = (
			);
			dependencies = (
			);
			name = "WireSyncEngine Test Host";
			productName = "WireSyncEngine Test Host";
			productReference = 3E186088191A56F6000FE027 /* WireSyncEngine Test Host.app */;
			productType = "com.apple.product-type.application";
		};
		3E1860C2191A649D000FE027 /* WireSyncEngine-iOS-Tests */ = {
			isa = PBXNativeTarget;
			buildConfigurationList = 3E1860D2191A649D000FE027 /* Build configuration list for PBXNativeTarget "WireSyncEngine-iOS-Tests" */;
			buildPhases = (
				3E1860BF191A649D000FE027 /* Sources */,
				3E1860C0191A649D000FE027 /* Frameworks */,
				3E1860C1191A649D000FE027 /* Resources */,
			);
			buildRules = (
			);
			dependencies = (
				54F4DC581A4438AC00FDB6EA /* PBXTargetDependency */,
				3E1860D1191A649D000FE027 /* PBXTargetDependency */,
				A9FF8089195B17B3002CD44B /* PBXTargetDependency */,
			);
			name = "WireSyncEngine-iOS-Tests";
			productName = "WireSyncEngine-iOS-Tests";
			productReference = 3E1860C3191A649D000FE027 /* WireSyncEngine-iOS-Tests.xctest */;
			productType = "com.apple.product-type.bundle.unit-test";
		};
		549815921A43232400A7CE2E /* WireSyncEngine-ios */ = {
			isa = PBXNativeTarget;
			buildConfigurationList = 549815A61A43232500A7CE2E /* Build configuration list for PBXNativeTarget "WireSyncEngine-ios" */;
			buildPhases = (
				5498158E1A43232400A7CE2E /* Sources */,
				5498158F1A43232400A7CE2E /* Frameworks */,
				549815901A43232400A7CE2E /* Headers */,
				549815911A43232400A7CE2E /* Resources */,
			);
			buildRules = (
			);
			dependencies = (
			);
			name = "WireSyncEngine-ios";
			productName = "WireSyncEngine-ios";
			productReference = 549815931A43232400A7CE2E /* WireSyncEngine.framework */;
			productType = "com.apple.product-type.framework";
		};
/* End PBXNativeTarget section */

/* Begin PBXProject section */
		540029AB1918CA8500578793 /* Project object */ = {
			isa = PBXProject;
			attributes = {
				LastSwiftMigration = 0710;
				LastSwiftUpdateCheck = 0700;
				LastUpgradeCheck = 0830;
				ORGANIZATIONNAME = "Zeta Project Gmbh";
				TargetAttributes = {
					3E186087191A56F6000FE027 = {
						LastSwiftMigration = 0800;
						ProvisioningStyle = Manual;
						SystemCapabilities = {
							com.apple.ApplicationGroups.iOS = {
								enabled = 1;
							};
							com.apple.Keychain = {
								enabled = 1;
							};
						};
					};
					3E1860C2191A649D000FE027 = {
						LastSwiftMigration = 0800;
						ProvisioningStyle = Manual;
						TestTargetID = 3E186087191A56F6000FE027;
					};
					549815921A43232400A7CE2E = {
						CreatedOnToolsVersion = 6.2;
						LastSwiftMigration = 0800;
						ProvisioningStyle = Manual;
					};
				};
			};
			buildConfigurationList = 540029AE1918CA8500578793 /* Build configuration list for PBXProject "WireSyncEngine" */;
			compatibilityVersion = "Xcode 3.2";
			developmentRegion = English;
			hasScannedForEncodings = 0;
			knownRegions = (
				en,
				Base,
				de,
				"pt-BR",
				es,
				uk,
				ru,
				ja,
				it,
				nl,
				tr,
				fr,
				da,
				ar,
				"zh-Hans",
				sl,
				et,
				fi,
				pl,
				"zh-Hant",
				lt,
			);
			mainGroup = 540029AA1918CA8500578793;
			productRefGroup = 540029B51918CA8500578793 /* Products */;
			projectDirPath = "";
			projectRoot = "";
			targets = (
				549815921A43232400A7CE2E /* WireSyncEngine-ios */,
				3E1860C2191A649D000FE027 /* WireSyncEngine-iOS-Tests */,
				3E186087191A56F6000FE027 /* WireSyncEngine Test Host */,
			);
		};
/* End PBXProject section */

/* Begin PBXResourcesBuildPhase section */
		3E186086191A56F6000FE027 /* Resources */ = {
			isa = PBXResourcesBuildPhase;
			buildActionMask = 2147483647;
			files = (
				872C995B1DB65D0D006A3BDE /* harp.m4a in Resources */,
				872C99591DB659E6006A3BDE /* ringing_from_them_long.caf in Resources */,
			);
			runOnlyForDeploymentPostprocessing = 0;
		};
		3E1860C1191A649D000FE027 /* Resources */ = {
			isa = PBXResourcesBuildPhase;
			buildActionMask = 2147483647;
			files = (
				54764B961C92FDC100BD25E3 /* 1900x1500.jpg in Resources */,
				BF158D2F1CE087D8007C6F8A /* video.mp4 in Resources */,
				54764B9A1C9303D600BD25E3 /* tiny.jpg in Resources */,
				BF6D5D031C4948830049F712 /* WireSyncEngine124.momd in Resources */,
				BF6D5D051C494D730049F712 /* WireSyncEngine125.momd in Resources */,
				AF6415A51C9C180200A535F5 /* ExternalMessageTextFixture.txt in Resources */,
				BF44A3511C71D5FC00C6928E /* store127.wiredatabase in Resources */,
				AF6415A41C9C17FF00A535F5 /* EncryptedBase64EncondedExternalMessageTestFixture.txt in Resources */,
				54764B991C9303D600BD25E3 /* medium.jpg in Resources */,
				BF8367311C52651900364B37 /* store125.wiredatabase in Resources */,
				F9C9A4F01CAD29190039E10C /* store128.wiredatabase in Resources */,
				EE01E0371F90DD67001AA33C /* audio.m4a in Resources */,
				54764B9C1C930AEB00BD25E3 /* Lorem Ipsum.txt in Resources */,
				BFCE9A5B1C4E4C4D00951B3D /* store124.wiredatabase in Resources */,
				54764BA01C931E9400BD25E3 /* not_animated.gif in Resources */,
				54764B9F1C931E9400BD25E3 /* animated.gif in Resources */,
			);
			runOnlyForDeploymentPostprocessing = 0;
		};
		549815911A43232400A7CE2E /* Resources */ = {
			isa = PBXResourcesBuildPhase;
			buildActionMask = 2147483647;
			files = (
				3E2713211A8A68BF008EE50F /* Push.stringsdict in Resources */,
				543095951DE76B270065367F /* random2.txt in Resources */,
				3E27131F1A8A68BF008EE50F /* Push.strings in Resources */,
				F1A989BA1FD03E1B00B8A82E /* ZMLocalizable.strings in Resources */,
				543095931DE76B170065367F /* random1.txt in Resources */,
			);
			runOnlyForDeploymentPostprocessing = 0;
		};
/* End PBXResourcesBuildPhase section */

/* Begin PBXShellScriptBuildPhase section */
		096960A81B6670E5006DF53B /* Copy Carthage Frameworks */ = {
			isa = PBXShellScriptBuildPhase;
			buildActionMask = 2147483647;
			files = (
			);
			inputPaths = (
				"$(SRCROOT)/Carthage/Build/iOS/WireImages.framework",
				"$(SRCROOT)/Carthage/Build/iOS/OCMock.framework",
				"$(SRCROOT)/Carthage/Build/iOS/WireSystem.framework",
				"$(SRCROOT)/Carthage/Build/iOS/WireTesting.framework",
				"$(SRCROOT)/Carthage/Build/iOS/WireTransport.framework",
				"$(SRCROOT)/Carthage/Build/iOS/WireMockTransport.framework",
				"$(SRCROOT)/Carthage/Build/iOS/WireProtos.framework",
				"$(SRCROOT)/Carthage/Build/iOS/ProtocolBuffers.framework",
				"$(SRCROOT)/Carthage/Build/iOS/WireCryptobox.framework",
				"$(SRCROOT)/Carthage/Build/iOS/WireUtilities.framework",
				"$(SRCROOT)/Carthage/Build/iOS/libPhoneNumberiOS.framework",
				"$(SRCROOT)/Carthage/Build/iOS/PINCache.framework",
				"$(SRCROOT)/Carthage/Build/iOS/WireDataModel.framework",
				"$(SRCROOT)/Carthage/Build/iOS/Ono.framework",
				"$(SRCROOT)/Carthage/Build/iOS/WireLinkPreview.framework",
				"$(SRCROOT)/Carthage/Build/iOS/WireRequestStrategy.framework",
				"$(SRCROOT)/Carthage/Build/iOS/WireMessageStrategy.framework",
				"$(SRCROOT)/Carthage/Build/iOS/avs.framework",
			);
			name = "Copy Carthage Frameworks";
			outputPaths = (
			);
			runOnlyForDeploymentPostprocessing = 0;
			shellPath = /bin/sh;
			shellScript = "# to run locally, replace with $(BUILT_PRODUCTS_DIR)/WireSyncEngine.framework\n/usr/local/bin/carthage copy-frameworks";
		};
/* End PBXShellScriptBuildPhase section */

/* Begin PBXSourcesBuildPhase section */
		3E186084191A56F6000FE027 /* Sources */ = {
			isa = PBXSourcesBuildPhase;
			buildActionMask = 2147483647;
			files = (
				3E9848BD1A65253000F7B050 /* Hack.swift in Sources */,
				3E1860BB191A5D99000FE027 /* TestHostAppDelegate.m in Sources */,
				3E1860BA191A5D99000FE027 /* TestHost-main.m in Sources */,
			);
			runOnlyForDeploymentPostprocessing = 0;
		};
		3E1860BF191A649D000FE027 /* Sources */ = {
			isa = PBXSourcesBuildPhase;
			buildActionMask = 2147483647;
			files = (
				BF325E9D1EC067D600772145 /* RequestLoopAnalyticsTrackerTests.swift in Sources */,
				544BA1361A43401400D3B852 /* ZMCallFlowRequestStrategyTests.m in Sources */,
				54ADA7631E3B3D8E00B90C7D /* IntegrationTest+Encryption.swift in Sources */,
				EE01E04A1F93D9EB001AA33C /* ZMStoredLocalNotificationTests.swift in Sources */,
				F991CE161CB55512004D8465 /* ZMUser+Testing.m in Sources */,
				F9D1CD141DF6C131002F6E80 /* SyncStatusTests.swift in Sources */,
				3EEA678C199D079600AF7665 /* UserTests.m in Sources */,
				09531F1C1AE9644800B8556A /* ZMLoginCodeRequestTranscoderTests.m in Sources */,
				87D003FF1BB5810D00472E06 /* APSSignalingKeyStoreTests.swift in Sources */,
				542DFEE61DDCA452000F5B95 /* UserProfileUpdateStatusTests.swift in Sources */,
				F95FFBD11EB8A478004031CB /* CallSystemMessageGeneratorTests.swift in Sources */,
				545434AB19AB6ADA003892D9 /* ZMMissingUpdateEventsTranscoderTests.m in Sources */,
				548BBA1C195071E30041945E /* ZMUserSessionTests.m in Sources */,
				A907771A192E33A500141F13 /* SlowSyncTests.m in Sources */,
				BF491CD51F03E0FC0055EE44 /* PermissionsDownloadRequestStrategyTests.swift in Sources */,
				54BFDF6A1BDA87D20034A3DB /* HistorySynchronizationStatusTests.swift in Sources */,
				F9331C8A1CB41C6000139ECC /* ZMUserTests+UserSession.m in Sources */,
				545434AC19AB6ADA003892D9 /* ZMSelfTranscoderTests.m in Sources */,
				548214071A025C54001AA4E0 /* ZMSimpleListRequestPaginatorTests.m in Sources */,
				1632C4B21F0E91FE007BE89D /* EmailRegistrationTests.m in Sources */,
				3E5286BD1AD3DB8A00B1AB1C /* KeySetTests.swift in Sources */,
				54A227D61D6604A5009414C0 /* SynchronizationMocks.swift in Sources */,
				54A170691B300717001B41A5 /* ProxiedRequestStrategyTests.swift in Sources */,
				1660AA111ECE3C1C0056D403 /* SearchTaskTests.swift in Sources */,
				F95706591DE5F6D40087442C /* SearchUserImageStrategyTests.swift in Sources */,
				16FF47441F0BF5C70044C491 /* IntegrationTest.swift in Sources */,
				098CFBBB1B7B9C94000B02B1 /* BaseTestSwiftHelpers.swift in Sources */,
				543ED0011D79E0EE00A9CDF3 /* ApplicationMock.swift in Sources */,
				F976790A1D771B3900CC075D /* BackgroundAPNSConfirmationStatusTests.swift in Sources */,
				F920F4D61DA3DCF8002B860B /* ConversationTests+Ephemeral.swift in Sources */,
				160C314A1E82AC170012E4BC /* OperationStatusTests.swift in Sources */,
				3E05F252192A4FBD00F22D80 /* UserSessionErrorTests.m in Sources */,
				545643D31C62C12E00A2129C /* ConversationTests+OTR.m in Sources */,
				EF797FE91FB5E91C00F7FF21 /* TeamCreationTests.swift in Sources */,
				872A2EE81FFFBC3900900B22 /* ServiceUserTests.swift in Sources */,
				F148F6691FBAF55800BD6909 /* TeamRegistrationStrategyTests.swift in Sources */,
				168C0B3F1E97CE3900315044 /* ZMLastUpdateEventIDTranscoderTests.m in Sources */,
				D5168F39200CEE1500F8222A /* TeamInviteTests.swift in Sources */,
				16D1383B1FD6A6F4001B4411 /* AvailabilityTests.swift in Sources */,
				F190E0AA1E8D517A003E81F8 /* UserProfileImageV3Tests.swift in Sources */,
				545434A719AB6ADA003892D9 /* ZMConnectionTranscoderTest.m in Sources */,
				3E26BEE91A408F590071B4C9 /* ZMTypingUsersTests.m in Sources */,
				879634421F7BEC5100FC79BA /* DispatchQueueSerialAsyncTests.swift in Sources */,
				54AB428E1DF5C5B400381F2C /* TopConversationsDirectoryTests.swift in Sources */,
				CE99C4A01D378C5D0001D297 /* MockLinkPreviewDetector.m in Sources */,
				F96C8E821D7ECECF004B6D87 /* ZMLocalNotificationTests_Message.swift in Sources */,
				F9E462DA1D7043C60036CFA7 /* ConversationTests+Confirmation.swift in Sources */,
				CE35B7F71D353CC4007CF3F8 /* LinkPreviewTests.m in Sources */,
				549552541D645683004F21F6 /* AddressBookTests.swift in Sources */,
				F19F4F4D1E646C3C00F4D8FF /* UserProfileImageUpdateStatusTests.swift in Sources */,
				1679D1CD1EF97387007B0DF5 /* ZMUserSessionTestsBase+Calling.swift in Sources */,
				549AEA3F1D636EF3003C0BEC /* AddressBookUploadRequestStrategyTest.swift in Sources */,
				F96C8E8A1D7F6F8C004B6D87 /* ZMLocalNotificationTests_SystemMessage.swift in Sources */,
				F925468E1C63B61000CE2D7C /* MessagingTest+EventFactory.m in Sources */,
				8766853C1F2A1AA00031081B /* UnauthenticatedSessionTests.swift in Sources */,
				09D7A88A1AE7E591008F190C /* ZMPhoneNumberVerificationTranscoderTests.m in Sources */,
				542DFEE81DDCA4FD000F5B95 /* UserProfileUpdateRequestStrategyTests.swift in Sources */,
				548241F01AB09C1500E0ED07 /* APNSTests.m in Sources */,
				16085B351F719E6D000B9F22 /* NetworkStateRecorder.swift in Sources */,
				09BA924C1BD55FA5000DC962 /* UserClientRequestStrategyTests.swift in Sources */,
				A9692F8A1986476900849241 /* NSString_NormalizationTests.m in Sources */,
				54880E3D194B5845007271AA /* ZMOperationLoopTests.m in Sources */,
				F9410F631DE44C2E007451FF /* TypingStrategyTests.swift in Sources */,
				EE5BF6351F8F907C00B49D06 /* ZMLocalNotificationTests.swift in Sources */,
				EE5BF6371F8F9D6100B49D06 /* ZMLocalNotificationTests_Event.swift in Sources */,
				BF50CFA71F39ACE8007833A4 /* MockUserInfoParser.swift in Sources */,
				16DCAD6F1B147706008C1DD9 /* NSURL+LaunchOptionsTests.m in Sources */,
				541228451AEE422C00D9ED1C /* ZMAuthenticationStatusTests.m in Sources */,
				BF2A9D551D6B5B9700FA7DBC /* EventDecoderTests.swift in Sources */,
				1671F9FF1E2FAF50009F3150 /* ZMLocalNotificationForTests_CallState.swift in Sources */,
				F9B171FA1C0F320200E6EEC6 /* ClientManagementTests.m in Sources */,
				163BB8131EE1A6EE00DF9384 /* IntegrationTest+Search.swift in Sources */,
				545F601C1D6C336D00C2C55B /* AddressBookSearchTests.swift in Sources */,
				87DF28C71F680495007E1702 /* PushDispatcherTests.swift in Sources */,
				5476E3BD19A77C6900E68BAD /* PushChannelTests.m in Sources */,
				162A81D6202B5BC600F6200C /* SessionManagerAVSTests.swift in Sources */,
				5474C80C1921309400185A3A /* MessagingTestTests.m in Sources */,
				F99298591BE110490058D42F /* ZMClientRegistrationStatusTests.m in Sources */,
				F1ACD2CD201F6E070089BEF6 /* ConversationsTests.m in Sources */,
				540A0BA51954859E00FB7D61 /* ZMSyncStrategyTests.m in Sources */,
				F93F3A591ED5A67E003CD185 /* TeamTests.swift in Sources */,
				F92CA9651F153622007D8570 /* ZMUserSessionTest+FileRelocation.swift in Sources */,
				F9E4779F1D216467003A99AC /* ZMLocalNotificationSetTests.swift in Sources */,
				F9B71F4C1CB2B841001DB03F /* NSManagedObjectContext+TestHelpers.m in Sources */,
				F991CE151CB55512004D8465 /* ZMConversation+Testing.m in Sources */,
				545434A919AB6ADA003892D9 /* ZMConversationTranscoderTests.m in Sources */,
				F9ABE8551EFD56BF00D83214 /* MemberDownloadRequestStrategyTests.swift in Sources */,
				54D785011A37256C00F47798 /* ZMEncodedNSUUIDWithTimestampTests.m in Sources */,
				F9ABDF441CECC6C0008461B2 /* AccountStatusTests.swift in Sources */,
				5447E4681AECDE6500411FCD /* ZMUserSessionTestsBase.m in Sources */,
				87B30C5C1FA756220054DFB1 /* FlowManagerTests.swift in Sources */,
				16D3FD021E3A5C0D0052A535 /* ZMConversationVoiceChannelRouterTests.swift in Sources */,
				5492C6C519ACCCA8008F41E2 /* ConnectionTests.m in Sources */,
				1658C23A1F5404F000889F22 /* FlowManagerMock.swift in Sources */,
				3E1858BC1951D6DA005FE78F /* MemoryLeaksObserver.m in Sources */,
				F905C47F1E79A86A00AF34A5 /* WireCallCenterV3Tests.swift in Sources */,
				5422E9701BD5A5D0005A7C77 /* OTRTests.swift in Sources */,
				872C99601DB6722C006A3BDE /* CallKitDelegateTests+Mocking.m in Sources */,
				3E3C00DB1A235F6000D02D21 /* ZMTypingUsersTimeoutTests.m in Sources */,
				164C29A51ECF47D80026562A /* SearchDirectoryTests.swift in Sources */,
				F1FE8027200684F200A438CF /* NotificationsTrackingTests.swift in Sources */,
				163BB8161EE1B1AC00DF9384 /* SearchTests.swift in Sources */,
				F9ABE8AE1F02A88200D83214 /* TeamSyncRequestStrategyTests.swift in Sources */,
				EFC8281E1FB34F9600E27E21 /* EmailVerificationStrategyTests.swift in Sources */,
				54C2F69F1A6FA988003D09D9 /* ZMSpellOutSmallNumbersFormatterTests.m in Sources */,
				87D4625D1C3D526D00433469 /* DeleteAccountRequestStrategyTests.swift in Sources */,
				3E3C00D21A2358CF00D02D21 /* ZMTypingTests.m in Sources */,
				F9644AEA1E83CDD100A1887B /* CallingV3Tests.swift in Sources */,
				BFB524CE1C7722EC006BCE23 /* BackgroundAPNSPingBackStatusTests.swift in Sources */,
				BF989D061E893AE90052BF8F /* SearchDirectoryUserIDTableTests.swift in Sources */,
				160C31411E6DDFC30012E4BC /* VoiceChannelV3Tests.swift in Sources */,
				F190E0DD1E8E7C9D003E81F8 /* SlowSyncTests+Swift.swift in Sources */,
				BFAB67B01E535B4B00D67C1A /* TextSearchTests.swift in Sources */,
				F9ABE8561EFD56BF00D83214 /* TeamDownloadRequestStrategyTests.swift in Sources */,
				16466C0E1F9F7EDF00E3F970 /* ZMConversationTranscoderTests.swift in Sources */,
				5430FF151CE4A359004ECFFE /* FileTransferTests.m in Sources */,
				545434AE19AB6ADA003892D9 /* ZMUserTranscoderTests.m in Sources */,
				BF2A9D581D6B5BDB00FA7DBC /* StoreUpdateEventTests.swift in Sources */,
				0920C4DA1B305FF500C55728 /* UserSessionGiphyRequestStateTests.swift in Sources */,
				87AEA67D1EFBF46600C94BF3 /* DiskDatabaseTest.swift in Sources */,
				541918ED195AD9D100A5023D /* SendAndReceiveMessagesTests.m in Sources */,
				3EA1EC6D19BDE4C800AA1384 /* ZMPushTokenTests.m in Sources */,
				F9F846351ED307F70087C1A4 /* VoiceChannelParticipantV3SnapshotTests.swift in Sources */,
				54773ABD1DF093AC00B484AF /* SearchDirectoryAddressBookTests.swift in Sources */,
				54DE9BEF1DE760A900EFFB9C /* RandomHandleGeneratorTests.swift in Sources */,
				F1ACD2C9201F6D760089BEF6 /* ZMPushRegistrantTests.m in Sources */,
				F9C598AD1A0947B300B1F760 /* ZMBlacklistDownloaderTest.m in Sources */,
				BFE53F551D5A2F7000398378 /* DeleteMessagesTests.swift in Sources */,
				F159F4141F1E3134001B7D80 /* SessionManagerTests.swift in Sources */,
				16A702D01E92998100B8410D /* ApplicationStatusDirectoryTests.swift in Sources */,
				093694451BA9633300F36B3A /* UserClientRequestFactoryTests.swift in Sources */,
				F94F6B331E54B9C000D46A29 /* CallingRequestStrategyTests.swift in Sources */,
				545643D61C62C1A800A2129C /* ConversationTestsBase.m in Sources */,
				16FF47451F0C06EA0044C491 /* PhoneRegistrationTests.m in Sources */,
				3E26BED51A4037370071B4C9 /* IsTypingTests.m in Sources */,
				54E4DD0F1DE4A9C500FEF192 /* UserHandleTests.swift in Sources */,
				F9DAC54F1C2035660001F11E /* ConversationStatusStrategyTests.swift in Sources */,
				164C29A31ECF437E0026562A /* SearchRequestTests.swift in Sources */,
				54F7217E19A62225009A8AF5 /* ZMUpdateEventsBufferTests.m in Sources */,
				168CF42F2007BCD9009FCB89 /* TeamInvitationStatusTests.swift in Sources */,
				546F815C1E685F6E00775059 /* LocalNotificationDispatcherTests.swift in Sources */,
				16FF47471F0CD58A0044C491 /* IntegrationTest.m in Sources */,
				5474C80A1921309400185A3A /* MessagingTest.m in Sources */,
				872C99531DB525A1006A3BDE /* CallKitDelegateTests.swift in Sources */,
				F16C8BC42040715800677D31 /* ZMUpdateEvent+Testing.swift in Sources */,
				160195611E30C9CF00ACBFAC /* LocalNotificationDispatcherCallingTests.swift in Sources */,
				F9B8305F1DEC86E700FF6FE7 /* UserImageStrategyTests.swift in Sources */,
				09B730961B3045E400A5CCC9 /* ProxiedRequestStatusTests.swift in Sources */,
				F148F66B1FBAFAF600BD6909 /* RegistrationStatusTestHelper.swift in Sources */,
				EFC828221FB356CE00E27E21 /* RegistrationStatusTests.swift in Sources */,
				544913B41B0247700044DE36 /* ZMCredentialsTests.m in Sources */,
				F9B171F81C0F00E700E6EEC6 /* ClientUpdateStatusTests.swift in Sources */,
				3ED972FB1A0A65D800BAFC61 /* ZMBlacklistVerificatorTest.m in Sources */,
				F132C114203F20AB00C58933 /* ZMHotFixDirectoryTests.swift in Sources */,
				5463C897193F3C74006799DE /* ZMTimingTests.m in Sources */,
				1660AA0F1ECE0C870056D403 /* SearchResultTests.swift in Sources */,
				54A3ACC31A261603008AF8DF /* BackgroundTests.m in Sources */,
				BF889DC61D0ADE110031F3E6 /* AnalyticsTests.swift in Sources */,
				54877C9619922C0B0097FB58 /* UserProfileTests.m in Sources */,
				54DFB8F01B30649000F1C736 /* GiphyTests.m in Sources */,
				164B8C211E254AD00060AB26 /* WireCallCenterV3Mock.swift in Sources */,
				F170AF211E78013A0033DC33 /* UserImageAssetUpdateStrategyTests.swift in Sources */,
				F95ECF511B94BD05009F91BA /* ZMHotFixTests.m in Sources */,
				F9410F681DE4BE42007451FF /* PushTokenStrategyTests.swift in Sources */,
				16D448F51F1D00C40037285C /* SlowSyncTests+Teams.swift in Sources */,
				F9ABE8571EFD56BF00D83214 /* TeamDownloadRequestStrategy+EventsTests.swift in Sources */,
				85D85EAFA1CB6E457D14E3B7 /* MockEntity2.m in Sources */,
				09914E531BD6613D00C10BF8 /* ZMDecodedAPSMessageTest.m in Sources */,
				F9F9F5621D75D62100AE6499 /* RequestStrategyTestBase.swift in Sources */,
				16962EE52028A86D0069D88D /* ZMLocalNotificationLocalizationTests.swift in Sources */,
				F964700C1D5C720D00A81A92 /* ConversationTests+MessageEditing.m in Sources */,
				85D8522CF8DE246DDD5BD12C /* MockEntity.m in Sources */,
				3E288A6C19C859210031CFCE /* NotificationObservers.m in Sources */,
				168CF42D2007BCA0009FCB89 /* TeamInvitationRequestStrategyTests.swift in Sources */,
				EE01E0391F90FEC1001AA33C /* ZMLocalNotificationTests_ExpiredMessage.swift in Sources */,
				54C11BAD19D1EB7500576A96 /* ZMLoginTranscoderTests.m in Sources */,
				16AD86B81F7292EB00E4C797 /* TypingChange.swift in Sources */,
				16D3FCDF1E365ABC0052A535 /* CallStateObserverTests.swift in Sources */,
				85D85EEDD5DD19FB747ED4A5 /* MockModelObjectContextFactory.m in Sources */,
				F11E35D62040172200D4D5DB /* ZMHotFixTests.swift in Sources */,
				545434A219AB6975003892D9 /* ZMRegistrationTranscoderTests.m in Sources */,
				545FC3341A5B003A005EEA26 /* ObjectTranscoderTests.m in Sources */,
				1632C4B31F0FD270007BE89D /* LoginFlowTests.m in Sources */,
			);
			runOnlyForDeploymentPostprocessing = 0;
		};
		5498158E1A43232400A7CE2E /* Sources */ = {
			isa = PBXSourcesBuildPhase;
			buildActionMask = 2147483647;
			files = (
				1660AA0B1ECCAF4E0056D403 /* SearchRequest.swift in Sources */,
				166A8BF91E02C7D500F5EEEA /* ZMHotFix+PendingChanges.swift in Sources */,
				F9E577211E77EC6D0065EFE4 /* WireCallCenterV3+Notifications.swift in Sources */,
				092083401BA95EE100F82B29 /* UserClientRequestFactory.swift in Sources */,
				F9FD167C1BDFCDAD00725F5C /* ZMClientRegistrationStatus.m in Sources */,
				BF2A9D611D6C70EA00FA7DBC /* ZMEventModel.xcdatamodeld in Sources */,
				549815DC1A432BC700A7CE2E /* NSError+ZMUserSession.m in Sources */,
				EEEA75FB1F8A6142006D1070 /* ZMLocalNotification+Events.swift in Sources */,
				87508EA01D08264000162483 /* ZMSound.swift in Sources */,
				F95706541DE5D1CC0087442C /* SearchUserImageStrategy.swift in Sources */,
				872A2EE61FFFBC2A00900B22 /* ServiceUser.swift in Sources */,
				BF2A9D5D1D6B63DB00FA7DBC /* StoreUpdateEvent.swift in Sources */,
				09C77C531BA6C77000E2163F /* UserClientRequestStrategy.swift in Sources */,
				F1C1F3EE1FCF0C85007273E3 /* ZMUserSessionErrorCode+Localized.swift in Sources */,
				549815CD1A432BC700A7CE2E /* ZMBlacklistDownloader.m in Sources */,
				F96C8E7A1D7DCCE8004B6D87 /* LocalNotificationDispatcher+Messages.swift in Sources */,
				549815CE1A432BC700A7CE2E /* ZMBlacklistVerificator.m in Sources */,
				164C29A71ED2D7B00026562A /* SearchResult.swift in Sources */,
				F98EDCF51D82B924001E65CB /* ZMSpellOutSmallNumbersFormatter.m in Sources */,
				1660AA091ECCAC900056D403 /* SearchDirectory.swift in Sources */,
				54B2A08C1DAE71F100BB40B1 /* Clusterizer+VOIP.swift in Sources */,
				F19F1D3A1EFBFD2B00275E27 /* ZMBackendEnvironment+setup.swift in Sources */,
				F9ABE84E1EFD568B00D83214 /* MemberDownloadRequestStrategy.swift in Sources */,
				54A0A6311BCE9864001A3A4C /* ZMHotFix.m in Sources */,
				F19F4F3C1E604AA700F4D8FF /* UserImageAssetUpdateStrategy.swift in Sources */,
				164EAF9C1F4455FA00B628C4 /* ZMUserSession+Actions.swift in Sources */,
				BF2ADA001F41A3DF000980E8 /* SessionFactories.swift in Sources */,
				F9410F651DE49C13007451FF /* PushTokenStrategy.swift in Sources */,
				54A2C9F31DAFBA3300FFD2A0 /* NSManagedObjectContext+EventDecoder.swift in Sources */,
				54A0A6321BCE9867001A3A4C /* ZMHotFixDirectory.m in Sources */,
				54F0A0951B3018D7003386BC /* ProxiedRequestsStatus.swift in Sources */,
				F19F1D141EFBC18E00275E27 /* UnauthenticatedSession.swift in Sources */,
				16DCAD691B0F9447008C1DD9 /* NSURL+LaunchOptions.m in Sources */,
				F9F631421DE3524100416938 /* TypingStrategy.swift in Sources */,
				F98EDCEB1D82B924001E65CB /* NotificationSounds.swift in Sources */,
				16D3FCE51E37A8050052A535 /* NSManagedObjectContext+ServerTimeDelta.swift in Sources */,
				54D175211ADE8B18001AA338 /* ZMUserSession+Registration.m in Sources */,
				549816291A432BC800A7CE2E /* ZMConnectionTranscoder.m in Sources */,
				54C8A39C1F7536DB004961DF /* ZMOperationLoop+Notifications.swift in Sources */,
				163495851F010AF0004E80DB /* UnauthenticatedSession+Registration.swift in Sources */,
				BF2ADA021F41A450000980E8 /* Account+Cookie.swift in Sources */,
				160C31271E6434500012E4BC /* OperationStatus.swift in Sources */,
				165911531DEF38EC007FA847 /* CallStateObserver.swift in Sources */,
				5498162B1A432BC800A7CE2E /* ZMConversationTranscoder.m in Sources */,
				54E2C1E01E682DC400536569 /* LocalNotificationDispatcher.swift in Sources */,
				F98EDCED1D82B924001E65CB /* UILocalNotification+StringProcessing.m in Sources */,
				879634401F7BEA4700FC79BA /* DispatchQueue+SerialAsync.swift in Sources */,
				F93A75F21C1F219800252586 /* ConversationStatusStrategy.swift in Sources */,
				544F8FF31DDCD34600D1AB04 /* UserProfileUpdateNotifications.swift in Sources */,
				F19F1D1F1EFBC2F000275E27 /* ZMAuthenticationStatus.m in Sources */,
				F1A94BD21F010287003083D9 /* UnauthenticatedSession+Login.swift in Sources */,
				54A170651B300696001B41A5 /* ProxiedRequestStrategy.swift in Sources */,
				160C31441E8049320012E4BC /* ApplicationStatusDirectory.swift in Sources */,
				16FF474C1F0D54B20044C491 /* SessionManager+Logs.swift in Sources */,
				F19F1D281EFBC34E00275E27 /* ZMUserSessionRegistrationNotification.m in Sources */,
				5478A1411DEC4048006F7268 /* UserProfile.swift in Sources */,
				F16C8BE82044129700677D31 /* ZMConversationTranscoder.swift in Sources */,
				F98EDCD71D82B913001E65CB /* LocalNotificationContentType.swift in Sources */,
				F90EC5A31E7BF1AC00A6779E /* AVSWrapper.swift in Sources */,
				16F5F16C1E4092C00062F0AE /* NSManagedObjectContext+CTCallCenter.swift in Sources */,
				16962EE420286D690069D88D /* LocalNotificationType+Configuration.swift in Sources */,
				BF00441B1C737CE9007A6EA4 /* BackgroundAPNSPingBackStatus.swift in Sources */,
				09531F181AE960E300B8556A /* ZMLoginCodeRequestTranscoder.m in Sources */,
				F148F6671FB9AA7600BD6909 /* TeamToRegister.swift in Sources */,
				F98DD6D51ABB2F7C001D58CF /* ZMUserSession+UserNotificationCategories.m in Sources */,
				09BCDB8F1BCE7F000020DCC7 /* ZMAPSMessageDecoder.m in Sources */,
				549816601A432BC800A7CE2E /* ZMCallFlowRequestStrategy.m in Sources */,
				546392721D79D5210094EC66 /* Application.swift in Sources */,
				EFC8281C1FB343B600E27E21 /* EmailVerificationStrategy.swift in Sources */,
				5498162E1A432BC800A7CE2E /* ZMLastUpdateEventIDTranscoder.m in Sources */,
				F9CA51B91B345F39003AA83A /* ZMStoredLocalNotification.m in Sources */,
				F9B171F61C0EF21100E6EEC6 /* ClientUpdateStatus.swift in Sources */,
				54D175271ADE9EC9001AA338 /* ZMUserSession+Authentication.m in Sources */,
				549816351A432BC800A7CE2E /* ZMLoginTranscoder.m in Sources */,
				8751DA021F66A826000D308B /* PushDispatcher.swift in Sources */,
				874F142D1C16FD9700C15118 /* Device.swift in Sources */,
				CEF2DE7F1DB778F300451642 /* RequestLoopAnalyticsTracker.swift in Sources */,
				549AEA3D1D6365C1003C0BEC /* ZMUserSession+AddressBook.swift in Sources */,
				F1C51FE71FB49660009C2269 /* RegistrationStatus.swift in Sources */,
				F9B71F491CB297ED001DB03F /* ZMUser+UserSession.m in Sources */,
				8751DA061F66BFA6000D308B /* ZMUserSession+Push.swift in Sources */,
				EEEA75FA1F8A6142006D1070 /* ZMLocalNotification+Messages.swift in Sources */,
				547E5B5A1DDB67390038D936 /* UserProfileUpdateRequestStrategy.swift in Sources */,
				54FF64291F73D00C00787EF2 /* NSManagedObjectContext+AuthenticationStatus.swift in Sources */,
				BF735CFA1E70003D003BC61F /* SystemMessageCallObserver.swift in Sources */,
				5458AF7F1F70219F00E45977 /* PostLoginAuthenticationNotification.swift in Sources */,
				165D3A211E1D43870052E654 /* VoiceChannelV3.swift in Sources */,
				F9B8305D1DEC6A2500FF6FE7 /* UserImageStrategy.swift in Sources */,
				F19F4F3A1E5F1AE400F4D8FF /* UserProfileImageUpdateStatus.swift in Sources */,
				5498162D1A432BC800A7CE2E /* ZMMissingUpdateEventsTranscoder.m in Sources */,
				549816461A432BC800A7CE2E /* ZMOperationLoop+Background.m in Sources */,
				549816451A432BC800A7CE2E /* ZMOperationLoop.m in Sources */,
<<<<<<< HEAD
				D5D10DA4203AE43200145497 /* Conversation+InviteLinks.swift in Sources */,
=======
				7C1F4BF5203C4F67000537A8 /* Analytics+Push.swift in Sources */,
>>>>>>> f2808823
				549AEA3B1D6340BC003C0BEC /* AddressBookUploadRequestStrategy.swift in Sources */,
				BF7ED2E21DF6BD16003A4397 /* Analytics+HandleSuggestions.swift in Sources */,
				F9AB00221F0CDAF00037B437 /* FileRelocator.swift in Sources */,
				F1EB0E78200501C70040D73E /* NotificationsTracker.swift in Sources */,
				166A8BF31E015F3B00F5EEEA /* WireCallCenterV3Factory.swift in Sources */,
				5498161E1A432BC800A7CE2E /* ZMPushToken.m in Sources */,
				F1C1F3F01FCF18C5007273E3 /* NSError+Localized.swift in Sources */,
				5467F1C41E0AE2EF008C1745 /* KeyValueStore.swift in Sources */,
				0932EA481AE5514100D1BFD1 /* ZMPhoneNumberVerificationTranscoder.m in Sources */,
				5467F1C61E0AE421008C1745 /* KeyValueStore+AccessToken.swift in Sources */,
				8754B84A1F73C25400EC02AD /* ConversationListChangeInfo+UserSession.swift in Sources */,
				5498162F1A432BC800A7CE2E /* ZMRegistrationTranscoder.m in Sources */,
				547E5B581DDB4B800038D936 /* UserProfileUpdateStatus.swift in Sources */,
				EEEA75FC1F8A6142006D1070 /* ZMLocalNotification+Calling.swift in Sources */,
				09B7308D1B301F0200A5CCC9 /* ZMUserSession+Proxy.m in Sources */,
				09E393BE1BAB0C2A00F3EA1B /* ZMUserSession+OTR.m in Sources */,
				5435C5551E13D9A0002D9766 /* NSManagedObjectContext+KeyValueStore.swift in Sources */,
				F19F1D331EFBE3FE00275E27 /* UnauthenticatedOperationLoop.swift in Sources */,
				BF2A9D511D6B536E00FA7DBC /* EventDecoder.swift in Sources */,
				F19F4F4F1E6575F700F4D8FF /* UserProfileImageOwner.swift in Sources */,
				8754B84C1F73C38900EC02AD /* MessageChangeInfo+UserSession.swift in Sources */,
				162DEE111F87B9800034C8F9 /* ZMUserSession+Calling.swift in Sources */,
				F97678FA1D76D11400CC075D /* BackgroundAPNSConfirmationStatus.swift in Sources */,
				1659114F1DEF1F6E007FA847 /* LocalNotificationDispatcher+Calling.swift in Sources */,
				16DABFAE1DCF98D3001973E3 /* CallingRequestStrategy.swift in Sources */,
				54DE9BEB1DE74FFB00EFFB9C /* RandomHandleGenerator.swift in Sources */,
				549815D41A432BC700A7CE2E /* ZMSearchUser+UserSession.m in Sources */,
				F1C51FE91FB4A9C7009C2269 /* TeamRegistrationStrategy.swift in Sources */,
				549816301A432BC800A7CE2E /* ZMSelfStrategy.m in Sources */,
				F19F1D381EFBF61800275E27 /* SessionManager.swift in Sources */,
				1658C2371F503CF800889F22 /* FlowManager.swift in Sources */,
				549710081F6FF5C100026EDD /* NotificationInContext+UserSession.swift in Sources */,
				54D933211AE1653000C0B91C /* ZMCredentials.m in Sources */,
				549816251A432BC800A7CE2E /* ZMSimpleListRequestPaginator.m in Sources */,
				8798607B1C3D48A400218A3E /* DeleteAccountRequestStrategy.swift in Sources */,
				165D3A281E1D43870052E654 /* CallingInitialisationNotification.swift in Sources */,
				16A764611F3E0B0B00564F21 /* CallKitDelegate.swift in Sources */,
				BF491CD11F03D7CF0055EE44 /* PermissionsDownloadRequestStrategy.swift in Sources */,
				54973A361DD48CAB007F8702 /* NSManagedObject+EncryptionContext.swift in Sources */,
				F9ABDF411CECBD8A008461B2 /* AccountStatus.swift in Sources */,
				165D3A3D1E1D60520052E654 /* ZMConversation+VoiceChannel.swift in Sources */,
				165D3A221E1D43870052E654 /* VoiceChannel.swift in Sources */,
				F96DBEEF1DF9A79F008FE832 /* ZMSyncStrategy+EventProcessing.m in Sources */,
				54991D581DEDCF2B007E282F /* AddressBook.swift in Sources */,
				F96DBEEB1DF9A570008FE832 /* ZMSyncStrategy+ManagedObjectChanges.m in Sources */,
				168CF4292007840A009FCB89 /* Team+Invite.swift in Sources */,
				3EDBFD781A65200F0095E2DD /* ZMPushRegistrant.swift in Sources */,
				F98EDCEF1D82B924001E65CB /* UILocalNotification+UserInfo.m in Sources */,
				168CF42720077C54009FCB89 /* TeamInvitationStatus.swift in Sources */,
				F159F4161F1E4C4C001B7D80 /* LocalStoreProvider.swift in Sources */,
				8717DFA71F6EF44E0087EFE4 /* SessionManager+Push.swift in Sources */,
				1660AA0D1ECDB0250056D403 /* SearchTask.swift in Sources */,
				F9245BED1CBF95A8009D1E85 /* ZMHotFixDirectory+Swift.swift in Sources */,
				54991D5A1DEDD07E007E282F /* ContactAddressBook.swift in Sources */,
				165BB94C2004D6490077EFD5 /* SessionManager+UserActivity.swift in Sources */,
				165D3A151E1D3EF30052E654 /* WireCallCenterV3.swift in Sources */,
				1634958B1F0254CB004E80DB /* SessionManager+ServerConnection.swift in Sources */,
				54034F381BB1A6D900F4ED62 /* ZMUserSession+Logs.swift in Sources */,
				54B2A0891DAE71F100BB40B1 /* AddressBookTracker.swift in Sources */,
				549816471A432BC800A7CE2E /* ZMSyncStrategy.m in Sources */,
				5498161B1A432BC800A7CE2E /* ZMTyping.m in Sources */,
				54BFDF681BDA6F9A0034A3DB /* HistorySynchronizationStatus.swift in Sources */,
				5498161D1A432BC800A7CE2E /* ZMTypingUsers.m in Sources */,
				BF4BA0321E89085E00AE99DC /* SearchDirectoryUserIDTable.swift in Sources */,
				162A81D4202B453000F6200C /* SessionManager+AVS.swift in Sources */,
				F9ABE8501EFD568B00D83214 /* TeamDownloadRequestStrategy+Events.swift in Sources */,
				168CF42B20079A02009FCB89 /* TeamInvitationRequestStrategy.swift in Sources */,
				F98EDCF31D82B924001E65CB /* ZMLocalNotificationSet.swift in Sources */,
				5498161C1A432BC800A7CE2E /* ZMTypingUsersTimeout.m in Sources */,
				5498165A1A432BC800A7CE2E /* ZMUpdateEventsBuffer.m in Sources */,
				F9B8308C1DEEDC2900FF6FE7 /* SyncStatus.swift in Sources */,
				16F6BB381EDEA659009EA803 /* SearchResult+AddressBook.swift in Sources */,
				5458AF841F7021B800E45977 /* PreLoginAuthenticationNotification.swift in Sources */,
				F9ABE8AA1F02A45700D83214 /* TeamSyncRequestStrategy.swift in Sources */,
				F9ABE84F1EFD568B00D83214 /* TeamDownloadRequestStrategy.swift in Sources */,
				871667FA1BB2AE9C009C6EEA /* APSSignalingKeysStore.swift in Sources */,
				54A343471D6B589A004B65EA /* AddressBookSearch.swift in Sources */,
				5497100A1F6FFE9900026EDD /* ClientUpdateNotification.swift in Sources */,
				549815DA1A432BC700A7CE2E /* ZMUserSession+Background.m in Sources */,
				3E887BA51ABC51880022797E /* ZMPushKitLogging.m in Sources */,
				549815D91A432BC700A7CE2E /* ZMUserSession.m in Sources */,
				16085B331F71811A000B9F22 /* UserChangeInfo+UserSession.swift in Sources */,
				549816321A432BC800A7CE2E /* ZMUserTranscoder.m in Sources */,
				54257C081DF1C94200107FE7 /* TopConversationsDirectory.swift in Sources */,
				16962EE220286A4C0069D88D /* LocalNotificationType+Localization.swift in Sources */,
				EEEA75FD1F8A6142006D1070 /* ZMLocalNotification.swift in Sources */,
				F9ABE8511EFD568B00D83214 /* TeamRequestFactory.swift in Sources */,
			);
			runOnlyForDeploymentPostprocessing = 0;
		};
/* End PBXSourcesBuildPhase section */

/* Begin PBXTargetDependency section */
		3E1860D1191A649D000FE027 /* PBXTargetDependency */ = {
			isa = PBXTargetDependency;
			target = 3E186087191A56F6000FE027 /* WireSyncEngine Test Host */;
			targetProxy = 3E1860D0191A649D000FE027 /* PBXContainerItemProxy */;
		};
		54F4DC581A4438AC00FDB6EA /* PBXTargetDependency */ = {
			isa = PBXTargetDependency;
			target = 549815921A43232400A7CE2E /* WireSyncEngine-ios */;
			targetProxy = 54F4DC571A4438AC00FDB6EA /* PBXContainerItemProxy */;
		};
		A9FF8089195B17B3002CD44B /* PBXTargetDependency */ = {
			isa = PBXTargetDependency;
			target = 3E186087191A56F6000FE027 /* WireSyncEngine Test Host */;
			targetProxy = A9FF8088195B17B3002CD44B /* PBXContainerItemProxy */;
		};
/* End PBXTargetDependency section */

/* Begin PBXVariantGroup section */
		3E27131A1A8A68BF008EE50F /* Push.strings */ = {
			isa = PBXVariantGroup;
			children = (
				F91CA6AC1BECBD3F000EE5C2 /* Base */,
				F91CA6AE1BECBD51000EE5C2 /* de */,
				B40DC79C1D01A61600CEF65C /* pt-BR */,
				B4D37F921D7EEA3F00D0C1BC /* es */,
				B4D37F941D7EEA5100D0C1BC /* uk */,
				B4D37F961D7EEA5B00D0C1BC /* ru */,
				B40964971DAD3D110098667A /* ja */,
				B40964991DAD3D170098667A /* it */,
				B409649B1DAD3D1E0098667A /* nl */,
				B409649D1DAD3D260098667A /* tr */,
				B40CD09F1DB7997E0008DA45 /* fr */,
				B40CD0A11DB799850008DA45 /* da */,
				B422BB981DCCC3F60076EAD5 /* ar */,
				B49AFC271DCCCB3D006B753B /* zh-Hans */,
				B4A124851DDCB58900FD9D66 /* sl */,
				B432ADBF1E02DE9500147768 /* et */,
				B42783671E363D3A00747363 /* fi */,
				B42430E01E55CB6B00D73D1B /* pl */,
				F14417221FD946F100CB2850 /* zh-Hant */,
				F14417251FD9470E00CB2850 /* lt */,
			);
			name = Push.strings;
			sourceTree = "<group>";
		};
		3E27131C1A8A68BF008EE50F /* Push.stringsdict */ = {
			isa = PBXVariantGroup;
			children = (
				F91CA6AD1BECBD46000EE5C2 /* Base */,
				F91CA6AF1BECBD51000EE5C2 /* de */,
				B40DC79D1D01A61600CEF65C /* pt-BR */,
				B4D37F931D7EEA3F00D0C1BC /* es */,
				B4D37F951D7EEA5100D0C1BC /* uk */,
				B4D37F971D7EEA5B00D0C1BC /* ru */,
				B40964981DAD3D110098667A /* ja */,
				B409649A1DAD3D170098667A /* it */,
				B409649C1DAD3D1E0098667A /* nl */,
				B409649E1DAD3D260098667A /* tr */,
				B40CD0A01DB7997E0008DA45 /* fr */,
				B40CD0A21DB799850008DA45 /* da */,
				B422BB991DCCC3F60076EAD5 /* ar */,
				B49AFC281DCCCB3D006B753B /* zh-Hans */,
				B4A124861DDCB58A00FD9D66 /* sl */,
				B432ADC01E02DE9500147768 /* et */,
				B42783681E363D3A00747363 /* fi */,
				B42430E11E55CB6B00D73D1B /* pl */,
				F14417231FD946F200CB2850 /* zh-Hant */,
				F14417261FD9470E00CB2850 /* lt */,
			);
			name = Push.stringsdict;
			sourceTree = "<group>";
		};
		5423B998191A4A1B0044347D /* InfoPlist.strings */ = {
			isa = PBXVariantGroup;
			children = (
				5423B999191A4A1B0044347D /* en */,
			);
			name = InfoPlist.strings;
			sourceTree = "<group>";
		};
		F1A989BC1FD03E1B00B8A82E /* ZMLocalizable.strings */ = {
			isa = PBXVariantGroup;
			children = (
				F1A989BD1FD03E2200B8A82E /* Base */,
				F1A989BE1FD03E2400B8A82E /* pt-BR */,
				F1A989BF1FD03E2500B8A82E /* es */,
				F1A989C01FD03E2600B8A82E /* uk */,
				F1A989C11FD03E2600B8A82E /* ru */,
				F1A989C21FD03E2700B8A82E /* ja */,
				F1A989C31FD03E2700B8A82E /* it */,
				F1A989C41FD03E2800B8A82E /* nl */,
				F1A989C51FD03E2800B8A82E /* tr */,
				F1A989C61FD03E2900B8A82E /* fr */,
				F1A989C71FD03E2A00B8A82E /* ar */,
				F1A989C81FD03E2B00B8A82E /* da */,
				F1A989C91FD03E2B00B8A82E /* zh-Hans */,
				F1A989CA1FD03E2C00B8A82E /* sl */,
				F1A989CB1FD03E2C00B8A82E /* fi */,
				F1A989CC1FD03E2D00B8A82E /* et */,
				F1A989CD1FD03E2E00B8A82E /* pl */,
				F1A989CE1FD0579F00B8A82E /* de */,
				F14417241FD946F200CB2850 /* zh-Hant */,
				F14417271FD9470E00CB2850 /* lt */,
			);
			name = ZMLocalizable.strings;
			sourceTree = "<group>";
		};
/* End PBXVariantGroup section */

/* Begin XCBuildConfiguration section */
		3E1860AE191A56F7000FE027 /* Debug */ = {
			isa = XCBuildConfiguration;
			baseConfigurationReference = 0994E1DD1B835C4900A51721 /* ios-test-host.xcconfig */;
			buildSettings = {
				ALWAYS_EMBED_SWIFT_STANDARD_LIBRARIES = YES;
				ASSETCATALOG_COMPILER_APPICON_NAME = AppIcon;
				ASSETCATALOG_COMPILER_LAUNCHIMAGE_NAME = LaunchImage;
				CODE_SIGN_ENTITLEMENTS = "WireSyncEngine Test Host.entitlements";
				CODE_SIGN_IDENTITY = "iPhone Developer";
				"CODE_SIGN_IDENTITY[sdk=iphoneos*]" = "iPhone Developer";
				DEVELOPMENT_TEAM = "";
				ENABLE_BITCODE = NO;
				FRAMEWORK_SEARCH_PATHS = (
					"$(inherited)",
					"$(PROJECT_DIR)",
					"$(PROJECT_DIR)/Carthage/Build/iOS",
				);
				GCC_PRECOMPILE_PREFIX_HEADER = YES;
				GCC_PREFIX_HEADER = "Tests/iOS Test Host/Test-Host-Prefix.pch";
				HEADER_SEARCH_PATHS = "$(SDKROOT)/usr/include/libxml2";
				INFOPLIST_FILE = "Tests/iOS Test Host/Test-Host-Info.plist";
				LD_RUNPATH_SEARCH_PATHS = "$(inherited) @executable_path/Frameworks";
				MOMC_NO_INVERSE_RELATIONSHIP_WARNINGS = YES;
				PRODUCT_BUNDLE_IDENTIFIER = "com.wire.${PRODUCT_NAME:rfc1034identifier}";
				PRODUCT_NAME = "$(TARGET_NAME)";
				PROVISIONING_PROFILE = "";
				PROVISIONING_PROFILE_SPECIFIER = "";
				SWIFT_VERSION = 3.0;
				TARGETED_DEVICE_FAMILY = "1,2";
				WRAPPER_EXTENSION = app;
			};
			name = Debug;
		};
		3E1860AF191A56F7000FE027 /* Release */ = {
			isa = XCBuildConfiguration;
			baseConfigurationReference = 0994E1DD1B835C4900A51721 /* ios-test-host.xcconfig */;
			buildSettings = {
				ALWAYS_EMBED_SWIFT_STANDARD_LIBRARIES = YES;
				ASSETCATALOG_COMPILER_APPICON_NAME = AppIcon;
				ASSETCATALOG_COMPILER_LAUNCHIMAGE_NAME = LaunchImage;
				CODE_SIGN_ENTITLEMENTS = "WireSyncEngine Test Host.entitlements";
				CODE_SIGN_IDENTITY = "iPhone Developer";
				"CODE_SIGN_IDENTITY[sdk=iphoneos*]" = "iPhone Developer";
				DEVELOPMENT_TEAM = "";
				ENABLE_BITCODE = NO;
				FRAMEWORK_SEARCH_PATHS = (
					"$(inherited)",
					"$(PROJECT_DIR)",
					"$(PROJECT_DIR)/Carthage/Build/iOS",
				);
				GCC_PRECOMPILE_PREFIX_HEADER = YES;
				GCC_PREFIX_HEADER = "Tests/iOS Test Host/Test-Host-Prefix.pch";
				HEADER_SEARCH_PATHS = "$(SDKROOT)/usr/include/libxml2";
				INFOPLIST_FILE = "Tests/iOS Test Host/Test-Host-Info.plist";
				LD_RUNPATH_SEARCH_PATHS = "$(inherited) @executable_path/Frameworks";
				MOMC_NO_INVERSE_RELATIONSHIP_WARNINGS = YES;
				PRODUCT_BUNDLE_IDENTIFIER = "com.wire.${PRODUCT_NAME:rfc1034identifier}";
				PRODUCT_NAME = "$(TARGET_NAME)";
				PROVISIONING_PROFILE = "";
				SWIFT_VERSION = 3.0;
				TARGETED_DEVICE_FAMILY = "1,2";
				VALIDATE_PRODUCT = YES;
				WRAPPER_EXTENSION = app;
			};
			name = Release;
		};
		3E1860D3191A649D000FE027 /* Debug */ = {
			isa = XCBuildConfiguration;
			baseConfigurationReference = 094CDBEB1B84CFC8004AD7BF /* WireSyncEngine-ios-test-target.xcconfig */;
			buildSettings = {
				ALWAYS_EMBED_SWIFT_STANDARD_LIBRARIES = YES;
				BUNDLE_LOADER = "$(BUILT_PRODUCTS_DIR)/WireSyncEngine Test Host.app/WireSyncEngine Test Host";
				CODE_SIGN_IDENTITY = "iPhone Developer";
				"CODE_SIGN_IDENTITY[sdk=iphoneos*]" = "iPhone Developer";
				DEVELOPMENT_TEAM = "";
				FRAMEWORK_SEARCH_PATHS = (
					"$(inherited)",
					"$(PROJECT_DIR)/Carthage/Build/iOS",
				);
				GCC_PRECOMPILE_PREFIX_HEADER = YES;
				GCC_WARN_ABOUT_MISSING_NEWLINE = NO;
				HEADER_SEARCH_PATHS = (
					"$(inherited)",
					"$(CRYPTO_INCLUDE)",
					"$(SDKROOT)/usr/include/libxml2",
				);
				INFOPLIST_FILE = "$(SRCROOT)/Tests/Resources/Tests-ios-Info.plist";
				MOMC_NO_INVERSE_RELATIONSHIP_WARNINGS = YES;
				OTHER_LDFLAGS = (
					"$(inherited)",
					"-framework",
					XCTest,
				);
				PRODUCT_BUNDLE_IDENTIFIER = "com.wire.WireSyncEngine-Test-Host";
				PRODUCT_NAME = "$(TARGET_NAME)";
				PROVISIONING_PROFILE = "";
				SWIFT_OBJC_BRIDGING_HEADER = "$(SRCROOT)/Tests/Source/Test-Bridging-Header.h";
				SWIFT_VERSION = 3.0;
				TEST_HOST = "$(BUNDLE_LOADER)";
				WRAPPER_EXTENSION = xctest;
			};
			name = Debug;
		};
		3E1860D4191A649D000FE027 /* Release */ = {
			isa = XCBuildConfiguration;
			baseConfigurationReference = 094CDBEB1B84CFC8004AD7BF /* WireSyncEngine-ios-test-target.xcconfig */;
			buildSettings = {
				ALWAYS_EMBED_SWIFT_STANDARD_LIBRARIES = YES;
				BUNDLE_LOADER = "$(BUILT_PRODUCTS_DIR)/WireSyncEngine Test Host.app/WireSyncEngine Test Host";
				CODE_SIGN_IDENTITY = "iPhone Developer";
				"CODE_SIGN_IDENTITY[sdk=iphoneos*]" = "iPhone Developer";
				DEVELOPMENT_TEAM = "";
				FRAMEWORK_SEARCH_PATHS = (
					"$(inherited)",
					"$(PROJECT_DIR)/Carthage/Build/iOS",
				);
				GCC_PRECOMPILE_PREFIX_HEADER = YES;
				GCC_WARN_ABOUT_MISSING_NEWLINE = NO;
				HEADER_SEARCH_PATHS = (
					"$(inherited)",
					"$(CRYPTO_INCLUDE)",
					"$(SDKROOT)/usr/include/libxml2",
				);
				INFOPLIST_FILE = "$(SRCROOT)/Tests/Resources/Tests-ios-Info.plist";
				MOMC_NO_INVERSE_RELATIONSHIP_WARNINGS = YES;
				OTHER_LDFLAGS = (
					"$(inherited)",
					"-framework",
					XCTest,
				);
				PRODUCT_BUNDLE_IDENTIFIER = "com.wire.WireSyncEngine-Test-Host";
				PRODUCT_NAME = "$(TARGET_NAME)";
				PROVISIONING_PROFILE = "";
				SWIFT_OBJC_BRIDGING_HEADER = "$(SRCROOT)/Tests/Source/Test-Bridging-Header.h";
				SWIFT_VERSION = 3.0;
				TEST_HOST = "$(BUNDLE_LOADER)";
				WRAPPER_EXTENSION = xctest;
			};
			name = Release;
		};
		540029DA1918CA8500578793 /* Debug */ = {
			isa = XCBuildConfiguration;
			baseConfigurationReference = 0994E1E31B835C4900A51721 /* project-debug.xcconfig */;
			buildSettings = {
				CLANG_ANALYZER_LOCALIZABILITY_NONLOCALIZED = YES;
				CLANG_WARN_INFINITE_RECURSION = YES;
				CLANG_WARN_SUSPICIOUS_MOVE = YES;
				ENABLE_TESTABILITY = YES;
				GCC_NO_COMMON_BLOCKS = YES;
				GCC_SYMBOLS_PRIVATE_EXTERN = NO;
				ONLY_ACTIVE_ARCH = YES;
			};
			name = Debug;
		};
		540029DB1918CA8500578793 /* Release */ = {
			isa = XCBuildConfiguration;
			baseConfigurationReference = 0994E1E41B835C4900A51721 /* project.xcconfig */;
			buildSettings = {
				CLANG_ANALYZER_LOCALIZABILITY_NONLOCALIZED = YES;
				CLANG_WARN_INFINITE_RECURSION = YES;
				CLANG_WARN_SUSPICIOUS_MOVE = YES;
				GCC_NO_COMMON_BLOCKS = YES;
				SWIFT_OPTIMIZATION_LEVEL = "-Owholemodule";
			};
			name = Release;
		};
		549815A71A43232500A7CE2E /* Debug */ = {
			isa = XCBuildConfiguration;
			baseConfigurationReference = 0994E1EE1B835C4900A51721 /* WireSyncEngine-ios.xcconfig */;
			buildSettings = {
				CODE_SIGN_IDENTITY = "iPhone Developer";
				"CODE_SIGN_IDENTITY[sdk=iphoneos*]" = "";
				DEVELOPMENT_TEAM = "";
				ENABLE_BITCODE = NO;
				FRAMEWORK_SEARCH_PATHS = (
					"$(inherited)",
					"$(PROJECT_DIR)/Carthage/Build/iOS",
				);
				GCC_PREFIX_HEADER = "$(SRCROOT)/Source/WireSyncEngine-iOS.pch";
				GCC_WARN_ABOUT_MISSING_NEWLINE = NO;
				HEADER_SEARCH_PATHS = (
					"$(inherited)",
					"$(CRYPTO_INCLUDE)",
					"$(SDKROOT)/usr/include/libxml2",
				);
				INFOPLIST_FILE = "$(SRCROOT)/Resources/WireSyncEngine-ios-Info.plist";
				MOMC_NO_INVERSE_RELATIONSHIP_WARNINGS = YES;
				OTHER_LDFLAGS = "$(inherited)";
				PRODUCT_BUNDLE_IDENTIFIER = "com.wire.$(PRODUCT_NAME:rfc1034identifier)";
				SWIFT_INCLUDE_PATHS = "$(SRCROOT)/Source/AVS";
				SWIFT_VERSION = 3.0;
			};
			name = Debug;
		};
		549815A91A43232500A7CE2E /* Release */ = {
			isa = XCBuildConfiguration;
			baseConfigurationReference = 0994E1EE1B835C4900A51721 /* WireSyncEngine-ios.xcconfig */;
			buildSettings = {
				CODE_SIGN_IDENTITY = "iPhone Developer";
				"CODE_SIGN_IDENTITY[sdk=iphoneos*]" = "";
				DEVELOPMENT_TEAM = "";
				ENABLE_BITCODE = NO;
				FRAMEWORK_SEARCH_PATHS = (
					"$(inherited)",
					"$(PROJECT_DIR)/Carthage/Build/iOS",
				);
				GCC_PREFIX_HEADER = "$(SRCROOT)/Source/WireSyncEngine-iOS.pch";
				GCC_WARN_ABOUT_MISSING_NEWLINE = NO;
				HEADER_SEARCH_PATHS = (
					"$(inherited)",
					"$(CRYPTO_INCLUDE)",
					"$(SDKROOT)/usr/include/libxml2",
				);
				INFOPLIST_FILE = "$(SRCROOT)/Resources/WireSyncEngine-ios-Info.plist";
				MOMC_NO_INVERSE_RELATIONSHIP_WARNINGS = YES;
				OTHER_LDFLAGS = "$(inherited)";
				PRODUCT_BUNDLE_IDENTIFIER = "com.wire.$(PRODUCT_NAME:rfc1034identifier)";
				SWIFT_INCLUDE_PATHS = "$(SRCROOT)/Source/AVS";
				SWIFT_VERSION = 3.0;
			};
			name = Release;
		};
/* End XCBuildConfiguration section */

/* Begin XCConfigurationList section */
		3E1860AD191A56F7000FE027 /* Build configuration list for PBXNativeTarget "WireSyncEngine Test Host" */ = {
			isa = XCConfigurationList;
			buildConfigurations = (
				3E1860AE191A56F7000FE027 /* Debug */,
				3E1860AF191A56F7000FE027 /* Release */,
			);
			defaultConfigurationIsVisible = 0;
			defaultConfigurationName = Release;
		};
		3E1860D2191A649D000FE027 /* Build configuration list for PBXNativeTarget "WireSyncEngine-iOS-Tests" */ = {
			isa = XCConfigurationList;
			buildConfigurations = (
				3E1860D3191A649D000FE027 /* Debug */,
				3E1860D4191A649D000FE027 /* Release */,
			);
			defaultConfigurationIsVisible = 0;
			defaultConfigurationName = Release;
		};
		540029AE1918CA8500578793 /* Build configuration list for PBXProject "WireSyncEngine" */ = {
			isa = XCConfigurationList;
			buildConfigurations = (
				540029DA1918CA8500578793 /* Debug */,
				540029DB1918CA8500578793 /* Release */,
			);
			defaultConfigurationIsVisible = 0;
			defaultConfigurationName = Release;
		};
		549815A61A43232500A7CE2E /* Build configuration list for PBXNativeTarget "WireSyncEngine-ios" */ = {
			isa = XCConfigurationList;
			buildConfigurations = (
				549815A71A43232500A7CE2E /* Debug */,
				549815A91A43232500A7CE2E /* Release */,
			);
			defaultConfigurationIsVisible = 0;
			defaultConfigurationName = Release;
		};
/* End XCConfigurationList section */

/* Begin XCVersionGroup section */
		BF2A9D5F1D6C70EA00FA7DBC /* ZMEventModel.xcdatamodeld */ = {
			isa = XCVersionGroup;
			children = (
				BF2A9D601D6C70EA00FA7DBC /* ZMEventModel.xcdatamodel */,
			);
			currentVersion = BF2A9D601D6C70EA00FA7DBC /* ZMEventModel.xcdatamodel */;
			name = ZMEventModel.xcdatamodeld;
			path = Decoding/ZMEventModel.xcdatamodeld;
			sourceTree = "<group>";
			versionGroupType = wrapper.xcdatamodel;
		};
/* End XCVersionGroup section */
	};
	rootObject = 540029AB1918CA8500578793 /* Project object */;
}<|MERGE_RESOLUTION|>--- conflicted
+++ resolved
@@ -2157,11 +2157,7 @@
 				54D175241ADE9449001AA338 /* ZMUserSession+Authentication.h in Headers */,
 				F98DD6D31ABB2F7C001D58CF /* ZMUserSession+UserNotificationCategories.h in Headers */,
 				09D7CE641AE94D4200CC5F45 /* ZMCredentials+Internal.h in Headers */,
-<<<<<<< HEAD
 				F132C105203F02C700C58933 /* ZMConversationTranscoder.h in Headers */,
-=======
-				F16C8BE9204412B100677D31 /* ZMConversationTranscoder.h in Headers */,
->>>>>>> f2808823
 				F98EDCEC1D82B924001E65CB /* UILocalNotification+StringProcessing.h in Headers */,
 				0932EA461AE5514100D1BFD1 /* ZMPhoneNumberVerificationTranscoder.h in Headers */,
 				F19F1D311EFBCBD300275E27 /* ZMLoginTranscoder.h in Headers */,
@@ -2712,11 +2708,8 @@
 				5498162D1A432BC800A7CE2E /* ZMMissingUpdateEventsTranscoder.m in Sources */,
 				549816461A432BC800A7CE2E /* ZMOperationLoop+Background.m in Sources */,
 				549816451A432BC800A7CE2E /* ZMOperationLoop.m in Sources */,
-<<<<<<< HEAD
 				D5D10DA4203AE43200145497 /* Conversation+InviteLinks.swift in Sources */,
-=======
 				7C1F4BF5203C4F67000537A8 /* Analytics+Push.swift in Sources */,
->>>>>>> f2808823
 				549AEA3B1D6340BC003C0BEC /* AddressBookUploadRequestStrategy.swift in Sources */,
 				BF7ED2E21DF6BD16003A4397 /* Analytics+HandleSuggestions.swift in Sources */,
 				F9AB00221F0CDAF00037B437 /* FileRelocator.swift in Sources */,
