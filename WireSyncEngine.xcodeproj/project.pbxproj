// !$*UTF8*$!
{
	archiveVersion = 1;
	classes = {
	};
	objectVersion = 46;
	objects = {

/* Begin PBXBuildFile section */
<<<<<<< HEAD
		06025664248E5BC700E060E1 /* PushNotificationStrategy.swift in Sources */ = {isa = PBXBuildFile; fileRef = 06025663248E5BC700E060E1 /* PushNotificationStrategy.swift */; };
		067BB08125074EA200946EC8 /* LoginFlowTests+PushToken.swift in Sources */ = {isa = PBXBuildFile; fileRef = 067BB08025074EA200946EC8 /* LoginFlowTests+PushToken.swift */; };
		067BB08F250789D500946EC8 /* BuildType.swift in Sources */ = {isa = PBXBuildFile; fileRef = 067BB08E250789D500946EC8 /* BuildType.swift */; };
		063AF985264B2DF800DCBCED /* CallClosedReason.swift in Sources */ = {isa = PBXBuildFile; fileRef = 0625690E264AE6560041C17B /* CallClosedReason.swift */; };
		063AF9DE264B2FDA00DCBCED /* Logging.swift in Sources */ = {isa = PBXBuildFile; fileRef = 063AF9DD264B2FDA00DCBCED /* Logging.swift */; };
		063AFA3F264B30C400DCBCED /* BuildType.swift in Sources */ = {isa = PBXBuildFile; fileRef = 063AFA3E264B30C400DCBCED /* BuildType.swift */; };
		06B99C7B242B51A300FEAFDE /* SignatureRequestStrategy.swift in Sources */ = {isa = PBXBuildFile; fileRef = 06B99C7A242B51A300FEAFDE /* SignatureRequestStrategy.swift */; };
		06BBF7012473D51D00A26626 /* MessagingTest+Swift.swift in Sources */ = {isa = PBXBuildFile; fileRef = 06BBF7002473D51D00A26626 /* MessagingTest+Swift.swift */; };
		06DE14CD24B85B06006CB6B3 /* SyncStatus.swift in Sources */ = {isa = PBXBuildFile; fileRef = 06DE14CC24B85B06006CB6B3 /* SyncStatus.swift */; };
		06DE14CF24B85CA0006CB6B3 /* ZMSyncStateDelegate.h in Headers */ = {isa = PBXBuildFile; fileRef = 06DE14CE24B85BD0006CB6B3 /* ZMSyncStateDelegate.h */; settings = {ATTRIBUTES = (Public, ); }; };
		06EF511326691FFF0073920F /* PushNotificationStatusTests.swift in Sources */ = {isa = PBXBuildFile; fileRef = 06EF511226691FFF0073920F /* PushNotificationStatusTests.swift */; };
=======
		0601900B2678750D0043F8F8 /* DeepLinkURLActionProcessorTests.swift in Sources */ = {isa = PBXBuildFile; fileRef = 161ACB3E23F6E4C200ABFF33 /* DeepLinkURLActionProcessorTests.swift */; };
		068E655A24C8223400403926 /* LocalNotificationContentTypeTest.swift in Sources */ = {isa = PBXBuildFile; fileRef = 068E655924C8223400403926 /* LocalNotificationContentTypeTest.swift */; };
		06B99C7B242B51A300FEAFDE /* SignatureRequestStrategy.swift in Sources */ = {isa = PBXBuildFile; fileRef = 06B99C7A242B51A300FEAFDE /* SignatureRequestStrategy.swift */; };
		06BBF7012473D51D00A26626 /* MessagingTest+Swift.swift in Sources */ = {isa = PBXBuildFile; fileRef = 06BBF7002473D51D00A26626 /* MessagingTest+Swift.swift */; };
		06EF5182266E2C8F0073920F /* Conversation+Join.swift in Sources */ = {isa = PBXBuildFile; fileRef = 06EF5181266E2C8F0073920F /* Conversation+Join.swift */; };
		06EF5187266E445F0073920F /* ConversationTests+Join.swift in Sources */ = {isa = PBXBuildFile; fileRef = 06EF5186266E445F0073920F /* ConversationTests+Join.swift */; };
>>>>>>> d2aa997e
		06F98D602437916B007E914A /* SignatureRequestStrategyTests.swift in Sources */ = {isa = PBXBuildFile; fileRef = 06F98D5E24379143007E914A /* SignatureRequestStrategyTests.swift */; };
		092083401BA95EE100F82B29 /* UserClientRequestFactory.swift in Sources */ = {isa = PBXBuildFile; fileRef = 0920833F1BA95EE100F82B29 /* UserClientRequestFactory.swift */; };
		0920C4DA1B305FF500C55728 /* UserSessionGiphyRequestStateTests.swift in Sources */ = {isa = PBXBuildFile; fileRef = 0920C4D81B305FF500C55728 /* UserSessionGiphyRequestStateTests.swift */; };
		093694451BA9633300F36B3A /* UserClientRequestFactoryTests.swift in Sources */ = {isa = PBXBuildFile; fileRef = 093694441BA9633300F36B3A /* UserClientRequestFactoryTests.swift */; };
		09531F161AE960E300B8556A /* ZMLoginCodeRequestTranscoder.h in Headers */ = {isa = PBXBuildFile; fileRef = 09531F131AE960E300B8556A /* ZMLoginCodeRequestTranscoder.h */; settings = {ATTRIBUTES = (Public, ); }; };
		09531F181AE960E300B8556A /* ZMLoginCodeRequestTranscoder.m in Sources */ = {isa = PBXBuildFile; fileRef = 09531F141AE960E300B8556A /* ZMLoginCodeRequestTranscoder.m */; };
		09531F1C1AE9644800B8556A /* ZMLoginCodeRequestTranscoderTests.m in Sources */ = {isa = PBXBuildFile; fileRef = 09531F1A1AE9644800B8556A /* ZMLoginCodeRequestTranscoderTests.m */; };
		098CFBBB1B7B9C94000B02B1 /* BaseTestSwiftHelpers.swift in Sources */ = {isa = PBXBuildFile; fileRef = 098CFBBA1B7B9C94000B02B1 /* BaseTestSwiftHelpers.swift */; };
		09914E531BD6613D00C10BF8 /* ZMDecodedAPSMessageTest.m in Sources */ = {isa = PBXBuildFile; fileRef = 09914E521BD6613D00C10BF8 /* ZMDecodedAPSMessageTest.m */; };
		09B730961B3045E400A5CCC9 /* ProxiedRequestStatusTests.swift in Sources */ = {isa = PBXBuildFile; fileRef = 09B730941B3045E400A5CCC9 /* ProxiedRequestStatusTests.swift */; };
		09B978FE1B679F4B00A30B38 /* OCMock.framework in Frameworks */ = {isa = PBXBuildFile; fileRef = 09B978F31B679B6200A30B38 /* OCMock.framework */; };
		09B978FF1B679F5D00A30B38 /* OCMock.framework in Frameworks */ = {isa = PBXBuildFile; fileRef = 09B978F31B679B6200A30B38 /* OCMock.framework */; };
		09BA924C1BD55FA5000DC962 /* UserClientRequestStrategyTests.swift in Sources */ = {isa = PBXBuildFile; fileRef = 0920833C1BA84F3100F82B29 /* UserClientRequestStrategyTests.swift */; };
		09BCDB8E1BCE7F000020DCC7 /* ZMAPSMessageDecoder.h in Headers */ = {isa = PBXBuildFile; fileRef = 09BCDB8C1BCE7F000020DCC7 /* ZMAPSMessageDecoder.h */; settings = {ATTRIBUTES = (Public, ); }; };
		09BCDB8F1BCE7F000020DCC7 /* ZMAPSMessageDecoder.m in Sources */ = {isa = PBXBuildFile; fileRef = 09BCDB8D1BCE7F000020DCC7 /* ZMAPSMessageDecoder.m */; };
		09C77C531BA6C77000E2163F /* UserClientRequestStrategy.swift in Sources */ = {isa = PBXBuildFile; fileRef = 09C77C521BA6C77000E2163F /* UserClientRequestStrategy.swift */; };
		09D7CE641AE94D4200CC5F45 /* ZMCredentials+Internal.h in Headers */ = {isa = PBXBuildFile; fileRef = 09D7CE621AE94D4200CC5F45 /* ZMCredentials+Internal.h */; };
		160195611E30C9CF00ACBFAC /* LocalNotificationDispatcherCallingTests.swift in Sources */ = {isa = PBXBuildFile; fileRef = 160195601E30C9CF00ACBFAC /* LocalNotificationDispatcherCallingTests.swift */; };
		1602B4611F3B04150061C135 /* ZMBlacklistVerificator.h in Headers */ = {isa = PBXBuildFile; fileRef = F9FD798B19EE9B9A00D70FCD /* ZMBlacklistVerificator.h */; settings = {ATTRIBUTES = (Public, ); }; };
		16030DC921B01B7500F8032E /* Conversation+ReadReceiptMode.swift in Sources */ = {isa = PBXBuildFile; fileRef = 16030DC821B01B7500F8032E /* Conversation+ReadReceiptMode.swift */; };
		16085B331F71811A000B9F22 /* UserChangeInfo+UserSession.swift in Sources */ = {isa = PBXBuildFile; fileRef = 16085B321F71811A000B9F22 /* UserChangeInfo+UserSession.swift */; };
		16085B351F719E6D000B9F22 /* NetworkStateRecorder.swift in Sources */ = {isa = PBXBuildFile; fileRef = 16085B341F719E6D000B9F22 /* NetworkStateRecorder.swift */; };
		160C31271E6434500012E4BC /* OperationStatus.swift in Sources */ = {isa = PBXBuildFile; fileRef = 160C31261E6434500012E4BC /* OperationStatus.swift */; };
		160C31411E6DDFC30012E4BC /* VoiceChannelV3Tests.swift in Sources */ = {isa = PBXBuildFile; fileRef = 160C31401E6DDFC30012E4BC /* VoiceChannelV3Tests.swift */; };
		160C31441E8049320012E4BC /* ApplicationStatusDirectory.swift in Sources */ = {isa = PBXBuildFile; fileRef = 160C31431E8049320012E4BC /* ApplicationStatusDirectory.swift */; };
		160C314A1E82AC170012E4BC /* OperationStatusTests.swift in Sources */ = {isa = PBXBuildFile; fileRef = 160C31491E82AC170012E4BC /* OperationStatusTests.swift */; };
		161681352077721600BCF33A /* ZMOperationLoop+OperationStatus.swift in Sources */ = {isa = PBXBuildFile; fileRef = 161681342077721600BCF33A /* ZMOperationLoop+OperationStatus.swift */; };
		16168137207790F600BCF33A /* Conversation+Participants.swift in Sources */ = {isa = PBXBuildFile; fileRef = 16168136207790F600BCF33A /* Conversation+Participants.swift */; };
		161927242459E09C00DDD9EB /* UserClientEventConsumerTests.swift in Sources */ = {isa = PBXBuildFile; fileRef = 161927222459E08E00DDD9EB /* UserClientEventConsumerTests.swift */; };
		161ACB1623F1AFB000ABFF33 /* SessionManager+CallKitManagerDelegate.swift in Sources */ = {isa = PBXBuildFile; fileRef = 161ACB1523F1AFB000ABFF33 /* SessionManager+CallKitManagerDelegate.swift */; };
		161ACB2423F432CC00ABFF33 /* SessionManager+URLActions.swift in Sources */ = {isa = PBXBuildFile; fileRef = 161ACB2323F432CC00ABFF33 /* SessionManager+URLActions.swift */; };
		161ACB2D23F5BA0200ABFF33 /* DeepLinkURLActionProcessor.swift in Sources */ = {isa = PBXBuildFile; fileRef = 161ACB2C23F5BA0200ABFF33 /* DeepLinkURLActionProcessor.swift */; };
		161ACB2F23F5BACA00ABFF33 /* ConnectToBotURLActionProcessor.swift in Sources */ = {isa = PBXBuildFile; fileRef = 161ACB2E23F5BACA00ABFF33 /* ConnectToBotURLActionProcessor.swift */; };
		161ACB3223F5BBA100ABFF33 /* CompanyLoginURLActionProcessor.swift in Sources */ = {isa = PBXBuildFile; fileRef = 161ACB3123F5BBA100ABFF33 /* CompanyLoginURLActionProcessor.swift */; };
		161ACB3A23F6BAFE00ABFF33 /* URLActionTests.swift in Sources */ = {isa = PBXBuildFile; fileRef = 161ACB3923F6BAFE00ABFF33 /* URLActionTests.swift */; };
		161ACB4323F6EE4800ABFF33 /* CompanyLoginURLActionProcessorTests.swift in Sources */ = {isa = PBXBuildFile; fileRef = 161ACB4223F6EE4800ABFF33 /* CompanyLoginURLActionProcessorTests.swift */; };
		161C886623FD248A00CB0B8E /* RecordingMockTransportSession.swift in Sources */ = {isa = PBXBuildFile; fileRef = 161C886423FD248A00CB0B8E /* RecordingMockTransportSession.swift */; };
		161C887723FD4CFD00CB0B8E /* MockPushChannel.swift in Sources */ = {isa = PBXBuildFile; fileRef = 161C887623FD4CFD00CB0B8E /* MockPushChannel.swift */; };
		161D3AC92134013C0053D39A /* Logging.swift in Sources */ = {isa = PBXBuildFile; fileRef = 161D3AC82134013C0053D39A /* Logging.swift */; };
		1621D2711D770FB1007108C2 /* ZMSyncStateDelegate.h in Headers */ = {isa = PBXBuildFile; fileRef = 1621D2701D770FB1007108C2 /* ZMSyncStateDelegate.h */; settings = {ATTRIBUTES = (Public, ); }; };
		1626344720D79C22000D4063 /* ZMUserSessionTests+PushNotifications.swift in Sources */ = {isa = PBXBuildFile; fileRef = 1626344620D79C22000D4063 /* ZMUserSessionTests+PushNotifications.swift */; };
		162A81D4202B453000F6200C /* SessionManager+AVS.swift in Sources */ = {isa = PBXBuildFile; fileRef = 162A81D3202B453000F6200C /* SessionManager+AVS.swift */; };
		162A81D6202B5BC600F6200C /* SessionManagerAVSTests.swift in Sources */ = {isa = PBXBuildFile; fileRef = 162A81D5202B5BC600F6200C /* SessionManagerAVSTests.swift */; };
		162DEE111F87B9800034C8F9 /* ZMUserSession+Calling.swift in Sources */ = {isa = PBXBuildFile; fileRef = 162DEE101F87B9800034C8F9 /* ZMUserSession+Calling.swift */; };
		1634958B1F0254CB004E80DB /* SessionManager+ServerConnection.swift in Sources */ = {isa = PBXBuildFile; fileRef = 1634958A1F0254CB004E80DB /* SessionManager+ServerConnection.swift */; };
		1636EAFF23F6FCCC00CD9527 /* MockPresentationDelegate.swift in Sources */ = {isa = PBXBuildFile; fileRef = 1636EAFE23F6FCCC00CD9527 /* MockPresentationDelegate.swift */; };
		1639A8272260CE5000868AB9 /* ZMLocalNotification+AvailabilityAlert.swift in Sources */ = {isa = PBXBuildFile; fileRef = 1639A8262260CE5000868AB9 /* ZMLocalNotification+AvailabilityAlert.swift */; };
		1639A8542264C52600868AB9 /* ZMLocalNotificationTests_Alerts.swift in Sources */ = {isa = PBXBuildFile; fileRef = 1639A8532264C52600868AB9 /* ZMLocalNotificationTests_Alerts.swift */; };
		163FB9942052EA4C00E74F83 /* OperationLoopNewRequestObserver.swift in Sources */ = {isa = PBXBuildFile; fileRef = 163FB9922052EA4600E74F83 /* OperationLoopNewRequestObserver.swift */; };
		163FB9992057E3F200E74F83 /* AuthenticationStatusProvider.swift in Sources */ = {isa = PBXBuildFile; fileRef = 163FB9982057E3F200E74F83 /* AuthenticationStatusProvider.swift */; };
		1645ECF82448A0A3007A82D6 /* Decodable+JSON.swift in Sources */ = {isa = PBXBuildFile; fileRef = 1645ECF72448A0A3007A82D6 /* Decodable+JSON.swift */; };
		1645ECFC2449CE75007A82D6 /* TeamMembersDownloadRequestStrategy.swift in Sources */ = {isa = PBXBuildFile; fileRef = 1645ECFB2449CE75007A82D6 /* TeamMembersDownloadRequestStrategy.swift */; };
		1645ED1B244DE345007A82D6 /* TeamMembersDownloadRequestStrategy.swift in Sources */ = {isa = PBXBuildFile; fileRef = 1645ED1A244DE345007A82D6 /* TeamMembersDownloadRequestStrategy.swift */; };
		16466C0E1F9F7EDF00E3F970 /* ZMConversationTranscoderTests.swift in Sources */ = {isa = PBXBuildFile; fileRef = 16466C0D1F9F7EDF00E3F970 /* ZMConversationTranscoderTests.swift */; };
		164A55D820F4FE4A00AE62A6 /* SearchUserImageStrategyTests.swift in Sources */ = {isa = PBXBuildFile; fileRef = F95706581DE5F6D40087442C /* SearchUserImageStrategyTests.swift */; };
		164B8C211E254AD00060AB26 /* WireCallCenterV3Mock.swift in Sources */ = {isa = PBXBuildFile; fileRef = 165D3A1A1E1D43870052E654 /* WireCallCenterV3Mock.swift */; };
		164C29A31ECF437E0026562A /* SearchRequestTests.swift in Sources */ = {isa = PBXBuildFile; fileRef = 164C29A21ECF437E0026562A /* SearchRequestTests.swift */; };
		164C29A51ECF47D80026562A /* SearchDirectoryTests.swift in Sources */ = {isa = PBXBuildFile; fileRef = 164C29A41ECF47D80026562A /* SearchDirectoryTests.swift */; };
		164C29A71ED2D7B00026562A /* SearchResult.swift in Sources */ = {isa = PBXBuildFile; fileRef = 164C29A61ED2D7B00026562A /* SearchResult.swift */; };
		164CB466207CC47700A2010F /* Conversation+ParticipantsTests.swift in Sources */ = {isa = PBXBuildFile; fileRef = 164CB465207CC47700A2010F /* Conversation+ParticipantsTests.swift */; };
		164EAF9C1F4455FA00B628C4 /* ZMUserSession+Actions.swift in Sources */ = {isa = PBXBuildFile; fileRef = 164EAF9B1F4455FA00B628C4 /* ZMUserSession+Actions.swift */; };
		16519D38231D3B1700C9D76D /* Conversation+Deletion.swift in Sources */ = {isa = PBXBuildFile; fileRef = 16519D37231D3B1700C9D76D /* Conversation+Deletion.swift */; };
		16519D6D231EAAF300C9D76D /* Conversation+DeletionTests.swift in Sources */ = {isa = PBXBuildFile; fileRef = 16519D6C231EAAF300C9D76D /* Conversation+DeletionTests.swift */; };
		1658C2371F503CF800889F22 /* FlowManager.swift in Sources */ = {isa = PBXBuildFile; fileRef = 1658C2361F503CF800889F22 /* FlowManager.swift */; };
		1658C23A1F5404F000889F22 /* FlowManagerMock.swift in Sources */ = {isa = PBXBuildFile; fileRef = 1658C2381F5404ED00889F22 /* FlowManagerMock.swift */; };
		1659114F1DEF1F6E007FA847 /* LocalNotificationDispatcher+Calling.swift in Sources */ = {isa = PBXBuildFile; fileRef = 1659114E1DEF1F6E007FA847 /* LocalNotificationDispatcher+Calling.swift */; };
		165911531DEF38EC007FA847 /* CallStateObserver.swift in Sources */ = {isa = PBXBuildFile; fileRef = 165911521DEF38EC007FA847 /* CallStateObserver.swift */; };
		165BB94C2004D6490077EFD5 /* SessionManager+UserActivity.swift in Sources */ = {isa = PBXBuildFile; fileRef = 165BB94B2004D6490077EFD5 /* SessionManager+UserActivity.swift */; };
		165D3A151E1D3EF30052E654 /* WireCallCenterV3.swift in Sources */ = {isa = PBXBuildFile; fileRef = 165D3A141E1D3EF30052E654 /* WireCallCenterV3.swift */; };
		165D3A211E1D43870052E654 /* VoiceChannelV3.swift in Sources */ = {isa = PBXBuildFile; fileRef = 165D3A171E1D43870052E654 /* VoiceChannelV3.swift */; };
		165D3A221E1D43870052E654 /* VoiceChannel.swift in Sources */ = {isa = PBXBuildFile; fileRef = 165D3A181E1D43870052E654 /* VoiceChannel.swift */; };
		165D3A3D1E1D60520052E654 /* ZMConversation+VoiceChannel.swift in Sources */ = {isa = PBXBuildFile; fileRef = 165D3A3C1E1D60520052E654 /* ZMConversation+VoiceChannel.swift */; };
		1660AA091ECCAC900056D403 /* SearchDirectory.swift in Sources */ = {isa = PBXBuildFile; fileRef = 1660AA081ECCAC900056D403 /* SearchDirectory.swift */; };
		1660AA0B1ECCAF4E0056D403 /* SearchRequest.swift in Sources */ = {isa = PBXBuildFile; fileRef = 1660AA0A1ECCAF4E0056D403 /* SearchRequest.swift */; };
		1660AA0D1ECDB0250056D403 /* SearchTask.swift in Sources */ = {isa = PBXBuildFile; fileRef = 1660AA0C1ECDB0250056D403 /* SearchTask.swift */; };
		1660AA0F1ECE0C870056D403 /* SearchResultTests.swift in Sources */ = {isa = PBXBuildFile; fileRef = 1660AA0E1ECE0C870056D403 /* SearchResultTests.swift */; };
		1660AA111ECE3C1C0056D403 /* SearchTaskTests.swift in Sources */ = {isa = PBXBuildFile; fileRef = 1660AA101ECE3C1C0056D403 /* SearchTaskTests.swift */; };
		166264742166093800300F45 /* CallEventStatus.swift in Sources */ = {isa = PBXBuildFile; fileRef = 166264732166093800300F45 /* CallEventStatus.swift */; };
		1662648221661C9F00300F45 /* ZMOperatonLoop+Background.swift in Sources */ = {isa = PBXBuildFile; fileRef = 1662648121661C9F00300F45 /* ZMOperatonLoop+Background.swift */; };
		166264932166517A00300F45 /* CallEventStatusTests.swift in Sources */ = {isa = PBXBuildFile; fileRef = 166264922166517A00300F45 /* CallEventStatusTests.swift */; };
		1662B0F723D9B29C00B8C7C5 /* UnauthenticatedSession+DomainLookup.swift in Sources */ = {isa = PBXBuildFile; fileRef = 1662B0F623D9B29C00B8C7C5 /* UnauthenticatedSession+DomainLookup.swift */; };
		1662B0F923D9CE8F00B8C7C5 /* UnauthenticatedSessionTests+DomainLookup.swift in Sources */ = {isa = PBXBuildFile; fileRef = 1662B0F823D9CE8F00B8C7C5 /* UnauthenticatedSessionTests+DomainLookup.swift */; };
		166507812459D7CA005300C1 /* UserClientEventConsumer.swift in Sources */ = {isa = PBXBuildFile; fileRef = 166507802459D7CA005300C1 /* UserClientEventConsumer.swift */; };
		166A8BF31E015F3B00F5EEEA /* WireCallCenterV3Factory.swift in Sources */ = {isa = PBXBuildFile; fileRef = 166A8BF21E015F3B00F5EEEA /* WireCallCenterV3Factory.swift */; };
		166A8BF91E02C7D500F5EEEA /* ZMHotFix+PendingChanges.swift in Sources */ = {isa = PBXBuildFile; fileRef = 166A8BF81E02C7D500F5EEEA /* ZMHotFix+PendingChanges.swift */; };
		166B2B5E23E86522003E8581 /* ZMUserSession.swift in Sources */ = {isa = PBXBuildFile; fileRef = 166B2B5D23E86522003E8581 /* ZMUserSession.swift */; };
		166B2B6E23EB2CD3003E8581 /* DatabaseTest.swift in Sources */ = {isa = PBXBuildFile; fileRef = 166B2B6D23EB2CD3003E8581 /* DatabaseTest.swift */; };
		166D18A4230EBFFA001288CD /* MediaManager.swift in Sources */ = {isa = PBXBuildFile; fileRef = 166D18A3230EBFFA001288CD /* MediaManager.swift */; };
		166D18A6230EC418001288CD /* MockMediaManager.swift in Sources */ = {isa = PBXBuildFile; fileRef = 166D18A5230EC418001288CD /* MockMediaManager.swift */; };
		166DCDBA2555ADD2004F4F59 /* SessionManager+EncryptionAtRest.swift in Sources */ = {isa = PBXBuildFile; fileRef = 166DCDB92555ADD1004F4F59 /* SessionManager+EncryptionAtRest.swift */; };
		166E47CE255E8A4D00C161C8 /* ZMConnectionTranscoder.h in Headers */ = {isa = PBXBuildFile; fileRef = 54F8D6DD19AB535700146664 /* ZMConnectionTranscoder.h */; settings = {ATTRIBUTES = (Public, ); }; };
		166E47CF255E8B2200C161C8 /* ZMLastUpdateEventIDTranscoder.h in Headers */ = {isa = PBXBuildFile; fileRef = 5427B34D19D195A100CC18DC /* ZMLastUpdateEventIDTranscoder.h */; settings = {ATTRIBUTES = (Public, ); }; };
		166E47D0255EBFA900C161C8 /* StrategyDirectory.swift in Sources */ = {isa = PBXBuildFile; fileRef = 166E47CC255E785900C161C8 /* StrategyDirectory.swift */; };
		166E47D1255EC03E00C161C8 /* ZMSelfStrategy.h in Headers */ = {isa = PBXBuildFile; fileRef = 54F8D6E819AB535700146664 /* ZMSelfStrategy.h */; settings = {ATTRIBUTES = (Public, ); }; };
		166E47D3255EF0BE00C161C8 /* MockStrategyDirectory.swift in Sources */ = {isa = PBXBuildFile; fileRef = 166E47D2255EF0BD00C161C8 /* MockStrategyDirectory.swift */; };
		1671F9FF1E2FAF50009F3150 /* ZMLocalNotificationForTests_CallState.swift in Sources */ = {isa = PBXBuildFile; fileRef = 1671F9FE1E2FAF50009F3150 /* ZMLocalNotificationForTests_CallState.swift */; };
		1672A64523473EA100380537 /* LabelDownstreamRequestStrategy.swift in Sources */ = {isa = PBXBuildFile; fileRef = 1672A64423473EA100380537 /* LabelDownstreamRequestStrategy.swift */; };
		1672A653234784B500380537 /* LabelDownstreamRequestStrategyTests.swift in Sources */ = {isa = PBXBuildFile; fileRef = 1672A652234784B500380537 /* LabelDownstreamRequestStrategyTests.swift */; };
		1673C35324CB36D800AE2714 /* ZMUserSessionTests+EncryptionAtRest.swift in Sources */ = {isa = PBXBuildFile; fileRef = 1673C35224CB36D800AE2714 /* ZMUserSessionTests+EncryptionAtRest.swift */; };
		1679D1CD1EF97387007B0DF5 /* ZMUserSessionTestsBase+Calling.swift in Sources */ = {isa = PBXBuildFile; fileRef = 1679D1CB1EF9730C007B0DF5 /* ZMUserSessionTestsBase+Calling.swift */; };
		167BCB892603C2F100E9D7E3 /* ZMUserSessionTestsBase.m in Sources */ = {isa = PBXBuildFile; fileRef = 5447E4661AECDE6500411FCD /* ZMUserSessionTestsBase.m */; };
		167BCB902603CAB200E9D7E3 /* AnalyticsTests.swift in Sources */ = {isa = PBXBuildFile; fileRef = BF40AC711D096A0E00287E29 /* AnalyticsTests.swift */; };
		167BCB942603CC5B00E9D7E3 /* EventProcessorTests.swift in Sources */ = {isa = PBXBuildFile; fileRef = 1693151E2588CF9500709F15 /* EventProcessorTests.swift */; };
		167F383B23E0416E006B6AA9 /* UnauthenticatedSession+SSO.swift in Sources */ = {isa = PBXBuildFile; fileRef = 167F383A23E0416E006B6AA9 /* UnauthenticatedSession+SSO.swift */; };
		167F383D23E04A93006B6AA9 /* UnauthenticatedSessionTests+SSO.swift in Sources */ = {isa = PBXBuildFile; fileRef = 167F383C23E04A93006B6AA9 /* UnauthenticatedSessionTests+SSO.swift */; };
		168474262252579A004DE9EC /* ZMUserSessionTests+Syncing.swift in Sources */ = {isa = PBXBuildFile; fileRef = 168474252252579A004DE9EC /* ZMUserSessionTests+Syncing.swift */; };
		16849B1C23EDA1FD00C025A8 /* MockUpdateEventProcessor.swift in Sources */ = {isa = PBXBuildFile; fileRef = 16849B1B23EDA1FD00C025A8 /* MockUpdateEventProcessor.swift */; };
		16849B2023EDB32B00C025A8 /* MockSessionManager.swift in Sources */ = {isa = PBXBuildFile; fileRef = 16849B1F23EDB32B00C025A8 /* MockSessionManager.swift */; };
		168C0B3F1E97CE3900315044 /* ZMLastUpdateEventIDTranscoderTests.m in Sources */ = {isa = PBXBuildFile; fileRef = 54188DCA19D19DE200DA40E4 /* ZMLastUpdateEventIDTranscoderTests.m */; };
		168CF42720077C54009FCB89 /* TeamInvitationStatus.swift in Sources */ = {isa = PBXBuildFile; fileRef = 168CF42620077C54009FCB89 /* TeamInvitationStatus.swift */; };
		168CF4292007840A009FCB89 /* Team+Invite.swift in Sources */ = {isa = PBXBuildFile; fileRef = 168CF4282007840A009FCB89 /* Team+Invite.swift */; };
		168CF42B20079A02009FCB89 /* TeamInvitationRequestStrategy.swift in Sources */ = {isa = PBXBuildFile; fileRef = 168CF42A20079A02009FCB89 /* TeamInvitationRequestStrategy.swift */; };
		168CF42D2007BCA0009FCB89 /* TeamInvitationRequestStrategyTests.swift in Sources */ = {isa = PBXBuildFile; fileRef = 168CF42C2007BCA0009FCB89 /* TeamInvitationRequestStrategyTests.swift */; };
		168CF42F2007BCD9009FCB89 /* TeamInvitationStatusTests.swift in Sources */ = {isa = PBXBuildFile; fileRef = 168CF42E2007BCD9009FCB89 /* TeamInvitationStatusTests.swift */; };
		168E96D2220C3F6F00FC92FA /* ZMUserTranscoder.swift in Sources */ = {isa = PBXBuildFile; fileRef = 168E96D1220C3F6F00FC92FA /* ZMUserTranscoder.swift */; };
		1693151125836E5800709F15 /* EventProcessor.swift in Sources */ = {isa = PBXBuildFile; fileRef = 1693151025836E5800709F15 /* EventProcessor.swift */; };
		16962EE220286A4C0069D88D /* LocalNotificationType+Localization.swift in Sources */ = {isa = PBXBuildFile; fileRef = 16962EE120286A4C0069D88D /* LocalNotificationType+Localization.swift */; };
		16962EE420286D690069D88D /* LocalNotificationType+Configuration.swift in Sources */ = {isa = PBXBuildFile; fileRef = 16962EE320286D690069D88D /* LocalNotificationType+Configuration.swift */; };
		16962EE52028A86D0069D88D /* ZMLocalNotificationLocalizationTests.swift in Sources */ = {isa = PBXBuildFile; fileRef = EEB568181FA22FBE003ADA3A /* ZMLocalNotificationLocalizationTests.swift */; };
		169BA1D725ECDBA300374343 /* WireSyncEngine.framework in Frameworks */ = {isa = PBXBuildFile; fileRef = 549815931A43232400A7CE2E /* WireSyncEngine.framework */; };
		169BA1DF25ECE4D000374343 /* IntegrationTest.m in Sources */ = {isa = PBXBuildFile; fileRef = 16FF47461F0CD58A0044C491 /* IntegrationTest.m */; };
		169BA1E025ECE4D800374343 /* IntegrationTest.swift in Sources */ = {isa = PBXBuildFile; fileRef = 16FF47431F0BF5C70044C491 /* IntegrationTest.swift */; };
		169BA1E125ECE4EC00374343 /* AppLockIntegrationTests.swift in Sources */ = {isa = PBXBuildFile; fileRef = EEA1ED4025BEBABF006D07D3 /* AppLockIntegrationTests.swift */; };
		169BA1E225ECE6C100374343 /* WireMockTransport.framework in Frameworks */ = {isa = PBXBuildFile; fileRef = 54E03A5A1E93CEED0089AC69 /* WireMockTransport.framework */; };
		169BA1E325ECE72500374343 /* WireTesting.framework in Frameworks */ = {isa = PBXBuildFile; fileRef = 54E03A5E1E93CEED0089AC69 /* WireTesting.framework */; };
		169BA1E425ECE78000374343 /* WireProtos.framework in Frameworks */ = {isa = PBXBuildFile; fileRef = 54E03A5B1E93CEED0089AC69 /* WireProtos.framework */; };
		169BA1E525ECE78200374343 /* HTMLString.framework in Frameworks */ = {isa = PBXBuildFile; fileRef = 878B823720A1DCE7007455CA /* HTMLString.framework */; };
		169BA1E625ECE78400374343 /* ZipArchive.framework in Frameworks */ = {isa = PBXBuildFile; fileRef = D59F3A0F20691A0F0023474F /* ZipArchive.framework */; };
		169BA1E725ECE78700374343 /* avs.framework in Frameworks */ = {isa = PBXBuildFile; fileRef = CE5DC1A01DDA09F000D24DBA /* avs.framework */; };
		169BA1E825ECE78A00374343 /* OCMock.framework in Frameworks */ = {isa = PBXBuildFile; fileRef = 09B978F31B679B6200A30B38 /* OCMock.framework */; };
		169BA1E925ECEA1C00374343 /* PushRegistryMock.swift in Sources */ = {isa = PBXBuildFile; fileRef = 169E303120D29C200012C219 /* PushRegistryMock.swift */; };
		169BA1EA25ECEA5400374343 /* ApplicationMock.swift in Sources */ = {isa = PBXBuildFile; fileRef = 543ED0001D79E0EE00A9CDF3 /* ApplicationMock.swift */; };
		169BA1EC25ECEA9600374343 /* MockUser+LoginCredentials.swift in Sources */ = {isa = PBXBuildFile; fileRef = 5E67168F2174CA6300522E61 /* MockUser+LoginCredentials.swift */; };
		169BA1ED25ECEA9A00374343 /* OperationLoopNewRequestObserver.swift in Sources */ = {isa = PBXBuildFile; fileRef = 163FB9922052EA4600E74F83 /* OperationLoopNewRequestObserver.swift */; };
		169BA1EF25ECEAD200374343 /* WireCallCenterV3Mock.swift in Sources */ = {isa = PBXBuildFile; fileRef = 165D3A1A1E1D43870052E654 /* WireCallCenterV3Mock.swift */; };
		169BA1F025ECEB0E00374343 /* SessionManagerTests.swift in Sources */ = {isa = PBXBuildFile; fileRef = F159F4131F1E3134001B7D80 /* SessionManagerTests.swift */; };
		169BA1F125ECEB2900374343 /* FlowManagerMock.swift in Sources */ = {isa = PBXBuildFile; fileRef = 1658C2381F5404ED00889F22 /* FlowManagerMock.swift */; };
		169BA1F225ECEB3300374343 /* MockMediaManager.swift in Sources */ = {isa = PBXBuildFile; fileRef = 166D18A5230EC418001288CD /* MockMediaManager.swift */; };
		169BA1F425ECEFB400374343 /* MockPresentationDelegate.swift in Sources */ = {isa = PBXBuildFile; fileRef = 1636EAFE23F6FCCC00CD9527 /* MockPresentationDelegate.swift */; };
		169BA1F525ECF05000374343 /* IntegrationTest+Encryption.swift in Sources */ = {isa = PBXBuildFile; fileRef = 54ADA7611E3B3CBE00B90C7D /* IntegrationTest+Encryption.swift */; };
		169BA1F825ECF8F700374343 /* MockAppLock.swift in Sources */ = {isa = PBXBuildFile; fileRef = 169BA1F725ECF8F700374343 /* MockAppLock.swift */; };
		169BA1F925ECF8F700374343 /* MockAppLock.swift in Sources */ = {isa = PBXBuildFile; fileRef = 169BA1F725ECF8F700374343 /* MockAppLock.swift */; };
		169BA1FB25ED0CB200374343 /* MockPushChannel.swift in Sources */ = {isa = PBXBuildFile; fileRef = 161C887623FD4CFD00CB0B8E /* MockPushChannel.swift */; };
		169BA1FC25ED0CBD00374343 /* MockSessionManager.swift in Sources */ = {isa = PBXBuildFile; fileRef = 16849B1F23EDB32B00C025A8 /* MockSessionManager.swift */; };
		169BA1FD25ED0CCD00374343 /* MockStrategyDirectory.swift in Sources */ = {isa = PBXBuildFile; fileRef = 166E47D2255EF0BD00C161C8 /* MockStrategyDirectory.swift */; };
		169BA1FF25ED0DAD00374343 /* ZMUserSession+Messages.swift in Sources */ = {isa = PBXBuildFile; fileRef = 169BA1FE25ED0DAD00374343 /* ZMUserSession+Messages.swift */; };
		169BA20025ED0DAD00374343 /* ZMUserSession+Messages.swift in Sources */ = {isa = PBXBuildFile; fileRef = 169BA1FE25ED0DAD00374343 /* ZMUserSession+Messages.swift */; };
		169BA20125ED0EFE00374343 /* ZMUserSessionLegalHoldTests.swift in Sources */ = {isa = PBXBuildFile; fileRef = 5502C6E922B7D4DA000684B7 /* ZMUserSessionLegalHoldTests.swift */; };
		169BA20225ED0F0600374343 /* UserRichProfileIntegrationTests.swift in Sources */ = {isa = PBXBuildFile; fileRef = F188BB852223F372002BF204 /* UserRichProfileIntegrationTests.swift */; };
		169BA20425ED0F1E00374343 /* TeamTests.swift in Sources */ = {isa = PBXBuildFile; fileRef = F93F3A581ED5A67E003CD185 /* TeamTests.swift */; };
		169BA20525ED0F2D00374343 /* LinkPreviewTests.swift in Sources */ = {isa = PBXBuildFile; fileRef = 16A5FE22215B5FD000AEEBBD /* LinkPreviewTests.swift */; };
		169BA20625ED0F3800374343 /* ClientManagementTests.m in Sources */ = {isa = PBXBuildFile; fileRef = F9B171F91C0F320200E6EEC6 /* ClientManagementTests.m */; };
		169BA20725ED0F3E00374343 /* OTRTests.swift in Sources */ = {isa = PBXBuildFile; fileRef = 5422E96E1BD5A4FD005A7C77 /* OTRTests.swift */; };
		169BA20825ED0F4400374343 /* GiphyTests.m in Sources */ = {isa = PBXBuildFile; fileRef = 54DFB8EE1B30649000F1C736 /* GiphyTests.m */; };
		169BA20925ED0F4A00374343 /* IsTypingTests.swift in Sources */ = {isa = PBXBuildFile; fileRef = EE1108FC23D59720005DC663 /* IsTypingTests.swift */; };
		169BA20A25ED0F5000374343 /* BackgroundTests.m in Sources */ = {isa = PBXBuildFile; fileRef = 54A3ACC21A261603008AF8DF /* BackgroundTests.m */; };
		169BA20B25ED0F5400374343 /* ConnectionTests.m in Sources */ = {isa = PBXBuildFile; fileRef = 5492C6C319ACCCA8008F41E2 /* ConnectionTests.m */; };
		169BA20C25ED0F5900374343 /* PushNotificationTokenTests.swift in Sources */ = {isa = PBXBuildFile; fileRef = F1F3FE8620F36DEC00B0BAF3 /* PushNotificationTokenTests.swift */; };
		169BA20D25ED0F5E00374343 /* APNSTests+Swift.swift in Sources */ = {isa = PBXBuildFile; fileRef = 63F65F1224729B4C00534A69 /* APNSTests+Swift.swift */; };
		169BA20E25ED0F6200374343 /* APNSTests.m in Sources */ = {isa = PBXBuildFile; fileRef = 545F3DBA1AAF64FB00BF817B /* APNSTests.m */; };
		169BA20F25ED0F6900374343 /* APNSTestsBase.m in Sources */ = {isa = PBXBuildFile; fileRef = 63F65F222474378200534A69 /* APNSTestsBase.m */; };
		169BA21025ED0F6D00374343 /* PushChannelTests.swift in Sources */ = {isa = PBXBuildFile; fileRef = 63F65F02246D5A9600534A69 /* PushChannelTests.swift */; };
		169BA21125ED0F7100374343 /* UserHandleTests.swift in Sources */ = {isa = PBXBuildFile; fileRef = 54E4DD0D1DE4A9A200FEF192 /* UserHandleTests.swift */; };
		169BA21225ED0F7600374343 /* UserTests+AccountDeletion.swift in Sources */ = {isa = PBXBuildFile; fileRef = 168E96DC220C6EB700FC92FA /* UserTests+AccountDeletion.swift */; };
		169BA21325ED0F7A00374343 /* UserTests.swift in Sources */ = {isa = PBXBuildFile; fileRef = A9F269C6257800940021B99A /* UserTests.swift */; };
		169BA21425ED0F8000374343 /* UserTests.m in Sources */ = {isa = PBXBuildFile; fileRef = 3EEA678A199D079600AF7665 /* UserTests.m */; };
		169BA21525ED0F8500374343 /* UserProfileImageV3Tests.swift in Sources */ = {isa = PBXBuildFile; fileRef = F190E0A81E8D516D003E81F8 /* UserProfileImageV3Tests.swift */; };
		169BA21625ED0F8900374343 /* UserProfileTests.m in Sources */ = {isa = PBXBuildFile; fileRef = 54877C9419922C0B0097FB58 /* UserProfileTests.m */; };
		169BA21725ED0F8E00374343 /* SearchTests.swift in Sources */ = {isa = PBXBuildFile; fileRef = 163BB8151EE1B1AC00DF9384 /* SearchTests.swift */; };
		169BA21825ED0F9500374343 /* SendAndReceiveMessagesTests+Swift.swift in Sources */ = {isa = PBXBuildFile; fileRef = 06BBF6FE2472F3AC00A26626 /* SendAndReceiveMessagesTests+Swift.swift */; };
		169BA21925ED0F9900374343 /* SendAndReceiveMessagesTests.m in Sources */ = {isa = PBXBuildFile; fileRef = 541918EB195AD9D100A5023D /* SendAndReceiveMessagesTests.m */; };
		169BA21A25ED0F9E00374343 /* FileTransferTests+Swift.swift in Sources */ = {isa = PBXBuildFile; fileRef = 06BBF6FB247288DD00A26626 /* FileTransferTests+Swift.swift */; };
		169BA21B25ED0FA200374343 /* FileTransferTests.m in Sources */ = {isa = PBXBuildFile; fileRef = 5430FF141CE4A359004ECFFE /* FileTransferTests.m */; };
		169BA21C25ED0FA700374343 /* ConversationTests+LegalHold.swift in Sources */ = {isa = PBXBuildFile; fileRef = 16A86B8322A7E57100A674F8 /* ConversationTests+LegalHold.swift */; };
		169BA21D25ED0FAC00374343 /* ConversationTests+OTR.swift in Sources */ = {isa = PBXBuildFile; fileRef = 63495E4623FFF098002A7C59 /* ConversationTests+OTR.swift */; };
		169BA21E25ED0FB000374343 /* ConversationTests+OTR.m in Sources */ = {isa = PBXBuildFile; fileRef = 09914E501BD6613600C10BF8 /* ConversationTests+OTR.m */; };
		169BA21F25ED0FB400374343 /* ConversationTests+Deletion.swift in Sources */ = {isa = PBXBuildFile; fileRef = 16519D5B231EA13A00C9D76D /* ConversationTests+Deletion.swift */; };
		169BA22025ED0FB900374343 /* ConversationTests+ClearingHistory.swift in Sources */ = {isa = PBXBuildFile; fileRef = 06BBF6F5246EF65600A26626 /* ConversationTests+ClearingHistory.swift */; };
		169BA22125ED0FBD00374343 /* ConversationTests+LastRead.swift in Sources */ = {isa = PBXBuildFile; fileRef = 06BBF6F2246EF28800A26626 /* ConversationTests+LastRead.swift */; };
		169BA22225ED0FC100374343 /* ConversationTests+Reactions.swift in Sources */ = {isa = PBXBuildFile; fileRef = 06BBF6F7246EF67400A26626 /* ConversationTests+Reactions.swift */; };
		169BA22325ED0FC400374343 /* ConversationTests+Archiving.swift in Sources */ = {isa = PBXBuildFile; fileRef = 06BBF6EF246ECB2400A26626 /* ConversationTests+Archiving.swift */; };
		169BA22425ED0FC900374343 /* ConversationTests+Participants.swift in Sources */ = {isa = PBXBuildFile; fileRef = 16904A83207E078C00C92806 /* ConversationTests+Participants.swift */; };
		169BA22525ED0FCE00374343 /* ConversationTests+List.swift in Sources */ = {isa = PBXBuildFile; fileRef = 06BBF6EC246EB56B00A26626 /* ConversationTests+List.swift */; };
		169BA22625ED0FD300374343 /* ConversationTests+ReceiptMode.swift in Sources */ = {isa = PBXBuildFile; fileRef = 1675532B21B16D1E009C9FEA /* ConversationTests+ReceiptMode.swift */; };
		169BA22725ED0FD700374343 /* ConversationTests+MessageTimer.swift in Sources */ = {isa = PBXBuildFile; fileRef = BF3C1B1820DBE3B2001CE126 /* ConversationTests+MessageTimer.swift */; };
		169BA22825ED0FDB00374343 /* ConversationTests+Guests.swift in Sources */ = {isa = PBXBuildFile; fileRef = F13A26E020456002004F8E47 /* ConversationTests+Guests.swift */; };
		169BA22925ED0FDF00374343 /* ConversationTests+Ephemeral.swift in Sources */ = {isa = PBXBuildFile; fileRef = F920F4D51DA3DCF8002B860B /* ConversationTests+Ephemeral.swift */; };
		169BA22A25ED0FE300374343 /* ConversationTests+DeliveryConfirmation.swift in Sources */ = {isa = PBXBuildFile; fileRef = F9E462D91D7043C60036CFA7 /* ConversationTests+DeliveryConfirmation.swift */; };
		169BA22B25ED0FE700374343 /* ConversationTests+MessageEditing.swift in Sources */ = {isa = PBXBuildFile; fileRef = 63F65F04246D972900534A69 /* ConversationTests+MessageEditing.swift */; };
		169BA22C25ED0FEB00374343 /* ConversationTests+MessageEditing.m in Sources */ = {isa = PBXBuildFile; fileRef = F964700B1D5C720D00A81A92 /* ConversationTests+MessageEditing.m */; };
		169BA22D25ED0FEF00374343 /* AvailabilityTests.swift in Sources */ = {isa = PBXBuildFile; fileRef = 16D1383A1FD6A6F4001B4411 /* AvailabilityTests.swift */; };
		169BA22E25ED0FF400374343 /* TextSearchTests.swift in Sources */ = {isa = PBXBuildFile; fileRef = BFAB67AF1E535B4B00D67C1A /* TextSearchTests.swift */; };
		169BA22F25ED0FFB00374343 /* DeleteMessagesTests.swift in Sources */ = {isa = PBXBuildFile; fileRef = BFE53F541D5A2F7000398378 /* DeleteMessagesTests.swift */; };
		169BA23025ED100100374343 /* ConversationsTests.m in Sources */ = {isa = PBXBuildFile; fileRef = 3E6CD176194F435F00BAE83E /* ConversationsTests.m */; };
		169BA23125ED100500374343 /* ConversationTestsBase.m in Sources */ = {isa = PBXBuildFile; fileRef = 545643D51C62C1A800A2129C /* ConversationTestsBase.m */; };
		169BA23225ED100B00374343 /* SlowSyncTests+Swift.swift in Sources */ = {isa = PBXBuildFile; fileRef = F190E0DB1E8E7BA1003E81F8 /* SlowSyncTests+Swift.swift */; };
		169BA23325ED100F00374343 /* SlowSyncTests+Teams.swift in Sources */ = {isa = PBXBuildFile; fileRef = BF1F52CB1ECDD778002FB553 /* SlowSyncTests+Teams.swift */; };
		169BA23425ED101300374343 /* SlowSyncTests+ExistingData.swift in Sources */ = {isa = PBXBuildFile; fileRef = 16519D7C2320087100C9D76D /* SlowSyncTests+ExistingData.swift */; };
		169BA23525ED101700374343 /* SlowSyncTests.m in Sources */ = {isa = PBXBuildFile; fileRef = 85D85D997334755E841D13EA /* SlowSyncTests.m */; };
		169BA23625ED101C00374343 /* LoginFlowTests.m in Sources */ = {isa = PBXBuildFile; fileRef = 54FC8A0F192CD55000D3C016 /* LoginFlowTests.m */; };
		169BA23725ED102500374343 /* NotificationObservers.m in Sources */ = {isa = PBXBuildFile; fileRef = 3E288A6A19C859210031CFCE /* NotificationObservers.m */; };
		169BA23825ED103500374343 /* IntegrationTest+Search.swift in Sources */ = {isa = PBXBuildFile; fileRef = 163BB8111EE1A65A00DF9384 /* IntegrationTest+Search.swift */; };
		169BA23925ED103900374343 /* IntegrationTest+Messages.swift in Sources */ = {isa = PBXBuildFile; fileRef = 166D191E23157EBE001288CD /* IntegrationTest+Messages.swift */; };
		169BA23A25EF6D4F00374343 /* MockLinkPreviewDetector.swift in Sources */ = {isa = PBXBuildFile; fileRef = 16A5FE20215B584200AEEBBD /* MockLinkPreviewDetector.swift */; };
		169BA23D25EF6E2A00374343 /* MockRegistrationStatusDelegate.swift in Sources */ = {isa = PBXBuildFile; fileRef = 169BA23C25EF6E2A00374343 /* MockRegistrationStatusDelegate.swift */; };
		169BA23E25EF6E2A00374343 /* MockRegistrationStatusDelegate.swift in Sources */ = {isa = PBXBuildFile; fileRef = 169BA23C25EF6E2A00374343 /* MockRegistrationStatusDelegate.swift */; };
		169BA23F25EF6F0B00374343 /* TypingChange.swift in Sources */ = {isa = PBXBuildFile; fileRef = 16AD86B71F7292EB00E4C797 /* TypingChange.swift */; };
		169BA24125EF6F6700374343 /* ZMConversation+Testing.swift in Sources */ = {isa = PBXBuildFile; fileRef = 169BA24025EF6F6700374343 /* ZMConversation+Testing.swift */; };
		169BA24225EF6F6700374343 /* ZMConversation+Testing.swift in Sources */ = {isa = PBXBuildFile; fileRef = 169BA24025EF6F6700374343 /* ZMConversation+Testing.swift */; };
		169BA24425EF6FFA00374343 /* MockAnalytics.swift in Sources */ = {isa = PBXBuildFile; fileRef = 169BA24325EF6FFA00374343 /* MockAnalytics.swift */; };
		169BA24525EF6FFA00374343 /* MockAnalytics.swift in Sources */ = {isa = PBXBuildFile; fileRef = 169BA24325EF6FFA00374343 /* MockAnalytics.swift */; };
		169BA24625EF73B100374343 /* EventProcessingPerformanceTests.swift in Sources */ = {isa = PBXBuildFile; fileRef = 169E55F52518FF810092CD53 /* EventProcessingPerformanceTests.swift */; };
		169BA24725EF73DD00374343 /* ServiceUserTests.swift in Sources */ = {isa = PBXBuildFile; fileRef = 872A2EE71FFFBC3900900B22 /* ServiceUserTests.swift */; };
		169BA24825EF743700374343 /* SessionManagerTests+MessageRetention.swift in Sources */ = {isa = PBXBuildFile; fileRef = 166D191C231569DD001288CD /* SessionManagerTests+MessageRetention.swift */; };
		169BA24925EF743F00374343 /* SessionManagerTests+Backup.swift in Sources */ = {isa = PBXBuildFile; fileRef = D59F3A11206929AF0023474F /* SessionManagerTests+Backup.swift */; };
		169BA24A25EF744400374343 /* SessionManagerTests+URLActions.swift in Sources */ = {isa = PBXBuildFile; fileRef = 161ACB3B23F6BE7F00ABFF33 /* SessionManagerTests+URLActions.swift */; };
		169BA24C25EF753100374343 /* MockReachability.swift in Sources */ = {isa = PBXBuildFile; fileRef = 169BA24B25EF753100374343 /* MockReachability.swift */; };
		169BA24D25EF753100374343 /* MockReachability.swift in Sources */ = {isa = PBXBuildFile; fileRef = 169BA24B25EF753100374343 /* MockReachability.swift */; };
		169BA24E25EF765D00374343 /* ConnectToBotURLActionProcessorTests.swift in Sources */ = {isa = PBXBuildFile; fileRef = 161C886223FADDE400CB0B8E /* ConnectToBotURLActionProcessorTests.swift */; };
		169BA24F25EF76A400374343 /* NetworkStateRecorder.swift in Sources */ = {isa = PBXBuildFile; fileRef = 16085B341F719E6D000B9F22 /* NetworkStateRecorder.swift */; };
		169BA25225EF778E00374343 /* TestUserProfileUpdateObserver.swift in Sources */ = {isa = PBXBuildFile; fileRef = 169BA25125EF778E00374343 /* TestUserProfileUpdateObserver.swift */; };
		169BA25325EF778E00374343 /* TestUserProfileUpdateObserver.swift in Sources */ = {isa = PBXBuildFile; fileRef = 169BA25125EF778E00374343 /* TestUserProfileUpdateObserver.swift */; };
		169BA25525EF78F200374343 /* ZMUserSession+DefaultConfiguration.swift in Sources */ = {isa = PBXBuildFile; fileRef = 169BA25425EF78F200374343 /* ZMUserSession+DefaultConfiguration.swift */; };
		169BA25625EF78F200374343 /* ZMUserSession+DefaultConfiguration.swift in Sources */ = {isa = PBXBuildFile; fileRef = 169BA25425EF78F200374343 /* ZMUserSession+DefaultConfiguration.swift */; };
		169BA25725EF933000374343 /* animated.gif in Resources */ = {isa = PBXBuildFile; fileRef = 54764B9D1C931E9400BD25E3 /* animated.gif */; };
		169BA25825EF933000374343 /* not_animated.gif in Resources */ = {isa = PBXBuildFile; fileRef = 54764B9E1C931E9400BD25E3 /* not_animated.gif */; };
		169BA25925EF933000374343 /* medium.jpg in Resources */ = {isa = PBXBuildFile; fileRef = 54764B971C9303D600BD25E3 /* medium.jpg */; };
		169BA25A25EF933000374343 /* tiny.jpg in Resources */ = {isa = PBXBuildFile; fileRef = 54764B981C9303D600BD25E3 /* tiny.jpg */; };
		169BA25B25EF933000374343 /* EncryptedBase64EncondedExternalMessageTestFixture.txt in Resources */ = {isa = PBXBuildFile; fileRef = AF6415A01C9C151700A535F5 /* EncryptedBase64EncondedExternalMessageTestFixture.txt */; };
		169BA25C25EF933000374343 /* ExternalMessageTextFixture.txt in Resources */ = {isa = PBXBuildFile; fileRef = AF6415A11C9C151700A535F5 /* ExternalMessageTextFixture.txt */; };
		169BA25D25EF933000374343 /* audio.m4a in Resources */ = {isa = PBXBuildFile; fileRef = EE01E0361F90DABC001AA33C /* audio.m4a */; };
		169BA25E25EF933000374343 /* video.mp4 in Resources */ = {isa = PBXBuildFile; fileRef = BF158D2E1CE087D8007C6F8A /* video.mp4 */; };
		169BA25F25EF933000374343 /* 1900x1500.jpg in Resources */ = {isa = PBXBuildFile; fileRef = 54DFAE211C92D979004B1D15 /* 1900x1500.jpg */; };
		169BA26025EF933F00374343 /* Lorem Ipsum.txt in Resources */ = {isa = PBXBuildFile; fileRef = 54764B9B1C930AEB00BD25E3 /* Lorem Ipsum.txt */; };
		169BA26125EFA23200374343 /* ZMConversation+Testing.m in Sources */ = {isa = PBXBuildFile; fileRef = F991CE121CB55512004D8465 /* ZMConversation+Testing.m */; };
		169BA26225EFA32000374343 /* ZMUser+Testing.m in Sources */ = {isa = PBXBuildFile; fileRef = F991CE141CB55512004D8465 /* ZMUser+Testing.m */; };
		169BC10F22BD17FF0003159B /* LegalHoldRequestStrategyTests.swift in Sources */ = {isa = PBXBuildFile; fileRef = 169BC10E22BD17FF0003159B /* LegalHoldRequestStrategyTests.swift */; };
		169E303320D29C670012C219 /* PushRegistryMock.swift in Sources */ = {isa = PBXBuildFile; fileRef = 169E303120D29C200012C219 /* PushRegistryMock.swift */; };
		16A702D01E92998100B8410D /* ApplicationStatusDirectoryTests.swift in Sources */ = {isa = PBXBuildFile; fileRef = 16A702CF1E92998100B8410D /* ApplicationStatusDirectoryTests.swift */; };
		16A764611F3E0B0B00564F21 /* CallKitManager.swift in Sources */ = {isa = PBXBuildFile; fileRef = 16A764601F3E0B0B00564F21 /* CallKitManager.swift */; };
		16AD86B81F7292EB00E4C797 /* TypingChange.swift in Sources */ = {isa = PBXBuildFile; fileRef = 16AD86B71F7292EB00E4C797 /* TypingChange.swift */; };
		16C22BA41BF4D5D7007099D9 /* NSError+ZMUserSessionInternal.h in Headers */ = {isa = PBXBuildFile; fileRef = 3E05F254192A50CC00F22D80 /* NSError+ZMUserSessionInternal.h */; settings = {ATTRIBUTES = (Public, ); }; };
		16C4BDA020A309CD00BCDB17 /* CallParticipantSnapshot.swift in Sources */ = {isa = PBXBuildFile; fileRef = 16C4BD9F20A309CD00BCDB17 /* CallParticipantSnapshot.swift */; };
		16D0A119234B999600A83F87 /* LabelUpstreamRequestStrategyTests.swift in Sources */ = {isa = PBXBuildFile; fileRef = 16D0A118234B999600A83F87 /* LabelUpstreamRequestStrategyTests.swift */; };
		16D0A11D234C8CD700A83F87 /* LabelUpstreamRequestStrategy.swift in Sources */ = {isa = PBXBuildFile; fileRef = 16D0A11C234C8CD700A83F87 /* LabelUpstreamRequestStrategy.swift */; };
		16D3FCDF1E365ABC0052A535 /* CallStateObserverTests.swift in Sources */ = {isa = PBXBuildFile; fileRef = 16D3FCDE1E365ABC0052A535 /* CallStateObserverTests.swift */; };
		16D3FD021E3A5C0D0052A535 /* ZMConversationVoiceChannelRouterTests.swift in Sources */ = {isa = PBXBuildFile; fileRef = 16D3FD011E3A5C0D0052A535 /* ZMConversationVoiceChannelRouterTests.swift */; };
		16D9E8BA22BCD39200FA463F /* LegalHoldRequestStrategy.swift in Sources */ = {isa = PBXBuildFile; fileRef = 16D9E8B922BCD39200FA463F /* LegalHoldRequestStrategy.swift */; };
		16DABFAE1DCF98D3001973E3 /* CallingRequestStrategy.swift in Sources */ = {isa = PBXBuildFile; fileRef = 16DABFAD1DCF98D3001973E3 /* CallingRequestStrategy.swift */; };
		16DCAD671B0F9447008C1DD9 /* NSURL+LaunchOptions.h in Headers */ = {isa = PBXBuildFile; fileRef = 16DCAD641B0F9447008C1DD9 /* NSURL+LaunchOptions.h */; };
		16DCAD691B0F9447008C1DD9 /* NSURL+LaunchOptions.m in Sources */ = {isa = PBXBuildFile; fileRef = 16DCAD651B0F9447008C1DD9 /* NSURL+LaunchOptions.m */; };
		16DCAD6F1B147706008C1DD9 /* NSURL+LaunchOptionsTests.m in Sources */ = {isa = PBXBuildFile; fileRef = 16DCAD6D1B1476FE008C1DD9 /* NSURL+LaunchOptionsTests.m */; };
		16DCB91C213449620002E910 /* ZMOperationLoop+PushChannel.swift in Sources */ = {isa = PBXBuildFile; fileRef = 16DCB91B213449620002E910 /* ZMOperationLoop+PushChannel.swift */; };
		16E0FB87232F8933000E3235 /* ZMUserSession+Authentication.swift in Sources */ = {isa = PBXBuildFile; fileRef = 16E0FB86232F8933000E3235 /* ZMUserSession+Authentication.swift */; };
		16E0FBB623311A19000E3235 /* ZMUserSessionTests+Authentication.swift in Sources */ = {isa = PBXBuildFile; fileRef = 16E0FBB4233119FE000E3235 /* ZMUserSessionTests+Authentication.swift */; };
		16E6F26224B371190015B249 /* ZMUserSession+EncryptionAtRest.swift in Sources */ = {isa = PBXBuildFile; fileRef = 16E6F26124B371190015B249 /* ZMUserSession+EncryptionAtRest.swift */; };
		16ED865A23E2E91900CB1766 /* ZMUserSession+LifeCycle.swift in Sources */ = {isa = PBXBuildFile; fileRef = 16ED865923E2E91900CB1766 /* ZMUserSession+LifeCycle.swift */; };
		16ED865B23E2EE3C00CB1766 /* ZMMissingUpdateEventsTranscoder.h in Headers */ = {isa = PBXBuildFile; fileRef = 54F8D6E419AB535700146664 /* ZMMissingUpdateEventsTranscoder.h */; settings = {ATTRIBUTES = (Public, ); }; };
		16ED865D23E30F7E00CB1766 /* ZMUserSesson+Proxy.swift in Sources */ = {isa = PBXBuildFile; fileRef = 16ED865C23E30F7E00CB1766 /* ZMUserSesson+Proxy.swift */; };
		16ED865F23E3145C00CB1766 /* ZMUserSession+Clients.swift in Sources */ = {isa = PBXBuildFile; fileRef = 16ED865E23E3145C00CB1766 /* ZMUserSession+Clients.swift */; };
		16F5F16C1E4092C00062F0AE /* NSManagedObjectContext+CTCallCenter.swift in Sources */ = {isa = PBXBuildFile; fileRef = 16F5F16B1E4092C00062F0AE /* NSManagedObjectContext+CTCallCenter.swift */; };
		16F6BB381EDEA659009EA803 /* SearchResult+AddressBook.swift in Sources */ = {isa = PBXBuildFile; fileRef = 16F6BB371EDEA659009EA803 /* SearchResult+AddressBook.swift */; };
		16F7343C250F588100AB93B1 /* ZMLocalNotificationTests_UnreadCount.swift in Sources */ = {isa = PBXBuildFile; fileRef = 16F7343B250F588100AB93B1 /* ZMLocalNotificationTests_UnreadCount.swift */; };
		16FF474C1F0D54B20044C491 /* SessionManager+Logs.swift in Sources */ = {isa = PBXBuildFile; fileRef = 16FF474B1F0D54B20044C491 /* SessionManager+Logs.swift */; };
		1EB871501BF502A000AF5CE1 /* ZMUserTranscoder.h in Headers */ = {isa = PBXBuildFile; fileRef = 54F8D6EC19AB535700146664 /* ZMUserTranscoder.h */; settings = {ATTRIBUTES = (Public, ); }; };
		3E05F252192A4FBD00F22D80 /* UserSessionErrorTests.m in Sources */ = {isa = PBXBuildFile; fileRef = 3E05F250192A4FBD00F22D80 /* UserSessionErrorTests.m */; };
		3E08B5631A67EDF800F23B9E /* WireSyncEngine.framework in Embed Framework */ = {isa = PBXBuildFile; fileRef = 549815931A43232400A7CE2E /* WireSyncEngine.framework */; settings = {ATTRIBUTES = (CodeSignOnCopy, RemoveHeadersOnCopy, ); }; };
		3E1858BC1951D6DA005FE78F /* MemoryLeaksObserver.m in Sources */ = {isa = PBXBuildFile; fileRef = 3E1858B31951D69B005FE78F /* MemoryLeaksObserver.m */; };
		3E1860BA191A5D99000FE027 /* TestHost-main.m in Sources */ = {isa = PBXBuildFile; fileRef = 3E1860B6191A5D99000FE027 /* TestHost-main.m */; };
		3E1860BB191A5D99000FE027 /* TestHostAppDelegate.m in Sources */ = {isa = PBXBuildFile; fileRef = 3E1860B8191A5D99000FE027 /* TestHostAppDelegate.m */; };
		3E27131F1A8A68BF008EE50F /* Push.strings in Resources */ = {isa = PBXBuildFile; fileRef = 3E27131A1A8A68BF008EE50F /* Push.strings */; };
		3E2713211A8A68BF008EE50F /* Push.stringsdict in Resources */ = {isa = PBXBuildFile; fileRef = 3E27131C1A8A68BF008EE50F /* Push.stringsdict */; };
		3E288A6C19C859210031CFCE /* NotificationObservers.m in Sources */ = {isa = PBXBuildFile; fileRef = 3E288A6A19C859210031CFCE /* NotificationObservers.m */; };
		3E9848BD1A65253000F7B050 /* Hack.swift in Sources */ = {isa = PBXBuildFile; fileRef = 3E9848BC1A65253000F7B050 /* Hack.swift */; };
		3ED972FB1A0A65D800BAFC61 /* ZMBlacklistVerificatorTest.m in Sources */ = {isa = PBXBuildFile; fileRef = F9F11A061A0A630900F1DCEE /* ZMBlacklistVerificatorTest.m */; };
		54034F381BB1A6D900F4ED62 /* ZMUserSession+Logs.swift in Sources */ = {isa = PBXBuildFile; fileRef = 54034F371BB1A6D900F4ED62 /* ZMUserSession+Logs.swift */; };
		540818A61BCA647D00257CA7 /* ZMBlacklistVerificator+Testing.h in Headers */ = {isa = PBXBuildFile; fileRef = 540818A51BCA647D00257CA7 /* ZMBlacklistVerificator+Testing.h */; };
		540A0BA51954859E00FB7D61 /* ZMSyncStrategyTests.m in Sources */ = {isa = PBXBuildFile; fileRef = 85D85104C6D06FA902E3253C /* ZMSyncStrategyTests.m */; };
		541228451AEE422C00D9ED1C /* ZMAuthenticationStatusTests.m in Sources */ = {isa = PBXBuildFile; fileRef = 541228431AEE422C00D9ED1C /* ZMAuthenticationStatusTests.m */; };
		54131BC625C7F71400CE2CA2 /* LoginDelegate.swift in Sources */ = {isa = PBXBuildFile; fileRef = 54131BC525C7F71400CE2CA2 /* LoginDelegate.swift */; };
		54131BCE25C7FFCA00CE2CA2 /* SessionManager+AuthenticationStatusDelegate.swift in Sources */ = {isa = PBXBuildFile; fileRef = 54131BCD25C7FFCA00CE2CA2 /* SessionManager+AuthenticationStatusDelegate.swift */; };
		54131BE925C8495B00CE2CA2 /* NSManagedObjectContext+GenericAsyncQueue.swift in Sources */ = {isa = PBXBuildFile; fileRef = 54131BE825C8495B00CE2CA2 /* NSManagedObjectContext+GenericAsyncQueue.swift */; };
		54257C081DF1C94200107FE7 /* TopConversationsDirectory.swift in Sources */ = {isa = PBXBuildFile; fileRef = 54257C071DF1C94200107FE7 /* TopConversationsDirectory.swift */; };
		542DFEE61DDCA452000F5B95 /* UserProfileUpdateStatusTests.swift in Sources */ = {isa = PBXBuildFile; fileRef = 542DFEE51DDCA452000F5B95 /* UserProfileUpdateStatusTests.swift */; };
		542DFEE81DDCA4FD000F5B95 /* UserProfileUpdateRequestStrategyTests.swift in Sources */ = {isa = PBXBuildFile; fileRef = 542DFEE71DDCA4FD000F5B95 /* UserProfileUpdateRequestStrategyTests.swift */; };
		543095931DE76B170065367F /* random1.txt in Resources */ = {isa = PBXBuildFile; fileRef = 543095921DE76B170065367F /* random1.txt */; };
		543095951DE76B270065367F /* random2.txt in Resources */ = {isa = PBXBuildFile; fileRef = 543095941DE76B270065367F /* random2.txt */; };
		5430E9251BAA0D9F00395E05 /* WireSyncEngineLogs.h in Headers */ = {isa = PBXBuildFile; fileRef = 5430E9231BAA0D9F00395E05 /* WireSyncEngineLogs.h */; };
		543ED0011D79E0EE00A9CDF3 /* ApplicationMock.swift in Sources */ = {isa = PBXBuildFile; fileRef = 543ED0001D79E0EE00A9CDF3 /* ApplicationMock.swift */; };
		5442A7321E42244C00415104 /* libPhoneNumberiOS.framework in Frameworks */ = {isa = PBXBuildFile; fileRef = 5442A7311E42244C00415104 /* libPhoneNumberiOS.framework */; };
		544BA11A1A433DE400D3B852 /* WireSyncEngine.h in Headers */ = {isa = PBXBuildFile; fileRef = 542049EF196AB84B000D8A94 /* WireSyncEngine.h */; settings = {ATTRIBUTES = (Public, ); }; };
		544BA1271A433DE400D3B852 /* NSError+ZMUserSession.h in Headers */ = {isa = PBXBuildFile; fileRef = 3E05F247192A4F8900F22D80 /* NSError+ZMUserSession.h */; settings = {ATTRIBUTES = (Public, ); }; };
		544BA1311A433DE400D3B852 /* ZMNetworkState.h in Headers */ = {isa = PBXBuildFile; fileRef = 546D45FD19E29D92004C478D /* ZMNetworkState.h */; settings = {ATTRIBUTES = (Public, ); }; };
		544BA1571A43424F00D3B852 /* WireSyncEngine.framework in Frameworks */ = {isa = PBXBuildFile; fileRef = 549815931A43232400A7CE2E /* WireSyncEngine.framework */; };
		544F8FF31DDCD34600D1AB04 /* UserProfileUpdateNotifications.swift in Sources */ = {isa = PBXBuildFile; fileRef = 544F8FF21DDCD34600D1AB04 /* UserProfileUpdateNotifications.swift */; };
		545434A719AB6ADA003892D9 /* ZMConnectionTranscoderTest.m in Sources */ = {isa = PBXBuildFile; fileRef = 54F8D72B19AB677300146664 /* ZMConnectionTranscoderTest.m */; };
		545434A919AB6ADA003892D9 /* ZMConversationTranscoderTests.m in Sources */ = {isa = PBXBuildFile; fileRef = 54F8D72D19AB677300146664 /* ZMConversationTranscoderTests.m */; };
		545434AB19AB6ADA003892D9 /* ZMMissingUpdateEventsTranscoderTests.m in Sources */ = {isa = PBXBuildFile; fileRef = 54F8D72F19AB677300146664 /* ZMMissingUpdateEventsTranscoderTests.m */; };
		545434AC19AB6ADA003892D9 /* ZMSelfTranscoderTests.m in Sources */ = {isa = PBXBuildFile; fileRef = 54F8D73119AB677400146664 /* ZMSelfTranscoderTests.m */; };
		545434AE19AB6ADA003892D9 /* ZMUserTranscoderTests.m in Sources */ = {isa = PBXBuildFile; fileRef = 54F8D73319AB677400146664 /* ZMUserTranscoderTests.m */; };
		545816FA1E93E20700BFAF7E /* WireProtos.framework in Frameworks */ = {isa = PBXBuildFile; fileRef = 54E03A5B1E93CEED0089AC69 /* WireProtos.framework */; };
		5458273E2541C3A9002B8F83 /* PresentationDelegate.swift in Sources */ = {isa = PBXBuildFile; fileRef = 5458273D2541C3A9002B8F83 /* PresentationDelegate.swift */; };
		5458AF7F1F70219F00E45977 /* AccountDeletedObserver.swift in Sources */ = {isa = PBXBuildFile; fileRef = 5458AF7E1F70219F00E45977 /* AccountDeletedObserver.swift */; };
		5458AF841F7021B800E45977 /* PreLoginAuthenticationNotification.swift in Sources */ = {isa = PBXBuildFile; fileRef = 5458AF831F7021B800E45977 /* PreLoginAuthenticationNotification.swift */; };
		545F601C1D6C336D00C2C55B /* AddressBookSearchTests.swift in Sources */ = {isa = PBXBuildFile; fileRef = 545F601B1D6C336D00C2C55B /* AddressBookSearchTests.swift */; };
		545FC3341A5B003A005EEA26 /* ObjectTranscoderTests.m in Sources */ = {isa = PBXBuildFile; fileRef = 54F8D74919AB67B300146664 /* ObjectTranscoderTests.m */; };
		546392721D79D5210094EC66 /* Application.swift in Sources */ = {isa = PBXBuildFile; fileRef = 546392711D79D5210094EC66 /* Application.swift */; };
		5463C897193F3C74006799DE /* ZMTimingTests.m in Sources */ = {isa = PBXBuildFile; fileRef = 5463C890193F38A6006799DE /* ZMTimingTests.m */; };
		5467F1C61E0AE421008C1745 /* KeyValueStore+AccessToken.swift in Sources */ = {isa = PBXBuildFile; fileRef = 5467F1C51E0AE421008C1745 /* KeyValueStore+AccessToken.swift */; };
		546F815C1E685F6E00775059 /* LocalNotificationDispatcherTests.swift in Sources */ = {isa = PBXBuildFile; fileRef = 546F815A1E685F1A00775059 /* LocalNotificationDispatcherTests.swift */; };
		5474C80A1921309400185A3A /* MessagingTest.m in Sources */ = {isa = PBXBuildFile; fileRef = 5474C8061921309400185A3A /* MessagingTest.m */; };
		5474C80C1921309400185A3A /* MessagingTestTests.m in Sources */ = {isa = PBXBuildFile; fileRef = 5474C8081921309400185A3A /* MessagingTestTests.m */; };
		54764B961C92FDC100BD25E3 /* 1900x1500.jpg in Resources */ = {isa = PBXBuildFile; fileRef = 54DFAE211C92D979004B1D15 /* 1900x1500.jpg */; };
		54764B991C9303D600BD25E3 /* medium.jpg in Resources */ = {isa = PBXBuildFile; fileRef = 54764B971C9303D600BD25E3 /* medium.jpg */; };
		54764B9A1C9303D600BD25E3 /* tiny.jpg in Resources */ = {isa = PBXBuildFile; fileRef = 54764B981C9303D600BD25E3 /* tiny.jpg */; };
		54764B9C1C930AEB00BD25E3 /* Lorem Ipsum.txt in Resources */ = {isa = PBXBuildFile; fileRef = 54764B9B1C930AEB00BD25E3 /* Lorem Ipsum.txt */; };
		54764B9F1C931E9400BD25E3 /* animated.gif in Resources */ = {isa = PBXBuildFile; fileRef = 54764B9D1C931E9400BD25E3 /* animated.gif */; };
		54764BA01C931E9400BD25E3 /* not_animated.gif in Resources */ = {isa = PBXBuildFile; fileRef = 54764B9E1C931E9400BD25E3 /* not_animated.gif */; };
		5478A1411DEC4048006F7268 /* UserProfile.swift in Sources */ = {isa = PBXBuildFile; fileRef = 5478A1401DEC4048006F7268 /* UserProfile.swift */; };
		547E5B581DDB4B800038D936 /* UserProfileUpdateStatus.swift in Sources */ = {isa = PBXBuildFile; fileRef = 547E5B571DDB4B800038D936 /* UserProfileUpdateStatus.swift */; };
		547E5B5A1DDB67390038D936 /* UserProfileUpdateRequestStrategy.swift in Sources */ = {isa = PBXBuildFile; fileRef = 547E5B591DDB67390038D936 /* UserProfileUpdateRequestStrategy.swift */; };
		548214071A025C54001AA4E0 /* ZMSimpleListRequestPaginatorTests.m in Sources */ = {isa = PBXBuildFile; fileRef = 548214051A025C54001AA4E0 /* ZMSimpleListRequestPaginatorTests.m */; };
		54880E3D194B5845007271AA /* ZMOperationLoopTests.m in Sources */ = {isa = PBXBuildFile; fileRef = 85D858D72B109C5D9A85645B /* ZMOperationLoopTests.m */; };
		548BBA1C195071E30041945E /* ZMUserSessionTests.m in Sources */ = {isa = PBXBuildFile; fileRef = 54610D32192C9D7200FE7201 /* ZMUserSessionTests.m */; };
		549552541D645683004F21F6 /* AddressBookTests.swift in Sources */ = {isa = PBXBuildFile; fileRef = 549552511D64567C004F21F6 /* AddressBookTests.swift */; };
		549710081F6FF5C100026EDD /* NotificationInContext+UserSession.swift in Sources */ = {isa = PBXBuildFile; fileRef = 549710071F6FF5C100026EDD /* NotificationInContext+UserSession.swift */; };
		5497100A1F6FFE9900026EDD /* ClientUpdateNotification.swift in Sources */ = {isa = PBXBuildFile; fileRef = 549710091F6FFE9900026EDD /* ClientUpdateNotification.swift */; };
		54973A361DD48CAB007F8702 /* NSManagedObject+EncryptionContext.swift in Sources */ = {isa = PBXBuildFile; fileRef = 54973A351DD48CAB007F8702 /* NSManagedObject+EncryptionContext.swift */; };
		549815CD1A432BC700A7CE2E /* ZMBlacklistDownloader.m in Sources */ = {isa = PBXBuildFile; fileRef = F9FD798619EE742600D70FCD /* ZMBlacklistDownloader.m */; };
		549815CE1A432BC700A7CE2E /* ZMBlacklistVerificator.m in Sources */ = {isa = PBXBuildFile; fileRef = F9FD798C19EE9B9A00D70FCD /* ZMBlacklistVerificator.m */; };
		549815DC1A432BC700A7CE2E /* NSError+ZMUserSession.m in Sources */ = {isa = PBXBuildFile; fileRef = 3E05F253192A50CC00F22D80 /* NSError+ZMUserSession.m */; };
		549816291A432BC800A7CE2E /* ZMConnectionTranscoder.m in Sources */ = {isa = PBXBuildFile; fileRef = 54F8D6DE19AB535700146664 /* ZMConnectionTranscoder.m */; };
		5498162B1A432BC800A7CE2E /* ZMConversationTranscoder.m in Sources */ = {isa = PBXBuildFile; fileRef = 54294A2019472D4E007BE3CE /* ZMConversationTranscoder.m */; };
		5498162D1A432BC800A7CE2E /* ZMMissingUpdateEventsTranscoder.m in Sources */ = {isa = PBXBuildFile; fileRef = 54F8D6E519AB535700146664 /* ZMMissingUpdateEventsTranscoder.m */; };
		5498162E1A432BC800A7CE2E /* ZMLastUpdateEventIDTranscoder.m in Sources */ = {isa = PBXBuildFile; fileRef = 5427B34E19D195A100CC18DC /* ZMLastUpdateEventIDTranscoder.m */; };
		549816301A432BC800A7CE2E /* ZMSelfStrategy.m in Sources */ = {isa = PBXBuildFile; fileRef = 54F8D6E919AB535700146664 /* ZMSelfStrategy.m */; };
		549816321A432BC800A7CE2E /* ZMUserTranscoder.m in Sources */ = {isa = PBXBuildFile; fileRef = 54F8D6ED19AB535700146664 /* ZMUserTranscoder.m */; };
		549816351A432BC800A7CE2E /* ZMLoginTranscoder.m in Sources */ = {isa = PBXBuildFile; fileRef = 54C11B9F19D1E4A100576A96 /* ZMLoginTranscoder.m */; };
		549816451A432BC800A7CE2E /* ZMOperationLoop.m in Sources */ = {isa = PBXBuildFile; fileRef = 85D8502FFC4412F91D0CC1A4 /* ZMOperationLoop.m */; };
		549816471A432BC800A7CE2E /* ZMSyncStrategy.m in Sources */ = {isa = PBXBuildFile; fileRef = 85D859D47B6EBF09E4137658 /* ZMSyncStrategy.m */; };
		5498165A1A432BC800A7CE2E /* ZMUpdateEventsBuffer.m in Sources */ = {isa = PBXBuildFile; fileRef = 54F7217919A611DE009A8AF5 /* ZMUpdateEventsBuffer.m */; };
		54991D581DEDCF2B007E282F /* AddressBook.swift in Sources */ = {isa = PBXBuildFile; fileRef = 54991D571DEDCF2B007E282F /* AddressBook.swift */; };
		54991D5A1DEDD07E007E282F /* ContactAddressBook.swift in Sources */ = {isa = PBXBuildFile; fileRef = 54991D591DEDD07E007E282F /* ContactAddressBook.swift */; };
		54A0A6311BCE9864001A3A4C /* ZMHotFix.m in Sources */ = {isa = PBXBuildFile; fileRef = F95ECF4D1B94A553009F91BA /* ZMHotFix.m */; };
		54A0A6321BCE9867001A3A4C /* ZMHotFixDirectory.m in Sources */ = {isa = PBXBuildFile; fileRef = 54DE26B21BC56E62002B5FBC /* ZMHotFixDirectory.m */; };
		54A170651B300696001B41A5 /* ProxiedRequestStrategy.swift in Sources */ = {isa = PBXBuildFile; fileRef = 54A170631B300696001B41A5 /* ProxiedRequestStrategy.swift */; };
		54A170691B300717001B41A5 /* ProxiedRequestStrategyTests.swift in Sources */ = {isa = PBXBuildFile; fileRef = 54A170671B300717001B41A5 /* ProxiedRequestStrategyTests.swift */; };
		54A227D61D6604A5009414C0 /* SynchronizationMocks.swift in Sources */ = {isa = PBXBuildFile; fileRef = 54A227D51D6604A5009414C0 /* SynchronizationMocks.swift */; };
		54A343471D6B589A004B65EA /* AddressBookSearch.swift in Sources */ = {isa = PBXBuildFile; fileRef = 54A343461D6B589A004B65EA /* AddressBookSearch.swift */; };
		54A3F24F1C08523500FE3A6B /* ZMOperationLoop.h in Headers */ = {isa = PBXBuildFile; fileRef = 85D85F3EC8565FD102AC0E5B /* ZMOperationLoop.h */; settings = {ATTRIBUTES = (Public, ); }; };
		54AB428E1DF5C5B400381F2C /* TopConversationsDirectoryTests.swift in Sources */ = {isa = PBXBuildFile; fileRef = 54AB428D1DF5C5B400381F2C /* TopConversationsDirectoryTests.swift */; };
		54BAB40D24A9EAC800EBC400 /* FeatureFlagRequestStrategyTests.swift in Sources */ = {isa = PBXBuildFile; fileRef = 54BAB40C24A9EAC800EBC400 /* FeatureFlagRequestStrategyTests.swift */; };
		54BFDF681BDA6F9A0034A3DB /* HistorySynchronizationStatus.swift in Sources */ = {isa = PBXBuildFile; fileRef = 54BFDF671BDA6F9A0034A3DB /* HistorySynchronizationStatus.swift */; };
		54BFDF6A1BDA87D20034A3DB /* HistorySynchronizationStatusTests.swift in Sources */ = {isa = PBXBuildFile; fileRef = 54BFDF691BDA87D20034A3DB /* HistorySynchronizationStatusTests.swift */; };
		54C11BAD19D1EB7500576A96 /* ZMLoginTranscoderTests.m in Sources */ = {isa = PBXBuildFile; fileRef = 54C11BAB19D1EB7500576A96 /* ZMLoginTranscoderTests.m */; };
		54C8A39C1F7536DB004961DF /* ZMOperationLoop+Notifications.swift in Sources */ = {isa = PBXBuildFile; fileRef = 54C8A39B1F7536DB004961DF /* ZMOperationLoop+Notifications.swift */; };
		54CB3FE124A34B8A00BA86DD /* FeatureFlagRequestStrategy.swift in Sources */ = {isa = PBXBuildFile; fileRef = 54CB3FE024A34B8A00BA86DD /* FeatureFlagRequestStrategy.swift */; };
		54D785011A37256C00F47798 /* ZMEncodedNSUUIDWithTimestampTests.m in Sources */ = {isa = PBXBuildFile; fileRef = 54D784FD1A37248000F47798 /* ZMEncodedNSUUIDWithTimestampTests.m */; };
		54D9331E1AE1643A00C0B91C /* ZMCredentials.h in Headers */ = {isa = PBXBuildFile; fileRef = 54D9331C1AE1643A00C0B91C /* ZMCredentials.h */; settings = {ATTRIBUTES = (Public, ); }; };
		54D933211AE1653000C0B91C /* ZMCredentials.m in Sources */ = {isa = PBXBuildFile; fileRef = 54D9331F1AE1653000C0B91C /* ZMCredentials.m */; };
		54DE26B31BC56E62002B5FBC /* ZMHotFixDirectory.h in Headers */ = {isa = PBXBuildFile; fileRef = 54DE26B11BC56E62002B5FBC /* ZMHotFixDirectory.h */; settings = {ATTRIBUTES = (Public, ); }; };
		54DE9BEB1DE74FFB00EFFB9C /* RandomHandleGenerator.swift in Sources */ = {isa = PBXBuildFile; fileRef = 54DE9BEA1DE74FFB00EFFB9C /* RandomHandleGenerator.swift */; };
		54DE9BEF1DE760A900EFFB9C /* RandomHandleGeneratorTests.swift in Sources */ = {isa = PBXBuildFile; fileRef = 54DE9BEC1DE75D4900EFFB9C /* RandomHandleGeneratorTests.swift */; };
		54E03A611E93CEED0089AC69 /* WireCryptobox.framework in Frameworks */ = {isa = PBXBuildFile; fileRef = 54E03A551E93CEED0089AC69 /* WireCryptobox.framework */; };
		54E03A631E93CEED0089AC69 /* WireImages.framework in Frameworks */ = {isa = PBXBuildFile; fileRef = 54E03A571E93CEED0089AC69 /* WireImages.framework */; };
		54E03A641E93CEED0089AC69 /* WireLinkPreview.framework in Frameworks */ = {isa = PBXBuildFile; fileRef = 54E03A581E93CEED0089AC69 /* WireLinkPreview.framework */; };
		54E03A671E93CEED0089AC69 /* WireProtos.framework in Frameworks */ = {isa = PBXBuildFile; fileRef = 54E03A5B1E93CEED0089AC69 /* WireProtos.framework */; };
		54E03A681E93CEED0089AC69 /* WireRequestStrategy.framework in Frameworks */ = {isa = PBXBuildFile; fileRef = 54E03A5C1E93CEED0089AC69 /* WireRequestStrategy.framework */; };
		54E03A691E93CEED0089AC69 /* WireSystem.framework in Frameworks */ = {isa = PBXBuildFile; fileRef = 54E03A5D1E93CEED0089AC69 /* WireSystem.framework */; };
		54E03A6B1E93CEED0089AC69 /* WireTransport.framework in Frameworks */ = {isa = PBXBuildFile; fileRef = 54E03A5F1E93CEED0089AC69 /* WireTransport.framework */; };
		54E03A6C1E93CEED0089AC69 /* WireUtilities.framework in Frameworks */ = {isa = PBXBuildFile; fileRef = 54E03A601E93CEED0089AC69 /* WireUtilities.framework */; };
		54E03A6D1E93CEF10089AC69 /* WireMockTransport.framework in Frameworks */ = {isa = PBXBuildFile; fileRef = 54E03A5A1E93CEED0089AC69 /* WireMockTransport.framework */; };
		54E03A6E1E93CEF20089AC69 /* WireMockTransport.framework in Frameworks */ = {isa = PBXBuildFile; fileRef = 54E03A5A1E93CEED0089AC69 /* WireMockTransport.framework */; };
		54E03A6F1E93CF050089AC69 /* WireTesting.framework in Frameworks */ = {isa = PBXBuildFile; fileRef = 54E03A5E1E93CEED0089AC69 /* WireTesting.framework */; };
		54E03A701E93CF060089AC69 /* WireTesting.framework in Frameworks */ = {isa = PBXBuildFile; fileRef = 54E03A5E1E93CEED0089AC69 /* WireTesting.framework */; };
		54E2C1E01E682DC400536569 /* LocalNotificationDispatcher.swift in Sources */ = {isa = PBXBuildFile; fileRef = 54E2C1DF1E682DC400536569 /* LocalNotificationDispatcher.swift */; };
		54F0A0951B3018D7003386BC /* ProxiedRequestsStatus.swift in Sources */ = {isa = PBXBuildFile; fileRef = 54F0A0931B3018D7003386BC /* ProxiedRequestsStatus.swift */; };
		54F4DC5A1A4438B300FDB6EA /* WireSyncEngine.framework in Frameworks */ = {isa = PBXBuildFile; fileRef = 549815931A43232400A7CE2E /* WireSyncEngine.framework */; };
		54FEAAA91BC7BB9C002DE521 /* ZMBlacklistDownloader+Testing.h in Headers */ = {isa = PBXBuildFile; fileRef = 54FEAAA81BC7BB9C002DE521 /* ZMBlacklistDownloader+Testing.h */; };
		54FF64291F73D00C00787EF2 /* NSManagedObjectContext+AuthenticationStatus.swift in Sources */ = {isa = PBXBuildFile; fileRef = 54FF64281F73D00C00787EF2 /* NSManagedObjectContext+AuthenticationStatus.swift */; };
		554FEE2122AFF20600B1A8A1 /* ZMUserSession+LegalHold.swift in Sources */ = {isa = PBXBuildFile; fileRef = 554FEE2022AFF20600B1A8A1 /* ZMUserSession+LegalHold.swift */; };
		5E0EB1F421008C1900B5DC2B /* CompanyLoginRequester.swift in Sources */ = {isa = PBXBuildFile; fileRef = 5E0EB1F321008C1900B5DC2B /* CompanyLoginRequester.swift */; };
		5E0EB1F72100A14A00B5DC2B /* CompanyLoginRequesterTests.swift in Sources */ = {isa = PBXBuildFile; fileRef = 5E0EB1F52100A13200B5DC2B /* CompanyLoginRequesterTests.swift */; };
		5E0EB1F92100A46F00B5DC2B /* MockCompanyLoginRequesterDelegate.swift in Sources */ = {isa = PBXBuildFile; fileRef = 5E0EB1F82100A46F00B5DC2B /* MockCompanyLoginRequesterDelegate.swift */; };
		5E2C354D21A806A80034F1EE /* MockBackgroundActivityManager.swift in Sources */ = {isa = PBXBuildFile; fileRef = 5E2C354C21A806A80034F1EE /* MockBackgroundActivityManager.swift */; };
		5E6716912174CA6700522E61 /* MockUser+LoginCredentials.swift in Sources */ = {isa = PBXBuildFile; fileRef = 5E67168F2174CA6300522E61 /* MockUser+LoginCredentials.swift */; };
		5E8BB8992147CD3F00EEA64B /* AVSBridging.swift in Sources */ = {isa = PBXBuildFile; fileRef = 5E8BB8982147CD3F00EEA64B /* AVSBridging.swift */; };
		5E8BB89C2147CE1600EEA64B /* AVSCallMember.swift in Sources */ = {isa = PBXBuildFile; fileRef = 5E8BB89B2147CE1600EEA64B /* AVSCallMember.swift */; };
		5E8BB89E2147E9DF00EEA64B /* AVSWrapper+Handlers.swift in Sources */ = {isa = PBXBuildFile; fileRef = 5E8BB89D2147E9DF00EEA64B /* AVSWrapper+Handlers.swift */; };
		5E8BB8A02147F5BC00EEA64B /* CallSnapshot.swift in Sources */ = {isa = PBXBuildFile; fileRef = 5E8BB89F2147F5BC00EEA64B /* CallSnapshot.swift */; };
		5E8BB8A22147F89000EEA64B /* CallCenterSupport.swift in Sources */ = {isa = PBXBuildFile; fileRef = 5E8BB8A12147F89000EEA64B /* CallCenterSupport.swift */; };
		5E8BB8A52149130800EEA64B /* AVSBridgingTests.swift in Sources */ = {isa = PBXBuildFile; fileRef = 5E8BB8A3214912D100EEA64B /* AVSBridgingTests.swift */; };
		5E8EE1F720FDC6B900DB1F9B /* CompanyLoginRequestDetector.swift in Sources */ = {isa = PBXBuildFile; fileRef = 5E8EE1F620FDC6B900DB1F9B /* CompanyLoginRequestDetector.swift */; };
		5E8EE1FA20FDC7D700DB1F9B /* Pasteboard.swift in Sources */ = {isa = PBXBuildFile; fileRef = 5E8EE1F920FDC7D700DB1F9B /* Pasteboard.swift */; };
		5E8EE1FC20FDCCE200DB1F9B /* CompanyLoginRequestDetectorTests.swift in Sources */ = {isa = PBXBuildFile; fileRef = 5E8EE1FB20FDCCE200DB1F9B /* CompanyLoginRequestDetectorTests.swift */; };
		5E8EE1FE20FDCD1300DB1F9B /* MockPasteboard.swift in Sources */ = {isa = PBXBuildFile; fileRef = 5E8EE1FD20FDCD1300DB1F9B /* MockPasteboard.swift */; };
		5E9D326F2109C1740032FB06 /* CompanyLoginErrorCode.swift in Sources */ = {isa = PBXBuildFile; fileRef = 5E9D326E2109C1740032FB06 /* CompanyLoginErrorCode.swift */; };
		5E9D32712109C54B0032FB06 /* CompanyLoginActionTests.swift in Sources */ = {isa = PBXBuildFile; fileRef = 5E9D32702109C54B0032FB06 /* CompanyLoginActionTests.swift */; };
		5EC2C5912137F80E00C6CE35 /* CallState.swift in Sources */ = {isa = PBXBuildFile; fileRef = 5EC2C5902137F80E00C6CE35 /* CallState.swift */; };
		5EC2C593213827BF00C6CE35 /* WireCallCenterV3+Events.swift in Sources */ = {isa = PBXBuildFile; fileRef = 5EC2C592213827BF00C6CE35 /* WireCallCenterV3+Events.swift */; };
		5EDF03EC2245563C00C04007 /* LinkPreviewAssetUploadRequestStrategy+Helper.swift in Sources */ = {isa = PBXBuildFile; fileRef = 5EDF03EB2245563C00C04007 /* LinkPreviewAssetUploadRequestStrategy+Helper.swift */; };
		5EFE9C15212AB138007932A6 /* UnregisteredUser+Payload.swift in Sources */ = {isa = PBXBuildFile; fileRef = 5EFE9C14212AB138007932A6 /* UnregisteredUser+Payload.swift */; };
		5EFE9C17212AB945007932A6 /* RegistrationPhase.swift in Sources */ = {isa = PBXBuildFile; fileRef = 5EFE9C16212AB945007932A6 /* RegistrationPhase.swift */; };
		632A582025CC43DA00F0C4BD /* CallParticipantsListKind.swift in Sources */ = {isa = PBXBuildFile; fileRef = 632A581F25CC43DA00F0C4BD /* CallParticipantsListKind.swift */; };
		632A582225CD9DF900F0C4BD /* CallParticipantsKindTests.swift in Sources */ = {isa = PBXBuildFile; fileRef = 632A582125CD9DF900F0C4BD /* CallParticipantsKindTests.swift */; };
		639290A4252CA53200046171 /* CallSnapshotTestFixture.swift in Sources */ = {isa = PBXBuildFile; fileRef = 639290A3252CA53100046171 /* CallSnapshotTestFixture.swift */; };
		639290A7252DEDB500046171 /* WireCallCenterV3+Degradation.swift in Sources */ = {isa = PBXBuildFile; fileRef = 639290A6252DEDB400046171 /* WireCallCenterV3+Degradation.swift */; };
		63EB9B2D258131F700B44635 /* AVSActiveSpeakerChange.swift in Sources */ = {isa = PBXBuildFile; fileRef = 63EB9B2C258131F700B44635 /* AVSActiveSpeakerChange.swift */; };
		63FE4B9E25C1D2EC002878E5 /* VideoGridPresentationMode.swift in Sources */ = {isa = PBXBuildFile; fileRef = 63FE4B9D25C1D2EC002878E5 /* VideoGridPresentationMode.swift */; };
		7C1F4BF5203C4F67000537A8 /* Analytics+Push.swift in Sources */ = {isa = PBXBuildFile; fileRef = 7C1F4BF4203C4F67000537A8 /* Analytics+Push.swift */; };
		7C26879D21F7193800570AA9 /* EventProcessingTracker.swift in Sources */ = {isa = PBXBuildFile; fileRef = 7C26879C21F7193800570AA9 /* EventProcessingTracker.swift */; };
		7C419ED821F8D81D00B95770 /* EventProcessingTrackerTests.swift in Sources */ = {isa = PBXBuildFile; fileRef = 7C419ED621F8D7EB00B95770 /* EventProcessingTrackerTests.swift */; };
		7C5482DA225380160055F1AB /* CallReceivedResult.swift in Sources */ = {isa = PBXBuildFile; fileRef = 7C5482D9225380160055F1AB /* CallReceivedResult.swift */; };
		7C5B94F622DC6BC500A6F8BB /* JailbreakDetector.swift in Sources */ = {isa = PBXBuildFile; fileRef = 7C5B94F522DC6BC500A6F8BB /* JailbreakDetector.swift */; };
		7CD279842338B74600E638CD /* SessionManagerConfiguration.swift in Sources */ = {isa = PBXBuildFile; fileRef = 7CD279832338B74600E638CD /* SessionManagerConfiguration.swift */; };
		7CD279862338E31D00E638CD /* SessionManager+Authentication.swift in Sources */ = {isa = PBXBuildFile; fileRef = 7CD279852338E31D00E638CD /* SessionManager+Authentication.swift */; };
		7CD279882338E52000E638CD /* ProcessInfo+SystemBootTime.swift in Sources */ = {isa = PBXBuildFile; fileRef = 7CD279872338E52000E638CD /* ProcessInfo+SystemBootTime.swift */; };
		7CE017152317D07E00144905 /* ZMAuthenticationStatusTests.swift in Sources */ = {isa = PBXBuildFile; fileRef = 7CE017142317D07E00144905 /* ZMAuthenticationStatusTests.swift */; };
		7CE017172317D72A00144905 /* ZMCredentialsTests.swift in Sources */ = {isa = PBXBuildFile; fileRef = 7CE017162317D72A00144905 /* ZMCredentialsTests.swift */; };
		85D8522CF8DE246DDD5BD12C /* MockEntity.m in Sources */ = {isa = PBXBuildFile; fileRef = 85D85AAE7FA09852AB9B0D6A /* MockEntity.m */; };
		85D85EAFA1CB6E457D14E3B7 /* MockEntity2.m in Sources */ = {isa = PBXBuildFile; fileRef = 85D85C9E7A2AAAE14D4BC2CC /* MockEntity2.m */; };
		85D85EEDD5DD19FB747ED4A5 /* MockModelObjectContextFactory.m in Sources */ = {isa = PBXBuildFile; fileRef = 85D852DA0CD2C94CADB3B6FE /* MockModelObjectContextFactory.m */; };
		871667FA1BB2AE9C009C6EEA /* APSSignalingKeysStore.swift in Sources */ = {isa = PBXBuildFile; fileRef = 871667F91BB2AE9C009C6EEA /* APSSignalingKeysStore.swift */; };
		8717DFA71F6EF44E0087EFE4 /* SessionManager+Push.swift in Sources */ = {isa = PBXBuildFile; fileRef = 8717DFA61F6EF44E0087EFE4 /* SessionManager+Push.swift */; };
		872A2EE61FFFBC2A00900B22 /* ServiceUser.swift in Sources */ = {isa = PBXBuildFile; fileRef = 872A2EE51FFFBC2900900B22 /* ServiceUser.swift */; };
		872A2EFD2004B85F00900B22 /* ZMOperationLoop+Private.h in Headers */ = {isa = PBXBuildFile; fileRef = F962A8EF19FFD4DC00FD0F80 /* ZMOperationLoop+Private.h */; settings = {ATTRIBUTES = (Public, ); }; };
		872A2EFE2004B86D00900B22 /* ZMSyncStrategy.h in Headers */ = {isa = PBXBuildFile; fileRef = 85D853338EC38D9B021D71BF /* ZMSyncStrategy.h */; settings = {ATTRIBUTES = (Public, ); }; };
		872A2F002004B9EF00900B22 /* ZMUpdateEventsBuffer.h in Headers */ = {isa = PBXBuildFile; fileRef = 54F7217619A60E88009A8AF5 /* ZMUpdateEventsBuffer.h */; settings = {ATTRIBUTES = (Public, ); }; };
		872C99531DB525A1006A3BDE /* CallKitManagerTests.swift in Sources */ = {isa = PBXBuildFile; fileRef = 872C99511DB5256E006A3BDE /* CallKitManagerTests.swift */; };
		872C99591DB659E6006A3BDE /* ringing_from_them_long.caf in Resources */ = {isa = PBXBuildFile; fileRef = 872C99571DB659E6006A3BDE /* ringing_from_them_long.caf */; };
		872C995B1DB65D0D006A3BDE /* harp.m4a in Resources */ = {isa = PBXBuildFile; fileRef = 872C995A1DB65D0D006A3BDE /* harp.m4a */; };
		872C99601DB6722C006A3BDE /* CallKitDelegateTests+Mocking.m in Sources */ = {isa = PBXBuildFile; fileRef = 872C995F1DB6722C006A3BDE /* CallKitDelegateTests+Mocking.m */; };
		8737D554209217BD00E5A4AF /* URLActions.swift in Sources */ = {isa = PBXBuildFile; fileRef = 8737D553209217BD00E5A4AF /* URLActions.swift */; };
		873B893E20445F4400FBE254 /* ZMConversationAccessModeTests.swift in Sources */ = {isa = PBXBuildFile; fileRef = 873B893D20445F4400FBE254 /* ZMConversationAccessModeTests.swift */; };
		874A16902052BE5E001C6760 /* ZMUserSession+OpenConversation.swift in Sources */ = {isa = PBXBuildFile; fileRef = 874A168F2052BE5E001C6760 /* ZMUserSession+OpenConversation.swift */; };
		874A16922052BEC5001C6760 /* UserExpirationObserver.swift in Sources */ = {isa = PBXBuildFile; fileRef = 874A16912052BEC5001C6760 /* UserExpirationObserver.swift */; };
		874A16942052C64B001C6760 /* UserExpirationObserverTests.swift in Sources */ = {isa = PBXBuildFile; fileRef = 874A16932052C64B001C6760 /* UserExpirationObserverTests.swift */; };
		874A174A205812B6001C6760 /* ZMUserSessionTests.swift in Sources */ = {isa = PBXBuildFile; fileRef = 874A1749205812B6001C6760 /* ZMUserSessionTests.swift */; };
		874F142D1C16FD9700C15118 /* Device.swift in Sources */ = {isa = PBXBuildFile; fileRef = 874F142C1C16FD9700C15118 /* Device.swift */; };
		87508EA01D08264000162483 /* ZMSound.swift in Sources */ = {isa = PBXBuildFile; fileRef = 87508E9F1D08264000162483 /* ZMSound.swift */; };
		8751DA061F66BFA6000D308B /* ZMUserSession+Push.swift in Sources */ = {isa = PBXBuildFile; fileRef = 8751DA051F66BFA6000D308B /* ZMUserSession+Push.swift */; };
		8754B84A1F73C25400EC02AD /* ConversationListChangeInfo+UserSession.swift in Sources */ = {isa = PBXBuildFile; fileRef = 8754B8491F73C25400EC02AD /* ConversationListChangeInfo+UserSession.swift */; };
		8754B84C1F73C38900EC02AD /* MessageChangeInfo+UserSession.swift in Sources */ = {isa = PBXBuildFile; fileRef = 8754B84B1F73C38900EC02AD /* MessageChangeInfo+UserSession.swift */; };
		8766853C1F2A1AA00031081B /* UnauthenticatedSessionTests.swift in Sources */ = {isa = PBXBuildFile; fileRef = 8766853A1F2A1A860031081B /* UnauthenticatedSessionTests.swift */; };
		878ACB4620ADBBAA0016E68A /* Blacklist.swift in Sources */ = {isa = PBXBuildFile; fileRef = 878ACB4520ADBBAA0016E68A /* Blacklist.swift */; };
		878ACB4820AEFB980016E68A /* ZMUser+Consent.swift in Sources */ = {isa = PBXBuildFile; fileRef = 878ACB4720AEFB980016E68A /* ZMUser+Consent.swift */; };
		878ACB5920AF12C10016E68A /* ZMUserConsentTests.swift in Sources */ = {isa = PBXBuildFile; fileRef = 878ACB5820AF12C10016E68A /* ZMUserConsentTests.swift */; };
		878B823820A1DCE7007455CA /* HTMLString.framework in Frameworks */ = {isa = PBXBuildFile; fileRef = 878B823720A1DCE7007455CA /* HTMLString.framework */; };
		878B823920A1DCF6007455CA /* HTMLString.framework in Frameworks */ = {isa = PBXBuildFile; fileRef = 878B823720A1DCE7007455CA /* HTMLString.framework */; };
		878B823A20A1DD00007455CA /* HTMLString.framework in Frameworks */ = {isa = PBXBuildFile; fileRef = 878B823720A1DCE7007455CA /* HTMLString.framework */; };
		879634401F7BEA4700FC79BA /* DispatchQueue+SerialAsync.swift in Sources */ = {isa = PBXBuildFile; fileRef = 8796343F1F7BEA4700FC79BA /* DispatchQueue+SerialAsync.swift */; };
		879634421F7BEC5100FC79BA /* DispatchQueueSerialAsyncTests.swift in Sources */ = {isa = PBXBuildFile; fileRef = 879634411F7BEC5100FC79BA /* DispatchQueueSerialAsyncTests.swift */; };
		8798607B1C3D48A400218A3E /* DeleteAccountRequestStrategy.swift in Sources */ = {isa = PBXBuildFile; fileRef = 8798607A1C3D48A400218A3E /* DeleteAccountRequestStrategy.swift */; };
		87AEA67D1EFBF46600C94BF3 /* DiskDatabaseTest.swift in Sources */ = {isa = PBXBuildFile; fileRef = 87AEA67B1EFBD27700C94BF3 /* DiskDatabaseTest.swift */; };
		87B30C5C1FA756220054DFB1 /* FlowManagerTests.swift in Sources */ = {isa = PBXBuildFile; fileRef = 87B30C5B1FA756220054DFB1 /* FlowManagerTests.swift */; };
		87D003FF1BB5810D00472E06 /* APSSignalingKeyStoreTests.swift in Sources */ = {isa = PBXBuildFile; fileRef = 87D003FE1BB5810D00472E06 /* APSSignalingKeyStoreTests.swift */; };
		87D2555921D6275800D03789 /* BuildTypeTests.swift in Sources */ = {isa = PBXBuildFile; fileRef = 87D2555821D6275800D03789 /* BuildTypeTests.swift */; };
		87D4625D1C3D526D00433469 /* DeleteAccountRequestStrategyTests.swift in Sources */ = {isa = PBXBuildFile; fileRef = 87D4625C1C3D526D00433469 /* DeleteAccountRequestStrategyTests.swift */; };
		A901FE9B258B562F003EAF5C /* CallParticipantTests.swift in Sources */ = {isa = PBXBuildFile; fileRef = A901FE9A258B562F003EAF5C /* CallParticipantTests.swift */; };
		A913C02223A7EDFB0048CE74 /* TeamRolesDownloadRequestStrategy.swift in Sources */ = {isa = PBXBuildFile; fileRef = A913C02123A7EDFA0048CE74 /* TeamRolesDownloadRequestStrategy.swift */; };
		A913C02423A7F1C00048CE74 /* TeamRolesDownloadRequestStrategyTests.swift in Sources */ = {isa = PBXBuildFile; fileRef = A913C02323A7F1C00048CE74 /* TeamRolesDownloadRequestStrategyTests.swift */; };
		A934C6E6266E0945008D9E68 /* ZMSyncStrategy.swift in Sources */ = {isa = PBXBuildFile; fileRef = A934C6E5266E0945008D9E68 /* ZMSyncStrategy.swift */; };
		A938BDC823A7964200D4C208 /* ConversationRoleDownstreamRequestStrategy.swift in Sources */ = {isa = PBXBuildFile; fileRef = A938BDC723A7964100D4C208 /* ConversationRoleDownstreamRequestStrategy.swift */; };
		A938BDCA23A7966700D4C208 /* ConversationRoleDownstreamRequestStrategyTests.swift in Sources */ = {isa = PBXBuildFile; fileRef = A938BDC923A7966700D4C208 /* ConversationRoleDownstreamRequestStrategyTests.swift */; };
		A93B528B250101AC0061255E /* ZMUserSession+Debugging.swift in Sources */ = {isa = PBXBuildFile; fileRef = A93B528A250101AC0061255E /* ZMUserSession+Debugging.swift */; };
		A95D0B1223F6B75A0057014F /* AVSLogObserver.swift in Sources */ = {isa = PBXBuildFile; fileRef = A95D0B1123F6B75A0057014F /* AVSLogObserver.swift */; };
		A96190CA23A6DDCE00B8665F /* WireDataModel.framework in Frameworks */ = {isa = PBXBuildFile; fileRef = A96190C923A6DDCE00B8665F /* WireDataModel.framework */; };
		A9692F8A1986476900849241 /* NSString_NormalizationTests.m in Sources */ = {isa = PBXBuildFile; fileRef = A9692F881986476900849241 /* NSString_NormalizationTests.m */; };
		A97E4F56267CF681006FC545 /* ZMUserSessionTestsBase+ZMUserSessionConfiguration.swift in Sources */ = {isa = PBXBuildFile; fileRef = A97E4F55267CF681006FC545 /* ZMUserSessionTestsBase+ZMUserSessionConfiguration.swift */; };
		A97E4F5B267CFB2D006FC545 /* ZMUserSessionTests_NetworkState.swift in Sources */ = {isa = PBXBuildFile; fileRef = A97E4F5A267CFB2D006FC545 /* ZMUserSessionTests_NetworkState.swift */; };
		A9B53AAA24E12E240066FCC6 /* ZMAccountDeletedReason.swift in Sources */ = {isa = PBXBuildFile; fileRef = A9B53AA924E12E240066FCC6 /* ZMAccountDeletedReason.swift */; };
		A9C02605266F5B4B002E542B /* ZMClientRegistrationStatus.swift in Sources */ = {isa = PBXBuildFile; fileRef = A9C02604266F5B4B002E542B /* ZMClientRegistrationStatus.swift */; };
		A9C0260A266F5D1C002E542B /* ZMClientRegistrationStatusTests.swift in Sources */ = {isa = PBXBuildFile; fileRef = A9C02609266F5D1B002E542B /* ZMClientRegistrationStatusTests.swift */; };
		A9C0261C266F62E3002E542B /* UserProfileTests.swift in Sources */ = {isa = PBXBuildFile; fileRef = A9C0261B266F62E3002E542B /* UserProfileTests.swift */; };
		AF6415A41C9C17FF00A535F5 /* EncryptedBase64EncondedExternalMessageTestFixture.txt in Resources */ = {isa = PBXBuildFile; fileRef = AF6415A01C9C151700A535F5 /* EncryptedBase64EncondedExternalMessageTestFixture.txt */; };
		AF6415A51C9C180200A535F5 /* ExternalMessageTextFixture.txt in Resources */ = {isa = PBXBuildFile; fileRef = AF6415A11C9C151700A535F5 /* ExternalMessageTextFixture.txt */; };
		BF158D2F1CE087D8007C6F8A /* video.mp4 in Resources */ = {isa = PBXBuildFile; fileRef = BF158D2E1CE087D8007C6F8A /* video.mp4 */; };
		BF2ADA001F41A3DF000980E8 /* SessionFactories.swift in Sources */ = {isa = PBXBuildFile; fileRef = BF2AD9FF1F41A3DF000980E8 /* SessionFactories.swift */; };
		BF2ADA021F41A450000980E8 /* BackendEnvironmentProvider+Cookie.swift in Sources */ = {isa = PBXBuildFile; fileRef = BF2ADA011F41A450000980E8 /* BackendEnvironmentProvider+Cookie.swift */; };
		BF3C1B1720DBE254001CE126 /* Conversation+MessageDestructionTimeout.swift in Sources */ = {isa = PBXBuildFile; fileRef = BF3C1B1620DBE254001CE126 /* Conversation+MessageDestructionTimeout.swift */; };
		BF44A3511C71D5FC00C6928E /* store127.wiredatabase in Resources */ = {isa = PBXBuildFile; fileRef = BF44A3501C71D5FC00C6928E /* store127.wiredatabase */; };
		BF491CD11F03D7CF0055EE44 /* PermissionsDownloadRequestStrategy.swift in Sources */ = {isa = PBXBuildFile; fileRef = BF491CD01F03D7CF0055EE44 /* PermissionsDownloadRequestStrategy.swift */; };
		BF491CD51F03E0FC0055EE44 /* PermissionsDownloadRequestStrategyTests.swift in Sources */ = {isa = PBXBuildFile; fileRef = BF491CD41F03E0FC0055EE44 /* PermissionsDownloadRequestStrategyTests.swift */; };
		BF50CFA71F39ACE8007833A4 /* MockUserInfoParser.swift in Sources */ = {isa = PBXBuildFile; fileRef = BF50CFA51F39ABCF007833A4 /* MockUserInfoParser.swift */; };
		BF6D5D031C4948830049F712 /* WireSyncEngine124.momd in Resources */ = {isa = PBXBuildFile; fileRef = BF6D5D021C4948830049F712 /* WireSyncEngine124.momd */; };
		BF6D5D051C494D730049F712 /* WireSyncEngine125.momd in Resources */ = {isa = PBXBuildFile; fileRef = BF6D5D041C494D730049F712 /* WireSyncEngine125.momd */; };
		BF735CFA1E70003D003BC61F /* SystemMessageCallObserver.swift in Sources */ = {isa = PBXBuildFile; fileRef = BF735CF91E70003D003BC61F /* SystemMessageCallObserver.swift */; };
		BF80542B2102175800E97053 /* CompanyLoginVerificationTokenTests.swift in Sources */ = {isa = PBXBuildFile; fileRef = BF80542A2102175800E97053 /* CompanyLoginVerificationTokenTests.swift */; };
		BF8367311C52651900364B37 /* store125.wiredatabase in Resources */ = {isa = PBXBuildFile; fileRef = BF8367301C52651900364B37 /* store125.wiredatabase */; };
		BFCE9A5B1C4E4C4D00951B3D /* store124.wiredatabase in Resources */ = {isa = PBXBuildFile; fileRef = BFCE9A581C4E4C4D00951B3D /* store124.wiredatabase */; };
		BFE7FCBF2101E50700D1165F /* CompanyLoginVerificationToken.swift in Sources */ = {isa = PBXBuildFile; fileRef = BFE7FCBE2101E50700D1165F /* CompanyLoginVerificationToken.swift */; };
		CE5DC1A11DDA09F000D24DBA /* avs.framework in Frameworks */ = {isa = PBXBuildFile; fileRef = CE5DC1A01DDA09F000D24DBA /* avs.framework */; };
		CEE02E461DDA0F4D00BA2BE2 /* avs.framework in Frameworks */ = {isa = PBXBuildFile; fileRef = CE5DC1A01DDA09F000D24DBA /* avs.framework */; };
		D522571E2062552800562561 /* AssetDeletionRequestStrategy.swift in Sources */ = {isa = PBXBuildFile; fileRef = D522571D2062552800562561 /* AssetDeletionRequestStrategy.swift */; };
		D5225720206261AA00562561 /* AssetDeletionStatus.swift in Sources */ = {isa = PBXBuildFile; fileRef = D522571F206261AA00562561 /* AssetDeletionStatus.swift */; };
		D52257232062637500562561 /* DeletableAssetIdentifierProvider.swift in Sources */ = {isa = PBXBuildFile; fileRef = D52257222062637500562561 /* DeletableAssetIdentifierProvider.swift */; };
		D55272EA2062732100F542BE /* AssetDeletionStatusTests.swift in Sources */ = {isa = PBXBuildFile; fileRef = D55272E92062732100F542BE /* AssetDeletionStatusTests.swift */; };
		D55272EC2062733F00F542BE /* AssetDeletionRequestStrategyTests.swift in Sources */ = {isa = PBXBuildFile; fileRef = D55272EB2062733F00F542BE /* AssetDeletionRequestStrategyTests.swift */; };
		D59F3A1020691A0F0023474F /* ZipArchive.framework in Frameworks */ = {isa = PBXBuildFile; fileRef = D59F3A0F20691A0F0023474F /* ZipArchive.framework */; };
		D59F3A1320692FA80023474F /* ZipArchive.framework in Frameworks */ = {isa = PBXBuildFile; fileRef = D59F3A0F20691A0F0023474F /* ZipArchive.framework */; };
		D5D10DA4203AE43200145497 /* Conversation+AccessMode.swift in Sources */ = {isa = PBXBuildFile; fileRef = D5D10DA3203AE43200145497 /* Conversation+AccessMode.swift */; };
		EE01E0371F90DD67001AA33C /* audio.m4a in Resources */ = {isa = PBXBuildFile; fileRef = EE01E0361F90DABC001AA33C /* audio.m4a */; };
		EE01E0391F90FEC1001AA33C /* ZMLocalNotificationTests_ExpiredMessage.swift in Sources */ = {isa = PBXBuildFile; fileRef = EE01E0381F90FEC1001AA33C /* ZMLocalNotificationTests_ExpiredMessage.swift */; };
		EE1108B723D1B367005DC663 /* TypingUsers.swift in Sources */ = {isa = PBXBuildFile; fileRef = EE1108B623D1B367005DC663 /* TypingUsers.swift */; };
		EE1108F923D1F945005DC663 /* TypingUsersTimeout.swift in Sources */ = {isa = PBXBuildFile; fileRef = EE1108F823D1F945005DC663 /* TypingUsersTimeout.swift */; };
		EE1108FB23D2087F005DC663 /* Typing.swift in Sources */ = {isa = PBXBuildFile; fileRef = EE1108FA23D2087F005DC663 /* Typing.swift */; };
		EE1DEBB323D5A6930087EE1F /* TypingTests.swift in Sources */ = {isa = PBXBuildFile; fileRef = EE1DEBB223D5A6930087EE1F /* TypingTests.swift */; };
		EE1DEBB523D5AEE50087EE1F /* TypingUsersTimeoutTests.swift in Sources */ = {isa = PBXBuildFile; fileRef = EE1DEBB423D5AEE50087EE1F /* TypingUsersTimeoutTests.swift */; };
		EE1DEBB723D5B62C0087EE1F /* TypingUsersTests.swift in Sources */ = {isa = PBXBuildFile; fileRef = EE1DEBB623D5B62C0087EE1F /* TypingUsersTests.swift */; };
		EE1DEBB923D5B9BC0087EE1F /* ZMConversation+TypingUsersTests.swift in Sources */ = {isa = PBXBuildFile; fileRef = EE1DEBB823D5B9BC0087EE1F /* ZMConversation+TypingUsersTests.swift */; };
		EE1DEBBE23D5E12F0087EE1F /* TypingUsersTimeout+Key.swift in Sources */ = {isa = PBXBuildFile; fileRef = EE1DEBBC23D5E0390087EE1F /* TypingUsersTimeout+Key.swift */; };
		EE1DEBC423D5F1970087EE1F /* Conversation+TypingUsers.swift in Sources */ = {isa = PBXBuildFile; fileRef = EE1DEBC223D5F1920087EE1F /* Conversation+TypingUsers.swift */; };
		EE1DEBC723D5F1F30087EE1F /* NSManagedObjectContext+TypingUsers.swift in Sources */ = {isa = PBXBuildFile; fileRef = EE1DEBC523D5F1D00087EE1F /* NSManagedObjectContext+TypingUsers.swift */; };
		EE419B58256FEA3D004618E2 /* ZMUserSession.Configuration.swift in Sources */ = {isa = PBXBuildFile; fileRef = EE419B57256FEA3D004618E2 /* ZMUserSession.Configuration.swift */; };
		EE5BF6351F8F907C00B49D06 /* ZMLocalNotificationTests.swift in Sources */ = {isa = PBXBuildFile; fileRef = EE5BF6341F8F907C00B49D06 /* ZMLocalNotificationTests.swift */; };
		EE5FEF0521E8948F00E24F7F /* ZMUserSession+DarwinNotificationCenter.swift in Sources */ = {isa = PBXBuildFile; fileRef = EE5FEF0421E8948F00E24F7F /* ZMUserSession+DarwinNotificationCenter.swift */; };
		EE6654642445D4EE00CBF8D3 /* MockAddressBook.swift in Sources */ = {isa = PBXBuildFile; fileRef = EE6654632445D4EE00CBF8D3 /* MockAddressBook.swift */; };
		EE95DECD247C0049001EA010 /* SessionManagerConfigurationTests.swift in Sources */ = {isa = PBXBuildFile; fileRef = EE95DECC247C0049001EA010 /* SessionManagerConfigurationTests.swift */; };
		EEA2773A211DCFF1004AF00F /* UserNotificationCenter.swift in Sources */ = {isa = PBXBuildFile; fileRef = EEA27739211DCFF1004AF00F /* UserNotificationCenter.swift */; };
		EEE186B4259CC92D008707CA /* ZMUserSession+AppLock.swift in Sources */ = {isa = PBXBuildFile; fileRef = EEE186B3259CC92D008707CA /* ZMUserSession+AppLock.swift */; };
		EEE186B6259CCA14008707CA /* SessionManager+AppLock.swift in Sources */ = {isa = PBXBuildFile; fileRef = EEE186B5259CCA14008707CA /* SessionManager+AppLock.swift */; };
		EEEA75FA1F8A6142006D1070 /* ZMLocalNotification+ExpiredMessages.swift in Sources */ = {isa = PBXBuildFile; fileRef = EEEA75F51F8A613F006D1070 /* ZMLocalNotification+ExpiredMessages.swift */; };
		EEEA75FC1F8A6142006D1070 /* ZMLocalNotification+Calling.swift in Sources */ = {isa = PBXBuildFile; fileRef = EEEA75F71F8A6141006D1070 /* ZMLocalNotification+Calling.swift */; };
		EEEED9A823F6BC00008C94CA /* SelfUserProvider.swift in Sources */ = {isa = PBXBuildFile; fileRef = EEEED9A723F6BC00008C94CA /* SelfUserProvider.swift */; };
		EEEED9AA23F6BD75008C94CA /* ZMUserSession+SelfUserProvider.swift in Sources */ = {isa = PBXBuildFile; fileRef = EEEED9A923F6BD75008C94CA /* ZMUserSession+SelfUserProvider.swift */; };
		EEF4010123A8DFC6007B1A97 /* Conversation+Role.swift in Sources */ = {isa = PBXBuildFile; fileRef = EEF4010023A8DFC6007B1A97 /* Conversation+Role.swift */; };
		EEF4010323A8E1EF007B1A97 /* Conversation_RoleTests.swift in Sources */ = {isa = PBXBuildFile; fileRef = EEF4010223A8E1EF007B1A97 /* Conversation_RoleTests.swift */; };
		EF169DDF22E85BA100B74D4A /* ZMConversationSource.swift in Sources */ = {isa = PBXBuildFile; fileRef = EF169DDE22E85BA100B74D4A /* ZMConversationSource.swift */; };
		EF2CB12722D5E58B00350B0A /* TeamImageAssetUpdateStrategy.swift in Sources */ = {isa = PBXBuildFile; fileRef = EF2CB12622D5E58B00350B0A /* TeamImageAssetUpdateStrategy.swift */; };
		EF2CB12A22D5E5BF00350B0A /* TeamImageAssetUpdateStrategyTests.swift in Sources */ = {isa = PBXBuildFile; fileRef = EF2CB12822D5E5BB00350B0A /* TeamImageAssetUpdateStrategyTests.swift */; };
		EFC8281C1FB343B600E27E21 /* RegistationCredentialVerificationStrategy.swift in Sources */ = {isa = PBXBuildFile; fileRef = EFC8281B1FB343B600E27E21 /* RegistationCredentialVerificationStrategy.swift */; };
		EFC8281E1FB34F9600E27E21 /* EmailVerificationStrategyTests.swift in Sources */ = {isa = PBXBuildFile; fileRef = EFC8281D1FB34F9600E27E21 /* EmailVerificationStrategyTests.swift */; };
		EFC828221FB356CE00E27E21 /* RegistrationStatusTests.swift in Sources */ = {isa = PBXBuildFile; fileRef = EFC828211FB356CE00E27E21 /* RegistrationStatusTests.swift */; };
		EFF9403E2240FE5D004F3115 /* URL+DeepLink.swift in Sources */ = {isa = PBXBuildFile; fileRef = EFF9403D2240FE5D004F3115 /* URL+DeepLink.swift */; };
		EFF940402240FF12004F3115 /* DeepLinkError.swift in Sources */ = {isa = PBXBuildFile; fileRef = EFF9403F2240FF12004F3115 /* DeepLinkError.swift */; };
		F11E35D62040172200D4D5DB /* ZMHotFixTests.swift in Sources */ = {isa = PBXBuildFile; fileRef = F11E35D52040172200D4D5DB /* ZMHotFixTests.swift */; };
		F130BF282062C05600DBE261 /* SessionManager+Backup.swift in Sources */ = {isa = PBXBuildFile; fileRef = F130BF272062C05600DBE261 /* SessionManager+Backup.swift */; };
		F132C105203F02C700C58933 /* ZMConversationTranscoder.h in Headers */ = {isa = PBXBuildFile; fileRef = 54294A1F19472D4E007BE3CE /* ZMConversationTranscoder.h */; settings = {ATTRIBUTES = (Public, ); }; };
		F132C114203F20AB00C58933 /* ZMHotFixDirectoryTests.swift in Sources */ = {isa = PBXBuildFile; fileRef = F132C113203F20AB00C58933 /* ZMHotFixDirectoryTests.swift */; };
		F13ADE7A21B5322400B6E736 /* SwiftProtobuf.framework in Frameworks */ = {isa = PBXBuildFile; fileRef = F13ADE7921B5322400B6E736 /* SwiftProtobuf.framework */; };
		F148F6671FB9AA7600BD6909 /* UnregisteredTeam.swift in Sources */ = {isa = PBXBuildFile; fileRef = F148F6661FB9AA7600BD6909 /* UnregisteredTeam.swift */; };
		F148F6691FBAF55800BD6909 /* TeamRegistrationStrategyTests.swift in Sources */ = {isa = PBXBuildFile; fileRef = F148F6681FBAF55800BD6909 /* TeamRegistrationStrategyTests.swift */; };
		F148F66B1FBAFAF600BD6909 /* RegistrationStatusTestHelper.swift in Sources */ = {isa = PBXBuildFile; fileRef = F148F66A1FBAFAF600BD6909 /* RegistrationStatusTestHelper.swift */; };
		F16558D1225F3F2A00EA2F2A /* SessionManager+SwitchBackend.swift in Sources */ = {isa = PBXBuildFile; fileRef = F16558D0225F3F2A00EA2F2A /* SessionManager+SwitchBackend.swift */; };
		F16C8BC42040715800677D31 /* ZMUpdateEvent+Testing.swift in Sources */ = {isa = PBXBuildFile; fileRef = F16C8BC32040715800677D31 /* ZMUpdateEvent+Testing.swift */; };
		F16C8BE82044129700677D31 /* ZMConversationTranscoder.swift in Sources */ = {isa = PBXBuildFile; fileRef = F16C8BE72044129700677D31 /* ZMConversationTranscoder.swift */; };
		F170AF211E78013A0033DC33 /* UserImageAssetUpdateStrategyTests.swift in Sources */ = {isa = PBXBuildFile; fileRef = F170AF1F1E7800CF0033DC33 /* UserImageAssetUpdateStrategyTests.swift */; };
		F19E559E22B399AE005C792D /* UUID+SafeLogging.swift in Sources */ = {isa = PBXBuildFile; fileRef = F19E559D22B399AE005C792D /* UUID+SafeLogging.swift */; };
		F19E55A022B3A2C5005C792D /* UNNotification+SafeLogging.swift in Sources */ = {isa = PBXBuildFile; fileRef = F19E559F22B3A2C5005C792D /* UNNotification+SafeLogging.swift */; };
		F19E55A222B3A3FA005C792D /* UNNotificationResponse+SafeLogging.swift in Sources */ = {isa = PBXBuildFile; fileRef = F19E55A122B3A3FA005C792D /* UNNotificationResponse+SafeLogging.swift */; };
		F19E55A422B3A740005C792D /* PKPushPayload+SafeLogging.swift in Sources */ = {isa = PBXBuildFile; fileRef = F19E55A322B3A740005C792D /* PKPushPayload+SafeLogging.swift */; };
		F19E55A622B3AAA8005C792D /* PKPushCredentials+SafeLogging.swift in Sources */ = {isa = PBXBuildFile; fileRef = F19E55A522B3AAA8005C792D /* PKPushCredentials+SafeLogging.swift */; };
		F19F1D141EFBC18E00275E27 /* UnauthenticatedSession.swift in Sources */ = {isa = PBXBuildFile; fileRef = F19F1D131EFBC18E00275E27 /* UnauthenticatedSession.swift */; };
		F19F1D1D1EFBC2F000275E27 /* ZMAuthenticationStatus_Internal.h in Headers */ = {isa = PBXBuildFile; fileRef = F19F1D191EFBC2F000275E27 /* ZMAuthenticationStatus_Internal.h */; };
		F19F1D1E1EFBC2F000275E27 /* ZMAuthenticationStatus.h in Headers */ = {isa = PBXBuildFile; fileRef = F19F1D1A1EFBC2F000275E27 /* ZMAuthenticationStatus.h */; settings = {ATTRIBUTES = (Public, ); }; };
		F19F1D1F1EFBC2F000275E27 /* ZMAuthenticationStatus.m in Sources */ = {isa = PBXBuildFile; fileRef = F19F1D1B1EFBC2F000275E27 /* ZMAuthenticationStatus.m */; };
		F19F1D271EFBC34E00275E27 /* ZMUserSessionRegistrationNotification.h in Headers */ = {isa = PBXBuildFile; fileRef = F19F1D231EFBC34E00275E27 /* ZMUserSessionRegistrationNotification.h */; settings = {ATTRIBUTES = (Public, ); }; };
		F19F1D281EFBC34E00275E27 /* ZMUserSessionRegistrationNotification.m in Sources */ = {isa = PBXBuildFile; fileRef = F19F1D241EFBC34E00275E27 /* ZMUserSessionRegistrationNotification.m */; };
		F19F1D311EFBCBD300275E27 /* ZMLoginTranscoder.h in Headers */ = {isa = PBXBuildFile; fileRef = 54C11B9E19D1E4A100576A96 /* ZMLoginTranscoder.h */; settings = {ATTRIBUTES = (Public, ); }; };
		F19F1D331EFBE3FE00275E27 /* UnauthenticatedOperationLoop.swift in Sources */ = {isa = PBXBuildFile; fileRef = F19F1D321EFBE3FE00275E27 /* UnauthenticatedOperationLoop.swift */; };
		F19F1D381EFBF61800275E27 /* SessionManager.swift in Sources */ = {isa = PBXBuildFile; fileRef = F19F1D371EFBF61800275E27 /* SessionManager.swift */; };
		F19F4F3A1E5F1AE400F4D8FF /* UserProfileImageUpdateStatus.swift in Sources */ = {isa = PBXBuildFile; fileRef = F19F4F391E5F1AE400F4D8FF /* UserProfileImageUpdateStatus.swift */; };
		F19F4F3C1E604AA700F4D8FF /* UserImageAssetUpdateStrategy.swift in Sources */ = {isa = PBXBuildFile; fileRef = F19F4F3B1E604AA700F4D8FF /* UserImageAssetUpdateStrategy.swift */; };
		F19F4F4D1E646C3C00F4D8FF /* UserProfileImageUpdateStatusTests.swift in Sources */ = {isa = PBXBuildFile; fileRef = F19F4F4C1E646C3C00F4D8FF /* UserProfileImageUpdateStatusTests.swift */; };
		F19F4F4F1E6575F700F4D8FF /* UserProfileImageOwner.swift in Sources */ = {isa = PBXBuildFile; fileRef = F19F4F4E1E6575F700F4D8FF /* UserProfileImageOwner.swift */; };
		F1A94BD21F010287003083D9 /* UnauthenticatedSession+Login.swift in Sources */ = {isa = PBXBuildFile; fileRef = F1A94BD11F010287003083D9 /* UnauthenticatedSession+Login.swift */; };
		F1A989BA1FD03E1B00B8A82E /* ZMLocalizable.strings in Resources */ = {isa = PBXBuildFile; fileRef = F1A989BC1FD03E1B00B8A82E /* ZMLocalizable.strings */; };
		F1AE5F6F21F73388009CDBBC /* ZMUserSessionTests+Timers.swift in Sources */ = {isa = PBXBuildFile; fileRef = F1AE5F6E21F73388009CDBBC /* ZMUserSessionTests+Timers.swift */; };
		F1B5D53D2181FDA300986911 /* NetworkQuality.swift in Sources */ = {isa = PBXBuildFile; fileRef = F1B5D53C2181FDA300986911 /* NetworkQuality.swift */; };
		F1C1E70D21F74667007FBDA1 /* ZMUserSession+Timers.swift in Sources */ = {isa = PBXBuildFile; fileRef = F1AE5F6C21F72FC6009CDBBC /* ZMUserSession+Timers.swift */; };
		F1C1F3EE1FCF0C85007273E3 /* ZMUserSessionErrorCode+Localized.swift in Sources */ = {isa = PBXBuildFile; fileRef = F1C1F3ED1FCF0C85007273E3 /* ZMUserSessionErrorCode+Localized.swift */; };
		F1C1F3F01FCF18C5007273E3 /* NSError+Localized.swift in Sources */ = {isa = PBXBuildFile; fileRef = F1C1F3EF1FCF18C5007273E3 /* NSError+Localized.swift */; };
		F1C51FE71FB49660009C2269 /* RegistrationStatus.swift in Sources */ = {isa = PBXBuildFile; fileRef = F1C51FE61FB49660009C2269 /* RegistrationStatus.swift */; };
		F1C51FE91FB4A9C7009C2269 /* RegistrationStrategy.swift in Sources */ = {isa = PBXBuildFile; fileRef = F1C51FE81FB4A9C7009C2269 /* RegistrationStrategy.swift */; };
		F1E48003207E3789008D4299 /* Default-568h@2x.png in Resources */ = {isa = PBXBuildFile; fileRef = F1E48002207E3789008D4299 /* Default-568h@2x.png */; };
		F905C47F1E79A86A00AF34A5 /* WireCallCenterV3Tests.swift in Sources */ = {isa = PBXBuildFile; fileRef = F905C47E1E79A86A00AF34A5 /* WireCallCenterV3Tests.swift */; };
		F90EC5A31E7BF1AC00A6779E /* AVSWrapper.swift in Sources */ = {isa = PBXBuildFile; fileRef = F90EC5A21E7BF1AC00A6779E /* AVSWrapper.swift */; };
		F9245BED1CBF95A8009D1E85 /* ZMHotFixDirectory+Swift.swift in Sources */ = {isa = PBXBuildFile; fileRef = F9245BEC1CBF95A8009D1E85 /* ZMHotFixDirectory+Swift.swift */; };
		F925468E1C63B61000CE2D7C /* MessagingTest+EventFactory.m in Sources */ = {isa = PBXBuildFile; fileRef = F925468D1C63B61000CE2D7C /* MessagingTest+EventFactory.m */; };
		F92CA9651F153622007D8570 /* ZMUserSessionTests+FileRelocation.swift in Sources */ = {isa = PBXBuildFile; fileRef = F92CA9641F153622007D8570 /* ZMUserSessionTests+FileRelocation.swift */; };
		F93A75F21C1F219800252586 /* ConversationStatusStrategy.swift in Sources */ = {isa = PBXBuildFile; fileRef = F93A75F11C1F219800252586 /* ConversationStatusStrategy.swift */; };
		F9410F631DE44C2E007451FF /* TypingStrategyTests.swift in Sources */ = {isa = PBXBuildFile; fileRef = F9410F621DE44C2E007451FF /* TypingStrategyTests.swift */; };
		F9410F651DE49C13007451FF /* PushTokenStrategy.swift in Sources */ = {isa = PBXBuildFile; fileRef = F9410F641DE49C13007451FF /* PushTokenStrategy.swift */; };
		F9410F681DE4BE42007451FF /* PushTokenStrategyTests.swift in Sources */ = {isa = PBXBuildFile; fileRef = F9410F671DE4BE42007451FF /* PushTokenStrategyTests.swift */; };
		F94F6B331E54B9C000D46A29 /* CallingRequestStrategyTests.swift in Sources */ = {isa = PBXBuildFile; fileRef = F94F6B321E54B9C000D46A29 /* CallingRequestStrategyTests.swift */; };
		F95706541DE5D1CC0087442C /* SearchUserImageStrategy.swift in Sources */ = {isa = PBXBuildFile; fileRef = F95706531DE5D1CC0087442C /* SearchUserImageStrategy.swift */; };
		F95ECF4E1B94A553009F91BA /* ZMHotFix.h in Headers */ = {isa = PBXBuildFile; fileRef = F95ECF4C1B94A553009F91BA /* ZMHotFix.h */; settings = {ATTRIBUTES = (Public, ); }; };
		F95ECF511B94BD05009F91BA /* ZMHotFixTests.m in Sources */ = {isa = PBXBuildFile; fileRef = F95ECF501B94BD05009F91BA /* ZMHotFixTests.m */; };
		F95FFBD11EB8A478004031CB /* CallSystemMessageGeneratorTests.swift in Sources */ = {isa = PBXBuildFile; fileRef = F95FFBCF1EB8A44D004031CB /* CallSystemMessageGeneratorTests.swift */; };
		F96DBEEA1DF9A570008FE832 /* ZMSyncStrategy+ManagedObjectChanges.h in Headers */ = {isa = PBXBuildFile; fileRef = F96DBEE81DF9A570008FE832 /* ZMSyncStrategy+ManagedObjectChanges.h */; };
		F96DBEEB1DF9A570008FE832 /* ZMSyncStrategy+ManagedObjectChanges.m in Sources */ = {isa = PBXBuildFile; fileRef = F96DBEE91DF9A570008FE832 /* ZMSyncStrategy+ManagedObjectChanges.m */; };
		F991CE151CB55512004D8465 /* ZMConversation+Testing.m in Sources */ = {isa = PBXBuildFile; fileRef = F991CE121CB55512004D8465 /* ZMConversation+Testing.m */; };
		F991CE161CB55512004D8465 /* ZMUser+Testing.m in Sources */ = {isa = PBXBuildFile; fileRef = F991CE141CB55512004D8465 /* ZMUser+Testing.m */; };
		F99298591BE110490058D42F /* ZMClientRegistrationStatusTests.m in Sources */ = {isa = PBXBuildFile; fileRef = F99298581BE110490058D42F /* ZMClientRegistrationStatusTests.m */; };
		F992985B1BE143570058D42F /* ZMClientRegistrationStatus+Internal.h in Headers */ = {isa = PBXBuildFile; fileRef = F992985A1BE1404D0058D42F /* ZMClientRegistrationStatus+Internal.h */; settings = {ATTRIBUTES = (Public, ); }; };
		F9AB00221F0CDAF00037B437 /* FileRelocator.swift in Sources */ = {isa = PBXBuildFile; fileRef = F9AB00211F0CDAF00037B437 /* FileRelocator.swift */; };
		F9ABE84F1EFD568B00D83214 /* TeamDownloadRequestStrategy.swift in Sources */ = {isa = PBXBuildFile; fileRef = F9ABE84B1EFD568B00D83214 /* TeamDownloadRequestStrategy.swift */; };
		F9ABE8511EFD568B00D83214 /* TeamRequestFactory.swift in Sources */ = {isa = PBXBuildFile; fileRef = F9ABE84D1EFD568B00D83214 /* TeamRequestFactory.swift */; };
		F9ABE8561EFD56BF00D83214 /* TeamDownloadRequestStrategyTests.swift in Sources */ = {isa = PBXBuildFile; fileRef = F9ABE8531EFD56BF00D83214 /* TeamDownloadRequestStrategyTests.swift */; };
		F9ABE8571EFD56BF00D83214 /* TeamDownloadRequestStrategy+EventsTests.swift in Sources */ = {isa = PBXBuildFile; fileRef = F9ABE8541EFD56BF00D83214 /* TeamDownloadRequestStrategy+EventsTests.swift */; };
		F9B171F61C0EF21100E6EEC6 /* ClientUpdateStatus.swift in Sources */ = {isa = PBXBuildFile; fileRef = F9B171F51C0EF21100E6EEC6 /* ClientUpdateStatus.swift */; };
		F9B171F81C0F00E700E6EEC6 /* ClientUpdateStatusTests.swift in Sources */ = {isa = PBXBuildFile; fileRef = F9B171F71C0F00E700E6EEC6 /* ClientUpdateStatusTests.swift */; };
		F9B71F4C1CB2B841001DB03F /* NSManagedObjectContext+TestHelpers.m in Sources */ = {isa = PBXBuildFile; fileRef = F9B71F4B1CB2B841001DB03F /* NSManagedObjectContext+TestHelpers.m */; };
		F9C598AD1A0947B300B1F760 /* ZMBlacklistDownloaderTest.m in Sources */ = {isa = PBXBuildFile; fileRef = F9FD798919EE962F00D70FCD /* ZMBlacklistDownloaderTest.m */; };
		F9C9A4F01CAD29190039E10C /* store128.wiredatabase in Resources */ = {isa = PBXBuildFile; fileRef = F9C9A4ED1CAD290B0039E10C /* store128.wiredatabase */; };
		F9D1CD141DF6C131002F6E80 /* SyncStatusTests.swift in Sources */ = {isa = PBXBuildFile; fileRef = F9D1CD131DF6C131002F6E80 /* SyncStatusTests.swift */; };
		F9DAC54F1C2035660001F11E /* ConversationStatusStrategyTests.swift in Sources */ = {isa = PBXBuildFile; fileRef = F9DAC54D1C2034E70001F11E /* ConversationStatusStrategyTests.swift */; };
		F9E577211E77EC6D0065EFE4 /* WireCallCenterV3+Notifications.swift in Sources */ = {isa = PBXBuildFile; fileRef = F9E577201E77EC6D0065EFE4 /* WireCallCenterV3+Notifications.swift */; };
		F9F631421DE3524100416938 /* TypingStrategy.swift in Sources */ = {isa = PBXBuildFile; fileRef = F9F631411DE3524100416938 /* TypingStrategy.swift */; };
		F9F846351ED307F70087C1A4 /* CallParticipantsSnapshotTests.swift in Sources */ = {isa = PBXBuildFile; fileRef = F9F846331ED307F10087C1A4 /* CallParticipantsSnapshotTests.swift */; };
		F9F9F5621D75D62100AE6499 /* RequestStrategyTestBase.swift in Sources */ = {isa = PBXBuildFile; fileRef = F9F9F5611D75D62100AE6499 /* RequestStrategyTestBase.swift */; };
		F9FD167B1BDFCDAD00725F5C /* ZMClientRegistrationStatus.h in Headers */ = {isa = PBXBuildFile; fileRef = F9FD16791BDFCDAD00725F5C /* ZMClientRegistrationStatus.h */; settings = {ATTRIBUTES = (Public, ); }; };
		F9FD167C1BDFCDAD00725F5C /* ZMClientRegistrationStatus.m in Sources */ = {isa = PBXBuildFile; fileRef = F9FD167A1BDFCDAD00725F5C /* ZMClientRegistrationStatus.m */; };
/* End PBXBuildFile section */

/* Begin PBXContainerItemProxy section */
		169BA1D825ECDBA300374343 /* PBXContainerItemProxy */ = {
			isa = PBXContainerItemProxy;
			containerPortal = 540029AB1918CA8500578793 /* Project object */;
			proxyType = 1;
			remoteGlobalIDString = 549815921A43232400A7CE2E;
			remoteInfo = "WireSyncEngine-ios";
		};
		169BA1DD25ECDBC800374343 /* PBXContainerItemProxy */ = {
			isa = PBXContainerItemProxy;
			containerPortal = 540029AB1918CA8500578793 /* Project object */;
			proxyType = 1;
			remoteGlobalIDString = 3E186087191A56F6000FE027;
			remoteInfo = "WireSyncEngine Test Host";
		};
		3E1860D0191A649D000FE027 /* PBXContainerItemProxy */ = {
			isa = PBXContainerItemProxy;
			containerPortal = 540029AB1918CA8500578793 /* Project object */;
			proxyType = 1;
			remoteGlobalIDString = 3E186087191A56F6000FE027;
			remoteInfo = "WireSyncEngine Test Host";
		};
		54F4DC571A4438AC00FDB6EA /* PBXContainerItemProxy */ = {
			isa = PBXContainerItemProxy;
			containerPortal = 540029AB1918CA8500578793 /* Project object */;
			proxyType = 1;
			remoteGlobalIDString = 549815921A43232400A7CE2E;
			remoteInfo = "WireSyncEngine-ios.framework";
		};
		A9FF8088195B17B3002CD44B /* PBXContainerItemProxy */ = {
			isa = PBXContainerItemProxy;
			containerPortal = 540029AB1918CA8500578793 /* Project object */;
			proxyType = 1;
			remoteGlobalIDString = 3E186087191A56F6000FE027;
			remoteInfo = "WireSyncEngine Test Host";
		};
/* End PBXContainerItemProxy section */

/* Begin PBXCopyFilesBuildPhase section */
		5405FF3B1A6005A100CB012B /* Embed Framework */ = {
			isa = PBXCopyFilesBuildPhase;
			buildActionMask = 2147483647;
			dstPath = "";
			dstSubfolderSpec = 10;
			files = (
				3E08B5631A67EDF800F23B9E /* WireSyncEngine.framework in Embed Framework */,
			);
			name = "Embed Framework";
			runOnlyForDeploymentPostprocessing = 0;
		};
/* End PBXCopyFilesBuildPhase section */

/* Begin PBXFileReference section */
		068E655924C8223400403926 /* LocalNotificationContentTypeTest.swift */ = {isa = PBXFileReference; lastKnownFileType = sourcecode.swift; path = LocalNotificationContentTypeTest.swift; sourceTree = "<group>"; };
		0625690E264AE6560041C17B /* CallClosedReason.swift */ = {isa = PBXFileReference; fileEncoding = 4; lastKnownFileType = sourcecode.swift; path = CallClosedReason.swift; sourceTree = "<group>"; };
		063AF9DD264B2FDA00DCBCED /* Logging.swift */ = {isa = PBXFileReference; fileEncoding = 4; lastKnownFileType = sourcecode.swift; path = Logging.swift; sourceTree = "<group>"; };
		063AFA3E264B30C400DCBCED /* BuildType.swift */ = {isa = PBXFileReference; fileEncoding = 4; lastKnownFileType = sourcecode.swift; path = BuildType.swift; sourceTree = "<group>"; };
		06B99C7A242B51A300FEAFDE /* SignatureRequestStrategy.swift */ = {isa = PBXFileReference; lastKnownFileType = sourcecode.swift; path = SignatureRequestStrategy.swift; sourceTree = "<group>"; };
		06BBF6EC246EB56B00A26626 /* ConversationTests+List.swift */ = {isa = PBXFileReference; lastKnownFileType = sourcecode.swift; path = "ConversationTests+List.swift"; sourceTree = "<group>"; };
		06BBF6EF246ECB2400A26626 /* ConversationTests+Archiving.swift */ = {isa = PBXFileReference; lastKnownFileType = sourcecode.swift; path = "ConversationTests+Archiving.swift"; sourceTree = "<group>"; };
		06BBF6F2246EF28800A26626 /* ConversationTests+LastRead.swift */ = {isa = PBXFileReference; lastKnownFileType = sourcecode.swift; path = "ConversationTests+LastRead.swift"; sourceTree = "<group>"; };
		06BBF6F5246EF65600A26626 /* ConversationTests+ClearingHistory.swift */ = {isa = PBXFileReference; lastKnownFileType = sourcecode.swift; path = "ConversationTests+ClearingHistory.swift"; sourceTree = "<group>"; };
		06BBF6F7246EF67400A26626 /* ConversationTests+Reactions.swift */ = {isa = PBXFileReference; lastKnownFileType = sourcecode.swift; path = "ConversationTests+Reactions.swift"; sourceTree = "<group>"; };
		06BBF6FB247288DD00A26626 /* FileTransferTests+Swift.swift */ = {isa = PBXFileReference; lastKnownFileType = sourcecode.swift; path = "FileTransferTests+Swift.swift"; sourceTree = "<group>"; };
		06BBF6FE2472F3AC00A26626 /* SendAndReceiveMessagesTests+Swift.swift */ = {isa = PBXFileReference; lastKnownFileType = sourcecode.swift; path = "SendAndReceiveMessagesTests+Swift.swift"; sourceTree = "<group>"; };
		06BBF7002473D51D00A26626 /* MessagingTest+Swift.swift */ = {isa = PBXFileReference; lastKnownFileType = sourcecode.swift; path = "MessagingTest+Swift.swift"; sourceTree = "<group>"; };
<<<<<<< HEAD
		06DE14CC24B85B06006CB6B3 /* SyncStatus.swift */ = {isa = PBXFileReference; lastKnownFileType = sourcecode.swift; path = SyncStatus.swift; sourceTree = "<group>"; };
		06DE14CE24B85BD0006CB6B3 /* ZMSyncStateDelegate.h */ = {isa = PBXFileReference; lastKnownFileType = sourcecode.c.h; path = ZMSyncStateDelegate.h; sourceTree = "<group>"; };
		06EF511226691FFF0073920F /* PushNotificationStatusTests.swift */ = {isa = PBXFileReference; fileEncoding = 4; lastKnownFileType = sourcecode.swift; path = PushNotificationStatusTests.swift; sourceTree = "<group>"; };
=======
		06EF5181266E2C8F0073920F /* Conversation+Join.swift */ = {isa = PBXFileReference; lastKnownFileType = sourcecode.swift; path = "Conversation+Join.swift"; sourceTree = "<group>"; };
		06EF5186266E445F0073920F /* ConversationTests+Join.swift */ = {isa = PBXFileReference; lastKnownFileType = sourcecode.swift; path = "ConversationTests+Join.swift"; sourceTree = "<group>"; };
>>>>>>> d2aa997e
		06F98D5E24379143007E914A /* SignatureRequestStrategyTests.swift */ = {isa = PBXFileReference; lastKnownFileType = sourcecode.swift; path = SignatureRequestStrategyTests.swift; sourceTree = "<group>"; };
		0920833C1BA84F3100F82B29 /* UserClientRequestStrategyTests.swift */ = {isa = PBXFileReference; fileEncoding = 4; lastKnownFileType = sourcecode.swift; path = UserClientRequestStrategyTests.swift; sourceTree = "<group>"; };
		0920833F1BA95EE100F82B29 /* UserClientRequestFactory.swift */ = {isa = PBXFileReference; fileEncoding = 4; lastKnownFileType = sourcecode.swift; path = UserClientRequestFactory.swift; sourceTree = "<group>"; };
		0920C4D81B305FF500C55728 /* UserSessionGiphyRequestStateTests.swift */ = {isa = PBXFileReference; fileEncoding = 4; lastKnownFileType = sourcecode.swift; path = UserSessionGiphyRequestStateTests.swift; sourceTree = "<group>"; };
		09284B6A1B8272C300EEE10E /* WireSyncEngine Test Host.entitlements */ = {isa = PBXFileReference; lastKnownFileType = text.xml; path = "WireSyncEngine Test Host.entitlements"; sourceTree = "<group>"; };
		093694441BA9633300F36B3A /* UserClientRequestFactoryTests.swift */ = {isa = PBXFileReference; fileEncoding = 4; lastKnownFileType = sourcecode.swift; path = UserClientRequestFactoryTests.swift; sourceTree = "<group>"; };
		09531F131AE960E300B8556A /* ZMLoginCodeRequestTranscoder.h */ = {isa = PBXFileReference; fileEncoding = 4; lastKnownFileType = sourcecode.c.h; path = ZMLoginCodeRequestTranscoder.h; sourceTree = "<group>"; };
		09531F141AE960E300B8556A /* ZMLoginCodeRequestTranscoder.m */ = {isa = PBXFileReference; fileEncoding = 4; lastKnownFileType = sourcecode.c.objc; path = ZMLoginCodeRequestTranscoder.m; sourceTree = "<group>"; };
		09531F1A1AE9644800B8556A /* ZMLoginCodeRequestTranscoderTests.m */ = {isa = PBXFileReference; fileEncoding = 4; lastKnownFileType = sourcecode.c.objc; path = ZMLoginCodeRequestTranscoderTests.m; sourceTree = "<group>"; };
		098CFBBA1B7B9C94000B02B1 /* BaseTestSwiftHelpers.swift */ = {isa = PBXFileReference; fileEncoding = 4; lastKnownFileType = sourcecode.swift; path = BaseTestSwiftHelpers.swift; sourceTree = "<group>"; };
		09914E501BD6613600C10BF8 /* ConversationTests+OTR.m */ = {isa = PBXFileReference; fileEncoding = 4; lastKnownFileType = sourcecode.c.objc; name = "ConversationTests+OTR.m"; path = "../E2EE/ConversationTests+OTR.m"; sourceTree = "<group>"; };
		09914E521BD6613D00C10BF8 /* ZMDecodedAPSMessageTest.m */ = {isa = PBXFileReference; fileEncoding = 4; lastKnownFileType = sourcecode.c.objc; path = ZMDecodedAPSMessageTest.m; sourceTree = "<group>"; };
		0994E1DD1B835C4900A51721 /* ios-test-host.xcconfig */ = {isa = PBXFileReference; lastKnownFileType = text.xcconfig; path = "ios-test-host.xcconfig"; sourceTree = "<group>"; };
		0994E1DE1B835C4900A51721 /* ios-test-target.xcconfig */ = {isa = PBXFileReference; lastKnownFileType = text.xcconfig; path = "ios-test-target.xcconfig"; sourceTree = "<group>"; };
		0994E1DF1B835C4900A51721 /* ios.xcconfig */ = {isa = PBXFileReference; lastKnownFileType = text.xcconfig; path = ios.xcconfig; sourceTree = "<group>"; };
		0994E1E21B835C4900A51721 /* project-common.xcconfig */ = {isa = PBXFileReference; lastKnownFileType = text.xcconfig; path = "project-common.xcconfig"; sourceTree = "<group>"; };
		0994E1E31B835C4900A51721 /* project-debug.xcconfig */ = {isa = PBXFileReference; lastKnownFileType = text.xcconfig; path = "project-debug.xcconfig"; sourceTree = "<group>"; };
		0994E1E41B835C4900A51721 /* project.xcconfig */ = {isa = PBXFileReference; lastKnownFileType = text.xcconfig; path = project.xcconfig; sourceTree = "<group>"; };
		0994E1E71B835C4900A51721 /* swift.xcconfig */ = {isa = PBXFileReference; lastKnownFileType = text.xcconfig; path = swift.xcconfig; sourceTree = "<group>"; };
		0994E1E81B835C4900A51721 /* tests.xcconfig */ = {isa = PBXFileReference; lastKnownFileType = text.xcconfig; path = tests.xcconfig; sourceTree = "<group>"; };
		0994E1E91B835C4900A51721 /* warnings-debug.xcconfig */ = {isa = PBXFileReference; lastKnownFileType = text.xcconfig; path = "warnings-debug.xcconfig"; sourceTree = "<group>"; };
		0994E1EA1B835C4900A51721 /* warnings.xcconfig */ = {isa = PBXFileReference; lastKnownFileType = text.xcconfig; path = warnings.xcconfig; sourceTree = "<group>"; };
		0994E1F01B835C4900A51721 /* WireSyncEngine.xcconfig */ = {isa = PBXFileReference; lastKnownFileType = text.xcconfig; path = WireSyncEngine.xcconfig; sourceTree = "<group>"; };
		0994E1F11B835D1100A51721 /* version.xcconfig */ = {isa = PBXFileReference; lastKnownFileType = text.xcconfig; path = version.xcconfig; sourceTree = "<group>"; };
		09B730941B3045E400A5CCC9 /* ProxiedRequestStatusTests.swift */ = {isa = PBXFileReference; fileEncoding = 4; lastKnownFileType = sourcecode.swift; path = ProxiedRequestStatusTests.swift; sourceTree = "<group>"; };
		09B978F31B679B6200A30B38 /* OCMock.framework */ = {isa = PBXFileReference; lastKnownFileType = wrapper.framework; name = OCMock.framework; path = Carthage/Build/iOS/OCMock.framework; sourceTree = "<group>"; };
		09BCDB8C1BCE7F000020DCC7 /* ZMAPSMessageDecoder.h */ = {isa = PBXFileReference; fileEncoding = 4; lastKnownFileType = sourcecode.c.h; path = ZMAPSMessageDecoder.h; sourceTree = "<group>"; };
		09BCDB8D1BCE7F000020DCC7 /* ZMAPSMessageDecoder.m */ = {isa = PBXFileReference; fileEncoding = 4; lastKnownFileType = sourcecode.c.objc; path = ZMAPSMessageDecoder.m; sourceTree = "<group>"; };
		09C77C521BA6C77000E2163F /* UserClientRequestStrategy.swift */ = {isa = PBXFileReference; fileEncoding = 4; lastKnownFileType = sourcecode.swift; path = UserClientRequestStrategy.swift; sourceTree = "<group>"; };
		09CC4AB71B7CB8B700201C63 /* Cartfile */ = {isa = PBXFileReference; lastKnownFileType = text; path = Cartfile; sourceTree = "<group>"; };
		09CC4AB81B7CB8BF00201C63 /* Cartfile.private */ = {isa = PBXFileReference; lastKnownFileType = text; path = Cartfile.private; sourceTree = "<group>"; };
		09D7CE621AE94D4200CC5F45 /* ZMCredentials+Internal.h */ = {isa = PBXFileReference; fileEncoding = 4; lastKnownFileType = sourcecode.c.h; path = "ZMCredentials+Internal.h"; sourceTree = "<group>"; };
		160195601E30C9CF00ACBFAC /* LocalNotificationDispatcherCallingTests.swift */ = {isa = PBXFileReference; fileEncoding = 4; lastKnownFileType = sourcecode.swift; path = LocalNotificationDispatcherCallingTests.swift; sourceTree = "<group>"; };
		16030DC821B01B7500F8032E /* Conversation+ReadReceiptMode.swift */ = {isa = PBXFileReference; lastKnownFileType = sourcecode.swift; path = "Conversation+ReadReceiptMode.swift"; sourceTree = "<group>"; };
		16085B321F71811A000B9F22 /* UserChangeInfo+UserSession.swift */ = {isa = PBXFileReference; fileEncoding = 4; lastKnownFileType = sourcecode.swift; path = "UserChangeInfo+UserSession.swift"; sourceTree = "<group>"; };
		16085B341F719E6D000B9F22 /* NetworkStateRecorder.swift */ = {isa = PBXFileReference; fileEncoding = 4; lastKnownFileType = sourcecode.swift; path = NetworkStateRecorder.swift; sourceTree = "<group>"; };
		160C31261E6434500012E4BC /* OperationStatus.swift */ = {isa = PBXFileReference; fileEncoding = 4; lastKnownFileType = sourcecode.swift; path = OperationStatus.swift; sourceTree = "<group>"; };
		160C31401E6DDFC30012E4BC /* VoiceChannelV3Tests.swift */ = {isa = PBXFileReference; fileEncoding = 4; lastKnownFileType = sourcecode.swift; path = VoiceChannelV3Tests.swift; sourceTree = "<group>"; };
		160C31431E8049320012E4BC /* ApplicationStatusDirectory.swift */ = {isa = PBXFileReference; fileEncoding = 4; lastKnownFileType = sourcecode.swift; path = ApplicationStatusDirectory.swift; sourceTree = "<group>"; };
		160C31491E82AC170012E4BC /* OperationStatusTests.swift */ = {isa = PBXFileReference; fileEncoding = 4; lastKnownFileType = sourcecode.swift; path = OperationStatusTests.swift; sourceTree = "<group>"; };
		161681342077721600BCF33A /* ZMOperationLoop+OperationStatus.swift */ = {isa = PBXFileReference; lastKnownFileType = sourcecode.swift; path = "ZMOperationLoop+OperationStatus.swift"; sourceTree = "<group>"; };
		16168136207790F600BCF33A /* Conversation+Participants.swift */ = {isa = PBXFileReference; lastKnownFileType = sourcecode.swift; path = "Conversation+Participants.swift"; sourceTree = "<group>"; };
		161927222459E08E00DDD9EB /* UserClientEventConsumerTests.swift */ = {isa = PBXFileReference; lastKnownFileType = sourcecode.swift; path = UserClientEventConsumerTests.swift; sourceTree = "<group>"; };
		161ACB1523F1AFB000ABFF33 /* SessionManager+CallKitManagerDelegate.swift */ = {isa = PBXFileReference; lastKnownFileType = sourcecode.swift; path = "SessionManager+CallKitManagerDelegate.swift"; sourceTree = "<group>"; };
		161ACB2323F432CC00ABFF33 /* SessionManager+URLActions.swift */ = {isa = PBXFileReference; lastKnownFileType = sourcecode.swift; path = "SessionManager+URLActions.swift"; sourceTree = "<group>"; };
		161ACB2C23F5BA0200ABFF33 /* DeepLinkURLActionProcessor.swift */ = {isa = PBXFileReference; lastKnownFileType = sourcecode.swift; path = DeepLinkURLActionProcessor.swift; sourceTree = "<group>"; };
		161ACB2E23F5BACA00ABFF33 /* ConnectToBotURLActionProcessor.swift */ = {isa = PBXFileReference; lastKnownFileType = sourcecode.swift; path = ConnectToBotURLActionProcessor.swift; sourceTree = "<group>"; };
		161ACB3123F5BBA100ABFF33 /* CompanyLoginURLActionProcessor.swift */ = {isa = PBXFileReference; lastKnownFileType = sourcecode.swift; path = CompanyLoginURLActionProcessor.swift; sourceTree = "<group>"; };
		161ACB3923F6BAFE00ABFF33 /* URLActionTests.swift */ = {isa = PBXFileReference; lastKnownFileType = sourcecode.swift; path = URLActionTests.swift; sourceTree = "<group>"; };
		161ACB3B23F6BE7F00ABFF33 /* SessionManagerTests+URLActions.swift */ = {isa = PBXFileReference; lastKnownFileType = sourcecode.swift; path = "SessionManagerTests+URLActions.swift"; sourceTree = "<group>"; };
		161ACB3E23F6E4C200ABFF33 /* DeepLinkURLActionProcessorTests.swift */ = {isa = PBXFileReference; lastKnownFileType = sourcecode.swift; path = DeepLinkURLActionProcessorTests.swift; sourceTree = "<group>"; };
		161ACB4223F6EE4800ABFF33 /* CompanyLoginURLActionProcessorTests.swift */ = {isa = PBXFileReference; lastKnownFileType = sourcecode.swift; path = CompanyLoginURLActionProcessorTests.swift; sourceTree = "<group>"; };
		161C886223FADDE400CB0B8E /* ConnectToBotURLActionProcessorTests.swift */ = {isa = PBXFileReference; lastKnownFileType = sourcecode.swift; path = ConnectToBotURLActionProcessorTests.swift; sourceTree = "<group>"; };
		161C886423FD248A00CB0B8E /* RecordingMockTransportSession.swift */ = {isa = PBXFileReference; lastKnownFileType = sourcecode.swift; path = RecordingMockTransportSession.swift; sourceTree = "<group>"; };
		161C887623FD4CFD00CB0B8E /* MockPushChannel.swift */ = {isa = PBXFileReference; lastKnownFileType = sourcecode.swift; path = MockPushChannel.swift; sourceTree = "<group>"; };
		161D3AC82134013C0053D39A /* Logging.swift */ = {isa = PBXFileReference; lastKnownFileType = sourcecode.swift; path = Logging.swift; sourceTree = "<group>"; };
		1621D2701D770FB1007108C2 /* ZMSyncStateDelegate.h */ = {isa = PBXFileReference; fileEncoding = 4; lastKnownFileType = sourcecode.c.h; path = ZMSyncStateDelegate.h; sourceTree = "<group>"; };
		1626344620D79C22000D4063 /* ZMUserSessionTests+PushNotifications.swift */ = {isa = PBXFileReference; lastKnownFileType = sourcecode.swift; path = "ZMUserSessionTests+PushNotifications.swift"; sourceTree = "<group>"; };
		162A81D3202B453000F6200C /* SessionManager+AVS.swift */ = {isa = PBXFileReference; lastKnownFileType = sourcecode.swift; path = "SessionManager+AVS.swift"; sourceTree = "<group>"; };
		162A81D5202B5BC600F6200C /* SessionManagerAVSTests.swift */ = {isa = PBXFileReference; lastKnownFileType = sourcecode.swift; path = SessionManagerAVSTests.swift; sourceTree = "<group>"; };
		162DEE101F87B9800034C8F9 /* ZMUserSession+Calling.swift */ = {isa = PBXFileReference; fileEncoding = 4; lastKnownFileType = sourcecode.swift; path = "ZMUserSession+Calling.swift"; sourceTree = "<group>"; };
		1634958A1F0254CB004E80DB /* SessionManager+ServerConnection.swift */ = {isa = PBXFileReference; fileEncoding = 4; lastKnownFileType = sourcecode.swift; path = "SessionManager+ServerConnection.swift"; sourceTree = "<group>"; };
		1636EAFE23F6FCCC00CD9527 /* MockPresentationDelegate.swift */ = {isa = PBXFileReference; lastKnownFileType = sourcecode.swift; path = MockPresentationDelegate.swift; sourceTree = "<group>"; };
		1639A8262260CE5000868AB9 /* ZMLocalNotification+AvailabilityAlert.swift */ = {isa = PBXFileReference; lastKnownFileType = sourcecode.swift; path = "ZMLocalNotification+AvailabilityAlert.swift"; sourceTree = "<group>"; };
		1639A8532264C52600868AB9 /* ZMLocalNotificationTests_Alerts.swift */ = {isa = PBXFileReference; lastKnownFileType = sourcecode.swift; path = ZMLocalNotificationTests_Alerts.swift; sourceTree = "<group>"; };
		163BB8111EE1A65A00DF9384 /* IntegrationTest+Search.swift */ = {isa = PBXFileReference; fileEncoding = 4; lastKnownFileType = sourcecode.swift; path = "IntegrationTest+Search.swift"; sourceTree = "<group>"; };
		163BB8151EE1B1AC00DF9384 /* SearchTests.swift */ = {isa = PBXFileReference; fileEncoding = 4; lastKnownFileType = sourcecode.swift; path = SearchTests.swift; sourceTree = "<group>"; };
		163FB9922052EA4600E74F83 /* OperationLoopNewRequestObserver.swift */ = {isa = PBXFileReference; lastKnownFileType = sourcecode.swift; path = OperationLoopNewRequestObserver.swift; sourceTree = "<group>"; };
		163FB9982057E3F200E74F83 /* AuthenticationStatusProvider.swift */ = {isa = PBXFileReference; lastKnownFileType = sourcecode.swift; path = AuthenticationStatusProvider.swift; sourceTree = "<group>"; };
		1645ECF72448A0A3007A82D6 /* Decodable+JSON.swift */ = {isa = PBXFileReference; lastKnownFileType = sourcecode.swift; path = "Decodable+JSON.swift"; sourceTree = "<group>"; };
		1645ECFB2449CE75007A82D6 /* TeamMembersDownloadRequestStrategy.swift */ = {isa = PBXFileReference; lastKnownFileType = sourcecode.swift; path = TeamMembersDownloadRequestStrategy.swift; sourceTree = "<group>"; };
		1645ED1A244DE345007A82D6 /* TeamMembersDownloadRequestStrategy.swift */ = {isa = PBXFileReference; lastKnownFileType = sourcecode.swift; path = TeamMembersDownloadRequestStrategy.swift; sourceTree = "<group>"; };
		16466C0D1F9F7EDF00E3F970 /* ZMConversationTranscoderTests.swift */ = {isa = PBXFileReference; lastKnownFileType = sourcecode.swift; path = ZMConversationTranscoderTests.swift; sourceTree = "<group>"; };
		164C29A21ECF437E0026562A /* SearchRequestTests.swift */ = {isa = PBXFileReference; fileEncoding = 4; lastKnownFileType = sourcecode.swift; path = SearchRequestTests.swift; sourceTree = "<group>"; };
		164C29A41ECF47D80026562A /* SearchDirectoryTests.swift */ = {isa = PBXFileReference; fileEncoding = 4; lastKnownFileType = sourcecode.swift; path = SearchDirectoryTests.swift; sourceTree = "<group>"; };
		164C29A61ED2D7B00026562A /* SearchResult.swift */ = {isa = PBXFileReference; fileEncoding = 4; lastKnownFileType = sourcecode.swift; path = SearchResult.swift; sourceTree = "<group>"; };
		164CB465207CC47700A2010F /* Conversation+ParticipantsTests.swift */ = {isa = PBXFileReference; lastKnownFileType = sourcecode.swift; path = "Conversation+ParticipantsTests.swift"; sourceTree = "<group>"; };
		164EAF9B1F4455FA00B628C4 /* ZMUserSession+Actions.swift */ = {isa = PBXFileReference; fileEncoding = 4; lastKnownFileType = sourcecode.swift; path = "ZMUserSession+Actions.swift"; sourceTree = "<group>"; };
		16519D37231D3B1700C9D76D /* Conversation+Deletion.swift */ = {isa = PBXFileReference; lastKnownFileType = sourcecode.swift; path = "Conversation+Deletion.swift"; sourceTree = "<group>"; };
		16519D5B231EA13A00C9D76D /* ConversationTests+Deletion.swift */ = {isa = PBXFileReference; lastKnownFileType = sourcecode.swift; path = "ConversationTests+Deletion.swift"; sourceTree = "<group>"; };
		16519D6C231EAAF300C9D76D /* Conversation+DeletionTests.swift */ = {isa = PBXFileReference; lastKnownFileType = sourcecode.swift; path = "Conversation+DeletionTests.swift"; sourceTree = "<group>"; };
		16519D7C2320087100C9D76D /* SlowSyncTests+ExistingData.swift */ = {isa = PBXFileReference; lastKnownFileType = sourcecode.swift; path = "SlowSyncTests+ExistingData.swift"; sourceTree = "<group>"; };
		1658C2361F503CF800889F22 /* FlowManager.swift */ = {isa = PBXFileReference; fileEncoding = 4; lastKnownFileType = sourcecode.swift; path = FlowManager.swift; sourceTree = "<group>"; };
		1658C2381F5404ED00889F22 /* FlowManagerMock.swift */ = {isa = PBXFileReference; fileEncoding = 4; lastKnownFileType = sourcecode.swift; path = FlowManagerMock.swift; sourceTree = "<group>"; };
		1659114E1DEF1F6E007FA847 /* LocalNotificationDispatcher+Calling.swift */ = {isa = PBXFileReference; fileEncoding = 4; lastKnownFileType = sourcecode.swift; path = "LocalNotificationDispatcher+Calling.swift"; sourceTree = "<group>"; };
		165911521DEF38EC007FA847 /* CallStateObserver.swift */ = {isa = PBXFileReference; fileEncoding = 4; lastKnownFileType = sourcecode.swift; name = CallStateObserver.swift; path = ../UserSession/CallStateObserver.swift; sourceTree = "<group>"; };
		165BB94B2004D6490077EFD5 /* SessionManager+UserActivity.swift */ = {isa = PBXFileReference; lastKnownFileType = sourcecode.swift; path = "SessionManager+UserActivity.swift"; sourceTree = "<group>"; };
		165D3A141E1D3EF30052E654 /* WireCallCenterV3.swift */ = {isa = PBXFileReference; fileEncoding = 4; lastKnownFileType = sourcecode.swift; path = WireCallCenterV3.swift; sourceTree = "<group>"; };
		165D3A171E1D43870052E654 /* VoiceChannelV3.swift */ = {isa = PBXFileReference; fileEncoding = 4; lastKnownFileType = sourcecode.swift; path = VoiceChannelV3.swift; sourceTree = "<group>"; };
		165D3A181E1D43870052E654 /* VoiceChannel.swift */ = {isa = PBXFileReference; fileEncoding = 4; lastKnownFileType = sourcecode.swift; path = VoiceChannel.swift; sourceTree = "<group>"; };
		165D3A1A1E1D43870052E654 /* WireCallCenterV3Mock.swift */ = {isa = PBXFileReference; fileEncoding = 4; lastKnownFileType = sourcecode.swift; path = WireCallCenterV3Mock.swift; sourceTree = "<group>"; };
		165D3A3C1E1D60520052E654 /* ZMConversation+VoiceChannel.swift */ = {isa = PBXFileReference; fileEncoding = 4; lastKnownFileType = sourcecode.swift; path = "ZMConversation+VoiceChannel.swift"; sourceTree = "<group>"; };
		1660AA081ECCAC900056D403 /* SearchDirectory.swift */ = {isa = PBXFileReference; fileEncoding = 4; lastKnownFileType = sourcecode.swift; path = SearchDirectory.swift; sourceTree = "<group>"; };
		1660AA0A1ECCAF4E0056D403 /* SearchRequest.swift */ = {isa = PBXFileReference; fileEncoding = 4; lastKnownFileType = sourcecode.swift; path = SearchRequest.swift; sourceTree = "<group>"; };
		1660AA0C1ECDB0250056D403 /* SearchTask.swift */ = {isa = PBXFileReference; fileEncoding = 4; lastKnownFileType = sourcecode.swift; path = SearchTask.swift; sourceTree = "<group>"; };
		1660AA0E1ECE0C870056D403 /* SearchResultTests.swift */ = {isa = PBXFileReference; fileEncoding = 4; lastKnownFileType = sourcecode.swift; path = SearchResultTests.swift; sourceTree = "<group>"; };
		1660AA101ECE3C1C0056D403 /* SearchTaskTests.swift */ = {isa = PBXFileReference; fileEncoding = 4; lastKnownFileType = sourcecode.swift; path = SearchTaskTests.swift; sourceTree = "<group>"; };
		166264732166093800300F45 /* CallEventStatus.swift */ = {isa = PBXFileReference; lastKnownFileType = sourcecode.swift; path = CallEventStatus.swift; sourceTree = "<group>"; };
		1662648121661C9F00300F45 /* ZMOperatonLoop+Background.swift */ = {isa = PBXFileReference; lastKnownFileType = sourcecode.swift; path = "ZMOperatonLoop+Background.swift"; sourceTree = "<group>"; };
		166264922166517A00300F45 /* CallEventStatusTests.swift */ = {isa = PBXFileReference; lastKnownFileType = sourcecode.swift; path = CallEventStatusTests.swift; sourceTree = "<group>"; };
		1662B0F623D9B29C00B8C7C5 /* UnauthenticatedSession+DomainLookup.swift */ = {isa = PBXFileReference; lastKnownFileType = sourcecode.swift; path = "UnauthenticatedSession+DomainLookup.swift"; sourceTree = "<group>"; };
		1662B0F823D9CE8F00B8C7C5 /* UnauthenticatedSessionTests+DomainLookup.swift */ = {isa = PBXFileReference; lastKnownFileType = sourcecode.swift; path = "UnauthenticatedSessionTests+DomainLookup.swift"; sourceTree = "<group>"; };
		166507802459D7CA005300C1 /* UserClientEventConsumer.swift */ = {isa = PBXFileReference; lastKnownFileType = sourcecode.swift; path = UserClientEventConsumer.swift; sourceTree = "<group>"; };
		166A8BF21E015F3B00F5EEEA /* WireCallCenterV3Factory.swift */ = {isa = PBXFileReference; fileEncoding = 4; lastKnownFileType = sourcecode.swift; path = WireCallCenterV3Factory.swift; sourceTree = "<group>"; };
		166A8BF81E02C7D500F5EEEA /* ZMHotFix+PendingChanges.swift */ = {isa = PBXFileReference; fileEncoding = 4; lastKnownFileType = sourcecode.swift; path = "ZMHotFix+PendingChanges.swift"; sourceTree = "<group>"; };
		166B2B5D23E86522003E8581 /* ZMUserSession.swift */ = {isa = PBXFileReference; lastKnownFileType = sourcecode.swift; path = ZMUserSession.swift; sourceTree = "<group>"; };
		166B2B6D23EB2CD3003E8581 /* DatabaseTest.swift */ = {isa = PBXFileReference; lastKnownFileType = sourcecode.swift; path = DatabaseTest.swift; sourceTree = "<group>"; };
		166D18A3230EBFFA001288CD /* MediaManager.swift */ = {isa = PBXFileReference; lastKnownFileType = sourcecode.swift; path = MediaManager.swift; sourceTree = "<group>"; };
		166D18A5230EC418001288CD /* MockMediaManager.swift */ = {isa = PBXFileReference; lastKnownFileType = sourcecode.swift; path = MockMediaManager.swift; sourceTree = "<group>"; };
		166D191C231569DD001288CD /* SessionManagerTests+MessageRetention.swift */ = {isa = PBXFileReference; lastKnownFileType = sourcecode.swift; path = "SessionManagerTests+MessageRetention.swift"; sourceTree = "<group>"; };
		166D191E23157EBE001288CD /* IntegrationTest+Messages.swift */ = {isa = PBXFileReference; lastKnownFileType = sourcecode.swift; path = "IntegrationTest+Messages.swift"; sourceTree = "<group>"; };
		166DCDB92555ADD1004F4F59 /* SessionManager+EncryptionAtRest.swift */ = {isa = PBXFileReference; lastKnownFileType = sourcecode.swift; path = "SessionManager+EncryptionAtRest.swift"; sourceTree = "<group>"; };
		166E47CC255E785900C161C8 /* StrategyDirectory.swift */ = {isa = PBXFileReference; lastKnownFileType = sourcecode.swift; path = StrategyDirectory.swift; sourceTree = "<group>"; };
		166E47D2255EF0BD00C161C8 /* MockStrategyDirectory.swift */ = {isa = PBXFileReference; lastKnownFileType = sourcecode.swift; path = MockStrategyDirectory.swift; sourceTree = "<group>"; };
		1671F9FE1E2FAF50009F3150 /* ZMLocalNotificationForTests_CallState.swift */ = {isa = PBXFileReference; fileEncoding = 4; lastKnownFileType = sourcecode.swift; path = ZMLocalNotificationForTests_CallState.swift; sourceTree = "<group>"; };
		1672A64423473EA100380537 /* LabelDownstreamRequestStrategy.swift */ = {isa = PBXFileReference; lastKnownFileType = sourcecode.swift; path = LabelDownstreamRequestStrategy.swift; sourceTree = "<group>"; };
		1672A652234784B500380537 /* LabelDownstreamRequestStrategyTests.swift */ = {isa = PBXFileReference; lastKnownFileType = sourcecode.swift; path = LabelDownstreamRequestStrategyTests.swift; sourceTree = "<group>"; };
		1673C35224CB36D800AE2714 /* ZMUserSessionTests+EncryptionAtRest.swift */ = {isa = PBXFileReference; lastKnownFileType = sourcecode.swift; path = "ZMUserSessionTests+EncryptionAtRest.swift"; sourceTree = "<group>"; };
		1675532B21B16D1E009C9FEA /* ConversationTests+ReceiptMode.swift */ = {isa = PBXFileReference; lastKnownFileType = sourcecode.swift; path = "ConversationTests+ReceiptMode.swift"; sourceTree = "<group>"; };
		1679D1CB1EF9730C007B0DF5 /* ZMUserSessionTestsBase+Calling.swift */ = {isa = PBXFileReference; fileEncoding = 4; lastKnownFileType = sourcecode.swift; path = "ZMUserSessionTestsBase+Calling.swift"; sourceTree = "<group>"; };
		167F383A23E0416E006B6AA9 /* UnauthenticatedSession+SSO.swift */ = {isa = PBXFileReference; lastKnownFileType = sourcecode.swift; path = "UnauthenticatedSession+SSO.swift"; sourceTree = "<group>"; };
		167F383C23E04A93006B6AA9 /* UnauthenticatedSessionTests+SSO.swift */ = {isa = PBXFileReference; lastKnownFileType = sourcecode.swift; path = "UnauthenticatedSessionTests+SSO.swift"; sourceTree = "<group>"; };
		168474252252579A004DE9EC /* ZMUserSessionTests+Syncing.swift */ = {isa = PBXFileReference; lastKnownFileType = sourcecode.swift; path = "ZMUserSessionTests+Syncing.swift"; sourceTree = "<group>"; };
		16849B1B23EDA1FD00C025A8 /* MockUpdateEventProcessor.swift */ = {isa = PBXFileReference; lastKnownFileType = sourcecode.swift; path = MockUpdateEventProcessor.swift; sourceTree = "<group>"; };
		16849B1F23EDB32B00C025A8 /* MockSessionManager.swift */ = {isa = PBXFileReference; lastKnownFileType = sourcecode.swift; path = MockSessionManager.swift; sourceTree = "<group>"; };
		168818A025F1512400BB51C3 /* AllTests.xctestplan */ = {isa = PBXFileReference; lastKnownFileType = text; path = AllTests.xctestplan; sourceTree = "<group>"; };
		168818AB25F1533A00BB51C3 /* IntegrationTests.xctestplan */ = {isa = PBXFileReference; lastKnownFileType = text; path = IntegrationTests.xctestplan; sourceTree = "<group>"; };
		168CF42620077C54009FCB89 /* TeamInvitationStatus.swift */ = {isa = PBXFileReference; lastKnownFileType = sourcecode.swift; path = TeamInvitationStatus.swift; sourceTree = "<group>"; };
		168CF4282007840A009FCB89 /* Team+Invite.swift */ = {isa = PBXFileReference; lastKnownFileType = sourcecode.swift; path = "Team+Invite.swift"; sourceTree = "<group>"; };
		168CF42A20079A02009FCB89 /* TeamInvitationRequestStrategy.swift */ = {isa = PBXFileReference; lastKnownFileType = sourcecode.swift; path = TeamInvitationRequestStrategy.swift; sourceTree = "<group>"; };
		168CF42C2007BCA0009FCB89 /* TeamInvitationRequestStrategyTests.swift */ = {isa = PBXFileReference; lastKnownFileType = sourcecode.swift; path = TeamInvitationRequestStrategyTests.swift; sourceTree = "<group>"; };
		168CF42E2007BCD9009FCB89 /* TeamInvitationStatusTests.swift */ = {isa = PBXFileReference; lastKnownFileType = sourcecode.swift; path = TeamInvitationStatusTests.swift; sourceTree = "<group>"; };
		168E96D1220C3F6F00FC92FA /* ZMUserTranscoder.swift */ = {isa = PBXFileReference; lastKnownFileType = sourcecode.swift; path = ZMUserTranscoder.swift; sourceTree = "<group>"; };
		168E96DC220C6EB700FC92FA /* UserTests+AccountDeletion.swift */ = {isa = PBXFileReference; lastKnownFileType = sourcecode.swift; path = "UserTests+AccountDeletion.swift"; sourceTree = "<group>"; };
		16904A83207E078C00C92806 /* ConversationTests+Participants.swift */ = {isa = PBXFileReference; lastKnownFileType = sourcecode.swift; path = "ConversationTests+Participants.swift"; sourceTree = "<group>"; };
		1693151025836E5800709F15 /* EventProcessor.swift */ = {isa = PBXFileReference; lastKnownFileType = sourcecode.swift; path = EventProcessor.swift; sourceTree = "<group>"; };
		1693151E2588CF9500709F15 /* EventProcessorTests.swift */ = {isa = PBXFileReference; lastKnownFileType = sourcecode.swift; path = EventProcessorTests.swift; sourceTree = "<group>"; };
		16962EE120286A4C0069D88D /* LocalNotificationType+Localization.swift */ = {isa = PBXFileReference; lastKnownFileType = sourcecode.swift; path = "LocalNotificationType+Localization.swift"; sourceTree = "<group>"; };
		16962EE320286D690069D88D /* LocalNotificationType+Configuration.swift */ = {isa = PBXFileReference; lastKnownFileType = sourcecode.swift; path = "LocalNotificationType+Configuration.swift"; sourceTree = "<group>"; };
		169BA1D225ECDBA300374343 /* IntegrationTests.xctest */ = {isa = PBXFileReference; explicitFileType = wrapper.cfbundle; includeInIndex = 0; path = IntegrationTests.xctest; sourceTree = BUILT_PRODUCTS_DIR; };
		169BA1D625ECDBA300374343 /* IntegrationTests-Info.plist */ = {isa = PBXFileReference; lastKnownFileType = text.plist.xml; path = "IntegrationTests-Info.plist"; sourceTree = "<group>"; };
		169BA1F725ECF8F700374343 /* MockAppLock.swift */ = {isa = PBXFileReference; lastKnownFileType = sourcecode.swift; path = MockAppLock.swift; sourceTree = "<group>"; };
		169BA1FE25ED0DAD00374343 /* ZMUserSession+Messages.swift */ = {isa = PBXFileReference; lastKnownFileType = sourcecode.swift; path = "ZMUserSession+Messages.swift"; sourceTree = "<group>"; };
		169BA23C25EF6E2A00374343 /* MockRegistrationStatusDelegate.swift */ = {isa = PBXFileReference; lastKnownFileType = sourcecode.swift; path = MockRegistrationStatusDelegate.swift; sourceTree = "<group>"; };
		169BA24025EF6F6700374343 /* ZMConversation+Testing.swift */ = {isa = PBXFileReference; lastKnownFileType = sourcecode.swift; path = "ZMConversation+Testing.swift"; sourceTree = "<group>"; };
		169BA24325EF6FFA00374343 /* MockAnalytics.swift */ = {isa = PBXFileReference; lastKnownFileType = sourcecode.swift; path = MockAnalytics.swift; sourceTree = "<group>"; };
		169BA24B25EF753100374343 /* MockReachability.swift */ = {isa = PBXFileReference; lastKnownFileType = sourcecode.swift; path = MockReachability.swift; sourceTree = "<group>"; };
		169BA25125EF778E00374343 /* TestUserProfileUpdateObserver.swift */ = {isa = PBXFileReference; lastKnownFileType = sourcecode.swift; path = TestUserProfileUpdateObserver.swift; sourceTree = "<group>"; };
		169BA25425EF78F200374343 /* ZMUserSession+DefaultConfiguration.swift */ = {isa = PBXFileReference; lastKnownFileType = sourcecode.swift; path = "ZMUserSession+DefaultConfiguration.swift"; sourceTree = "<group>"; };
		169BC10E22BD17FF0003159B /* LegalHoldRequestStrategyTests.swift */ = {isa = PBXFileReference; lastKnownFileType = sourcecode.swift; path = LegalHoldRequestStrategyTests.swift; sourceTree = "<group>"; };
		169E303120D29C200012C219 /* PushRegistryMock.swift */ = {isa = PBXFileReference; lastKnownFileType = sourcecode.swift; path = PushRegistryMock.swift; sourceTree = "<group>"; };
		169E55F52518FF810092CD53 /* EventProcessingPerformanceTests.swift */ = {isa = PBXFileReference; lastKnownFileType = sourcecode.swift; path = EventProcessingPerformanceTests.swift; sourceTree = "<group>"; };
		16A5FE20215B584200AEEBBD /* MockLinkPreviewDetector.swift */ = {isa = PBXFileReference; lastKnownFileType = sourcecode.swift; path = MockLinkPreviewDetector.swift; sourceTree = "<group>"; };
		16A5FE22215B5FD000AEEBBD /* LinkPreviewTests.swift */ = {isa = PBXFileReference; lastKnownFileType = sourcecode.swift; path = LinkPreviewTests.swift; sourceTree = "<group>"; };
		16A702CF1E92998100B8410D /* ApplicationStatusDirectoryTests.swift */ = {isa = PBXFileReference; fileEncoding = 4; lastKnownFileType = sourcecode.swift; path = ApplicationStatusDirectoryTests.swift; sourceTree = "<group>"; };
		16A764601F3E0B0B00564F21 /* CallKitManager.swift */ = {isa = PBXFileReference; fileEncoding = 4; lastKnownFileType = sourcecode.swift; path = CallKitManager.swift; sourceTree = "<group>"; };
		16A86B8322A7E57100A674F8 /* ConversationTests+LegalHold.swift */ = {isa = PBXFileReference; lastKnownFileType = sourcecode.swift; path = "ConversationTests+LegalHold.swift"; sourceTree = "<group>"; };
		16AD86B71F7292EB00E4C797 /* TypingChange.swift */ = {isa = PBXFileReference; fileEncoding = 4; lastKnownFileType = sourcecode.swift; path = TypingChange.swift; sourceTree = "<group>"; };
		16C4BD9F20A309CD00BCDB17 /* CallParticipantSnapshot.swift */ = {isa = PBXFileReference; lastKnownFileType = sourcecode.swift; path = CallParticipantSnapshot.swift; sourceTree = "<group>"; };
		16D0A118234B999600A83F87 /* LabelUpstreamRequestStrategyTests.swift */ = {isa = PBXFileReference; lastKnownFileType = sourcecode.swift; path = LabelUpstreamRequestStrategyTests.swift; sourceTree = "<group>"; };
		16D0A11C234C8CD700A83F87 /* LabelUpstreamRequestStrategy.swift */ = {isa = PBXFileReference; lastKnownFileType = sourcecode.swift; path = LabelUpstreamRequestStrategy.swift; sourceTree = "<group>"; };
		16D1383A1FD6A6F4001B4411 /* AvailabilityTests.swift */ = {isa = PBXFileReference; lastKnownFileType = sourcecode.swift; path = AvailabilityTests.swift; sourceTree = "<group>"; };
		16D3FCDE1E365ABC0052A535 /* CallStateObserverTests.swift */ = {isa = PBXFileReference; fileEncoding = 4; lastKnownFileType = sourcecode.swift; path = CallStateObserverTests.swift; sourceTree = "<group>"; };
		16D3FD011E3A5C0D0052A535 /* ZMConversationVoiceChannelRouterTests.swift */ = {isa = PBXFileReference; fileEncoding = 4; lastKnownFileType = sourcecode.swift; path = ZMConversationVoiceChannelRouterTests.swift; sourceTree = "<group>"; };
		16D9E8B922BCD39200FA463F /* LegalHoldRequestStrategy.swift */ = {isa = PBXFileReference; lastKnownFileType = sourcecode.swift; path = LegalHoldRequestStrategy.swift; sourceTree = "<group>"; };
		16DABFAD1DCF98D3001973E3 /* CallingRequestStrategy.swift */ = {isa = PBXFileReference; fileEncoding = 4; lastKnownFileType = sourcecode.swift; path = CallingRequestStrategy.swift; sourceTree = "<group>"; };
		16DCAD641B0F9447008C1DD9 /* NSURL+LaunchOptions.h */ = {isa = PBXFileReference; fileEncoding = 4; lastKnownFileType = sourcecode.c.h; path = "NSURL+LaunchOptions.h"; sourceTree = "<group>"; };
		16DCAD651B0F9447008C1DD9 /* NSURL+LaunchOptions.m */ = {isa = PBXFileReference; fileEncoding = 4; lastKnownFileType = sourcecode.c.objc; path = "NSURL+LaunchOptions.m"; sourceTree = "<group>"; };
		16DCAD6D1B1476FE008C1DD9 /* NSURL+LaunchOptionsTests.m */ = {isa = PBXFileReference; fileEncoding = 4; lastKnownFileType = sourcecode.c.objc; path = "NSURL+LaunchOptionsTests.m"; sourceTree = "<group>"; };
		16DCB91B213449620002E910 /* ZMOperationLoop+PushChannel.swift */ = {isa = PBXFileReference; lastKnownFileType = sourcecode.swift; path = "ZMOperationLoop+PushChannel.swift"; sourceTree = "<group>"; };
		16E0FB86232F8933000E3235 /* ZMUserSession+Authentication.swift */ = {isa = PBXFileReference; lastKnownFileType = sourcecode.swift; path = "ZMUserSession+Authentication.swift"; sourceTree = "<group>"; };
		16E0FBB4233119FE000E3235 /* ZMUserSessionTests+Authentication.swift */ = {isa = PBXFileReference; lastKnownFileType = sourcecode.swift; path = "ZMUserSessionTests+Authentication.swift"; sourceTree = "<group>"; };
		16E6F26124B371190015B249 /* ZMUserSession+EncryptionAtRest.swift */ = {isa = PBXFileReference; lastKnownFileType = sourcecode.swift; path = "ZMUserSession+EncryptionAtRest.swift"; sourceTree = "<group>"; };
		16ED865923E2E91900CB1766 /* ZMUserSession+LifeCycle.swift */ = {isa = PBXFileReference; lastKnownFileType = sourcecode.swift; path = "ZMUserSession+LifeCycle.swift"; sourceTree = "<group>"; };
		16ED865C23E30F7E00CB1766 /* ZMUserSesson+Proxy.swift */ = {isa = PBXFileReference; lastKnownFileType = sourcecode.swift; path = "ZMUserSesson+Proxy.swift"; sourceTree = "<group>"; };
		16ED865E23E3145C00CB1766 /* ZMUserSession+Clients.swift */ = {isa = PBXFileReference; lastKnownFileType = sourcecode.swift; path = "ZMUserSession+Clients.swift"; sourceTree = "<group>"; };
		16F5F16B1E4092C00062F0AE /* NSManagedObjectContext+CTCallCenter.swift */ = {isa = PBXFileReference; fileEncoding = 4; lastKnownFileType = sourcecode.swift; path = "NSManagedObjectContext+CTCallCenter.swift"; sourceTree = "<group>"; };
		16F6BB371EDEA659009EA803 /* SearchResult+AddressBook.swift */ = {isa = PBXFileReference; fileEncoding = 4; lastKnownFileType = sourcecode.swift; path = "SearchResult+AddressBook.swift"; sourceTree = "<group>"; };
		16FF47431F0BF5C70044C491 /* IntegrationTest.swift */ = {isa = PBXFileReference; fileEncoding = 4; lastKnownFileType = sourcecode.swift; path = IntegrationTest.swift; sourceTree = "<group>"; };
		16FF47461F0CD58A0044C491 /* IntegrationTest.m */ = {isa = PBXFileReference; fileEncoding = 4; lastKnownFileType = sourcecode.c.objc; path = IntegrationTest.m; sourceTree = "<group>"; };
		16FF47481F0CD6610044C491 /* IntegrationTest.h */ = {isa = PBXFileReference; lastKnownFileType = sourcecode.c.h; path = IntegrationTest.h; sourceTree = "<group>"; };
		16FF474B1F0D54B20044C491 /* SessionManager+Logs.swift */ = {isa = PBXFileReference; fileEncoding = 4; lastKnownFileType = sourcecode.swift; path = "SessionManager+Logs.swift"; sourceTree = "<group>"; };
		3E05F247192A4F8900F22D80 /* NSError+ZMUserSession.h */ = {isa = PBXFileReference; fileEncoding = 4; lastKnownFileType = sourcecode.c.h; path = "NSError+ZMUserSession.h"; sourceTree = "<group>"; };
		3E05F250192A4FBD00F22D80 /* UserSessionErrorTests.m */ = {isa = PBXFileReference; fileEncoding = 4; lastKnownFileType = sourcecode.c.objc; path = UserSessionErrorTests.m; sourceTree = "<group>"; };
		3E05F253192A50CC00F22D80 /* NSError+ZMUserSession.m */ = {isa = PBXFileReference; fileEncoding = 4; lastKnownFileType = sourcecode.c.objc; path = "NSError+ZMUserSession.m"; sourceTree = "<group>"; };
		3E05F254192A50CC00F22D80 /* NSError+ZMUserSessionInternal.h */ = {isa = PBXFileReference; fileEncoding = 4; lastKnownFileType = sourcecode.c.h; path = "NSError+ZMUserSessionInternal.h"; sourceTree = "<group>"; };
		3E1858B21951D69B005FE78F /* MemoryLeaksObserver.h */ = {isa = PBXFileReference; fileEncoding = 4; lastKnownFileType = sourcecode.c.h; path = MemoryLeaksObserver.h; sourceTree = "<group>"; };
		3E1858B31951D69B005FE78F /* MemoryLeaksObserver.m */ = {isa = PBXFileReference; fileEncoding = 4; lastKnownFileType = sourcecode.c.objc; path = MemoryLeaksObserver.m; sourceTree = "<group>"; };
		3E18605C191A4F3B000FE027 /* WireSyncEngine-iOS.pch */ = {isa = PBXFileReference; lastKnownFileType = sourcecode.c.h; path = "WireSyncEngine-iOS.pch"; sourceTree = "<group>"; };
		3E18605F191A4F6A000FE027 /* README.md */ = {isa = PBXFileReference; lastKnownFileType = text; path = README.md; sourceTree = "<group>"; };
		3E186088191A56F6000FE027 /* WireSyncEngine Test Host.app */ = {isa = PBXFileReference; explicitFileType = wrapper.application; includeInIndex = 0; path = "WireSyncEngine Test Host.app"; sourceTree = BUILT_PRODUCTS_DIR; };
		3E1860B4191A5D99000FE027 /* Test-Host-Info.plist */ = {isa = PBXFileReference; fileEncoding = 4; lastKnownFileType = text.plist.xml; path = "Test-Host-Info.plist"; sourceTree = "<group>"; };
		3E1860B5191A5D99000FE027 /* Test-Host-Prefix.pch */ = {isa = PBXFileReference; fileEncoding = 4; lastKnownFileType = sourcecode.c.h; path = "Test-Host-Prefix.pch"; sourceTree = "<group>"; };
		3E1860B6191A5D99000FE027 /* TestHost-main.m */ = {isa = PBXFileReference; fileEncoding = 4; lastKnownFileType = sourcecode.c.objc; path = "TestHost-main.m"; sourceTree = "<group>"; };
		3E1860B7191A5D99000FE027 /* TestHostAppDelegate.h */ = {isa = PBXFileReference; fileEncoding = 4; lastKnownFileType = sourcecode.c.h; path = TestHostAppDelegate.h; sourceTree = "<group>"; };
		3E1860B8191A5D99000FE027 /* TestHostAppDelegate.m */ = {isa = PBXFileReference; fileEncoding = 4; lastKnownFileType = sourcecode.c.objc; path = TestHostAppDelegate.m; sourceTree = "<group>"; };
		3E1860C3191A649D000FE027 /* UnitTests.xctest */ = {isa = PBXFileReference; explicitFileType = wrapper.cfbundle; includeInIndex = 0; path = UnitTests.xctest; sourceTree = BUILT_PRODUCTS_DIR; };
		3E2712FE1A891781008EE50F /* UnitTests-Info.plist */ = {isa = PBXFileReference; lastKnownFileType = text.plist.xml; path = "UnitTests-Info.plist"; sourceTree = "<group>"; };
		3E288A6919C859210031CFCE /* NotificationObservers.h */ = {isa = PBXFileReference; fileEncoding = 4; lastKnownFileType = sourcecode.c.h; path = NotificationObservers.h; sourceTree = "<group>"; };
		3E288A6A19C859210031CFCE /* NotificationObservers.m */ = {isa = PBXFileReference; fileEncoding = 4; lastKnownFileType = sourcecode.c.objc; path = NotificationObservers.m; sourceTree = "<group>"; };
		3E6CD176194F435F00BAE83E /* ConversationsTests.m */ = {isa = PBXFileReference; fileEncoding = 4; lastKnownFileType = sourcecode.c.objc; path = ConversationsTests.m; sourceTree = "<group>"; };
		3E799CF2192140300020A438 /* WireSyncEngine-Tests.pch */ = {isa = PBXFileReference; lastKnownFileType = sourcecode.c.h; path = "WireSyncEngine-Tests.pch"; sourceTree = "<group>"; };
		3E9848BC1A65253000F7B050 /* Hack.swift */ = {isa = PBXFileReference; fileEncoding = 4; lastKnownFileType = sourcecode.swift; path = Hack.swift; sourceTree = "<group>"; };
		3EEA678A199D079600AF7665 /* UserTests.m */ = {isa = PBXFileReference; fileEncoding = 4; lastKnownFileType = sourcecode.c.objc; path = UserTests.m; sourceTree = "<group>"; };
		54034F371BB1A6D900F4ED62 /* ZMUserSession+Logs.swift */ = {isa = PBXFileReference; fileEncoding = 4; lastKnownFileType = sourcecode.swift; path = "ZMUserSession+Logs.swift"; sourceTree = "<group>"; };
		540818A51BCA647D00257CA7 /* ZMBlacklistVerificator+Testing.h */ = {isa = PBXFileReference; fileEncoding = 4; lastKnownFileType = sourcecode.c.h; path = "ZMBlacklistVerificator+Testing.h"; sourceTree = "<group>"; };
		541228431AEE422C00D9ED1C /* ZMAuthenticationStatusTests.m */ = {isa = PBXFileReference; fileEncoding = 4; lastKnownFileType = sourcecode.c.objc; path = ZMAuthenticationStatusTests.m; sourceTree = "<group>"; };
		54131BC525C7F71400CE2CA2 /* LoginDelegate.swift */ = {isa = PBXFileReference; lastKnownFileType = sourcecode.swift; path = LoginDelegate.swift; sourceTree = "<group>"; };
		54131BCD25C7FFCA00CE2CA2 /* SessionManager+AuthenticationStatusDelegate.swift */ = {isa = PBXFileReference; lastKnownFileType = sourcecode.swift; path = "SessionManager+AuthenticationStatusDelegate.swift"; sourceTree = "<group>"; };
		54131BE825C8495B00CE2CA2 /* NSManagedObjectContext+GenericAsyncQueue.swift */ = {isa = PBXFileReference; lastKnownFileType = sourcecode.swift; path = "NSManagedObjectContext+GenericAsyncQueue.swift"; sourceTree = "<group>"; };
		54188DCA19D19DE200DA40E4 /* ZMLastUpdateEventIDTranscoderTests.m */ = {isa = PBXFileReference; fileEncoding = 4; lastKnownFileType = sourcecode.c.objc; path = ZMLastUpdateEventIDTranscoderTests.m; sourceTree = "<group>"; };
		541918EB195AD9D100A5023D /* SendAndReceiveMessagesTests.m */ = {isa = PBXFileReference; fileEncoding = 4; lastKnownFileType = sourcecode.c.objc; path = SendAndReceiveMessagesTests.m; sourceTree = "<group>"; };
		542049EF196AB84B000D8A94 /* WireSyncEngine.h */ = {isa = PBXFileReference; lastKnownFileType = sourcecode.c.h; path = WireSyncEngine.h; sourceTree = "<group>"; };
		5422E96E1BD5A4FD005A7C77 /* OTRTests.swift */ = {isa = PBXFileReference; fileEncoding = 4; lastKnownFileType = sourcecode.swift; path = OTRTests.swift; sourceTree = "<group>"; };
		5423B999191A4A1B0044347D /* en */ = {isa = PBXFileReference; lastKnownFileType = text.plist.strings; name = en; path = en.lproj/InfoPlist.strings; sourceTree = "<group>"; };
		54257C071DF1C94200107FE7 /* TopConversationsDirectory.swift */ = {isa = PBXFileReference; fileEncoding = 4; lastKnownFileType = sourcecode.swift; path = TopConversationsDirectory.swift; sourceTree = "<group>"; };
		5427B34619D17ACE00CC18DC /* ZMMissingUpdateEventsTranscoder+Internal.h */ = {isa = PBXFileReference; fileEncoding = 4; lastKnownFileType = sourcecode.c.h; path = "ZMMissingUpdateEventsTranscoder+Internal.h"; sourceTree = "<group>"; };
		5427B34D19D195A100CC18DC /* ZMLastUpdateEventIDTranscoder.h */ = {isa = PBXFileReference; fileEncoding = 4; lastKnownFileType = sourcecode.c.h; path = ZMLastUpdateEventIDTranscoder.h; sourceTree = "<group>"; };
		5427B34E19D195A100CC18DC /* ZMLastUpdateEventIDTranscoder.m */ = {isa = PBXFileReference; fileEncoding = 4; lastKnownFileType = sourcecode.c.objc; lineEnding = 0; path = ZMLastUpdateEventIDTranscoder.m; sourceTree = "<group>"; xcLanguageSpecificationIdentifier = xcode.lang.objc; };
		5427B35319D1965A00CC18DC /* ZMLastUpdateEventIDTranscoder+Internal.h */ = {isa = PBXFileReference; fileEncoding = 4; lastKnownFileType = sourcecode.c.h; path = "ZMLastUpdateEventIDTranscoder+Internal.h"; sourceTree = "<group>"; };
		54294A1F19472D4E007BE3CE /* ZMConversationTranscoder.h */ = {isa = PBXFileReference; fileEncoding = 4; lastKnownFileType = sourcecode.c.h; path = ZMConversationTranscoder.h; sourceTree = "<group>"; };
		54294A2019472D4E007BE3CE /* ZMConversationTranscoder.m */ = {isa = PBXFileReference; fileEncoding = 4; lastKnownFileType = sourcecode.c.objc; lineEnding = 0; path = ZMConversationTranscoder.m; sourceTree = "<group>"; xcLanguageSpecificationIdentifier = xcode.lang.objc; };
		542DFEE51DDCA452000F5B95 /* UserProfileUpdateStatusTests.swift */ = {isa = PBXFileReference; fileEncoding = 4; lastKnownFileType = sourcecode.swift; path = UserProfileUpdateStatusTests.swift; sourceTree = "<group>"; };
		542DFEE71DDCA4FD000F5B95 /* UserProfileUpdateRequestStrategyTests.swift */ = {isa = PBXFileReference; fileEncoding = 4; lastKnownFileType = sourcecode.swift; path = UserProfileUpdateRequestStrategyTests.swift; sourceTree = "<group>"; };
		543095921DE76B170065367F /* random1.txt */ = {isa = PBXFileReference; fileEncoding = 4; lastKnownFileType = text; path = random1.txt; sourceTree = "<group>"; };
		543095941DE76B270065367F /* random2.txt */ = {isa = PBXFileReference; fileEncoding = 4; lastKnownFileType = text; path = random2.txt; sourceTree = "<group>"; };
		5430E9231BAA0D9F00395E05 /* WireSyncEngineLogs.h */ = {isa = PBXFileReference; fileEncoding = 4; lastKnownFileType = sourcecode.c.h; path = WireSyncEngineLogs.h; sourceTree = "<group>"; };
		5430FF141CE4A359004ECFFE /* FileTransferTests.m */ = {isa = PBXFileReference; fileEncoding = 4; lastKnownFileType = sourcecode.c.objc; path = FileTransferTests.m; sourceTree = "<group>"; };
		543ED0001D79E0EE00A9CDF3 /* ApplicationMock.swift */ = {isa = PBXFileReference; fileEncoding = 4; lastKnownFileType = sourcecode.swift; path = ApplicationMock.swift; sourceTree = "<group>"; };
		5442A7311E42244C00415104 /* libPhoneNumberiOS.framework */ = {isa = PBXFileReference; lastKnownFileType = wrapper.framework; name = libPhoneNumberiOS.framework; path = Carthage/Build/iOS/libPhoneNumberiOS.framework; sourceTree = "<group>"; };
		5447E4651AECDC5000411FCD /* ZMUserSessionTestsBase.h */ = {isa = PBXFileReference; fileEncoding = 4; lastKnownFileType = sourcecode.c.h; path = ZMUserSessionTestsBase.h; sourceTree = "<group>"; };
		5447E4661AECDE6500411FCD /* ZMUserSessionTestsBase.m */ = {isa = PBXFileReference; fileEncoding = 4; lastKnownFileType = sourcecode.c.objc; path = ZMUserSessionTestsBase.m; sourceTree = "<group>"; };
		544F8FF21DDCD34600D1AB04 /* UserProfileUpdateNotifications.swift */ = {isa = PBXFileReference; fileEncoding = 4; lastKnownFileType = sourcecode.swift; path = UserProfileUpdateNotifications.swift; sourceTree = "<group>"; };
		545643D41C62C1A800A2129C /* ConversationTestsBase.h */ = {isa = PBXFileReference; fileEncoding = 4; lastKnownFileType = sourcecode.c.h; path = ConversationTestsBase.h; sourceTree = "<group>"; };
		545643D51C62C1A800A2129C /* ConversationTestsBase.m */ = {isa = PBXFileReference; fileEncoding = 4; lastKnownFileType = sourcecode.c.objc; path = ConversationTestsBase.m; sourceTree = "<group>"; };
		5458273D2541C3A9002B8F83 /* PresentationDelegate.swift */ = {isa = PBXFileReference; lastKnownFileType = sourcecode.swift; path = PresentationDelegate.swift; sourceTree = "<group>"; };
		5458AF7E1F70219F00E45977 /* AccountDeletedObserver.swift */ = {isa = PBXFileReference; fileEncoding = 4; lastKnownFileType = sourcecode.swift; path = AccountDeletedObserver.swift; sourceTree = "<group>"; };
		5458AF831F7021B800E45977 /* PreLoginAuthenticationNotification.swift */ = {isa = PBXFileReference; fileEncoding = 4; lastKnownFileType = sourcecode.swift; path = PreLoginAuthenticationNotification.swift; sourceTree = "<group>"; };
		545F3DBA1AAF64FB00BF817B /* APNSTests.m */ = {isa = PBXFileReference; fileEncoding = 4; lastKnownFileType = sourcecode.c.objc; lineEnding = 0; path = APNSTests.m; sourceTree = "<group>"; xcLanguageSpecificationIdentifier = xcode.lang.objc; };
		545F601B1D6C336D00C2C55B /* AddressBookSearchTests.swift */ = {isa = PBXFileReference; fileEncoding = 4; lastKnownFileType = sourcecode.swift; path = AddressBookSearchTests.swift; sourceTree = "<group>"; };
		54610D32192C9D7200FE7201 /* ZMUserSessionTests.m */ = {isa = PBXFileReference; fileEncoding = 4; lastKnownFileType = sourcecode.c.objc; path = ZMUserSessionTests.m; sourceTree = "<group>"; };
		546392711D79D5210094EC66 /* Application.swift */ = {isa = PBXFileReference; fileEncoding = 4; lastKnownFileType = sourcecode.swift; path = Application.swift; sourceTree = "<group>"; };
		5463C88F193F38A6006799DE /* ZMTimingTests.h */ = {isa = PBXFileReference; fileEncoding = 4; lastKnownFileType = sourcecode.c.h; path = ZMTimingTests.h; sourceTree = "<group>"; };
		5463C890193F38A6006799DE /* ZMTimingTests.m */ = {isa = PBXFileReference; fileEncoding = 4; lastKnownFileType = sourcecode.c.objc; path = ZMTimingTests.m; sourceTree = "<group>"; };
		5467F1C51E0AE421008C1745 /* KeyValueStore+AccessToken.swift */ = {isa = PBXFileReference; fileEncoding = 4; lastKnownFileType = sourcecode.swift; path = "KeyValueStore+AccessToken.swift"; sourceTree = "<group>"; };
		546BAD5F19F8149B007C4938 /* ZMSyncStrategy+Internal.h */ = {isa = PBXFileReference; fileEncoding = 4; lastKnownFileType = sourcecode.c.h; path = "ZMSyncStrategy+Internal.h"; sourceTree = "<group>"; };
		546D45FD19E29D92004C478D /* ZMNetworkState.h */ = {isa = PBXFileReference; fileEncoding = 4; lastKnownFileType = sourcecode.c.h; path = ZMNetworkState.h; sourceTree = "<group>"; };
		546F815A1E685F1A00775059 /* LocalNotificationDispatcherTests.swift */ = {isa = PBXFileReference; fileEncoding = 4; lastKnownFileType = sourcecode.swift; path = LocalNotificationDispatcherTests.swift; sourceTree = "<group>"; };
		5474C8051921309400185A3A /* MessagingTest.h */ = {isa = PBXFileReference; fileEncoding = 4; lastKnownFileType = sourcecode.c.h; path = MessagingTest.h; sourceTree = "<group>"; };
		5474C8061921309400185A3A /* MessagingTest.m */ = {isa = PBXFileReference; fileEncoding = 4; lastKnownFileType = sourcecode.c.objc; path = MessagingTest.m; sourceTree = "<group>"; };
		5474C8081921309400185A3A /* MessagingTestTests.m */ = {isa = PBXFileReference; fileEncoding = 4; lastKnownFileType = sourcecode.c.objc; path = MessagingTestTests.m; sourceTree = "<group>"; };
		54764B971C9303D600BD25E3 /* medium.jpg */ = {isa = PBXFileReference; lastKnownFileType = image.jpeg; path = medium.jpg; sourceTree = "<group>"; };
		54764B981C9303D600BD25E3 /* tiny.jpg */ = {isa = PBXFileReference; lastKnownFileType = image.jpeg; path = tiny.jpg; sourceTree = "<group>"; };
		54764B9B1C930AEB00BD25E3 /* Lorem Ipsum.txt */ = {isa = PBXFileReference; fileEncoding = 4; lastKnownFileType = text; path = "Lorem Ipsum.txt"; sourceTree = "<group>"; };
		54764B9D1C931E9400BD25E3 /* animated.gif */ = {isa = PBXFileReference; lastKnownFileType = image.gif; path = animated.gif; sourceTree = "<group>"; };
		54764B9E1C931E9400BD25E3 /* not_animated.gif */ = {isa = PBXFileReference; lastKnownFileType = image.gif; path = not_animated.gif; sourceTree = "<group>"; };
		5478A1401DEC4048006F7268 /* UserProfile.swift */ = {isa = PBXFileReference; fileEncoding = 4; lastKnownFileType = sourcecode.swift; path = UserProfile.swift; sourceTree = "<group>"; };
		547E5B571DDB4B800038D936 /* UserProfileUpdateStatus.swift */ = {isa = PBXFileReference; fileEncoding = 4; lastKnownFileType = sourcecode.swift; path = UserProfileUpdateStatus.swift; sourceTree = "<group>"; };
		547E5B591DDB67390038D936 /* UserProfileUpdateRequestStrategy.swift */ = {isa = PBXFileReference; fileEncoding = 4; lastKnownFileType = sourcecode.swift; path = UserProfileUpdateRequestStrategy.swift; sourceTree = "<group>"; };
		548214051A025C54001AA4E0 /* ZMSimpleListRequestPaginatorTests.m */ = {isa = PBXFileReference; fileEncoding = 4; lastKnownFileType = sourcecode.c.objc; path = ZMSimpleListRequestPaginatorTests.m; sourceTree = "<group>"; };
		548214081A027B66001AA4E0 /* ZMSimpleListRequestPaginator+Internal.h */ = {isa = PBXFileReference; fileEncoding = 4; lastKnownFileType = sourcecode.c.h; path = "ZMSimpleListRequestPaginator+Internal.h"; sourceTree = "<group>"; };
		54877C9419922C0B0097FB58 /* UserProfileTests.m */ = {isa = PBXFileReference; fileEncoding = 4; lastKnownFileType = sourcecode.c.objc; path = UserProfileTests.m; sourceTree = "<group>"; };
		5492C6C319ACCCA8008F41E2 /* ConnectionTests.m */ = {isa = PBXFileReference; fileEncoding = 4; lastKnownFileType = sourcecode.c.objc; lineEnding = 0; path = ConnectionTests.m; sourceTree = "<group>"; xcLanguageSpecificationIdentifier = xcode.lang.objc; };
		549552511D64567C004F21F6 /* AddressBookTests.swift */ = {isa = PBXFileReference; fileEncoding = 4; lastKnownFileType = sourcecode.swift; path = AddressBookTests.swift; sourceTree = "<group>"; };
		549710071F6FF5C100026EDD /* NotificationInContext+UserSession.swift */ = {isa = PBXFileReference; fileEncoding = 4; lastKnownFileType = sourcecode.swift; path = "NotificationInContext+UserSession.swift"; sourceTree = "<group>"; };
		549710091F6FFE9900026EDD /* ClientUpdateNotification.swift */ = {isa = PBXFileReference; fileEncoding = 4; lastKnownFileType = sourcecode.swift; path = ClientUpdateNotification.swift; sourceTree = "<group>"; };
		54973A351DD48CAB007F8702 /* NSManagedObject+EncryptionContext.swift */ = {isa = PBXFileReference; fileEncoding = 4; lastKnownFileType = sourcecode.swift; path = "NSManagedObject+EncryptionContext.swift"; sourceTree = "<group>"; };
		549815931A43232400A7CE2E /* WireSyncEngine.framework */ = {isa = PBXFileReference; explicitFileType = wrapper.framework; includeInIndex = 0; path = WireSyncEngine.framework; sourceTree = BUILT_PRODUCTS_DIR; };
		549815961A43232400A7CE2E /* WireSyncEngine-ios-Info.plist */ = {isa = PBXFileReference; lastKnownFileType = text.plist.xml; path = "WireSyncEngine-ios-Info.plist"; sourceTree = "<group>"; };
		54991D571DEDCF2B007E282F /* AddressBook.swift */ = {isa = PBXFileReference; fileEncoding = 4; lastKnownFileType = sourcecode.swift; path = AddressBook.swift; sourceTree = "<group>"; };
		54991D591DEDD07E007E282F /* ContactAddressBook.swift */ = {isa = PBXFileReference; fileEncoding = 4; lastKnownFileType = sourcecode.swift; path = ContactAddressBook.swift; sourceTree = "<group>"; };
		54A170631B300696001B41A5 /* ProxiedRequestStrategy.swift */ = {isa = PBXFileReference; fileEncoding = 4; lastKnownFileType = sourcecode.swift; path = ProxiedRequestStrategy.swift; sourceTree = "<group>"; };
		54A170671B300717001B41A5 /* ProxiedRequestStrategyTests.swift */ = {isa = PBXFileReference; fileEncoding = 4; lastKnownFileType = sourcecode.swift; path = ProxiedRequestStrategyTests.swift; sourceTree = "<group>"; };
		54A227D51D6604A5009414C0 /* SynchronizationMocks.swift */ = {isa = PBXFileReference; fileEncoding = 4; lastKnownFileType = sourcecode.swift; lineEnding = 0; path = SynchronizationMocks.swift; sourceTree = "<group>"; xcLanguageSpecificationIdentifier = xcode.lang.swift; };
		54A343461D6B589A004B65EA /* AddressBookSearch.swift */ = {isa = PBXFileReference; fileEncoding = 4; lastKnownFileType = sourcecode.swift; path = AddressBookSearch.swift; sourceTree = "<group>"; };
		54A3ACC21A261603008AF8DF /* BackgroundTests.m */ = {isa = PBXFileReference; fileEncoding = 4; lastKnownFileType = sourcecode.c.objc; path = BackgroundTests.m; sourceTree = "<group>"; };
		54AB428D1DF5C5B400381F2C /* TopConversationsDirectoryTests.swift */ = {isa = PBXFileReference; fileEncoding = 4; lastKnownFileType = sourcecode.swift; path = TopConversationsDirectoryTests.swift; sourceTree = "<group>"; };
		54ADA7611E3B3CBE00B90C7D /* IntegrationTest+Encryption.swift */ = {isa = PBXFileReference; fileEncoding = 4; lastKnownFileType = sourcecode.swift; path = "IntegrationTest+Encryption.swift"; sourceTree = "<group>"; };
		54BAB40C24A9EAC800EBC400 /* FeatureFlagRequestStrategyTests.swift */ = {isa = PBXFileReference; lastKnownFileType = sourcecode.swift; path = FeatureFlagRequestStrategyTests.swift; sourceTree = "<group>"; };
		54BD32D01A5ACCF9008EB1B0 /* Test-Bridging-Header.h */ = {isa = PBXFileReference; fileEncoding = 4; lastKnownFileType = sourcecode.c.h; path = "Test-Bridging-Header.h"; sourceTree = "<group>"; };
		54BDC60019C2FE4F00B22C03 /* ZMConnectionTranscoder+Internal.h */ = {isa = PBXFileReference; fileEncoding = 4; lastKnownFileType = sourcecode.c.h; path = "ZMConnectionTranscoder+Internal.h"; sourceTree = "<group>"; };
		54BFDF671BDA6F9A0034A3DB /* HistorySynchronizationStatus.swift */ = {isa = PBXFileReference; fileEncoding = 4; lastKnownFileType = sourcecode.swift; path = HistorySynchronizationStatus.swift; sourceTree = "<group>"; };
		54BFDF691BDA87D20034A3DB /* HistorySynchronizationStatusTests.swift */ = {isa = PBXFileReference; fileEncoding = 4; lastKnownFileType = sourcecode.swift; path = HistorySynchronizationStatusTests.swift; sourceTree = "<group>"; };
		54C11B9E19D1E4A100576A96 /* ZMLoginTranscoder.h */ = {isa = PBXFileReference; fileEncoding = 4; lastKnownFileType = sourcecode.c.h; path = ZMLoginTranscoder.h; sourceTree = "<group>"; };
		54C11B9F19D1E4A100576A96 /* ZMLoginTranscoder.m */ = {isa = PBXFileReference; fileEncoding = 4; lastKnownFileType = sourcecode.c.objc; path = ZMLoginTranscoder.m; sourceTree = "<group>"; };
		54C11BA819D1E70900576A96 /* ZMLoginTranscoder+Internal.h */ = {isa = PBXFileReference; fileEncoding = 4; lastKnownFileType = sourcecode.c.h; path = "ZMLoginTranscoder+Internal.h"; sourceTree = "<group>"; };
		54C11BAB19D1EB7500576A96 /* ZMLoginTranscoderTests.m */ = {isa = PBXFileReference; fileEncoding = 4; lastKnownFileType = sourcecode.c.objc; path = ZMLoginTranscoderTests.m; sourceTree = "<group>"; };
		54C8A39B1F7536DB004961DF /* ZMOperationLoop+Notifications.swift */ = {isa = PBXFileReference; fileEncoding = 4; lastKnownFileType = sourcecode.swift; path = "ZMOperationLoop+Notifications.swift"; sourceTree = "<group>"; };
		54CB3FE024A34B8A00BA86DD /* FeatureFlagRequestStrategy.swift */ = {isa = PBXFileReference; lastKnownFileType = sourcecode.swift; path = FeatureFlagRequestStrategy.swift; sourceTree = "<group>"; };
		54D784FD1A37248000F47798 /* ZMEncodedNSUUIDWithTimestampTests.m */ = {isa = PBXFileReference; fileEncoding = 4; lastKnownFileType = sourcecode.c.objc; path = ZMEncodedNSUUIDWithTimestampTests.m; sourceTree = "<group>"; };
		54D9331C1AE1643A00C0B91C /* ZMCredentials.h */ = {isa = PBXFileReference; fileEncoding = 4; lastKnownFileType = sourcecode.c.h; path = ZMCredentials.h; sourceTree = "<group>"; };
		54D9331F1AE1653000C0B91C /* ZMCredentials.m */ = {isa = PBXFileReference; fileEncoding = 4; lastKnownFileType = sourcecode.c.objc; path = ZMCredentials.m; sourceTree = "<group>"; };
		54DE26B11BC56E62002B5FBC /* ZMHotFixDirectory.h */ = {isa = PBXFileReference; fileEncoding = 4; lastKnownFileType = sourcecode.c.h; path = ZMHotFixDirectory.h; sourceTree = "<group>"; };
		54DE26B21BC56E62002B5FBC /* ZMHotFixDirectory.m */ = {isa = PBXFileReference; fileEncoding = 4; lastKnownFileType = sourcecode.c.objc; path = ZMHotFixDirectory.m; sourceTree = "<group>"; };
		54DE9BEA1DE74FFB00EFFB9C /* RandomHandleGenerator.swift */ = {isa = PBXFileReference; fileEncoding = 4; lastKnownFileType = sourcecode.swift; path = RandomHandleGenerator.swift; sourceTree = "<group>"; };
		54DE9BEC1DE75D4900EFFB9C /* RandomHandleGeneratorTests.swift */ = {isa = PBXFileReference; fileEncoding = 4; lastKnownFileType = sourcecode.swift; path = RandomHandleGeneratorTests.swift; sourceTree = "<group>"; };
		54DFAE211C92D979004B1D15 /* 1900x1500.jpg */ = {isa = PBXFileReference; lastKnownFileType = image.jpeg; path = 1900x1500.jpg; sourceTree = "<group>"; };
		54DFB8EE1B30649000F1C736 /* GiphyTests.m */ = {isa = PBXFileReference; fileEncoding = 4; lastKnownFileType = sourcecode.c.objc; path = GiphyTests.m; sourceTree = "<group>"; };
		54E03A551E93CEED0089AC69 /* WireCryptobox.framework */ = {isa = PBXFileReference; lastKnownFileType = wrapper.framework; name = WireCryptobox.framework; path = Carthage/Build/iOS/WireCryptobox.framework; sourceTree = "<group>"; };
		54E03A571E93CEED0089AC69 /* WireImages.framework */ = {isa = PBXFileReference; lastKnownFileType = wrapper.framework; name = WireImages.framework; path = Carthage/Build/iOS/WireImages.framework; sourceTree = "<group>"; };
		54E03A581E93CEED0089AC69 /* WireLinkPreview.framework */ = {isa = PBXFileReference; lastKnownFileType = wrapper.framework; name = WireLinkPreview.framework; path = Carthage/Build/iOS/WireLinkPreview.framework; sourceTree = "<group>"; };
		54E03A5A1E93CEED0089AC69 /* WireMockTransport.framework */ = {isa = PBXFileReference; lastKnownFileType = wrapper.framework; name = WireMockTransport.framework; path = Carthage/Build/iOS/WireMockTransport.framework; sourceTree = "<group>"; };
		54E03A5B1E93CEED0089AC69 /* WireProtos.framework */ = {isa = PBXFileReference; lastKnownFileType = wrapper.framework; name = WireProtos.framework; path = Carthage/Build/iOS/WireProtos.framework; sourceTree = "<group>"; };
		54E03A5C1E93CEED0089AC69 /* WireRequestStrategy.framework */ = {isa = PBXFileReference; lastKnownFileType = wrapper.framework; name = WireRequestStrategy.framework; path = Carthage/Build/iOS/WireRequestStrategy.framework; sourceTree = "<group>"; };
		54E03A5D1E93CEED0089AC69 /* WireSystem.framework */ = {isa = PBXFileReference; lastKnownFileType = wrapper.framework; name = WireSystem.framework; path = Carthage/Build/iOS/WireSystem.framework; sourceTree = "<group>"; };
		54E03A5E1E93CEED0089AC69 /* WireTesting.framework */ = {isa = PBXFileReference; lastKnownFileType = wrapper.framework; name = WireTesting.framework; path = Carthage/Build/iOS/WireTesting.framework; sourceTree = "<group>"; };
		54E03A5F1E93CEED0089AC69 /* WireTransport.framework */ = {isa = PBXFileReference; lastKnownFileType = wrapper.framework; name = WireTransport.framework; path = Carthage/Build/iOS/WireTransport.framework; sourceTree = "<group>"; };
		54E03A601E93CEED0089AC69 /* WireUtilities.framework */ = {isa = PBXFileReference; lastKnownFileType = wrapper.framework; name = WireUtilities.framework; path = Carthage/Build/iOS/WireUtilities.framework; sourceTree = "<group>"; };
		54E2C1DF1E682DC400536569 /* LocalNotificationDispatcher.swift */ = {isa = PBXFileReference; fileEncoding = 4; lastKnownFileType = sourcecode.swift; path = LocalNotificationDispatcher.swift; sourceTree = "<group>"; };
		54E4DD0D1DE4A9A200FEF192 /* UserHandleTests.swift */ = {isa = PBXFileReference; fileEncoding = 4; lastKnownFileType = sourcecode.swift; path = UserHandleTests.swift; sourceTree = "<group>"; };
		54EBDDEA1966B2B000B23C36 /* ZMConversationTranscoder+Internal.h */ = {isa = PBXFileReference; lastKnownFileType = sourcecode.c.h; path = "ZMConversationTranscoder+Internal.h"; sourceTree = "<group>"; };
		54F0A0931B3018D7003386BC /* ProxiedRequestsStatus.swift */ = {isa = PBXFileReference; fileEncoding = 4; lastKnownFileType = sourcecode.swift; path = ProxiedRequestsStatus.swift; sourceTree = "<group>"; };
		54F7217619A60E88009A8AF5 /* ZMUpdateEventsBuffer.h */ = {isa = PBXFileReference; fileEncoding = 4; lastKnownFileType = sourcecode.c.h; path = ZMUpdateEventsBuffer.h; sourceTree = "<group>"; };
		54F7217919A611DE009A8AF5 /* ZMUpdateEventsBuffer.m */ = {isa = PBXFileReference; fileEncoding = 4; lastKnownFileType = sourcecode.c.objc; path = ZMUpdateEventsBuffer.m; sourceTree = "<group>"; };
		54F8D6DD19AB535700146664 /* ZMConnectionTranscoder.h */ = {isa = PBXFileReference; fileEncoding = 4; lastKnownFileType = sourcecode.c.h; path = ZMConnectionTranscoder.h; sourceTree = "<group>"; };
		54F8D6DE19AB535700146664 /* ZMConnectionTranscoder.m */ = {isa = PBXFileReference; fileEncoding = 4; lastKnownFileType = sourcecode.c.objc; lineEnding = 0; path = ZMConnectionTranscoder.m; sourceTree = "<group>"; xcLanguageSpecificationIdentifier = xcode.lang.objc; };
		54F8D6E419AB535700146664 /* ZMMissingUpdateEventsTranscoder.h */ = {isa = PBXFileReference; fileEncoding = 4; lastKnownFileType = sourcecode.c.h; path = ZMMissingUpdateEventsTranscoder.h; sourceTree = "<group>"; };
		54F8D6E519AB535700146664 /* ZMMissingUpdateEventsTranscoder.m */ = {isa = PBXFileReference; fileEncoding = 4; lastKnownFileType = sourcecode.c.objc; lineEnding = 0; path = ZMMissingUpdateEventsTranscoder.m; sourceTree = "<group>"; xcLanguageSpecificationIdentifier = xcode.lang.objc; };
		54F8D6E819AB535700146664 /* ZMSelfStrategy.h */ = {isa = PBXFileReference; fileEncoding = 4; lastKnownFileType = sourcecode.c.h; path = ZMSelfStrategy.h; sourceTree = "<group>"; };
		54F8D6E919AB535700146664 /* ZMSelfStrategy.m */ = {isa = PBXFileReference; fileEncoding = 4; lastKnownFileType = sourcecode.c.objc; path = ZMSelfStrategy.m; sourceTree = "<group>"; };
		54F8D6EC19AB535700146664 /* ZMUserTranscoder.h */ = {isa = PBXFileReference; fileEncoding = 4; lastKnownFileType = sourcecode.c.h; path = ZMUserTranscoder.h; sourceTree = "<group>"; };
		54F8D6ED19AB535700146664 /* ZMUserTranscoder.m */ = {isa = PBXFileReference; fileEncoding = 4; lastKnownFileType = sourcecode.c.objc; lineEnding = 0; path = ZMUserTranscoder.m; sourceTree = "<group>"; xcLanguageSpecificationIdentifier = xcode.lang.objc; };
		54F8D6EE19AB535700146664 /* ZMUserTranscoder+Internal.h */ = {isa = PBXFileReference; fileEncoding = 4; lastKnownFileType = sourcecode.c.h; path = "ZMUserTranscoder+Internal.h"; sourceTree = "<group>"; };
		54F8D72B19AB677300146664 /* ZMConnectionTranscoderTest.m */ = {isa = PBXFileReference; fileEncoding = 4; lastKnownFileType = sourcecode.c.objc; path = ZMConnectionTranscoderTest.m; sourceTree = "<group>"; };
		54F8D72D19AB677300146664 /* ZMConversationTranscoderTests.m */ = {isa = PBXFileReference; fileEncoding = 4; lastKnownFileType = sourcecode.c.objc; path = ZMConversationTranscoderTests.m; sourceTree = "<group>"; };
		54F8D72F19AB677300146664 /* ZMMissingUpdateEventsTranscoderTests.m */ = {isa = PBXFileReference; fileEncoding = 4; lastKnownFileType = sourcecode.c.objc; path = ZMMissingUpdateEventsTranscoderTests.m; sourceTree = "<group>"; };
		54F8D73119AB677400146664 /* ZMSelfTranscoderTests.m */ = {isa = PBXFileReference; fileEncoding = 4; lastKnownFileType = sourcecode.c.objc; path = ZMSelfTranscoderTests.m; sourceTree = "<group>"; };
		54F8D73319AB677400146664 /* ZMUserTranscoderTests.m */ = {isa = PBXFileReference; fileEncoding = 4; lastKnownFileType = sourcecode.c.objc; path = ZMUserTranscoderTests.m; sourceTree = "<group>"; };
		54F8D74819AB67B300146664 /* ObjectTranscoderTests.h */ = {isa = PBXFileReference; fileEncoding = 4; lastKnownFileType = sourcecode.c.h; path = ObjectTranscoderTests.h; sourceTree = "<group>"; };
		54F8D74919AB67B300146664 /* ObjectTranscoderTests.m */ = {isa = PBXFileReference; fileEncoding = 4; lastKnownFileType = sourcecode.c.objc; path = ObjectTranscoderTests.m; sourceTree = "<group>"; };
		54FC8A0F192CD55000D3C016 /* LoginFlowTests.m */ = {isa = PBXFileReference; fileEncoding = 4; lastKnownFileType = sourcecode.c.objc; path = LoginFlowTests.m; sourceTree = "<group>"; };
		54FEAAA81BC7BB9C002DE521 /* ZMBlacklistDownloader+Testing.h */ = {isa = PBXFileReference; fileEncoding = 4; lastKnownFileType = sourcecode.c.h; path = "ZMBlacklistDownloader+Testing.h"; sourceTree = "<group>"; };
		54FF64281F73D00C00787EF2 /* NSManagedObjectContext+AuthenticationStatus.swift */ = {isa = PBXFileReference; fileEncoding = 4; lastKnownFileType = sourcecode.swift; path = "NSManagedObjectContext+AuthenticationStatus.swift"; sourceTree = "<group>"; };
		5502C6E922B7D4DA000684B7 /* ZMUserSessionLegalHoldTests.swift */ = {isa = PBXFileReference; lastKnownFileType = sourcecode.swift; path = ZMUserSessionLegalHoldTests.swift; sourceTree = "<group>"; };
		554FEE2022AFF20600B1A8A1 /* ZMUserSession+LegalHold.swift */ = {isa = PBXFileReference; lastKnownFileType = sourcecode.swift; path = "ZMUserSession+LegalHold.swift"; sourceTree = "<group>"; };
		5E0EB1F321008C1900B5DC2B /* CompanyLoginRequester.swift */ = {isa = PBXFileReference; lastKnownFileType = sourcecode.swift; path = CompanyLoginRequester.swift; sourceTree = "<group>"; };
		5E0EB1F52100A13200B5DC2B /* CompanyLoginRequesterTests.swift */ = {isa = PBXFileReference; lastKnownFileType = sourcecode.swift; path = CompanyLoginRequesterTests.swift; sourceTree = "<group>"; };
		5E0EB1F82100A46F00B5DC2B /* MockCompanyLoginRequesterDelegate.swift */ = {isa = PBXFileReference; lastKnownFileType = sourcecode.swift; path = MockCompanyLoginRequesterDelegate.swift; sourceTree = "<group>"; };
		5E2C354C21A806A80034F1EE /* MockBackgroundActivityManager.swift */ = {isa = PBXFileReference; lastKnownFileType = sourcecode.swift; path = MockBackgroundActivityManager.swift; sourceTree = "<group>"; };
		5E67168F2174CA6300522E61 /* MockUser+LoginCredentials.swift */ = {isa = PBXFileReference; lastKnownFileType = sourcecode.swift; path = "MockUser+LoginCredentials.swift"; sourceTree = "<group>"; };
		5E8BB8982147CD3F00EEA64B /* AVSBridging.swift */ = {isa = PBXFileReference; lastKnownFileType = sourcecode.swift; path = AVSBridging.swift; sourceTree = "<group>"; };
		5E8BB89B2147CE1600EEA64B /* AVSCallMember.swift */ = {isa = PBXFileReference; lastKnownFileType = sourcecode.swift; path = AVSCallMember.swift; sourceTree = "<group>"; };
		5E8BB89D2147E9DF00EEA64B /* AVSWrapper+Handlers.swift */ = {isa = PBXFileReference; lastKnownFileType = sourcecode.swift; path = "AVSWrapper+Handlers.swift"; sourceTree = "<group>"; };
		5E8BB89F2147F5BC00EEA64B /* CallSnapshot.swift */ = {isa = PBXFileReference; lastKnownFileType = sourcecode.swift; path = CallSnapshot.swift; sourceTree = "<group>"; };
		5E8BB8A12147F89000EEA64B /* CallCenterSupport.swift */ = {isa = PBXFileReference; lastKnownFileType = sourcecode.swift; path = CallCenterSupport.swift; sourceTree = "<group>"; };
		5E8BB8A3214912D100EEA64B /* AVSBridgingTests.swift */ = {isa = PBXFileReference; lastKnownFileType = sourcecode.swift; path = AVSBridgingTests.swift; sourceTree = "<group>"; };
		5E8EE1F620FDC6B900DB1F9B /* CompanyLoginRequestDetector.swift */ = {isa = PBXFileReference; lastKnownFileType = sourcecode.swift; path = CompanyLoginRequestDetector.swift; sourceTree = "<group>"; };
		5E8EE1F920FDC7D700DB1F9B /* Pasteboard.swift */ = {isa = PBXFileReference; lastKnownFileType = sourcecode.swift; path = Pasteboard.swift; sourceTree = "<group>"; };
		5E8EE1FB20FDCCE200DB1F9B /* CompanyLoginRequestDetectorTests.swift */ = {isa = PBXFileReference; lastKnownFileType = sourcecode.swift; path = CompanyLoginRequestDetectorTests.swift; sourceTree = "<group>"; };
		5E8EE1FD20FDCD1300DB1F9B /* MockPasteboard.swift */ = {isa = PBXFileReference; lastKnownFileType = sourcecode.swift; path = MockPasteboard.swift; sourceTree = "<group>"; };
		5E9D326E2109C1740032FB06 /* CompanyLoginErrorCode.swift */ = {isa = PBXFileReference; lastKnownFileType = sourcecode.swift; path = CompanyLoginErrorCode.swift; sourceTree = "<group>"; };
		5E9D32702109C54B0032FB06 /* CompanyLoginActionTests.swift */ = {isa = PBXFileReference; lastKnownFileType = sourcecode.swift; path = CompanyLoginActionTests.swift; sourceTree = "<group>"; };
		5EC2C5902137F80E00C6CE35 /* CallState.swift */ = {isa = PBXFileReference; lastKnownFileType = sourcecode.swift; path = CallState.swift; sourceTree = "<group>"; };
		5EC2C592213827BF00C6CE35 /* WireCallCenterV3+Events.swift */ = {isa = PBXFileReference; lastKnownFileType = sourcecode.swift; path = "WireCallCenterV3+Events.swift"; sourceTree = "<group>"; };
		5EDF03EB2245563C00C04007 /* LinkPreviewAssetUploadRequestStrategy+Helper.swift */ = {isa = PBXFileReference; lastKnownFileType = sourcecode.swift; path = "LinkPreviewAssetUploadRequestStrategy+Helper.swift"; sourceTree = "<group>"; };
		5EFE9C14212AB138007932A6 /* UnregisteredUser+Payload.swift */ = {isa = PBXFileReference; lastKnownFileType = sourcecode.swift; path = "UnregisteredUser+Payload.swift"; sourceTree = "<group>"; };
		5EFE9C16212AB945007932A6 /* RegistrationPhase.swift */ = {isa = PBXFileReference; lastKnownFileType = sourcecode.swift; path = RegistrationPhase.swift; sourceTree = "<group>"; };
		632A581F25CC43DA00F0C4BD /* CallParticipantsListKind.swift */ = {isa = PBXFileReference; lastKnownFileType = sourcecode.swift; path = CallParticipantsListKind.swift; sourceTree = "<group>"; };
		632A582125CD9DF900F0C4BD /* CallParticipantsKindTests.swift */ = {isa = PBXFileReference; lastKnownFileType = sourcecode.swift; path = CallParticipantsKindTests.swift; sourceTree = "<group>"; };
		63495E4623FFF098002A7C59 /* ConversationTests+OTR.swift */ = {isa = PBXFileReference; lastKnownFileType = sourcecode.swift; path = "ConversationTests+OTR.swift"; sourceTree = "<group>"; };
		639290A3252CA53100046171 /* CallSnapshotTestFixture.swift */ = {isa = PBXFileReference; lastKnownFileType = sourcecode.swift; path = CallSnapshotTestFixture.swift; sourceTree = "<group>"; };
		639290A6252DEDB400046171 /* WireCallCenterV3+Degradation.swift */ = {isa = PBXFileReference; lastKnownFileType = sourcecode.swift; path = "WireCallCenterV3+Degradation.swift"; sourceTree = "<group>"; };
		63EB9B2C258131F700B44635 /* AVSActiveSpeakerChange.swift */ = {isa = PBXFileReference; lastKnownFileType = sourcecode.swift; path = AVSActiveSpeakerChange.swift; sourceTree = "<group>"; };
		63F65F02246D5A9600534A69 /* PushChannelTests.swift */ = {isa = PBXFileReference; lastKnownFileType = sourcecode.swift; path = PushChannelTests.swift; sourceTree = "<group>"; };
		63F65F04246D972900534A69 /* ConversationTests+MessageEditing.swift */ = {isa = PBXFileReference; lastKnownFileType = sourcecode.swift; path = "ConversationTests+MessageEditing.swift"; sourceTree = "<group>"; };
		63F65F1224729B4C00534A69 /* APNSTests+Swift.swift */ = {isa = PBXFileReference; lastKnownFileType = sourcecode.swift; path = "APNSTests+Swift.swift"; sourceTree = "<group>"; };
		63F65F212474153E00534A69 /* APNSTestsBase.h */ = {isa = PBXFileReference; lastKnownFileType = sourcecode.c.h; path = APNSTestsBase.h; sourceTree = "<group>"; };
		63F65F222474378200534A69 /* APNSTestsBase.m */ = {isa = PBXFileReference; lastKnownFileType = sourcecode.c.objc; path = APNSTestsBase.m; sourceTree = "<group>"; };
		63FE4B9D25C1D2EC002878E5 /* VideoGridPresentationMode.swift */ = {isa = PBXFileReference; lastKnownFileType = sourcecode.swift; path = VideoGridPresentationMode.swift; sourceTree = "<group>"; };
		7C1F4BF4203C4F67000537A8 /* Analytics+Push.swift */ = {isa = PBXFileReference; lastKnownFileType = sourcecode.swift; path = "Analytics+Push.swift"; sourceTree = "<group>"; };
		7C26879C21F7193800570AA9 /* EventProcessingTracker.swift */ = {isa = PBXFileReference; lastKnownFileType = sourcecode.swift; path = EventProcessingTracker.swift; sourceTree = "<group>"; };
		7C419ED621F8D7EB00B95770 /* EventProcessingTrackerTests.swift */ = {isa = PBXFileReference; lastKnownFileType = sourcecode.swift; path = EventProcessingTrackerTests.swift; sourceTree = "<group>"; };
		7C5482D9225380160055F1AB /* CallReceivedResult.swift */ = {isa = PBXFileReference; lastKnownFileType = sourcecode.swift; path = CallReceivedResult.swift; sourceTree = "<group>"; };
		7C5B94F522DC6BC500A6F8BB /* JailbreakDetector.swift */ = {isa = PBXFileReference; fileEncoding = 4; lastKnownFileType = sourcecode.swift; path = JailbreakDetector.swift; sourceTree = "<group>"; };
		7CD279832338B74600E638CD /* SessionManagerConfiguration.swift */ = {isa = PBXFileReference; lastKnownFileType = sourcecode.swift; path = SessionManagerConfiguration.swift; sourceTree = "<group>"; };
		7CD279852338E31D00E638CD /* SessionManager+Authentication.swift */ = {isa = PBXFileReference; lastKnownFileType = sourcecode.swift; path = "SessionManager+Authentication.swift"; sourceTree = "<group>"; };
		7CD279872338E52000E638CD /* ProcessInfo+SystemBootTime.swift */ = {isa = PBXFileReference; lastKnownFileType = sourcecode.swift; path = "ProcessInfo+SystemBootTime.swift"; sourceTree = "<group>"; };
		7CE017142317D07E00144905 /* ZMAuthenticationStatusTests.swift */ = {isa = PBXFileReference; lastKnownFileType = sourcecode.swift; path = ZMAuthenticationStatusTests.swift; sourceTree = "<group>"; };
		7CE017162317D72A00144905 /* ZMCredentialsTests.swift */ = {isa = PBXFileReference; lastKnownFileType = sourcecode.swift; path = ZMCredentialsTests.swift; sourceTree = "<group>"; };
		85D8502FFC4412F91D0CC1A4 /* ZMOperationLoop.m */ = {isa = PBXFileReference; fileEncoding = 4; lastKnownFileType = sourcecode.c.objc; path = ZMOperationLoop.m; sourceTree = "<group>"; };
		85D85104C6D06FA902E3253C /* ZMSyncStrategyTests.m */ = {isa = PBXFileReference; fileEncoding = 4; lastKnownFileType = sourcecode.c.objc; path = ZMSyncStrategyTests.m; sourceTree = "<group>"; };
		85D85110893896EBA6E879CE /* MockEntity2.h */ = {isa = PBXFileReference; fileEncoding = 4; lastKnownFileType = sourcecode.c.h; path = MockEntity2.h; sourceTree = "<group>"; };
		85D852DA0CD2C94CADB3B6FE /* MockModelObjectContextFactory.m */ = {isa = PBXFileReference; fileEncoding = 4; lastKnownFileType = sourcecode.c.objc; path = MockModelObjectContextFactory.m; sourceTree = "<group>"; };
		85D853338EC38D9B021D71BF /* ZMSyncStrategy.h */ = {isa = PBXFileReference; fileEncoding = 4; lastKnownFileType = sourcecode.c.h; path = ZMSyncStrategy.h; sourceTree = "<group>"; };
		85D858D72B109C5D9A85645B /* ZMOperationLoopTests.m */ = {isa = PBXFileReference; fileEncoding = 4; lastKnownFileType = sourcecode.c.objc; path = ZMOperationLoopTests.m; sourceTree = "<group>"; };
		85D859D47B6EBF09E4137658 /* ZMSyncStrategy.m */ = {isa = PBXFileReference; fileEncoding = 4; lastKnownFileType = sourcecode.c.objc; path = ZMSyncStrategy.m; sourceTree = "<group>"; };
		85D85A3CF8F1D3B0D2532954 /* MockModelObjectContextFactory.h */ = {isa = PBXFileReference; fileEncoding = 4; lastKnownFileType = sourcecode.c.h; path = MockModelObjectContextFactory.h; sourceTree = "<group>"; };
		85D85AAE7FA09852AB9B0D6A /* MockEntity.m */ = {isa = PBXFileReference; fileEncoding = 4; lastKnownFileType = sourcecode.c.objc; path = MockEntity.m; sourceTree = "<group>"; };
		85D85BDE1EC2D916896D3132 /* MockEntity.h */ = {isa = PBXFileReference; fileEncoding = 4; lastKnownFileType = sourcecode.c.h; path = MockEntity.h; sourceTree = "<group>"; };
		85D85C9E7A2AAAE14D4BC2CC /* MockEntity2.m */ = {isa = PBXFileReference; fileEncoding = 4; lastKnownFileType = sourcecode.c.objc; path = MockEntity2.m; sourceTree = "<group>"; };
		85D85D997334755E841D13EA /* SlowSyncTests.m */ = {isa = PBXFileReference; fileEncoding = 4; lastKnownFileType = sourcecode.c.objc; path = SlowSyncTests.m; sourceTree = "<group>"; };
		85D85F3EC8565FD102AC0E5B /* ZMOperationLoop.h */ = {isa = PBXFileReference; fileEncoding = 4; lastKnownFileType = sourcecode.c.h; path = ZMOperationLoop.h; sourceTree = "<group>"; };
		871667F91BB2AE9C009C6EEA /* APSSignalingKeysStore.swift */ = {isa = PBXFileReference; fileEncoding = 4; lastKnownFileType = sourcecode.swift; path = APSSignalingKeysStore.swift; sourceTree = "<group>"; };
		8717DFA61F6EF44E0087EFE4 /* SessionManager+Push.swift */ = {isa = PBXFileReference; fileEncoding = 4; lastKnownFileType = sourcecode.swift; path = "SessionManager+Push.swift"; sourceTree = "<group>"; };
		872A2EE51FFFBC2900900B22 /* ServiceUser.swift */ = {isa = PBXFileReference; fileEncoding = 4; lastKnownFileType = sourcecode.swift; path = ServiceUser.swift; sourceTree = "<group>"; };
		872A2EE71FFFBC3900900B22 /* ServiceUserTests.swift */ = {isa = PBXFileReference; lastKnownFileType = sourcecode.swift; path = ServiceUserTests.swift; sourceTree = "<group>"; };
		872C99511DB5256E006A3BDE /* CallKitManagerTests.swift */ = {isa = PBXFileReference; fileEncoding = 4; lastKnownFileType = sourcecode.swift; path = CallKitManagerTests.swift; sourceTree = "<group>"; };
		872C99571DB659E6006A3BDE /* ringing_from_them_long.caf */ = {isa = PBXFileReference; lastKnownFileType = file; path = ringing_from_them_long.caf; sourceTree = "<group>"; };
		872C995A1DB65D0D006A3BDE /* harp.m4a */ = {isa = PBXFileReference; lastKnownFileType = file; path = harp.m4a; sourceTree = "<group>"; };
		872C995E1DB6722C006A3BDE /* CallKitDelegateTests+Mocking.h */ = {isa = PBXFileReference; fileEncoding = 4; lastKnownFileType = sourcecode.c.h; path = "CallKitDelegateTests+Mocking.h"; sourceTree = "<group>"; };
		872C995F1DB6722C006A3BDE /* CallKitDelegateTests+Mocking.m */ = {isa = PBXFileReference; fileEncoding = 4; lastKnownFileType = sourcecode.c.objc; path = "CallKitDelegateTests+Mocking.m"; sourceTree = "<group>"; };
		8737D553209217BD00E5A4AF /* URLActions.swift */ = {isa = PBXFileReference; lastKnownFileType = sourcecode.swift; path = URLActions.swift; sourceTree = "<group>"; };
		873B893D20445F4400FBE254 /* ZMConversationAccessModeTests.swift */ = {isa = PBXFileReference; lastKnownFileType = sourcecode.swift; path = ZMConversationAccessModeTests.swift; sourceTree = "<group>"; };
		874A168F2052BE5E001C6760 /* ZMUserSession+OpenConversation.swift */ = {isa = PBXFileReference; lastKnownFileType = sourcecode.swift; path = "ZMUserSession+OpenConversation.swift"; sourceTree = "<group>"; };
		874A16912052BEC5001C6760 /* UserExpirationObserver.swift */ = {isa = PBXFileReference; lastKnownFileType = sourcecode.swift; path = UserExpirationObserver.swift; sourceTree = "<group>"; };
		874A16932052C64B001C6760 /* UserExpirationObserverTests.swift */ = {isa = PBXFileReference; lastKnownFileType = sourcecode.swift; path = UserExpirationObserverTests.swift; sourceTree = "<group>"; };
		874A1749205812B6001C6760 /* ZMUserSessionTests.swift */ = {isa = PBXFileReference; lastKnownFileType = sourcecode.swift; path = ZMUserSessionTests.swift; sourceTree = "<group>"; };
		874F142C1C16FD9700C15118 /* Device.swift */ = {isa = PBXFileReference; fileEncoding = 4; lastKnownFileType = sourcecode.swift; path = Device.swift; sourceTree = "<group>"; };
		87508E9F1D08264000162483 /* ZMSound.swift */ = {isa = PBXFileReference; fileEncoding = 4; lastKnownFileType = sourcecode.swift; path = ZMSound.swift; sourceTree = "<group>"; };
		8751DA051F66BFA6000D308B /* ZMUserSession+Push.swift */ = {isa = PBXFileReference; fileEncoding = 4; lastKnownFileType = sourcecode.swift; path = "ZMUserSession+Push.swift"; sourceTree = "<group>"; };
		8754B8491F73C25400EC02AD /* ConversationListChangeInfo+UserSession.swift */ = {isa = PBXFileReference; fileEncoding = 4; lastKnownFileType = sourcecode.swift; path = "ConversationListChangeInfo+UserSession.swift"; sourceTree = "<group>"; };
		8754B84B1F73C38900EC02AD /* MessageChangeInfo+UserSession.swift */ = {isa = PBXFileReference; fileEncoding = 4; lastKnownFileType = sourcecode.swift; path = "MessageChangeInfo+UserSession.swift"; sourceTree = "<group>"; };
		8766853A1F2A1A860031081B /* UnauthenticatedSessionTests.swift */ = {isa = PBXFileReference; fileEncoding = 4; lastKnownFileType = sourcecode.swift; path = UnauthenticatedSessionTests.swift; sourceTree = "<group>"; };
		878ACB4520ADBBAA0016E68A /* Blacklist.swift */ = {isa = PBXFileReference; lastKnownFileType = sourcecode.swift; path = Blacklist.swift; sourceTree = "<group>"; };
		878ACB4720AEFB980016E68A /* ZMUser+Consent.swift */ = {isa = PBXFileReference; lastKnownFileType = sourcecode.swift; path = "ZMUser+Consent.swift"; sourceTree = "<group>"; };
		878ACB5820AF12C10016E68A /* ZMUserConsentTests.swift */ = {isa = PBXFileReference; lastKnownFileType = sourcecode.swift; path = ZMUserConsentTests.swift; sourceTree = "<group>"; };
		878B823720A1DCE7007455CA /* HTMLString.framework */ = {isa = PBXFileReference; lastKnownFileType = wrapper.framework; name = HTMLString.framework; path = Carthage/Build/iOS/HTMLString.framework; sourceTree = "<group>"; };
		8796343F1F7BEA4700FC79BA /* DispatchQueue+SerialAsync.swift */ = {isa = PBXFileReference; fileEncoding = 4; lastKnownFileType = sourcecode.swift; path = "DispatchQueue+SerialAsync.swift"; sourceTree = "<group>"; };
		879634411F7BEC5100FC79BA /* DispatchQueueSerialAsyncTests.swift */ = {isa = PBXFileReference; fileEncoding = 4; lastKnownFileType = sourcecode.swift; path = DispatchQueueSerialAsyncTests.swift; sourceTree = "<group>"; };
		8798607A1C3D48A400218A3E /* DeleteAccountRequestStrategy.swift */ = {isa = PBXFileReference; fileEncoding = 4; lastKnownFileType = sourcecode.swift; path = DeleteAccountRequestStrategy.swift; sourceTree = "<group>"; };
		87AEA67B1EFBD27700C94BF3 /* DiskDatabaseTest.swift */ = {isa = PBXFileReference; fileEncoding = 4; lastKnownFileType = sourcecode.swift; path = DiskDatabaseTest.swift; sourceTree = "<group>"; };
		87B30C5B1FA756220054DFB1 /* FlowManagerTests.swift */ = {isa = PBXFileReference; lastKnownFileType = sourcecode.swift; path = FlowManagerTests.swift; sourceTree = "<group>"; };
		87D003FE1BB5810D00472E06 /* APSSignalingKeyStoreTests.swift */ = {isa = PBXFileReference; fileEncoding = 4; lastKnownFileType = sourcecode.swift; path = APSSignalingKeyStoreTests.swift; sourceTree = "<group>"; };
		87D2555821D6275800D03789 /* BuildTypeTests.swift */ = {isa = PBXFileReference; lastKnownFileType = sourcecode.swift; path = BuildTypeTests.swift; sourceTree = "<group>"; };
		87D4625C1C3D526D00433469 /* DeleteAccountRequestStrategyTests.swift */ = {isa = PBXFileReference; fileEncoding = 4; lastKnownFileType = sourcecode.swift; path = DeleteAccountRequestStrategyTests.swift; sourceTree = "<group>"; };
		87DF28C61F680495007E1702 /* PushDispatcherTests.swift */ = {isa = PBXFileReference; fileEncoding = 4; lastKnownFileType = sourcecode.swift; path = PushDispatcherTests.swift; sourceTree = "<group>"; };
		A901FE9A258B562F003EAF5C /* CallParticipantTests.swift */ = {isa = PBXFileReference; lastKnownFileType = sourcecode.swift; path = CallParticipantTests.swift; sourceTree = "<group>"; };
		A913C02123A7EDFA0048CE74 /* TeamRolesDownloadRequestStrategy.swift */ = {isa = PBXFileReference; lastKnownFileType = sourcecode.swift; path = TeamRolesDownloadRequestStrategy.swift; sourceTree = "<group>"; };
		A913C02323A7F1C00048CE74 /* TeamRolesDownloadRequestStrategyTests.swift */ = {isa = PBXFileReference; lastKnownFileType = sourcecode.swift; path = TeamRolesDownloadRequestStrategyTests.swift; sourceTree = "<group>"; };
		A934C6E5266E0945008D9E68 /* ZMSyncStrategy.swift */ = {isa = PBXFileReference; fileEncoding = 4; lastKnownFileType = sourcecode.swift; path = ZMSyncStrategy.swift; sourceTree = "<group>"; };
		A938BDC723A7964100D4C208 /* ConversationRoleDownstreamRequestStrategy.swift */ = {isa = PBXFileReference; fileEncoding = 4; lastKnownFileType = sourcecode.swift; path = ConversationRoleDownstreamRequestStrategy.swift; sourceTree = "<group>"; };
		A938BDC923A7966700D4C208 /* ConversationRoleDownstreamRequestStrategyTests.swift */ = {isa = PBXFileReference; fileEncoding = 4; lastKnownFileType = sourcecode.swift; path = ConversationRoleDownstreamRequestStrategyTests.swift; sourceTree = "<group>"; };
		A93B528A250101AC0061255E /* ZMUserSession+Debugging.swift */ = {isa = PBXFileReference; lastKnownFileType = sourcecode.swift; path = "ZMUserSession+Debugging.swift"; sourceTree = "<group>"; };
		A95D0B1123F6B75A0057014F /* AVSLogObserver.swift */ = {isa = PBXFileReference; fileEncoding = 4; lastKnownFileType = sourcecode.swift; path = AVSLogObserver.swift; sourceTree = "<group>"; };
		A96190C923A6DDCE00B8665F /* WireDataModel.framework */ = {isa = PBXFileReference; lastKnownFileType = wrapper.framework; name = WireDataModel.framework; path = Carthage/Build/iOS/WireDataModel.framework; sourceTree = "<group>"; };
		A9692F881986476900849241 /* NSString_NormalizationTests.m */ = {isa = PBXFileReference; fileEncoding = 4; lastKnownFileType = sourcecode.c.objc; path = NSString_NormalizationTests.m; sourceTree = "<group>"; };
		A97E4F55267CF681006FC545 /* ZMUserSessionTestsBase+ZMUserSessionConfiguration.swift */ = {isa = PBXFileReference; lastKnownFileType = sourcecode.swift; path = "ZMUserSessionTestsBase+ZMUserSessionConfiguration.swift"; sourceTree = "<group>"; };
		A97E4F5A267CFB2D006FC545 /* ZMUserSessionTests_NetworkState.swift */ = {isa = PBXFileReference; lastKnownFileType = sourcecode.swift; path = ZMUserSessionTests_NetworkState.swift; sourceTree = "<group>"; };
		A9B53AA924E12E240066FCC6 /* ZMAccountDeletedReason.swift */ = {isa = PBXFileReference; lastKnownFileType = sourcecode.swift; path = ZMAccountDeletedReason.swift; sourceTree = "<group>"; };
		A9C02604266F5B4B002E542B /* ZMClientRegistrationStatus.swift */ = {isa = PBXFileReference; fileEncoding = 4; lastKnownFileType = sourcecode.swift; path = ZMClientRegistrationStatus.swift; sourceTree = "<group>"; };
		A9C02609266F5D1B002E542B /* ZMClientRegistrationStatusTests.swift */ = {isa = PBXFileReference; lastKnownFileType = sourcecode.swift; path = ZMClientRegistrationStatusTests.swift; sourceTree = "<group>"; };
		A9C02611266F5DB8002E542B /* ZMClientRegistrationStatusTests.h */ = {isa = PBXFileReference; lastKnownFileType = sourcecode.c.h; path = ZMClientRegistrationStatusTests.h; sourceTree = "<group>"; };
		A9C0261B266F62E3002E542B /* UserProfileTests.swift */ = {isa = PBXFileReference; lastKnownFileType = sourcecode.swift; path = UserProfileTests.swift; sourceTree = "<group>"; };
		A9C02620266F630E002E542B /* UserProfileTests.h */ = {isa = PBXFileReference; lastKnownFileType = sourcecode.c.h; path = UserProfileTests.h; sourceTree = "<group>"; };
		A9F269C6257800940021B99A /* UserTests.swift */ = {isa = PBXFileReference; lastKnownFileType = sourcecode.swift; path = UserTests.swift; sourceTree = "<group>"; };
		AF6415A01C9C151700A535F5 /* EncryptedBase64EncondedExternalMessageTestFixture.txt */ = {isa = PBXFileReference; fileEncoding = 4; lastKnownFileType = text; path = EncryptedBase64EncondedExternalMessageTestFixture.txt; sourceTree = "<group>"; };
		AF6415A11C9C151700A535F5 /* ExternalMessageTextFixture.txt */ = {isa = PBXFileReference; fileEncoding = 4; lastKnownFileType = text; path = ExternalMessageTextFixture.txt; sourceTree = "<group>"; };
		B40964971DAD3D110098667A /* ja */ = {isa = PBXFileReference; lastKnownFileType = text.plist.strings; name = ja; path = ja.lproj/Push.strings; sourceTree = "<group>"; };
		B40964981DAD3D110098667A /* ja */ = {isa = PBXFileReference; lastKnownFileType = text.plist.stringsdict; name = ja; path = ja.lproj/Push.stringsdict; sourceTree = "<group>"; };
		B40964991DAD3D170098667A /* it */ = {isa = PBXFileReference; lastKnownFileType = text.plist.strings; name = it; path = it.lproj/Push.strings; sourceTree = "<group>"; };
		B409649A1DAD3D170098667A /* it */ = {isa = PBXFileReference; lastKnownFileType = text.plist.stringsdict; name = it; path = it.lproj/Push.stringsdict; sourceTree = "<group>"; };
		B409649B1DAD3D1E0098667A /* nl */ = {isa = PBXFileReference; lastKnownFileType = text.plist.strings; name = nl; path = nl.lproj/Push.strings; sourceTree = "<group>"; };
		B409649C1DAD3D1E0098667A /* nl */ = {isa = PBXFileReference; lastKnownFileType = text.plist.stringsdict; name = nl; path = nl.lproj/Push.stringsdict; sourceTree = "<group>"; };
		B409649D1DAD3D260098667A /* tr */ = {isa = PBXFileReference; lastKnownFileType = text.plist.strings; name = tr; path = tr.lproj/Push.strings; sourceTree = "<group>"; };
		B409649E1DAD3D260098667A /* tr */ = {isa = PBXFileReference; lastKnownFileType = text.plist.stringsdict; name = tr; path = tr.lproj/Push.stringsdict; sourceTree = "<group>"; };
		B40CD09F1DB7997E0008DA45 /* fr */ = {isa = PBXFileReference; lastKnownFileType = text.plist.strings; name = fr; path = fr.lproj/Push.strings; sourceTree = "<group>"; };
		B40CD0A01DB7997E0008DA45 /* fr */ = {isa = PBXFileReference; lastKnownFileType = text.plist.stringsdict; name = fr; path = fr.lproj/Push.stringsdict; sourceTree = "<group>"; };
		B40CD0A11DB799850008DA45 /* da */ = {isa = PBXFileReference; lastKnownFileType = text.plist.strings; name = da; path = da.lproj/Push.strings; sourceTree = "<group>"; };
		B40CD0A21DB799850008DA45 /* da */ = {isa = PBXFileReference; lastKnownFileType = text.plist.stringsdict; name = da; path = da.lproj/Push.stringsdict; sourceTree = "<group>"; };
		B40DC79C1D01A61600CEF65C /* pt-BR */ = {isa = PBXFileReference; lastKnownFileType = text.plist.strings; name = "pt-BR"; path = "pt-BR.lproj/Push.strings"; sourceTree = "<group>"; };
		B40DC79D1D01A61600CEF65C /* pt-BR */ = {isa = PBXFileReference; lastKnownFileType = text.plist.stringsdict; name = "pt-BR"; path = "pt-BR.lproj/Push.stringsdict"; sourceTree = "<group>"; };
		B422BB981DCCC3F60076EAD5 /* ar */ = {isa = PBXFileReference; lastKnownFileType = text.plist.strings; name = ar; path = ar.lproj/Push.strings; sourceTree = "<group>"; };
		B422BB991DCCC3F60076EAD5 /* ar */ = {isa = PBXFileReference; lastKnownFileType = text.plist.stringsdict; name = ar; path = ar.lproj/Push.stringsdict; sourceTree = "<group>"; };
		B42430E01E55CB6B00D73D1B /* pl */ = {isa = PBXFileReference; lastKnownFileType = text.plist.strings; name = pl; path = pl.lproj/Push.strings; sourceTree = "<group>"; };
		B42430E11E55CB6B00D73D1B /* pl */ = {isa = PBXFileReference; lastKnownFileType = text.plist.stringsdict; name = pl; path = pl.lproj/Push.stringsdict; sourceTree = "<group>"; };
		B42783671E363D3A00747363 /* fi */ = {isa = PBXFileReference; lastKnownFileType = text.plist.strings; name = fi; path = fi.lproj/Push.strings; sourceTree = "<group>"; };
		B42783681E363D3A00747363 /* fi */ = {isa = PBXFileReference; lastKnownFileType = text.plist.stringsdict; name = fi; path = fi.lproj/Push.stringsdict; sourceTree = "<group>"; };
		B432ADBF1E02DE9500147768 /* et */ = {isa = PBXFileReference; lastKnownFileType = text.plist.strings; name = et; path = et.lproj/Push.strings; sourceTree = "<group>"; };
		B432ADC01E02DE9500147768 /* et */ = {isa = PBXFileReference; lastKnownFileType = text.plist.stringsdict; name = et; path = et.lproj/Push.stringsdict; sourceTree = "<group>"; };
		B49AFC271DCCCB3D006B753B /* zh-Hans */ = {isa = PBXFileReference; lastKnownFileType = text.plist.strings; name = "zh-Hans"; path = "zh-Hans.lproj/Push.strings"; sourceTree = "<group>"; };
		B49AFC281DCCCB3D006B753B /* zh-Hans */ = {isa = PBXFileReference; lastKnownFileType = text.plist.stringsdict; name = "zh-Hans"; path = "zh-Hans.lproj/Push.stringsdict"; sourceTree = "<group>"; };
		B4A124851DDCB58900FD9D66 /* sl */ = {isa = PBXFileReference; lastKnownFileType = text.plist.strings; name = sl; path = sl.lproj/Push.strings; sourceTree = "<group>"; };
		B4A124861DDCB58A00FD9D66 /* sl */ = {isa = PBXFileReference; lastKnownFileType = text.plist.stringsdict; name = sl; path = sl.lproj/Push.stringsdict; sourceTree = "<group>"; };
		B4D37F921D7EEA3F00D0C1BC /* es */ = {isa = PBXFileReference; lastKnownFileType = text.plist.strings; name = es; path = es.lproj/Push.strings; sourceTree = "<group>"; };
		B4D37F931D7EEA3F00D0C1BC /* es */ = {isa = PBXFileReference; lastKnownFileType = text.plist.stringsdict; name = es; path = es.lproj/Push.stringsdict; sourceTree = "<group>"; };
		B4D37F941D7EEA5100D0C1BC /* uk */ = {isa = PBXFileReference; lastKnownFileType = text.plist.strings; name = uk; path = uk.lproj/Push.strings; sourceTree = "<group>"; };
		B4D37F951D7EEA5100D0C1BC /* uk */ = {isa = PBXFileReference; lastKnownFileType = text.plist.stringsdict; name = uk; path = uk.lproj/Push.stringsdict; sourceTree = "<group>"; };
		B4D37F961D7EEA5B00D0C1BC /* ru */ = {isa = PBXFileReference; lastKnownFileType = text.plist.strings; name = ru; path = ru.lproj/Push.strings; sourceTree = "<group>"; };
		B4D37F971D7EEA5B00D0C1BC /* ru */ = {isa = PBXFileReference; lastKnownFileType = text.plist.stringsdict; name = ru; path = ru.lproj/Push.stringsdict; sourceTree = "<group>"; };
		BF158D2E1CE087D8007C6F8A /* video.mp4 */ = {isa = PBXFileReference; lastKnownFileType = file; path = video.mp4; sourceTree = "<group>"; };
		BF1F52CB1ECDD778002FB553 /* SlowSyncTests+Teams.swift */ = {isa = PBXFileReference; fileEncoding = 4; lastKnownFileType = sourcecode.swift; path = "SlowSyncTests+Teams.swift"; sourceTree = "<group>"; };
		BF2AD9FF1F41A3DF000980E8 /* SessionFactories.swift */ = {isa = PBXFileReference; fileEncoding = 4; lastKnownFileType = sourcecode.swift; path = SessionFactories.swift; sourceTree = "<group>"; };
		BF2ADA011F41A450000980E8 /* BackendEnvironmentProvider+Cookie.swift */ = {isa = PBXFileReference; fileEncoding = 4; lastKnownFileType = sourcecode.swift; path = "BackendEnvironmentProvider+Cookie.swift"; sourceTree = "<group>"; };
		BF3C1B1620DBE254001CE126 /* Conversation+MessageDestructionTimeout.swift */ = {isa = PBXFileReference; fileEncoding = 4; lastKnownFileType = sourcecode.swift; path = "Conversation+MessageDestructionTimeout.swift"; sourceTree = "<group>"; };
		BF3C1B1820DBE3B2001CE126 /* ConversationTests+MessageTimer.swift */ = {isa = PBXFileReference; lastKnownFileType = sourcecode.swift; path = "ConversationTests+MessageTimer.swift"; sourceTree = "<group>"; };
		BF40AC711D096A0E00287E29 /* AnalyticsTests.swift */ = {isa = PBXFileReference; fileEncoding = 4; lastKnownFileType = sourcecode.swift; path = AnalyticsTests.swift; sourceTree = "<group>"; };
		BF44A3501C71D5FC00C6928E /* store127.wiredatabase */ = {isa = PBXFileReference; lastKnownFileType = file; path = store127.wiredatabase; sourceTree = "<group>"; };
		BF491CD01F03D7CF0055EE44 /* PermissionsDownloadRequestStrategy.swift */ = {isa = PBXFileReference; fileEncoding = 4; lastKnownFileType = sourcecode.swift; path = PermissionsDownloadRequestStrategy.swift; sourceTree = "<group>"; };
		BF491CD41F03E0FC0055EE44 /* PermissionsDownloadRequestStrategyTests.swift */ = {isa = PBXFileReference; fileEncoding = 4; lastKnownFileType = sourcecode.swift; path = PermissionsDownloadRequestStrategyTests.swift; sourceTree = "<group>"; };
		BF50CFA51F39ABCF007833A4 /* MockUserInfoParser.swift */ = {isa = PBXFileReference; fileEncoding = 4; lastKnownFileType = sourcecode.swift; path = MockUserInfoParser.swift; sourceTree = "<group>"; };
		BF6D5D021C4948830049F712 /* WireSyncEngine124.momd */ = {isa = PBXFileReference; lastKnownFileType = folder; path = WireSyncEngine124.momd; sourceTree = "<group>"; };
		BF6D5D041C494D730049F712 /* WireSyncEngine125.momd */ = {isa = PBXFileReference; lastKnownFileType = folder; path = WireSyncEngine125.momd; sourceTree = "<group>"; };
		BF735CF91E70003D003BC61F /* SystemMessageCallObserver.swift */ = {isa = PBXFileReference; fileEncoding = 4; lastKnownFileType = sourcecode.swift; path = SystemMessageCallObserver.swift; sourceTree = "<group>"; };
		BF80542A2102175800E97053 /* CompanyLoginVerificationTokenTests.swift */ = {isa = PBXFileReference; lastKnownFileType = sourcecode.swift; path = CompanyLoginVerificationTokenTests.swift; sourceTree = "<group>"; };
		BF8367301C52651900364B37 /* store125.wiredatabase */ = {isa = PBXFileReference; lastKnownFileType = file; path = store125.wiredatabase; sourceTree = "<group>"; };
		BFAB67AF1E535B4B00D67C1A /* TextSearchTests.swift */ = {isa = PBXFileReference; fileEncoding = 4; lastKnownFileType = sourcecode.swift; path = TextSearchTests.swift; sourceTree = "<group>"; };
		BFCE9A581C4E4C4D00951B3D /* store124.wiredatabase */ = {isa = PBXFileReference; lastKnownFileType = file; path = store124.wiredatabase; sourceTree = "<group>"; };
		BFE53F541D5A2F7000398378 /* DeleteMessagesTests.swift */ = {isa = PBXFileReference; fileEncoding = 4; lastKnownFileType = sourcecode.swift; path = DeleteMessagesTests.swift; sourceTree = "<group>"; };
		BFE7FCBE2101E50700D1165F /* CompanyLoginVerificationToken.swift */ = {isa = PBXFileReference; lastKnownFileType = sourcecode.swift; path = CompanyLoginVerificationToken.swift; sourceTree = "<group>"; };
		CE5DC1A01DDA09F000D24DBA /* avs.framework */ = {isa = PBXFileReference; lastKnownFileType = wrapper.framework; name = avs.framework; path = Carthage/Build/iOS/avs.framework; sourceTree = "<group>"; };
		D522571D2062552800562561 /* AssetDeletionRequestStrategy.swift */ = {isa = PBXFileReference; lastKnownFileType = sourcecode.swift; path = AssetDeletionRequestStrategy.swift; sourceTree = "<group>"; };
		D522571F206261AA00562561 /* AssetDeletionStatus.swift */ = {isa = PBXFileReference; lastKnownFileType = sourcecode.swift; path = AssetDeletionStatus.swift; sourceTree = "<group>"; };
		D52257222062637500562561 /* DeletableAssetIdentifierProvider.swift */ = {isa = PBXFileReference; lastKnownFileType = sourcecode.swift; path = DeletableAssetIdentifierProvider.swift; sourceTree = "<group>"; };
		D55272E92062732100F542BE /* AssetDeletionStatusTests.swift */ = {isa = PBXFileReference; lastKnownFileType = sourcecode.swift; path = AssetDeletionStatusTests.swift; sourceTree = "<group>"; };
		D55272EB2062733F00F542BE /* AssetDeletionRequestStrategyTests.swift */ = {isa = PBXFileReference; lastKnownFileType = sourcecode.swift; path = AssetDeletionRequestStrategyTests.swift; sourceTree = "<group>"; };
		D59F3A0F20691A0F0023474F /* ZipArchive.framework */ = {isa = PBXFileReference; lastKnownFileType = wrapper.framework; name = ZipArchive.framework; path = Carthage/Build/iOS/ZipArchive.framework; sourceTree = "<group>"; };
		D59F3A11206929AF0023474F /* SessionManagerTests+Backup.swift */ = {isa = PBXFileReference; lastKnownFileType = sourcecode.swift; path = "SessionManagerTests+Backup.swift"; sourceTree = "<group>"; };
		D5D10DA3203AE43200145497 /* Conversation+AccessMode.swift */ = {isa = PBXFileReference; lastKnownFileType = sourcecode.swift; path = "Conversation+AccessMode.swift"; sourceTree = "<group>"; };
		EE01E0361F90DABC001AA33C /* audio.m4a */ = {isa = PBXFileReference; lastKnownFileType = file; path = audio.m4a; sourceTree = "<group>"; };
		EE01E0381F90FEC1001AA33C /* ZMLocalNotificationTests_ExpiredMessage.swift */ = {isa = PBXFileReference; lastKnownFileType = sourcecode.swift; path = ZMLocalNotificationTests_ExpiredMessage.swift; sourceTree = "<group>"; };
		EE1108B623D1B367005DC663 /* TypingUsers.swift */ = {isa = PBXFileReference; lastKnownFileType = sourcecode.swift; path = TypingUsers.swift; sourceTree = "<group>"; };
		EE1108F823D1F945005DC663 /* TypingUsersTimeout.swift */ = {isa = PBXFileReference; lastKnownFileType = sourcecode.swift; path = TypingUsersTimeout.swift; sourceTree = "<group>"; };
		EE1108FA23D2087F005DC663 /* Typing.swift */ = {isa = PBXFileReference; lastKnownFileType = sourcecode.swift; path = Typing.swift; sourceTree = "<group>"; };
		EE1108FC23D59720005DC663 /* IsTypingTests.swift */ = {isa = PBXFileReference; lastKnownFileType = sourcecode.swift; path = IsTypingTests.swift; sourceTree = "<group>"; };
		EE1DEBB223D5A6930087EE1F /* TypingTests.swift */ = {isa = PBXFileReference; lastKnownFileType = sourcecode.swift; path = TypingTests.swift; sourceTree = "<group>"; };
		EE1DEBB423D5AEE50087EE1F /* TypingUsersTimeoutTests.swift */ = {isa = PBXFileReference; lastKnownFileType = sourcecode.swift; path = TypingUsersTimeoutTests.swift; sourceTree = "<group>"; };
		EE1DEBB623D5B62C0087EE1F /* TypingUsersTests.swift */ = {isa = PBXFileReference; lastKnownFileType = sourcecode.swift; path = TypingUsersTests.swift; sourceTree = "<group>"; };
		EE1DEBB823D5B9BC0087EE1F /* ZMConversation+TypingUsersTests.swift */ = {isa = PBXFileReference; lastKnownFileType = sourcecode.swift; path = "ZMConversation+TypingUsersTests.swift"; sourceTree = "<group>"; };
		EE1DEBBC23D5E0390087EE1F /* TypingUsersTimeout+Key.swift */ = {isa = PBXFileReference; lastKnownFileType = sourcecode.swift; path = "TypingUsersTimeout+Key.swift"; sourceTree = "<group>"; };
		EE1DEBC223D5F1920087EE1F /* Conversation+TypingUsers.swift */ = {isa = PBXFileReference; lastKnownFileType = sourcecode.swift; path = "Conversation+TypingUsers.swift"; sourceTree = "<group>"; };
		EE1DEBC523D5F1D00087EE1F /* NSManagedObjectContext+TypingUsers.swift */ = {isa = PBXFileReference; lastKnownFileType = sourcecode.swift; path = "NSManagedObjectContext+TypingUsers.swift"; sourceTree = "<group>"; };
		EE419B57256FEA3D004618E2 /* ZMUserSession.Configuration.swift */ = {isa = PBXFileReference; lastKnownFileType = sourcecode.swift; path = ZMUserSession.Configuration.swift; sourceTree = "<group>"; };
		EE5BF6341F8F907C00B49D06 /* ZMLocalNotificationTests.swift */ = {isa = PBXFileReference; lastKnownFileType = sourcecode.swift; name = ZMLocalNotificationTests.swift; path = Tests/Source/Notifications/PushNotifications/ZMLocalNotificationTests.swift; sourceTree = SOURCE_ROOT; };
		EE5FEF0421E8948F00E24F7F /* ZMUserSession+DarwinNotificationCenter.swift */ = {isa = PBXFileReference; lastKnownFileType = sourcecode.swift; path = "ZMUserSession+DarwinNotificationCenter.swift"; sourceTree = "<group>"; };
		EE6654632445D4EE00CBF8D3 /* MockAddressBook.swift */ = {isa = PBXFileReference; fileEncoding = 4; lastKnownFileType = sourcecode.swift; path = MockAddressBook.swift; sourceTree = "<group>"; };
		EE95DECC247C0049001EA010 /* SessionManagerConfigurationTests.swift */ = {isa = PBXFileReference; lastKnownFileType = sourcecode.swift; path = SessionManagerConfigurationTests.swift; sourceTree = "<group>"; };
		EEA1ED4025BEBABF006D07D3 /* AppLockIntegrationTests.swift */ = {isa = PBXFileReference; lastKnownFileType = sourcecode.swift; path = AppLockIntegrationTests.swift; sourceTree = "<group>"; };
		EEA27739211DCFF1004AF00F /* UserNotificationCenter.swift */ = {isa = PBXFileReference; lastKnownFileType = sourcecode.swift; path = UserNotificationCenter.swift; sourceTree = "<group>"; };
		EEB568181FA22FBE003ADA3A /* ZMLocalNotificationLocalizationTests.swift */ = {isa = PBXFileReference; lastKnownFileType = sourcecode.swift; name = ZMLocalNotificationLocalizationTests.swift; path = Tests/Source/Notifications/PushNotifications/ZMLocalNotificationLocalizationTests.swift; sourceTree = SOURCE_ROOT; };
		EEE186B3259CC92D008707CA /* ZMUserSession+AppLock.swift */ = {isa = PBXFileReference; lastKnownFileType = sourcecode.swift; path = "ZMUserSession+AppLock.swift"; sourceTree = "<group>"; };
		EEE186B5259CCA14008707CA /* SessionManager+AppLock.swift */ = {isa = PBXFileReference; lastKnownFileType = sourcecode.swift; path = "SessionManager+AppLock.swift"; sourceTree = "<group>"; };
		EEEA75F51F8A613F006D1070 /* ZMLocalNotification+ExpiredMessages.swift */ = {isa = PBXFileReference; fileEncoding = 4; lastKnownFileType = sourcecode.swift; path = "ZMLocalNotification+ExpiredMessages.swift"; sourceTree = "<group>"; };
		EEEA75F71F8A6141006D1070 /* ZMLocalNotification+Calling.swift */ = {isa = PBXFileReference; fileEncoding = 4; lastKnownFileType = sourcecode.swift; path = "ZMLocalNotification+Calling.swift"; sourceTree = "<group>"; };
		EEEED9A723F6BC00008C94CA /* SelfUserProvider.swift */ = {isa = PBXFileReference; lastKnownFileType = sourcecode.swift; path = SelfUserProvider.swift; sourceTree = "<group>"; };
		EEEED9A923F6BD75008C94CA /* ZMUserSession+SelfUserProvider.swift */ = {isa = PBXFileReference; lastKnownFileType = sourcecode.swift; path = "ZMUserSession+SelfUserProvider.swift"; sourceTree = "<group>"; };
		EEF4010023A8DFC6007B1A97 /* Conversation+Role.swift */ = {isa = PBXFileReference; lastKnownFileType = sourcecode.swift; path = "Conversation+Role.swift"; sourceTree = "<group>"; };
		EEF4010223A8E1EF007B1A97 /* Conversation_RoleTests.swift */ = {isa = PBXFileReference; lastKnownFileType = sourcecode.swift; name = Conversation_RoleTests.swift; path = "Tests/Source/Data Model/Conversation_RoleTests.swift"; sourceTree = SOURCE_ROOT; };
		EF169DDE22E85BA100B74D4A /* ZMConversationSource.swift */ = {isa = PBXFileReference; lastKnownFileType = sourcecode.swift; path = ZMConversationSource.swift; sourceTree = "<group>"; };
		EF2CB12622D5E58B00350B0A /* TeamImageAssetUpdateStrategy.swift */ = {isa = PBXFileReference; lastKnownFileType = sourcecode.swift; path = TeamImageAssetUpdateStrategy.swift; sourceTree = "<group>"; };
		EF2CB12822D5E5BB00350B0A /* TeamImageAssetUpdateStrategyTests.swift */ = {isa = PBXFileReference; lastKnownFileType = sourcecode.swift; path = TeamImageAssetUpdateStrategyTests.swift; sourceTree = "<group>"; };
		EF797FE71FB5E8DB00F7FF21 /* RegistrationTests.swift */ = {isa = PBXFileReference; lastKnownFileType = sourcecode.swift; path = RegistrationTests.swift; sourceTree = "<group>"; };
		EFC8281B1FB343B600E27E21 /* RegistationCredentialVerificationStrategy.swift */ = {isa = PBXFileReference; lastKnownFileType = sourcecode.swift; path = RegistationCredentialVerificationStrategy.swift; sourceTree = "<group>"; };
		EFC8281D1FB34F9600E27E21 /* EmailVerificationStrategyTests.swift */ = {isa = PBXFileReference; lastKnownFileType = sourcecode.swift; path = EmailVerificationStrategyTests.swift; sourceTree = "<group>"; };
		EFC828211FB356CE00E27E21 /* RegistrationStatusTests.swift */ = {isa = PBXFileReference; fileEncoding = 4; lastKnownFileType = sourcecode.swift; path = RegistrationStatusTests.swift; sourceTree = "<group>"; };
		EFF9403D2240FE5D004F3115 /* URL+DeepLink.swift */ = {isa = PBXFileReference; lastKnownFileType = sourcecode.swift; path = "URL+DeepLink.swift"; sourceTree = "<group>"; };
		EFF9403F2240FF12004F3115 /* DeepLinkError.swift */ = {isa = PBXFileReference; lastKnownFileType = sourcecode.swift; path = DeepLinkError.swift; sourceTree = "<group>"; };
		F11E35D52040172200D4D5DB /* ZMHotFixTests.swift */ = {isa = PBXFileReference; lastKnownFileType = sourcecode.swift; path = ZMHotFixTests.swift; sourceTree = "<group>"; };
		F130BF272062C05600DBE261 /* SessionManager+Backup.swift */ = {isa = PBXFileReference; lastKnownFileType = sourcecode.swift; path = "SessionManager+Backup.swift"; sourceTree = "<group>"; };
		F132C113203F20AB00C58933 /* ZMHotFixDirectoryTests.swift */ = {isa = PBXFileReference; lastKnownFileType = sourcecode.swift; path = ZMHotFixDirectoryTests.swift; sourceTree = "<group>"; };
		F13A26E020456002004F8E47 /* ConversationTests+Guests.swift */ = {isa = PBXFileReference; lastKnownFileType = sourcecode.swift; path = "ConversationTests+Guests.swift"; sourceTree = "<group>"; };
		F13ADE7921B5322400B6E736 /* SwiftProtobuf.framework */ = {isa = PBXFileReference; lastKnownFileType = wrapper.framework; name = SwiftProtobuf.framework; path = Carthage/Build/iOS/SwiftProtobuf.framework; sourceTree = "<group>"; };
		F14417221FD946F100CB2850 /* zh-Hant */ = {isa = PBXFileReference; lastKnownFileType = text.plist.strings; name = "zh-Hant"; path = "zh-Hant.lproj/Push.strings"; sourceTree = "<group>"; };
		F14417231FD946F200CB2850 /* zh-Hant */ = {isa = PBXFileReference; lastKnownFileType = text.plist.stringsdict; name = "zh-Hant"; path = "zh-Hant.lproj/Push.stringsdict"; sourceTree = "<group>"; };
		F14417241FD946F200CB2850 /* zh-Hant */ = {isa = PBXFileReference; lastKnownFileType = text.plist.strings; name = "zh-Hant"; path = "zh-Hant.lproj/ZMLocalizable.strings"; sourceTree = "<group>"; };
		F14417251FD9470E00CB2850 /* lt */ = {isa = PBXFileReference; lastKnownFileType = text.plist.strings; name = lt; path = lt.lproj/Push.strings; sourceTree = "<group>"; };
		F14417261FD9470E00CB2850 /* lt */ = {isa = PBXFileReference; lastKnownFileType = text.plist.stringsdict; name = lt; path = lt.lproj/Push.stringsdict; sourceTree = "<group>"; };
		F14417271FD9470E00CB2850 /* lt */ = {isa = PBXFileReference; lastKnownFileType = text.plist.strings; name = lt; path = lt.lproj/ZMLocalizable.strings; sourceTree = "<group>"; };
		F148F6661FB9AA7600BD6909 /* UnregisteredTeam.swift */ = {isa = PBXFileReference; lastKnownFileType = sourcecode.swift; path = UnregisteredTeam.swift; sourceTree = "<group>"; };
		F148F6681FBAF55800BD6909 /* TeamRegistrationStrategyTests.swift */ = {isa = PBXFileReference; lastKnownFileType = sourcecode.swift; path = TeamRegistrationStrategyTests.swift; sourceTree = "<group>"; };
		F148F66A1FBAFAF600BD6909 /* RegistrationStatusTestHelper.swift */ = {isa = PBXFileReference; lastKnownFileType = sourcecode.swift; path = RegistrationStatusTestHelper.swift; sourceTree = "<group>"; };
		F159F4131F1E3134001B7D80 /* SessionManagerTests.swift */ = {isa = PBXFileReference; fileEncoding = 4; lastKnownFileType = sourcecode.swift; path = SessionManagerTests.swift; sourceTree = "<group>"; };
		F16558D0225F3F2A00EA2F2A /* SessionManager+SwitchBackend.swift */ = {isa = PBXFileReference; lastKnownFileType = sourcecode.swift; path = "SessionManager+SwitchBackend.swift"; sourceTree = "<group>"; };
		F16C8BC32040715800677D31 /* ZMUpdateEvent+Testing.swift */ = {isa = PBXFileReference; lastKnownFileType = sourcecode.swift; path = "ZMUpdateEvent+Testing.swift"; sourceTree = "<group>"; };
		F16C8BE72044129700677D31 /* ZMConversationTranscoder.swift */ = {isa = PBXFileReference; lastKnownFileType = sourcecode.swift; path = ZMConversationTranscoder.swift; sourceTree = "<group>"; };
		F170AF1F1E7800CF0033DC33 /* UserImageAssetUpdateStrategyTests.swift */ = {isa = PBXFileReference; fileEncoding = 4; lastKnownFileType = sourcecode.swift; path = UserImageAssetUpdateStrategyTests.swift; sourceTree = "<group>"; };
		F188BB852223F372002BF204 /* UserRichProfileIntegrationTests.swift */ = {isa = PBXFileReference; fileEncoding = 4; lastKnownFileType = sourcecode.swift; path = UserRichProfileIntegrationTests.swift; sourceTree = "<group>"; };
		F190E0A81E8D516D003E81F8 /* UserProfileImageV3Tests.swift */ = {isa = PBXFileReference; fileEncoding = 4; lastKnownFileType = sourcecode.swift; path = UserProfileImageV3Tests.swift; sourceTree = "<group>"; };
		F190E0DB1E8E7BA1003E81F8 /* SlowSyncTests+Swift.swift */ = {isa = PBXFileReference; fileEncoding = 4; lastKnownFileType = sourcecode.swift; path = "SlowSyncTests+Swift.swift"; sourceTree = "<group>"; };
		F19E559F22B3A2C5005C792D /* UNNotification+SafeLogging.swift */ = {isa = PBXFileReference; lastKnownFileType = sourcecode.swift; path = "UNNotification+SafeLogging.swift"; sourceTree = "<group>"; };
		F19E55A122B3A3FA005C792D /* UNNotificationResponse+SafeLogging.swift */ = {isa = PBXFileReference; lastKnownFileType = sourcecode.swift; path = "UNNotificationResponse+SafeLogging.swift"; sourceTree = "<group>"; };
		F19E55A322B3A740005C792D /* PKPushPayload+SafeLogging.swift */ = {isa = PBXFileReference; lastKnownFileType = sourcecode.swift; path = "PKPushPayload+SafeLogging.swift"; sourceTree = "<group>"; };
		F19E55A522B3AAA8005C792D /* PKPushCredentials+SafeLogging.swift */ = {isa = PBXFileReference; lastKnownFileType = sourcecode.swift; path = "PKPushCredentials+SafeLogging.swift"; sourceTree = "<group>"; };
		F19F1D131EFBC18E00275E27 /* UnauthenticatedSession.swift */ = {isa = PBXFileReference; fileEncoding = 4; lastKnownFileType = sourcecode.swift; path = UnauthenticatedSession.swift; sourceTree = "<group>"; };
		F19F1D191EFBC2F000275E27 /* ZMAuthenticationStatus_Internal.h */ = {isa = PBXFileReference; fileEncoding = 4; lastKnownFileType = sourcecode.c.h; path = ZMAuthenticationStatus_Internal.h; sourceTree = "<group>"; };
		F19F1D1A1EFBC2F000275E27 /* ZMAuthenticationStatus.h */ = {isa = PBXFileReference; fileEncoding = 4; lastKnownFileType = sourcecode.c.h; path = ZMAuthenticationStatus.h; sourceTree = "<group>"; };
		F19F1D1B1EFBC2F000275E27 /* ZMAuthenticationStatus.m */ = {isa = PBXFileReference; fileEncoding = 4; lastKnownFileType = sourcecode.c.objc; path = ZMAuthenticationStatus.m; sourceTree = "<group>"; };
		F19F1D231EFBC34E00275E27 /* ZMUserSessionRegistrationNotification.h */ = {isa = PBXFileReference; fileEncoding = 4; lastKnownFileType = sourcecode.c.h; path = ZMUserSessionRegistrationNotification.h; sourceTree = "<group>"; };
		F19F1D241EFBC34E00275E27 /* ZMUserSessionRegistrationNotification.m */ = {isa = PBXFileReference; fileEncoding = 4; lastKnownFileType = sourcecode.c.objc; path = ZMUserSessionRegistrationNotification.m; sourceTree = "<group>"; };
		F19F1D321EFBE3FE00275E27 /* UnauthenticatedOperationLoop.swift */ = {isa = PBXFileReference; fileEncoding = 4; lastKnownFileType = sourcecode.swift; path = UnauthenticatedOperationLoop.swift; sourceTree = "<group>"; };
		F19F1D371EFBF61800275E27 /* SessionManager.swift */ = {isa = PBXFileReference; fileEncoding = 4; lastKnownFileType = sourcecode.swift; path = SessionManager.swift; sourceTree = "<group>"; };
		F19F4F391E5F1AE400F4D8FF /* UserProfileImageUpdateStatus.swift */ = {isa = PBXFileReference; fileEncoding = 4; lastKnownFileType = sourcecode.swift; path = UserProfileImageUpdateStatus.swift; sourceTree = "<group>"; };
		F19F4F3B1E604AA700F4D8FF /* UserImageAssetUpdateStrategy.swift */ = {isa = PBXFileReference; fileEncoding = 4; lastKnownFileType = sourcecode.swift; path = UserImageAssetUpdateStrategy.swift; sourceTree = "<group>"; };
		F19F4F4C1E646C3C00F4D8FF /* UserProfileImageUpdateStatusTests.swift */ = {isa = PBXFileReference; fileEncoding = 4; lastKnownFileType = sourcecode.swift; path = UserProfileImageUpdateStatusTests.swift; sourceTree = "<group>"; };
		F19F4F4E1E6575F700F4D8FF /* UserProfileImageOwner.swift */ = {isa = PBXFileReference; fileEncoding = 4; lastKnownFileType = sourcecode.swift; path = UserProfileImageOwner.swift; sourceTree = "<group>"; };
		F1A94BD11F010287003083D9 /* UnauthenticatedSession+Login.swift */ = {isa = PBXFileReference; fileEncoding = 4; lastKnownFileType = sourcecode.swift; path = "UnauthenticatedSession+Login.swift"; sourceTree = "<group>"; };
		F1A989BD1FD03E2200B8A82E /* Base */ = {isa = PBXFileReference; lastKnownFileType = text.plist.strings; name = Base; path = Base.lproj/ZMLocalizable.strings; sourceTree = "<group>"; };
		F1A989BE1FD03E2400B8A82E /* pt-BR */ = {isa = PBXFileReference; lastKnownFileType = text.plist.strings; name = "pt-BR"; path = "pt-BR.lproj/ZMLocalizable.strings"; sourceTree = "<group>"; };
		F1A989BF1FD03E2500B8A82E /* es */ = {isa = PBXFileReference; lastKnownFileType = text.plist.strings; name = es; path = es.lproj/ZMLocalizable.strings; sourceTree = "<group>"; };
		F1A989C01FD03E2600B8A82E /* uk */ = {isa = PBXFileReference; lastKnownFileType = text.plist.strings; name = uk; path = uk.lproj/ZMLocalizable.strings; sourceTree = "<group>"; };
		F1A989C11FD03E2600B8A82E /* ru */ = {isa = PBXFileReference; lastKnownFileType = text.plist.strings; name = ru; path = ru.lproj/ZMLocalizable.strings; sourceTree = "<group>"; };
		F1A989C21FD03E2700B8A82E /* ja */ = {isa = PBXFileReference; lastKnownFileType = text.plist.strings; name = ja; path = ja.lproj/ZMLocalizable.strings; sourceTree = "<group>"; };
		F1A989C31FD03E2700B8A82E /* it */ = {isa = PBXFileReference; lastKnownFileType = text.plist.strings; name = it; path = it.lproj/ZMLocalizable.strings; sourceTree = "<group>"; };
		F1A989C41FD03E2800B8A82E /* nl */ = {isa = PBXFileReference; lastKnownFileType = text.plist.strings; name = nl; path = nl.lproj/ZMLocalizable.strings; sourceTree = "<group>"; };
		F1A989C51FD03E2800B8A82E /* tr */ = {isa = PBXFileReference; lastKnownFileType = text.plist.strings; name = tr; path = tr.lproj/ZMLocalizable.strings; sourceTree = "<group>"; };
		F1A989C61FD03E2900B8A82E /* fr */ = {isa = PBXFileReference; lastKnownFileType = text.plist.strings; name = fr; path = fr.lproj/ZMLocalizable.strings; sourceTree = "<group>"; };
		F1A989C71FD03E2A00B8A82E /* ar */ = {isa = PBXFileReference; lastKnownFileType = text.plist.strings; name = ar; path = ar.lproj/ZMLocalizable.strings; sourceTree = "<group>"; };
		F1A989C81FD03E2B00B8A82E /* da */ = {isa = PBXFileReference; lastKnownFileType = text.plist.strings; name = da; path = da.lproj/ZMLocalizable.strings; sourceTree = "<group>"; };
		F1A989C91FD03E2B00B8A82E /* zh-Hans */ = {isa = PBXFileReference; lastKnownFileType = text.plist.strings; name = "zh-Hans"; path = "zh-Hans.lproj/ZMLocalizable.strings"; sourceTree = "<group>"; };
		F1A989CA1FD03E2C00B8A82E /* sl */ = {isa = PBXFileReference; lastKnownFileType = text.plist.strings; name = sl; path = sl.lproj/ZMLocalizable.strings; sourceTree = "<group>"; };
		F1A989CB1FD03E2C00B8A82E /* fi */ = {isa = PBXFileReference; lastKnownFileType = text.plist.strings; name = fi; path = fi.lproj/ZMLocalizable.strings; sourceTree = "<group>"; };
		F1A989CC1FD03E2D00B8A82E /* et */ = {isa = PBXFileReference; lastKnownFileType = text.plist.strings; name = et; path = et.lproj/ZMLocalizable.strings; sourceTree = "<group>"; };
		F1A989CD1FD03E2E00B8A82E /* pl */ = {isa = PBXFileReference; lastKnownFileType = text.plist.strings; name = pl; path = pl.lproj/ZMLocalizable.strings; sourceTree = "<group>"; };
		F1A989CE1FD0579F00B8A82E /* de */ = {isa = PBXFileReference; lastKnownFileType = text.plist.strings; name = de; path = de.lproj/ZMLocalizable.strings; sourceTree = "<group>"; };
		F1AE5F6C21F72FC6009CDBBC /* ZMUserSession+Timers.swift */ = {isa = PBXFileReference; lastKnownFileType = sourcecode.swift; path = "ZMUserSession+Timers.swift"; sourceTree = "<group>"; };
		F1AE5F6E21F73388009CDBBC /* ZMUserSessionTests+Timers.swift */ = {isa = PBXFileReference; lastKnownFileType = sourcecode.swift; path = "ZMUserSessionTests+Timers.swift"; sourceTree = "<group>"; };
		F1B5D53C2181FDA300986911 /* NetworkQuality.swift */ = {isa = PBXFileReference; lastKnownFileType = sourcecode.swift; path = NetworkQuality.swift; sourceTree = "<group>"; };
		F1C1F3ED1FCF0C85007273E3 /* ZMUserSessionErrorCode+Localized.swift */ = {isa = PBXFileReference; lastKnownFileType = sourcecode.swift; path = "ZMUserSessionErrorCode+Localized.swift"; sourceTree = "<group>"; };
		F1C1F3EF1FCF18C5007273E3 /* NSError+Localized.swift */ = {isa = PBXFileReference; lastKnownFileType = sourcecode.swift; path = "NSError+Localized.swift"; sourceTree = "<group>"; };
		F1C51FE61FB49660009C2269 /* RegistrationStatus.swift */ = {isa = PBXFileReference; lastKnownFileType = sourcecode.swift; path = RegistrationStatus.swift; sourceTree = "<group>"; };
		F1C51FE81FB4A9C7009C2269 /* RegistrationStrategy.swift */ = {isa = PBXFileReference; lastKnownFileType = sourcecode.swift; path = RegistrationStrategy.swift; sourceTree = "<group>"; };
		F1E48002207E3789008D4299 /* Default-568h@2x.png */ = {isa = PBXFileReference; lastKnownFileType = image.png; path = "Default-568h@2x.png"; sourceTree = "<group>"; };
		F1F3FE8620F36DEC00B0BAF3 /* PushNotificationTokenTests.swift */ = {isa = PBXFileReference; lastKnownFileType = sourcecode.swift; path = PushNotificationTokenTests.swift; sourceTree = "<group>"; };
		F905C47E1E79A86A00AF34A5 /* WireCallCenterV3Tests.swift */ = {isa = PBXFileReference; fileEncoding = 4; lastKnownFileType = sourcecode.swift; path = WireCallCenterV3Tests.swift; sourceTree = "<group>"; };
		F90EC5A21E7BF1AC00A6779E /* AVSWrapper.swift */ = {isa = PBXFileReference; fileEncoding = 4; lastKnownFileType = sourcecode.swift; path = AVSWrapper.swift; sourceTree = "<group>"; };
		F91CA6AC1BECBD3F000EE5C2 /* Base */ = {isa = PBXFileReference; lastKnownFileType = text.plist.strings; name = Base; path = Base.lproj/Push.strings; sourceTree = "<group>"; };
		F91CA6AD1BECBD46000EE5C2 /* Base */ = {isa = PBXFileReference; lastKnownFileType = text.plist.stringsdict; name = Base; path = Base.lproj/Push.stringsdict; sourceTree = "<group>"; };
		F91CA6AE1BECBD51000EE5C2 /* de */ = {isa = PBXFileReference; lastKnownFileType = text.plist.strings; name = de; path = de.lproj/Push.strings; sourceTree = "<group>"; };
		F91CA6AF1BECBD51000EE5C2 /* de */ = {isa = PBXFileReference; lastKnownFileType = text.plist.stringsdict; name = de; path = de.lproj/Push.stringsdict; sourceTree = "<group>"; };
		F920F4D51DA3DCF8002B860B /* ConversationTests+Ephemeral.swift */ = {isa = PBXFileReference; fileEncoding = 4; lastKnownFileType = sourcecode.swift; path = "ConversationTests+Ephemeral.swift"; sourceTree = "<group>"; };
		F9245BEC1CBF95A8009D1E85 /* ZMHotFixDirectory+Swift.swift */ = {isa = PBXFileReference; fileEncoding = 4; lastKnownFileType = sourcecode.swift; path = "ZMHotFixDirectory+Swift.swift"; sourceTree = "<group>"; };
		F925468C1C63B61000CE2D7C /* MessagingTest+EventFactory.h */ = {isa = PBXFileReference; fileEncoding = 4; lastKnownFileType = sourcecode.c.h; path = "MessagingTest+EventFactory.h"; sourceTree = "<group>"; };
		F925468D1C63B61000CE2D7C /* MessagingTest+EventFactory.m */ = {isa = PBXFileReference; fileEncoding = 4; lastKnownFileType = sourcecode.c.objc; path = "MessagingTest+EventFactory.m"; sourceTree = "<group>"; };
		F92CA9641F153622007D8570 /* ZMUserSessionTests+FileRelocation.swift */ = {isa = PBXFileReference; fileEncoding = 4; lastKnownFileType = sourcecode.swift; path = "ZMUserSessionTests+FileRelocation.swift"; sourceTree = "<group>"; };
		F93A75F11C1F219800252586 /* ConversationStatusStrategy.swift */ = {isa = PBXFileReference; fileEncoding = 4; lastKnownFileType = sourcecode.swift; path = ConversationStatusStrategy.swift; sourceTree = "<group>"; };
		F93C4C6F1E1E8B77007E9CEE /* Cartfile.resolved */ = {isa = PBXFileReference; fileEncoding = 4; lastKnownFileType = text; path = Cartfile.resolved; sourceTree = "<group>"; };
		F93F3A581ED5A67E003CD185 /* TeamTests.swift */ = {isa = PBXFileReference; fileEncoding = 4; lastKnownFileType = sourcecode.swift; path = TeamTests.swift; sourceTree = "<group>"; };
		F9410F621DE44C2E007451FF /* TypingStrategyTests.swift */ = {isa = PBXFileReference; fileEncoding = 4; lastKnownFileType = sourcecode.swift; path = TypingStrategyTests.swift; sourceTree = "<group>"; };
		F9410F641DE49C13007451FF /* PushTokenStrategy.swift */ = {isa = PBXFileReference; fileEncoding = 4; lastKnownFileType = sourcecode.swift; name = PushTokenStrategy.swift; path = Source/Synchronization/Strategies/PushTokenStrategy.swift; sourceTree = SOURCE_ROOT; };
		F9410F671DE4BE42007451FF /* PushTokenStrategyTests.swift */ = {isa = PBXFileReference; fileEncoding = 4; lastKnownFileType = sourcecode.swift; path = PushTokenStrategyTests.swift; sourceTree = "<group>"; };
		F94F6B321E54B9C000D46A29 /* CallingRequestStrategyTests.swift */ = {isa = PBXFileReference; fileEncoding = 4; lastKnownFileType = sourcecode.swift; path = CallingRequestStrategyTests.swift; sourceTree = "<group>"; };
		F95706531DE5D1CC0087442C /* SearchUserImageStrategy.swift */ = {isa = PBXFileReference; fileEncoding = 4; lastKnownFileType = sourcecode.swift; path = SearchUserImageStrategy.swift; sourceTree = "<group>"; };
		F95706581DE5F6D40087442C /* SearchUserImageStrategyTests.swift */ = {isa = PBXFileReference; fileEncoding = 4; lastKnownFileType = sourcecode.swift; path = SearchUserImageStrategyTests.swift; sourceTree = "<group>"; };
		F95ECF4C1B94A553009F91BA /* ZMHotFix.h */ = {isa = PBXFileReference; fileEncoding = 4; lastKnownFileType = sourcecode.c.h; path = ZMHotFix.h; sourceTree = "<group>"; };
		F95ECF4D1B94A553009F91BA /* ZMHotFix.m */ = {isa = PBXFileReference; fileEncoding = 4; lastKnownFileType = sourcecode.c.objc; path = ZMHotFix.m; sourceTree = "<group>"; };
		F95ECF501B94BD05009F91BA /* ZMHotFixTests.m */ = {isa = PBXFileReference; fileEncoding = 4; lastKnownFileType = sourcecode.c.objc; path = ZMHotFixTests.m; sourceTree = "<group>"; };
		F95FFBCF1EB8A44D004031CB /* CallSystemMessageGeneratorTests.swift */ = {isa = PBXFileReference; fileEncoding = 4; lastKnownFileType = sourcecode.swift; path = CallSystemMessageGeneratorTests.swift; sourceTree = "<group>"; };
		F962A8EF19FFD4DC00FD0F80 /* ZMOperationLoop+Private.h */ = {isa = PBXFileReference; lastKnownFileType = sourcecode.c.h; path = "ZMOperationLoop+Private.h"; sourceTree = "<group>"; };
		F9644AE91E83CDD100A1887B /* CallingV3Tests.swift */ = {isa = PBXFileReference; fileEncoding = 4; lastKnownFileType = sourcecode.swift; path = CallingV3Tests.swift; sourceTree = "<group>"; };
		F964700B1D5C720D00A81A92 /* ConversationTests+MessageEditing.m */ = {isa = PBXFileReference; fileEncoding = 4; lastKnownFileType = sourcecode.c.objc; path = "ConversationTests+MessageEditing.m"; sourceTree = "<group>"; };
		F96DBEE81DF9A570008FE832 /* ZMSyncStrategy+ManagedObjectChanges.h */ = {isa = PBXFileReference; fileEncoding = 4; lastKnownFileType = sourcecode.c.h; path = "ZMSyncStrategy+ManagedObjectChanges.h"; sourceTree = "<group>"; };
		F96DBEE91DF9A570008FE832 /* ZMSyncStrategy+ManagedObjectChanges.m */ = {isa = PBXFileReference; fileEncoding = 4; lastKnownFileType = sourcecode.c.objc; path = "ZMSyncStrategy+ManagedObjectChanges.m"; sourceTree = "<group>"; };
		F991CE111CB55512004D8465 /* ZMConversation+Testing.h */ = {isa = PBXFileReference; fileEncoding = 4; lastKnownFileType = sourcecode.c.h; path = "ZMConversation+Testing.h"; sourceTree = "<group>"; };
		F991CE121CB55512004D8465 /* ZMConversation+Testing.m */ = {isa = PBXFileReference; fileEncoding = 4; lastKnownFileType = sourcecode.c.objc; path = "ZMConversation+Testing.m"; sourceTree = "<group>"; };
		F991CE131CB55512004D8465 /* ZMUser+Testing.h */ = {isa = PBXFileReference; fileEncoding = 4; lastKnownFileType = sourcecode.c.h; path = "ZMUser+Testing.h"; sourceTree = "<group>"; };
		F991CE141CB55512004D8465 /* ZMUser+Testing.m */ = {isa = PBXFileReference; fileEncoding = 4; lastKnownFileType = sourcecode.c.objc; path = "ZMUser+Testing.m"; sourceTree = "<group>"; };
		F99298581BE110490058D42F /* ZMClientRegistrationStatusTests.m */ = {isa = PBXFileReference; fileEncoding = 4; lastKnownFileType = sourcecode.c.objc; path = ZMClientRegistrationStatusTests.m; sourceTree = "<group>"; };
		F992985A1BE1404D0058D42F /* ZMClientRegistrationStatus+Internal.h */ = {isa = PBXFileReference; lastKnownFileType = sourcecode.c.h; path = "ZMClientRegistrationStatus+Internal.h"; sourceTree = "<group>"; };
		F9AB00211F0CDAF00037B437 /* FileRelocator.swift */ = {isa = PBXFileReference; fileEncoding = 4; lastKnownFileType = sourcecode.swift; path = FileRelocator.swift; sourceTree = "<group>"; };
		F9ABE84B1EFD568B00D83214 /* TeamDownloadRequestStrategy.swift */ = {isa = PBXFileReference; fileEncoding = 4; lastKnownFileType = sourcecode.swift; path = TeamDownloadRequestStrategy.swift; sourceTree = "<group>"; };
		F9ABE84D1EFD568B00D83214 /* TeamRequestFactory.swift */ = {isa = PBXFileReference; fileEncoding = 4; lastKnownFileType = sourcecode.swift; path = TeamRequestFactory.swift; sourceTree = "<group>"; };
		F9ABE8531EFD56BF00D83214 /* TeamDownloadRequestStrategyTests.swift */ = {isa = PBXFileReference; fileEncoding = 4; lastKnownFileType = sourcecode.swift; path = TeamDownloadRequestStrategyTests.swift; sourceTree = "<group>"; };
		F9ABE8541EFD56BF00D83214 /* TeamDownloadRequestStrategy+EventsTests.swift */ = {isa = PBXFileReference; fileEncoding = 4; lastKnownFileType = sourcecode.swift; path = "TeamDownloadRequestStrategy+EventsTests.swift"; sourceTree = "<group>"; };
		F9B171F51C0EF21100E6EEC6 /* ClientUpdateStatus.swift */ = {isa = PBXFileReference; fileEncoding = 4; lastKnownFileType = sourcecode.swift; path = ClientUpdateStatus.swift; sourceTree = "<group>"; };
		F9B171F71C0F00E700E6EEC6 /* ClientUpdateStatusTests.swift */ = {isa = PBXFileReference; fileEncoding = 4; lastKnownFileType = sourcecode.swift; path = ClientUpdateStatusTests.swift; sourceTree = "<group>"; };
		F9B171F91C0F320200E6EEC6 /* ClientManagementTests.m */ = {isa = PBXFileReference; fileEncoding = 4; lastKnownFileType = sourcecode.c.objc; path = ClientManagementTests.m; sourceTree = "<group>"; };
		F9B71F4A1CB2B841001DB03F /* NSManagedObjectContext+TestHelpers.h */ = {isa = PBXFileReference; fileEncoding = 4; lastKnownFileType = sourcecode.c.h; path = "NSManagedObjectContext+TestHelpers.h"; sourceTree = "<group>"; };
		F9B71F4B1CB2B841001DB03F /* NSManagedObjectContext+TestHelpers.m */ = {isa = PBXFileReference; fileEncoding = 4; lastKnownFileType = sourcecode.c.objc; path = "NSManagedObjectContext+TestHelpers.m"; sourceTree = "<group>"; };
		F9C9A4ED1CAD290B0039E10C /* store128.wiredatabase */ = {isa = PBXFileReference; lastKnownFileType = file; path = store128.wiredatabase; sourceTree = "<group>"; };
		F9D1CD131DF6C131002F6E80 /* SyncStatusTests.swift */ = {isa = PBXFileReference; fileEncoding = 4; lastKnownFileType = sourcecode.swift; lineEnding = 0; path = SyncStatusTests.swift; sourceTree = "<group>"; xcLanguageSpecificationIdentifier = xcode.lang.swift; };
		F9DAC54D1C2034E70001F11E /* ConversationStatusStrategyTests.swift */ = {isa = PBXFileReference; fileEncoding = 4; lastKnownFileType = sourcecode.swift; path = ConversationStatusStrategyTests.swift; sourceTree = "<group>"; };
		F9E3AB511BEA017300C1A6AA /* ZMSelfStrategy+Internal.h */ = {isa = PBXFileReference; fileEncoding = 4; lastKnownFileType = sourcecode.c.h; path = "ZMSelfStrategy+Internal.h"; sourceTree = "<group>"; };
		F9E462D91D7043C60036CFA7 /* ConversationTests+DeliveryConfirmation.swift */ = {isa = PBXFileReference; fileEncoding = 4; lastKnownFileType = sourcecode.swift; path = "ConversationTests+DeliveryConfirmation.swift"; sourceTree = "<group>"; };
		F9E577201E77EC6D0065EFE4 /* WireCallCenterV3+Notifications.swift */ = {isa = PBXFileReference; fileEncoding = 4; lastKnownFileType = sourcecode.swift; path = "WireCallCenterV3+Notifications.swift"; sourceTree = "<group>"; };
		F9F11A061A0A630900F1DCEE /* ZMBlacklistVerificatorTest.m */ = {isa = PBXFileReference; fileEncoding = 4; lastKnownFileType = sourcecode.c.objc; path = ZMBlacklistVerificatorTest.m; sourceTree = "<group>"; };
		F9F631411DE3524100416938 /* TypingStrategy.swift */ = {isa = PBXFileReference; fileEncoding = 4; lastKnownFileType = sourcecode.swift; path = TypingStrategy.swift; sourceTree = "<group>"; };
		F9F846331ED307F10087C1A4 /* CallParticipantsSnapshotTests.swift */ = {isa = PBXFileReference; fileEncoding = 4; lastKnownFileType = sourcecode.swift; path = CallParticipantsSnapshotTests.swift; sourceTree = "<group>"; };
		F9F9F5611D75D62100AE6499 /* RequestStrategyTestBase.swift */ = {isa = PBXFileReference; fileEncoding = 4; lastKnownFileType = sourcecode.swift; path = RequestStrategyTestBase.swift; sourceTree = "<group>"; };
		F9FD16791BDFCDAD00725F5C /* ZMClientRegistrationStatus.h */ = {isa = PBXFileReference; fileEncoding = 4; lastKnownFileType = sourcecode.c.h; path = ZMClientRegistrationStatus.h; sourceTree = "<group>"; };
		F9FD167A1BDFCDAD00725F5C /* ZMClientRegistrationStatus.m */ = {isa = PBXFileReference; fileEncoding = 4; lastKnownFileType = sourcecode.c.objc; path = ZMClientRegistrationStatus.m; sourceTree = "<group>"; };
		F9FD798519EE742600D70FCD /* ZMBlacklistDownloader.h */ = {isa = PBXFileReference; fileEncoding = 4; lastKnownFileType = sourcecode.c.h; path = ZMBlacklistDownloader.h; sourceTree = "<group>"; };
		F9FD798619EE742600D70FCD /* ZMBlacklistDownloader.m */ = {isa = PBXFileReference; fileEncoding = 4; lastKnownFileType = sourcecode.c.objc; path = ZMBlacklistDownloader.m; sourceTree = "<group>"; };
		F9FD798919EE962F00D70FCD /* ZMBlacklistDownloaderTest.m */ = {isa = PBXFileReference; fileEncoding = 4; lastKnownFileType = sourcecode.c.objc; path = ZMBlacklistDownloaderTest.m; sourceTree = "<group>"; };
		F9FD798B19EE9B9A00D70FCD /* ZMBlacklistVerificator.h */ = {isa = PBXFileReference; fileEncoding = 4; lastKnownFileType = sourcecode.c.h; path = ZMBlacklistVerificator.h; sourceTree = "<group>"; };
		F9FD798C19EE9B9A00D70FCD /* ZMBlacklistVerificator.m */ = {isa = PBXFileReference; fileEncoding = 4; lastKnownFileType = sourcecode.c.objc; path = ZMBlacklistVerificator.m; sourceTree = "<group>"; };
/* End PBXFileReference section */

/* Begin PBXFrameworksBuildPhase section */
		169BA1CF25ECDBA300374343 /* Frameworks */ = {
			isa = PBXFrameworksBuildPhase;
			buildActionMask = 2147483647;
			files = (
				169BA1D725ECDBA300374343 /* WireSyncEngine.framework in Frameworks */,
				169BA1E225ECE6C100374343 /* WireMockTransport.framework in Frameworks */,
				169BA1E325ECE72500374343 /* WireTesting.framework in Frameworks */,
				169BA1E525ECE78200374343 /* HTMLString.framework in Frameworks */,
				169BA1E625ECE78400374343 /* ZipArchive.framework in Frameworks */,
				169BA1E725ECE78700374343 /* avs.framework in Frameworks */,
				169BA1E425ECE78000374343 /* WireProtos.framework in Frameworks */,
				169BA1E825ECE78A00374343 /* OCMock.framework in Frameworks */,
			);
			runOnlyForDeploymentPostprocessing = 0;
		};
		3E186085191A56F6000FE027 /* Frameworks */ = {
			isa = PBXFrameworksBuildPhase;
			buildActionMask = 2147483647;
			files = (
				F13ADE7A21B5322400B6E736 /* SwiftProtobuf.framework in Frameworks */,
				878B823A20A1DD00007455CA /* HTMLString.framework in Frameworks */,
				09B978FE1B679F4B00A30B38 /* OCMock.framework in Frameworks */,
				54E03A6E1E93CEF20089AC69 /* WireMockTransport.framework in Frameworks */,
				544BA1571A43424F00D3B852 /* WireSyncEngine.framework in Frameworks */,
				54E03A701E93CF060089AC69 /* WireTesting.framework in Frameworks */,
			);
			runOnlyForDeploymentPostprocessing = 0;
		};
		3E1860C0191A649D000FE027 /* Frameworks */ = {
			isa = PBXFrameworksBuildPhase;
			buildActionMask = 2147483647;
			files = (
				878B823920A1DCF6007455CA /* HTMLString.framework in Frameworks */,
				D59F3A1320692FA80023474F /* ZipArchive.framework in Frameworks */,
				545816FA1E93E20700BFAF7E /* WireProtos.framework in Frameworks */,
				09B978FF1B679F5D00A30B38 /* OCMock.framework in Frameworks */,
				54E03A6D1E93CEF10089AC69 /* WireMockTransport.framework in Frameworks */,
				54F4DC5A1A4438B300FDB6EA /* WireSyncEngine.framework in Frameworks */,
				CEE02E461DDA0F4D00BA2BE2 /* avs.framework in Frameworks */,
				54E03A6F1E93CF050089AC69 /* WireTesting.framework in Frameworks */,
			);
			runOnlyForDeploymentPostprocessing = 0;
		};
		5498158F1A43232400A7CE2E /* Frameworks */ = {
			isa = PBXFrameworksBuildPhase;
			buildActionMask = 2147483647;
			files = (
				878B823820A1DCE7007455CA /* HTMLString.framework in Frameworks */,
				D59F3A1020691A0F0023474F /* ZipArchive.framework in Frameworks */,
				CE5DC1A11DDA09F000D24DBA /* avs.framework in Frameworks */,
				54E03A631E93CEED0089AC69 /* WireImages.framework in Frameworks */,
				54E03A6C1E93CEED0089AC69 /* WireUtilities.framework in Frameworks */,
				5442A7321E42244C00415104 /* libPhoneNumberiOS.framework in Frameworks */,
				54E03A681E93CEED0089AC69 /* WireRequestStrategy.framework in Frameworks */,
				54E03A641E93CEED0089AC69 /* WireLinkPreview.framework in Frameworks */,
				54E03A611E93CEED0089AC69 /* WireCryptobox.framework in Frameworks */,
				54E03A6B1E93CEED0089AC69 /* WireTransport.framework in Frameworks */,
				54E03A671E93CEED0089AC69 /* WireProtos.framework in Frameworks */,
				A96190CA23A6DDCE00B8665F /* WireDataModel.framework in Frameworks */,
				54E03A691E93CEED0089AC69 /* WireSystem.framework in Frameworks */,
			);
			runOnlyForDeploymentPostprocessing = 0;
		};
/* End PBXFrameworksBuildPhase section */

/* Begin PBXGroup section */
		0928E38F1BA2CFF60057232E /* E2EE */ = {
			isa = PBXGroup;
			children = (
				871667F91BB2AE9C009C6EEA /* APSSignalingKeysStore.swift */,
				09BCDB8C1BCE7F000020DCC7 /* ZMAPSMessageDecoder.h */,
				09BCDB8D1BCE7F000020DCC7 /* ZMAPSMessageDecoder.m */,
			);
			path = E2EE;
			sourceTree = "<group>";
		};
		0994E1DB1B835C4900A51721 /* zmc-config */ = {
			isa = PBXGroup;
			children = (
				0994E1DD1B835C4900A51721 /* ios-test-host.xcconfig */,
				0994E1DE1B835C4900A51721 /* ios-test-target.xcconfig */,
				0994E1DF1B835C4900A51721 /* ios.xcconfig */,
				0994E1E21B835C4900A51721 /* project-common.xcconfig */,
				0994E1E31B835C4900A51721 /* project-debug.xcconfig */,
				0994E1E41B835C4900A51721 /* project.xcconfig */,
				0994E1E71B835C4900A51721 /* swift.xcconfig */,
				0994E1E81B835C4900A51721 /* tests.xcconfig */,
				0994E1E91B835C4900A51721 /* warnings-debug.xcconfig */,
				0994E1EA1B835C4900A51721 /* warnings.xcconfig */,
			);
			path = "zmc-config";
			sourceTree = "<group>";
		};
		09C77C3C1BA2E38D00E2163F /* E2EE */ = {
			isa = PBXGroup;
			children = (
				F9F9F5611D75D62100AE6499 /* RequestStrategyTestBase.swift */,
				0920833C1BA84F3100F82B29 /* UserClientRequestStrategyTests.swift */,
				161927222459E08E00DDD9EB /* UserClientEventConsumerTests.swift */,
				093694441BA9633300F36B3A /* UserClientRequestFactoryTests.swift */,
				87D003FE1BB5810D00472E06 /* APSSignalingKeyStoreTests.swift */,
				09914E521BD6613D00C10BF8 /* ZMDecodedAPSMessageTest.m */,
			);
			path = E2EE;
			sourceTree = "<group>";
		};
		161ACB2B23F5B9E900ABFF33 /* URLActionProcessors */ = {
			isa = PBXGroup;
			children = (
				161ACB2C23F5BA0200ABFF33 /* DeepLinkURLActionProcessor.swift */,
				161ACB2E23F5BACA00ABFF33 /* ConnectToBotURLActionProcessor.swift */,
			);
			path = URLActionProcessors;
			sourceTree = "<group>";
		};
		161ACB3023F5BB7E00ABFF33 /* URLActionProcessors */ = {
			isa = PBXGroup;
			children = (
				161ACB3123F5BBA100ABFF33 /* CompanyLoginURLActionProcessor.swift */,
			);
			path = URLActionProcessors;
			sourceTree = "<group>";
		};
		161ACB3D23F6E49400ABFF33 /* URLActionProcessors */ = {
			isa = PBXGroup;
			children = (
				161ACB3E23F6E4C200ABFF33 /* DeepLinkURLActionProcessorTests.swift */,
				161C886223FADDE400CB0B8E /* ConnectToBotURLActionProcessorTests.swift */,
			);
			name = URLActionProcessors;
			sourceTree = "<group>";
		};
		161ACB4023F6EDF900ABFF33 /* UnauthenticatedSession */ = {
			isa = PBXGroup;
			children = (
				161ACB4123F6EE1E00ABFF33 /* URLActionProcessors */,
			);
			path = UnauthenticatedSession;
			sourceTree = "<group>";
		};
		161ACB4123F6EE1E00ABFF33 /* URLActionProcessors */ = {
			isa = PBXGroup;
			children = (
				161ACB4223F6EE4800ABFF33 /* CompanyLoginURLActionProcessorTests.swift */,
			);
			path = URLActionProcessors;
			sourceTree = "<group>";
		};
		1688189C25F150E100BB51C3 /* TestsPlans */ = {
			isa = PBXGroup;
			children = (
				168818A025F1512400BB51C3 /* AllTests.xctestplan */,
				168818AB25F1533A00BB51C3 /* IntegrationTests.xctestplan */,
			);
			path = TestsPlans;
			sourceTree = "<group>";
		};
		169BA1F625ECF8C300374343 /* Mocks */ = {
			isa = PBXGroup;
			children = (
				169BA1F725ECF8F700374343 /* MockAppLock.swift */,
				169BA23C25EF6E2A00374343 /* MockRegistrationStatusDelegate.swift */,
				169BA24325EF6FFA00374343 /* MockAnalytics.swift */,
				169BA24B25EF753100374343 /* MockReachability.swift */,
			);
			path = Mocks;
			sourceTree = "<group>";
		};
		169BA25025EF777300374343 /* Recorders */ = {
			isa = PBXGroup;
			children = (
				169BA25125EF778E00374343 /* TestUserProfileUpdateObserver.swift */,
			);
			path = Recorders;
			sourceTree = "<group>";
		};
		3E18605A191A4EF8000FE027 /* Resources */ = {
			isa = PBXGroup;
			children = (
				54764B9D1C931E9400BD25E3 /* animated.gif */,
				54764B9E1C931E9400BD25E3 /* not_animated.gif */,
				54764B971C9303D600BD25E3 /* medium.jpg */,
				54764B981C9303D600BD25E3 /* tiny.jpg */,
				AF6415A01C9C151700A535F5 /* EncryptedBase64EncondedExternalMessageTestFixture.txt */,
				AF6415A11C9C151700A535F5 /* ExternalMessageTextFixture.txt */,
				EE01E0361F90DABC001AA33C /* audio.m4a */,
				BF158D2E1CE087D8007C6F8A /* video.mp4 */,
				54DFAE211C92D979004B1D15 /* 1900x1500.jpg */,
				F9C9A4F11CAD2A200039E10C /* DB Ficture 1.28 */,
				BF44A3521C71D60100C6928E /* DB Fixture 1.27 */,
				BF72DF111C4D257C002B324F /* DB Fixture 1.24 */,
				BF72DF101C4D256B002B324F /* DB Fixture 1.25 / 1.26 */,
				5423B998191A4A1B0044347D /* InfoPlist.strings */,
				3E2712FE1A891781008EE50F /* UnitTests-Info.plist */,
				169BA1D625ECDBA300374343 /* IntegrationTests-Info.plist */,
				54764B9B1C930AEB00BD25E3 /* Lorem Ipsum.txt */,
			);
			path = Resources;
			sourceTree = "<group>";
		};
		3E18605B191A4F28000FE027 /* Public */ = {
			isa = PBXGroup;
			children = (
				542049EF196AB84B000D8A94 /* WireSyncEngine.h */,
				A9B53AA924E12E240066FCC6 /* ZMAccountDeletedReason.swift */,
				3E05F247192A4F8900F22D80 /* NSError+ZMUserSession.h */,
				54D9331C1AE1643A00C0B91C /* ZMCredentials.h */,
				546D45FD19E29D92004C478D /* ZMNetworkState.h */,
			);
			path = Public;
			sourceTree = "<group>";
		};
		3E18605E191A4F4F000FE027 /* Resources */ = {
			isa = PBXGroup;
			children = (
				3E799CC9192134900020A438 /* Configurations */,
				3E27131A1A8A68BF008EE50F /* Push.strings */,
				3E27131C1A8A68BF008EE50F /* Push.stringsdict */,
				549815961A43232400A7CE2E /* WireSyncEngine-ios-Info.plist */,
				F1A989BC1FD03E1B00B8A82E /* ZMLocalizable.strings */,
				543095921DE76B170065367F /* random1.txt */,
				543095941DE76B270065367F /* random2.txt */,
			);
			path = Resources;
			sourceTree = "<group>";
		};
		3E1860B3191A5D1D000FE027 /* iOS Test Host */ = {
			isa = PBXGroup;
			children = (
				3E1860B4191A5D99000FE027 /* Test-Host-Info.plist */,
				3E1860B5191A5D99000FE027 /* Test-Host-Prefix.pch */,
				3E1860B6191A5D99000FE027 /* TestHost-main.m */,
				3E1860B7191A5D99000FE027 /* TestHostAppDelegate.h */,
				3E1860B8191A5D99000FE027 /* TestHostAppDelegate.m */,
				F1E48002207E3789008D4299 /* Default-568h@2x.png */,
				3E9848BC1A65253000F7B050 /* Hack.swift */,
				872C995A1DB65D0D006A3BDE /* harp.m4a */,
				872C99571DB659E6006A3BDE /* ringing_from_them_long.caf */,
			);
			path = "iOS Test Host";
			sourceTree = "<group>";
		};
		3E799CC9192134900020A438 /* Configurations */ = {
			isa = PBXGroup;
			children = (
				0994E1DB1B835C4900A51721 /* zmc-config */,
				0994E1F01B835C4900A51721 /* WireSyncEngine.xcconfig */,
				0994E1F11B835D1100A51721 /* version.xcconfig */,
			);
			path = Configurations;
			sourceTree = "<group>";
		};
		3E89FFA3191B6E15002D3A3E /* Data Model */ = {
			isa = PBXGroup;
			children = (
				EEEED9A723F6BC00008C94CA /* SelfUserProvider.swift */,
				EE1108FA23D2087F005DC663 /* Typing.swift */,
				EE1108F823D1F945005DC663 /* TypingUsersTimeout.swift */,
				EE1DEBBC23D5E0390087EE1F /* TypingUsersTimeout+Key.swift */,
				EE1108B623D1B367005DC663 /* TypingUsers.swift */,
				16F5F16B1E4092C00062F0AE /* NSManagedObjectContext+CTCallCenter.swift */,
				EE1DEBC523D5F1D00087EE1F /* NSManagedObjectContext+TypingUsers.swift */,
				16085B321F71811A000B9F22 /* UserChangeInfo+UserSession.swift */,
				8754B8491F73C25400EC02AD /* ConversationListChangeInfo+UserSession.swift */,
				8754B84B1F73C38900EC02AD /* MessageChangeInfo+UserSession.swift */,
				872A2EE51FFFBC2900900B22 /* ServiceUser.swift */,
				168CF4282007840A009FCB89 /* Team+Invite.swift */,
				BF3C1B1620DBE254001CE126 /* Conversation+MessageDestructionTimeout.swift */,
				D5D10DA3203AE43200145497 /* Conversation+AccessMode.swift */,
				16030DC821B01B7500F8032E /* Conversation+ReadReceiptMode.swift */,
				16168136207790F600BCF33A /* Conversation+Participants.swift */,
				06EF5181266E2C8F0073920F /* Conversation+Join.swift */,
				16519D37231D3B1700C9D76D /* Conversation+Deletion.swift */,
				EEF4010023A8DFC6007B1A97 /* Conversation+Role.swift */,
				EE1DEBC223D5F1920087EE1F /* Conversation+TypingUsers.swift */,
				878ACB4720AEFB980016E68A /* ZMUser+Consent.swift */,
			);
			path = "Data Model";
			sourceTree = "<group>";
		};
		3EAD6A08199BB6C800D519DB /* Calling */ = {
			isa = PBXGroup;
			children = (
				0625690E264AE6560041C17B /* CallClosedReason.swift */,
				165D3A181E1D43870052E654 /* VoiceChannel.swift */,
				165D3A171E1D43870052E654 /* VoiceChannelV3.swift */,
				165D3A3C1E1D60520052E654 /* ZMConversation+VoiceChannel.swift */,
				16A764601F3E0B0B00564F21 /* CallKitManager.swift */,
				1658C2361F503CF800889F22 /* FlowManager.swift */,
				166D18A3230EBFFA001288CD /* MediaManager.swift */,
				BF735CF91E70003D003BC61F /* SystemMessageCallObserver.swift */,
				165911521DEF38EC007FA847 /* CallStateObserver.swift */,
				5E8BB89B2147CE1600EEA64B /* AVSCallMember.swift */,
				63EB9B2C258131F700B44635 /* AVSActiveSpeakerChange.swift */,
				5E8BB89F2147F5BC00EEA64B /* CallSnapshot.swift */,
				16C4BD9F20A309CD00BCDB17 /* CallParticipantSnapshot.swift */,
				632A581F25CC43DA00F0C4BD /* CallParticipantsListKind.swift */,
				5EC2C5902137F80E00C6CE35 /* CallState.swift */,
				F1B5D53C2181FDA300986911 /* NetworkQuality.swift */,
				7C5482D9225380160055F1AB /* CallReceivedResult.swift */,
				5E8BB89D2147E9DF00EEA64B /* AVSWrapper+Handlers.swift */,
				5E8BB8982147CD3F00EEA64B /* AVSBridging.swift */,
				F90EC5A21E7BF1AC00A6779E /* AVSWrapper.swift */,
				5E8BB8A12147F89000EEA64B /* CallCenterSupport.swift */,
				165D3A141E1D3EF30052E654 /* WireCallCenterV3.swift */,
				639290A6252DEDB400046171 /* WireCallCenterV3+Degradation.swift */,
				5EC2C592213827BF00C6CE35 /* WireCallCenterV3+Events.swift */,
				F9E577201E77EC6D0065EFE4 /* WireCallCenterV3+Notifications.swift */,
				166A8BF21E015F3B00F5EEEA /* WireCallCenterV3Factory.swift */,
				63FE4B9D25C1D2EC002878E5 /* VideoGridPresentationMode.swift */,
			);
			path = Calling;
			sourceTree = "<group>";
		};
		3EAD6A0F199BBE5D00D519DB /* Calling */ = {
			isa = PBXGroup;
			children = (
				16D3FCDE1E365ABC0052A535 /* CallStateObserverTests.swift */,
				160C31401E6DDFC30012E4BC /* VoiceChannelV3Tests.swift */,
				872C99511DB5256E006A3BDE /* CallKitManagerTests.swift */,
				872C995E1DB6722C006A3BDE /* CallKitDelegateTests+Mocking.h */,
				872C995F1DB6722C006A3BDE /* CallKitDelegateTests+Mocking.m */,
				165D3A1A1E1D43870052E654 /* WireCallCenterV3Mock.swift */,
				F905C47E1E79A86A00AF34A5 /* WireCallCenterV3Tests.swift */,
				1658C2381F5404ED00889F22 /* FlowManagerMock.swift */,
				F95FFBCF1EB8A44D004031CB /* CallSystemMessageGeneratorTests.swift */,
				F9F846331ED307F10087C1A4 /* CallParticipantsSnapshotTests.swift */,
				87B30C5B1FA756220054DFB1 /* FlowManagerTests.swift */,
				5E8BB8A3214912D100EEA64B /* AVSBridgingTests.swift */,
				166D18A5230EC418001288CD /* MockMediaManager.swift */,
				639290A3252CA53100046171 /* CallSnapshotTestFixture.swift */,
				A901FE9A258B562F003EAF5C /* CallParticipantTests.swift */,
				632A582125CD9DF900F0C4BD /* CallParticipantsKindTests.swift */,
			);
			path = Calling;
			sourceTree = "<group>";
		};
		540029AA1918CA8500578793 = {
			isa = PBXGroup;
			children = (
				09284B6A1B8272C300EEE10E /* WireSyncEngine Test Host.entitlements */,
				09CC4AB71B7CB8B700201C63 /* Cartfile */,
				F93C4C6F1E1E8B77007E9CEE /* Cartfile.resolved */,
				09CC4AB81B7CB8BF00201C63 /* Cartfile.private */,
				3E18605F191A4F6A000FE027 /* README.md */,
				5423B98C191A49CD0044347D /* Source */,
				3E18605E191A4F4F000FE027 /* Resources */,
				5423B997191A4A1B0044347D /* Tests */,
				1688189C25F150E100BB51C3 /* TestsPlans */,
				540029B61918CA8500578793 /* Frameworks */,
				540029B51918CA8500578793 /* Products */,
			);
			indentWidth = 4;
			sourceTree = "<group>";
			tabWidth = 4;
		};
		540029B51918CA8500578793 /* Products */ = {
			isa = PBXGroup;
			children = (
				3E186088191A56F6000FE027 /* WireSyncEngine Test Host.app */,
				3E1860C3191A649D000FE027 /* UnitTests.xctest */,
				549815931A43232400A7CE2E /* WireSyncEngine.framework */,
				169BA1D225ECDBA300374343 /* IntegrationTests.xctest */,
			);
			name = Products;
			sourceTree = "<group>";
		};
		540029B61918CA8500578793 /* Frameworks */ = {
			isa = PBXGroup;
			children = (
				A96190C923A6DDCE00B8665F /* WireDataModel.framework */,
				F13ADE7921B5322400B6E736 /* SwiftProtobuf.framework */,
				878B823720A1DCE7007455CA /* HTMLString.framework */,
				D59F3A0F20691A0F0023474F /* ZipArchive.framework */,
				54E03A551E93CEED0089AC69 /* WireCryptobox.framework */,
				54E03A571E93CEED0089AC69 /* WireImages.framework */,
				54E03A581E93CEED0089AC69 /* WireLinkPreview.framework */,
				54E03A5A1E93CEED0089AC69 /* WireMockTransport.framework */,
				54E03A5B1E93CEED0089AC69 /* WireProtos.framework */,
				54E03A5C1E93CEED0089AC69 /* WireRequestStrategy.framework */,
				54E03A5D1E93CEED0089AC69 /* WireSystem.framework */,
				54E03A5E1E93CEED0089AC69 /* WireTesting.framework */,
				54E03A5F1E93CEED0089AC69 /* WireTransport.framework */,
				54E03A601E93CEED0089AC69 /* WireUtilities.framework */,
				CE5DC1A01DDA09F000D24DBA /* avs.framework */,
				5442A7311E42244C00415104 /* libPhoneNumberiOS.framework */,
				09B978F31B679B6200A30B38 /* OCMock.framework */,
			);
			name = Frameworks;
			sourceTree = "<group>";
		};
		5423B98C191A49CD0044347D /* Source */ = {
			isa = PBXGroup;
			children = (
				EFF9403C2240FE12004F3115 /* DeepLink */,
				54B2A0821DAE71F100BB40B1 /* Analytics */,
				0928E38F1BA2CFF60057232E /* E2EE */,
				A9EADFFF19DBF20A00FD386C /* Utility */,
				A926F1E0196C12ED0045BB47 /* Registration */,
				A957B4B91962FB610060EE03 /* Notifications */,
				54BAF1BB19212EBA008042FB /* UserSession */,
				F19F1D361EFBF60A00275E27 /* SessionManager */,
				F19F1D121EFBC17A00275E27 /* UnauthenticatedSession */,
				3E89FFA3191B6E15002D3A3E /* Data Model */,
				85D85DBFC1F3A95767DEEA45 /* Synchronization */,
				3EAD6A08199BB6C800D519DB /* Calling */,
				3E18605B191A4F28000FE027 /* Public */,
				3E18605C191A4F3B000FE027 /* WireSyncEngine-iOS.pch */,
			);
			path = Source;
			sourceTree = "<group>";
		};
		5423B997191A4A1B0044347D /* Tests */ = {
			isa = PBXGroup;
			children = (
				5474C7DC1921303400185A3A /* Source */,
				3E1860B3191A5D1D000FE027 /* iOS Test Host */,
				3E18605A191A4EF8000FE027 /* Resources */,
			);
			path = Tests;
			sourceTree = "<group>";
		};
		5474C7DC1921303400185A3A /* Source */ = {
			isa = PBXGroup;
			children = (
				169BA25025EF777300374343 /* Recorders */,
				169BA1F625ECF8C300374343 /* Mocks */,
				09C77C3C1BA2E38D00E2163F /* E2EE */,
				54C2F6751A6FA988003D09D9 /* Notifications */,
				A9EAE00A19DBF24100FD386C /* Utility */,
				54CEC9BB19AB34CE006817BB /* Registration */,
				5474C7EB1921303400185A3A /* UserSession */,
				F159F4121F1E310C001B7D80 /* SessionManager */,
				161ACB4023F6EDF900ABFF33 /* UnauthenticatedSession */,
				5474C7DD1921303400185A3A /* Data Model */,
				85D850FC5E45F9F688A64419 /* Synchronization */,
				54FC8A0E192CD52800D3C016 /* Integration */,
				3EAD6A0F199BBE5D00D519DB /* Calling */,
				3E799CF2192140300020A438 /* WireSyncEngine-Tests.pch */,
				098CFBBA1B7B9C94000B02B1 /* BaseTestSwiftHelpers.swift */,
				5474C8051921309400185A3A /* MessagingTest.h */,
				5474C8061921309400185A3A /* MessagingTest.m */,
				06BBF7002473D51D00A26626 /* MessagingTest+Swift.swift */,
				5474C8081921309400185A3A /* MessagingTestTests.m */,
				3E1858B21951D69B005FE78F /* MemoryLeaksObserver.h */,
				3E1858B31951D69B005FE78F /* MemoryLeaksObserver.m */,
				5463C88F193F38A6006799DE /* ZMTimingTests.h */,
				5463C890193F38A6006799DE /* ZMTimingTests.m */,
				5E2C354C21A806A80034F1EE /* MockBackgroundActivityManager.swift */,
				16849B1B23EDA1FD00C025A8 /* MockUpdateEventProcessor.swift */,
				16849B1F23EDB32B00C025A8 /* MockSessionManager.swift */,
				1636EAFE23F6FCCC00CD9527 /* MockPresentationDelegate.swift */,
				161C887623FD4CFD00CB0B8E /* MockPushChannel.swift */,
				161C886423FD248A00CB0B8E /* RecordingMockTransportSession.swift */,
				54BD32D01A5ACCF9008EB1B0 /* Test-Bridging-Header.h */,
				16A5FE20215B584200AEEBBD /* MockLinkPreviewDetector.swift */,
				166B2B6D23EB2CD3003E8581 /* DatabaseTest.swift */,
				87AEA67B1EFBD27700C94BF3 /* DiskDatabaseTest.swift */,
				5E8EE1FD20FDCD1300DB1F9B /* MockPasteboard.swift */,
				5E0EB1F82100A46F00B5DC2B /* MockCompanyLoginRequesterDelegate.swift */,
				EE6654632445D4EE00CBF8D3 /* MockAddressBook.swift */,
			);
			path = Source;
			sourceTree = "<group>";
		};
		5474C7DD1921303400185A3A /* Data Model */ = {
			isa = PBXGroup;
			children = (
				F991CE111CB55512004D8465 /* ZMConversation+Testing.h */,
				F991CE121CB55512004D8465 /* ZMConversation+Testing.m */,
				169BA24025EF6F6700374343 /* ZMConversation+Testing.swift */,
				F991CE131CB55512004D8465 /* ZMUser+Testing.h */,
				F991CE141CB55512004D8465 /* ZMUser+Testing.m */,
				F9B71F4A1CB2B841001DB03F /* NSManagedObjectContext+TestHelpers.h */,
				F9B71F4B1CB2B841001DB03F /* NSManagedObjectContext+TestHelpers.m */,
				85D856D10F3CD0262DCB5730 /* MockDataModel */,
				EE1DEBB223D5A6930087EE1F /* TypingTests.swift */,
				EE1DEBB423D5AEE50087EE1F /* TypingUsersTimeoutTests.swift */,
				EE1DEBB823D5B9BC0087EE1F /* ZMConversation+TypingUsersTests.swift */,
				EE1DEBB623D5B62C0087EE1F /* TypingUsersTests.swift */,
				16AD86B71F7292EB00E4C797 /* TypingChange.swift */,
				16D3FD011E3A5C0D0052A535 /* ZMConversationVoiceChannelRouterTests.swift */,
				164CB465207CC47700A2010F /* Conversation+ParticipantsTests.swift */,
				16519D6C231EAAF300C9D76D /* Conversation+DeletionTests.swift */,
				872A2EE71FFFBC3900900B22 /* ServiceUserTests.swift */,
				878ACB5820AF12C10016E68A /* ZMUserConsentTests.swift */,
			);
			path = "Data Model";
			sourceTree = "<group>";
		};
		5474C7EB1921303400185A3A /* UserSession */ = {
			isa = PBXGroup;
			children = (
				06EF511226691FFF0073920F /* PushNotificationStatusTests.swift */,
				161ACB3D23F6E49400ABFF33 /* URLActionProcessors */,
				549127E819E7FDAB005871F5 /* Search */,
				EEF4010223A8E1EF007B1A97 /* Conversation_RoleTests.swift */,
				5447E4651AECDC5000411FCD /* ZMUserSessionTestsBase.h */,
				5447E4661AECDE6500411FCD /* ZMUserSessionTestsBase.m */,
				A97E4F55267CF681006FC545 /* ZMUserSessionTestsBase+ZMUserSessionConfiguration.swift */,
				1679D1CB1EF9730C007B0DF5 /* ZMUserSessionTestsBase+Calling.swift */,
				54610D32192C9D7200FE7201 /* ZMUserSessionTests.m */,
				A97E4F5A267CFB2D006FC545 /* ZMUserSessionTests_NetworkState.swift */,
				1626344620D79C22000D4063 /* ZMUserSessionTests+PushNotifications.swift */,
				F92CA9641F153622007D8570 /* ZMUserSessionTests+FileRelocation.swift */,
				F1AE5F6E21F73388009CDBBC /* ZMUserSessionTests+Timers.swift */,
				168474252252579A004DE9EC /* ZMUserSessionTests+Syncing.swift */,
				16E0FBB4233119FE000E3235 /* ZMUserSessionTests+Authentication.swift */,
				1673C35224CB36D800AE2714 /* ZMUserSessionTests+EncryptionAtRest.swift */,
				0920C4D81B305FF500C55728 /* UserSessionGiphyRequestStateTests.swift */,
				541228431AEE422C00D9ED1C /* ZMAuthenticationStatusTests.m */,
				7CE017142317D07E00144905 /* ZMAuthenticationStatusTests.swift */,
				A9C02611266F5DB8002E542B /* ZMClientRegistrationStatusTests.h */,
				F99298581BE110490058D42F /* ZMClientRegistrationStatusTests.m */,
				A9C02609266F5D1B002E542B /* ZMClientRegistrationStatusTests.swift */,
				F9B171F71C0F00E700E6EEC6 /* ClientUpdateStatusTests.swift */,
				54BFDF691BDA87D20034A3DB /* HistorySynchronizationStatusTests.swift */,
				09B730941B3045E400A5CCC9 /* ProxiedRequestStatusTests.swift */,
				7CE017162317D72A00144905 /* ZMCredentialsTests.swift */,
				542DFEE51DDCA452000F5B95 /* UserProfileUpdateStatusTests.swift */,
				F19F4F4C1E646C3C00F4D8FF /* UserProfileImageUpdateStatusTests.swift */,
				3E05F250192A4FBD00F22D80 /* UserSessionErrorTests.m */,
				A9692F881986476900849241 /* NSString_NormalizationTests.m */,
				F9FD798919EE962F00D70FCD /* ZMBlacklistDownloaderTest.m */,
				F9F11A061A0A630900F1DCEE /* ZMBlacklistVerificatorTest.m */,
				54D784FD1A37248000F47798 /* ZMEncodedNSUUIDWithTimestampTests.m */,
				16DCAD6D1B1476FE008C1DD9 /* NSURL+LaunchOptionsTests.m */,
				F9D1CD131DF6C131002F6E80 /* SyncStatusTests.swift */,
				160C31491E82AC170012E4BC /* OperationStatusTests.swift */,
				16A702CF1E92998100B8410D /* ApplicationStatusDirectoryTests.swift */,
				8766853A1F2A1A860031081B /* UnauthenticatedSessionTests.swift */,
				1662B0F823D9CE8F00B8C7C5 /* UnauthenticatedSessionTests+DomainLookup.swift */,
				167F383C23E04A93006B6AA9 /* UnauthenticatedSessionTests+SSO.swift */,
				16085B341F719E6D000B9F22 /* NetworkStateRecorder.swift */,
				168CF42E2007BCD9009FCB89 /* TeamInvitationStatusTests.swift */,
				D55272E92062732100F542BE /* AssetDeletionStatusTests.swift */,
				874A16932052C64B001C6760 /* UserExpirationObserverTests.swift */,
				874A1749205812B6001C6760 /* ZMUserSessionTests.swift */,
				166264922166517A00300F45 /* CallEventStatusTests.swift */,
				87D2555821D6275800D03789 /* BuildTypeTests.swift */,
			);
			path = UserSession;
			sourceTree = "<group>";
		};
		549127E819E7FDAB005871F5 /* Search */ = {
			isa = PBXGroup;
			children = (
				1660AA0E1ECE0C870056D403 /* SearchResultTests.swift */,
				1660AA101ECE3C1C0056D403 /* SearchTaskTests.swift */,
				164C29A21ECF437E0026562A /* SearchRequestTests.swift */,
				164C29A41ECF47D80026562A /* SearchDirectoryTests.swift */,
				545F601B1D6C336D00C2C55B /* AddressBookSearchTests.swift */,
				54AB428D1DF5C5B400381F2C /* TopConversationsDirectoryTests.swift */,
			);
			name = Search;
			sourceTree = "<group>";
		};
		54A170621B30068B001B41A5 /* Strategies */ = {
			isa = PBXGroup;
			children = (
				BF491CD01F03D7CF0055EE44 /* PermissionsDownloadRequestStrategy.swift */,
				F9ABE84B1EFD568B00D83214 /* TeamDownloadRequestStrategy.swift */,
				A913C02123A7EDFA0048CE74 /* TeamRolesDownloadRequestStrategy.swift */,
				1645ECFB2449CE75007A82D6 /* TeamMembersDownloadRequestStrategy.swift */,
				F9ABE84D1EFD568B00D83214 /* TeamRequestFactory.swift */,
				16D9E8B922BCD39200FA463F /* LegalHoldRequestStrategy.swift */,
				F9410F641DE49C13007451FF /* PushTokenStrategy.swift */,
				F9F631411DE3524100416938 /* TypingStrategy.swift */,
				F95706531DE5D1CC0087442C /* SearchUserImageStrategy.swift */,
				54A170631B300696001B41A5 /* ProxiedRequestStrategy.swift */,
				09C77C521BA6C77000E2163F /* UserClientRequestStrategy.swift */,
				0920833F1BA95EE100F82B29 /* UserClientRequestFactory.swift */,
				166507802459D7CA005300C1 /* UserClientEventConsumer.swift */,
				8798607A1C3D48A400218A3E /* DeleteAccountRequestStrategy.swift */,
				16DABFAD1DCF98D3001973E3 /* CallingRequestStrategy.swift */,
				547E5B591DDB67390038D936 /* UserProfileUpdateRequestStrategy.swift */,
				F19F4F3B1E604AA700F4D8FF /* UserImageAssetUpdateStrategy.swift */,
				EF2CB12622D5E58B00350B0A /* TeamImageAssetUpdateStrategy.swift */,
				F1C51FE81FB4A9C7009C2269 /* RegistrationStrategy.swift */,
				EFC8281B1FB343B600E27E21 /* RegistationCredentialVerificationStrategy.swift */,
				168CF42A20079A02009FCB89 /* TeamInvitationRequestStrategy.swift */,
				1672A64423473EA100380537 /* LabelDownstreamRequestStrategy.swift */,
				16D0A11C234C8CD700A83F87 /* LabelUpstreamRequestStrategy.swift */,
				A938BDC723A7964100D4C208 /* ConversationRoleDownstreamRequestStrategy.swift */,
				06025663248E5BC700E060E1 /* PushNotificationStrategy.swift */,
				06B99C7A242B51A300FEAFDE /* SignatureRequestStrategy.swift */,
				54CB3FE024A34B8A00BA86DD /* FeatureFlagRequestStrategy.swift */,
				D5225721206261C100562561 /* Asset Deletion */,
			);
			path = Strategies;
			sourceTree = "<group>";
		};
		54A170661B300700001B41A5 /* Strategies */ = {
			isa = PBXGroup;
			children = (
				BF491CD41F03E0FC0055EE44 /* PermissionsDownloadRequestStrategyTests.swift */,
				169BC10E22BD17FF0003159B /* LegalHoldRequestStrategyTests.swift */,
				1645ED1A244DE345007A82D6 /* TeamMembersDownloadRequestStrategy.swift */,
				F9ABE8531EFD56BF00D83214 /* TeamDownloadRequestStrategyTests.swift */,
				F9ABE8541EFD56BF00D83214 /* TeamDownloadRequestStrategy+EventsTests.swift */,
				A913C02323A7F1C00048CE74 /* TeamRolesDownloadRequestStrategyTests.swift */,
				D55272EB2062733F00F542BE /* AssetDeletionRequestStrategyTests.swift */,
				F94F6B321E54B9C000D46A29 /* CallingRequestStrategyTests.swift */,
				F9410F671DE4BE42007451FF /* PushTokenStrategyTests.swift */,
				F9410F621DE44C2E007451FF /* TypingStrategyTests.swift */,
				F95706581DE5F6D40087442C /* SearchUserImageStrategyTests.swift */,
				54A170671B300717001B41A5 /* ProxiedRequestStrategyTests.swift */,
				87D4625C1C3D526D00433469 /* DeleteAccountRequestStrategyTests.swift */,
				F170AF1F1E7800CF0033DC33 /* UserImageAssetUpdateStrategyTests.swift */,
				EF2CB12822D5E5BB00350B0A /* TeamImageAssetUpdateStrategyTests.swift */,
				F148F66A1FBAFAF600BD6909 /* RegistrationStatusTestHelper.swift */,
				EFC8281D1FB34F9600E27E21 /* EmailVerificationStrategyTests.swift */,
				EFC828211FB356CE00E27E21 /* RegistrationStatusTests.swift */,
				F148F6681FBAF55800BD6909 /* TeamRegistrationStrategyTests.swift */,
				168CF42C2007BCA0009FCB89 /* TeamInvitationRequestStrategyTests.swift */,
				1672A652234784B500380537 /* LabelDownstreamRequestStrategyTests.swift */,
				16D0A118234B999600A83F87 /* LabelUpstreamRequestStrategyTests.swift */,
				A938BDC923A7966700D4C208 /* ConversationRoleDownstreamRequestStrategyTests.swift */,
				06F98D5E24379143007E914A /* SignatureRequestStrategyTests.swift */,
				54BAB40C24A9EAC800EBC400 /* FeatureFlagRequestStrategyTests.swift */,
			);
			path = Strategies;
			sourceTree = "<group>";
		};
		54B2A0821DAE71F100BB40B1 /* Analytics */ = {
			isa = PBXGroup;
			children = (
				7C1F4BF4203C4F67000537A8 /* Analytics+Push.swift */,
			);
			path = Analytics;
			sourceTree = "<group>";
		};
		54BAF1BB19212EBA008042FB /* UserSession */ = {
			isa = PBXGroup;
			children = (
				063AFA3E264B30C400DCBCED /* BuildType.swift */,
				161ACB2B23F5B9E900ABFF33 /* URLActionProcessors */,
				874A168E2052BE32001C6760 /* OpenConversationObserver */,
				F9FD798019EE73C500D70FCD /* VersionBlacklist */,
				A9BABE5E19BA1EF300E9E5A3 /* Search */,
				F9AB00211F0CDAF00037B437 /* FileRelocator.swift */,
				166B2B5D23E86522003E8581 /* ZMUserSession.swift */,
				EEE186B3259CC92D008707CA /* ZMUserSession+AppLock.swift */,
				EE419B57256FEA3D004618E2 /* ZMUserSession.Configuration.swift */,
				A93B528A250101AC0061255E /* ZMUserSession+Debugging.swift */,
				EEEED9A923F6BD75008C94CA /* ZMUserSession+SelfUserProvider.swift */,
				164EAF9B1F4455FA00B628C4 /* ZMUserSession+Actions.swift */,
				16ED865923E2E91900CB1766 /* ZMUserSession+LifeCycle.swift */,
				16E0FB86232F8933000E3235 /* ZMUserSession+Authentication.swift */,
				16ED865C23E30F7E00CB1766 /* ZMUserSesson+Proxy.swift */,
				54034F371BB1A6D900F4ED62 /* ZMUserSession+Logs.swift */,
				8751DA051F66BFA6000D308B /* ZMUserSession+Push.swift */,
				162DEE101F87B9800034C8F9 /* ZMUserSession+Calling.swift */,
				F1AE5F6C21F72FC6009CDBBC /* ZMUserSession+Timers.swift */,
				EE5FEF0421E8948F00E24F7F /* ZMUserSession+DarwinNotificationCenter.swift */,
				554FEE2022AFF20600B1A8A1 /* ZMUserSession+LegalHold.swift */,
				16ED865E23E3145C00CB1766 /* ZMUserSession+Clients.swift */,
				16E6F26124B371190015B249 /* ZMUserSession+EncryptionAtRest.swift */,
				3E05F253192A50CC00F22D80 /* NSError+ZMUserSession.m */,
				3E05F254192A50CC00F22D80 /* NSError+ZMUserSessionInternal.h */,
				F1C1F3EF1FCF18C5007273E3 /* NSError+Localized.swift */,
				F1C1F3ED1FCF0C85007273E3 /* ZMUserSessionErrorCode+Localized.swift */,
				16DCAD641B0F9447008C1DD9 /* NSURL+LaunchOptions.h */,
				16DCAD651B0F9447008C1DD9 /* NSURL+LaunchOptions.m */,
				54F0A0931B3018D7003386BC /* ProxiedRequestsStatus.swift */,
				54BFDF671BDA6F9A0034A3DB /* HistorySynchronizationStatus.swift */,
				F9FD16791BDFCDAD00725F5C /* ZMClientRegistrationStatus.h */,
				F992985A1BE1404D0058D42F /* ZMClientRegistrationStatus+Internal.h */,
				F9FD167A1BDFCDAD00725F5C /* ZMClientRegistrationStatus.m */,
				A9C02604266F5B4B002E542B /* ZMClientRegistrationStatus.swift */,
				54973A351DD48CAB007F8702 /* NSManagedObject+EncryptionContext.swift */,
				163FB9982057E3F200E74F83 /* AuthenticationStatusProvider.swift */,
				F9B171F51C0EF21100E6EEC6 /* ClientUpdateStatus.swift */,
				166264732166093800300F45 /* CallEventStatus.swift */,
				160C31261E6434500012E4BC /* OperationStatus.swift */,
				549710091F6FFE9900026EDD /* ClientUpdateNotification.swift */,
				F19F4F4E1E6575F700F4D8FF /* UserProfileImageOwner.swift */,
				F19F4F391E5F1AE400F4D8FF /* UserProfileImageUpdateStatus.swift */,
				547E5B571DDB4B800038D936 /* UserProfileUpdateStatus.swift */,
				168CF42620077C54009FCB89 /* TeamInvitationStatus.swift */,
				5478A1401DEC4048006F7268 /* UserProfile.swift */,
				5467F1C51E0AE421008C1745 /* KeyValueStore+AccessToken.swift */,
				544F8FF21DDCD34600D1AB04 /* UserProfileUpdateNotifications.swift */,
				54D9331F1AE1653000C0B91C /* ZMCredentials.m */,
				09D7CE621AE94D4200CC5F45 /* ZMCredentials+Internal.h */,
				549710071F6FF5C100026EDD /* NotificationInContext+UserSession.swift */,
				5458AF7E1F70219F00E45977 /* AccountDeletedObserver.swift */,
				5458AF831F7021B800E45977 /* PreLoginAuthenticationNotification.swift */,
				06DE14CC24B85B06006CB6B3 /* SyncStatus.swift */,
				067BB08E250789D500946EC8 /* BuildType.swift */,
			);
			path = UserSession;
			sourceTree = "<group>";
		};
		54C2F6751A6FA988003D09D9 /* Notifications */ = {
			isa = PBXGroup;
			children = (
				54C2F67C1A6FA988003D09D9 /* PushNotifications */,
			);
			path = Notifications;
			sourceTree = "<group>";
		};
		54C2F67C1A6FA988003D09D9 /* PushNotifications */ = {
			isa = PBXGroup;
			children = (
				EE5BF6341F8F907C00B49D06 /* ZMLocalNotificationTests.swift */,
				1639A8532264C52600868AB9 /* ZMLocalNotificationTests_Alerts.swift */,
				EE01E0381F90FEC1001AA33C /* ZMLocalNotificationTests_ExpiredMessage.swift */,
				546F815A1E685F1A00775059 /* LocalNotificationDispatcherTests.swift */,
				160195601E30C9CF00ACBFAC /* LocalNotificationDispatcherCallingTests.swift */,
				1671F9FE1E2FAF50009F3150 /* ZMLocalNotificationForTests_CallState.swift */,
			);
			path = PushNotifications;
			sourceTree = "<group>";
		};
		54CEC9BB19AB34CE006817BB /* Registration */ = {
			isa = PBXGroup;
			children = (
				549552511D64567C004F21F6 /* AddressBookTests.swift */,
				54DE9BEC1DE75D4900EFFB9C /* RandomHandleGeneratorTests.swift */,
				5E8EE1FB20FDCCE200DB1F9B /* CompanyLoginRequestDetectorTests.swift */,
				5E0EB1F52100A13200B5DC2B /* CompanyLoginRequesterTests.swift */,
				BF80542A2102175800E97053 /* CompanyLoginVerificationTokenTests.swift */,
				5E9D32702109C54B0032FB06 /* CompanyLoginActionTests.swift */,
			);
			path = Registration;
			sourceTree = "<group>";
		};
		54F8D6D619AB525400146664 /* Transcoders */ = {
			isa = PBXGroup;
			children = (
				A9AC349319C2F316003C1A5C /* Helper */,
				54F8D6DD19AB535700146664 /* ZMConnectionTranscoder.h */,
				54F8D6DE19AB535700146664 /* ZMConnectionTranscoder.m */,
				54BDC60019C2FE4F00B22C03 /* ZMConnectionTranscoder+Internal.h */,
				54294A1F19472D4E007BE3CE /* ZMConversationTranscoder.h */,
				EF169DDE22E85BA100B74D4A /* ZMConversationSource.swift */,
				54EBDDEA1966B2B000B23C36 /* ZMConversationTranscoder+Internal.h */,
				54294A2019472D4E007BE3CE /* ZMConversationTranscoder.m */,
				F16C8BE72044129700677D31 /* ZMConversationTranscoder.swift */,
				F93A75F11C1F219800252586 /* ConversationStatusStrategy.swift */,
				54F8D6E419AB535700146664 /* ZMMissingUpdateEventsTranscoder.h */,
				5427B34619D17ACE00CC18DC /* ZMMissingUpdateEventsTranscoder+Internal.h */,
				54F8D6E519AB535700146664 /* ZMMissingUpdateEventsTranscoder.m */,
				5427B34D19D195A100CC18DC /* ZMLastUpdateEventIDTranscoder.h */,
				5427B35319D1965A00CC18DC /* ZMLastUpdateEventIDTranscoder+Internal.h */,
				5427B34E19D195A100CC18DC /* ZMLastUpdateEventIDTranscoder.m */,
				54F8D6E819AB535700146664 /* ZMSelfStrategy.h */,
				F9E3AB511BEA017300C1A6AA /* ZMSelfStrategy+Internal.h */,
				54F8D6E919AB535700146664 /* ZMSelfStrategy.m */,
				54F8D6EC19AB535700146664 /* ZMUserTranscoder.h */,
				54F8D6ED19AB535700146664 /* ZMUserTranscoder.m */,
				168E96D1220C3F6F00FC92FA /* ZMUserTranscoder.swift */,
				54F8D6EE19AB535700146664 /* ZMUserTranscoder+Internal.h */,
				54C11B9E19D1E4A100576A96 /* ZMLoginTranscoder.h */,
				54C11BA819D1E70900576A96 /* ZMLoginTranscoder+Internal.h */,
				54C11B9F19D1E4A100576A96 /* ZMLoginTranscoder.m */,
				09531F131AE960E300B8556A /* ZMLoginCodeRequestTranscoder.h */,
				09531F141AE960E300B8556A /* ZMLoginCodeRequestTranscoder.m */,
			);
			path = Transcoders;
			sourceTree = "<group>";
		};
		54F8D72919AB66CB00146664 /* Transcoders */ = {
			isa = PBXGroup;
			children = (
				A97042E019E2BEC700FE746B /* Helper */,
				54F8D74819AB67B300146664 /* ObjectTranscoderTests.h */,
				54F8D74919AB67B300146664 /* ObjectTranscoderTests.m */,
				54F8D72B19AB677300146664 /* ZMConnectionTranscoderTest.m */,
				54F8D72D19AB677300146664 /* ZMConversationTranscoderTests.m */,
				16466C0D1F9F7EDF00E3F970 /* ZMConversationTranscoderTests.swift */,
				F9DAC54D1C2034E70001F11E /* ConversationStatusStrategyTests.swift */,
				54F8D72F19AB677300146664 /* ZMMissingUpdateEventsTranscoderTests.m */,
				54188DCA19D19DE200DA40E4 /* ZMLastUpdateEventIDTranscoderTests.m */,
				54F8D73119AB677400146664 /* ZMSelfTranscoderTests.m */,
				542DFEE71DDCA4FD000F5B95 /* UserProfileUpdateRequestStrategyTests.swift */,
				54F8D73319AB677400146664 /* ZMUserTranscoderTests.m */,
				54C11BAB19D1EB7500576A96 /* ZMLoginTranscoderTests.m */,
				BF50CFA51F39ABCF007833A4 /* MockUserInfoParser.swift */,
				09531F1A1AE9644800B8556A /* ZMLoginCodeRequestTranscoderTests.m */,
			);
			path = Transcoders;
			sourceTree = "<group>";
		};
		54FC8A0E192CD52800D3C016 /* Integration */ = {
			isa = PBXGroup;
			children = (
				F9644AE91E83CDD100A1887B /* CallingV3Tests.swift */,
				16FF47481F0CD6610044C491 /* IntegrationTest.h */,
				16FF47461F0CD58A0044C491 /* IntegrationTest.m */,
				16FF47431F0BF5C70044C491 /* IntegrationTest.swift */,
				54ADA7611E3B3CBE00B90C7D /* IntegrationTest+Encryption.swift */,
				166D191E23157EBE001288CD /* IntegrationTest+Messages.swift */,
				163BB8111EE1A65A00DF9384 /* IntegrationTest+Search.swift */,
				3E288A6919C859210031CFCE /* NotificationObservers.h */,
				3E288A6A19C859210031CFCE /* NotificationObservers.m */,
				54FC8A0F192CD55000D3C016 /* LoginFlowTests.m */,
				85D85D997334755E841D13EA /* SlowSyncTests.m */,
				16519D7C2320087100C9D76D /* SlowSyncTests+ExistingData.swift */,
				BF1F52CB1ECDD778002FB553 /* SlowSyncTests+Teams.swift */,
				F190E0DB1E8E7BA1003E81F8 /* SlowSyncTests+Swift.swift */,
				545643D41C62C1A800A2129C /* ConversationTestsBase.h */,
				545643D51C62C1A800A2129C /* ConversationTestsBase.m */,
				3E6CD176194F435F00BAE83E /* ConversationsTests.m */,
				BFE53F541D5A2F7000398378 /* DeleteMessagesTests.swift */,
				BFAB67AF1E535B4B00D67C1A /* TextSearchTests.swift */,
				16D1383A1FD6A6F4001B4411 /* AvailabilityTests.swift */,
				F964700B1D5C720D00A81A92 /* ConversationTests+MessageEditing.m */,
				63F65F04246D972900534A69 /* ConversationTests+MessageEditing.swift */,
				F9E462D91D7043C60036CFA7 /* ConversationTests+DeliveryConfirmation.swift */,
				F920F4D51DA3DCF8002B860B /* ConversationTests+Ephemeral.swift */,
				F13A26E020456002004F8E47 /* ConversationTests+Guests.swift */,
				BF3C1B1820DBE3B2001CE126 /* ConversationTests+MessageTimer.swift */,
				1675532B21B16D1E009C9FEA /* ConversationTests+ReceiptMode.swift */,
				06BBF6EC246EB56B00A26626 /* ConversationTests+List.swift */,
				16904A83207E078C00C92806 /* ConversationTests+Participants.swift */,
				06BBF6EF246ECB2400A26626 /* ConversationTests+Archiving.swift */,
				06BBF6F7246EF67400A26626 /* ConversationTests+Reactions.swift */,
				06BBF6F2246EF28800A26626 /* ConversationTests+LastRead.swift */,
				06BBF6F5246EF65600A26626 /* ConversationTests+ClearingHistory.swift */,
				16519D5B231EA13A00C9D76D /* ConversationTests+Deletion.swift */,
				06EF5186266E445F0073920F /* ConversationTests+Join.swift */,
				09914E501BD6613600C10BF8 /* ConversationTests+OTR.m */,
				63495E4623FFF098002A7C59 /* ConversationTests+OTR.swift */,
				16A86B8322A7E57100A674F8 /* ConversationTests+LegalHold.swift */,
				5430FF141CE4A359004ECFFE /* FileTransferTests.m */,
				06BBF6FB247288DD00A26626 /* FileTransferTests+Swift.swift */,
				541918EB195AD9D100A5023D /* SendAndReceiveMessagesTests.m */,
				06BBF6FE2472F3AC00A26626 /* SendAndReceiveMessagesTests+Swift.swift */,
				163BB8151EE1B1AC00DF9384 /* SearchTests.swift */,
				A9C02620266F630E002E542B /* UserProfileTests.h */,
				54877C9419922C0B0097FB58 /* UserProfileTests.m */,
				A9C0261B266F62E3002E542B /* UserProfileTests.swift */,
				F190E0A81E8D516D003E81F8 /* UserProfileImageV3Tests.swift */,
				3EEA678A199D079600AF7665 /* UserTests.m */,
				A9F269C6257800940021B99A /* UserTests.swift */,
				168E96DC220C6EB700FC92FA /* UserTests+AccountDeletion.swift */,
				54E4DD0D1DE4A9A200FEF192 /* UserHandleTests.swift */,
				63F65F02246D5A9600534A69 /* PushChannelTests.swift */,
				63F65F212474153E00534A69 /* APNSTestsBase.h */,
				63F65F222474378200534A69 /* APNSTestsBase.m */,
				545F3DBA1AAF64FB00BF817B /* APNSTests.m */,
				63F65F1224729B4C00534A69 /* APNSTests+Swift.swift */,
				F1F3FE8620F36DEC00B0BAF3 /* PushNotificationTokenTests.swift */,
				5492C6C319ACCCA8008F41E2 /* ConnectionTests.m */,
				54A3ACC21A261603008AF8DF /* BackgroundTests.m */,
				EE1108FC23D59720005DC663 /* IsTypingTests.swift */,
				54DFB8EE1B30649000F1C736 /* GiphyTests.m */,
				5422E96E1BD5A4FD005A7C77 /* OTRTests.swift */,
				F9B171F91C0F320200E6EEC6 /* ClientManagementTests.m */,
				16A5FE22215B5FD000AEEBBD /* LinkPreviewTests.swift */,
				F93F3A581ED5A67E003CD185 /* TeamTests.swift */,
				EF797FE71FB5E8DB00F7FF21 /* RegistrationTests.swift */,
				F188BB852223F372002BF204 /* UserRichProfileIntegrationTests.swift */,
				5502C6E922B7D4DA000684B7 /* ZMUserSessionLegalHoldTests.swift */,
				169E55F52518FF810092CD53 /* EventProcessingPerformanceTests.swift */,
				EEA1ED4025BEBABF006D07D3 /* AppLockIntegrationTests.swift */,
			);
			path = Integration;
			sourceTree = "<group>";
		};
		5E8EE1F820FDC7C900DB1F9B /* Company */ = {
			isa = PBXGroup;
			children = (
				5E8EE1F620FDC6B900DB1F9B /* CompanyLoginRequestDetector.swift */,
				5E0EB1F321008C1900B5DC2B /* CompanyLoginRequester.swift */,
				BFE7FCBE2101E50700D1165F /* CompanyLoginVerificationToken.swift */,
				5E9D326E2109C1740032FB06 /* CompanyLoginErrorCode.swift */,
			);
			path = Company;
			sourceTree = "<group>";
		};
		5EC3A469210F110E00B76C78 /* Content */ = {
			isa = PBXGroup;
			children = (
				EEEA75F71F8A6141006D1070 /* ZMLocalNotification+Calling.swift */,
				1639A8262260CE5000868AB9 /* ZMLocalNotification+AvailabilityAlert.swift */,
				EEEA75F51F8A613F006D1070 /* ZMLocalNotification+ExpiredMessages.swift */,
			);
			path = Content;
			sourceTree = "<group>";
		};
		85D850FC5E45F9F688A64419 /* Synchronization */ = {
			isa = PBXGroup;
			children = (
				54F8D72919AB66CB00146664 /* Transcoders */,
				54A170661B300700001B41A5 /* Strategies */,
				85D85104C6D06FA902E3253C /* ZMSyncStrategyTests.m */,
				85D858D72B109C5D9A85645B /* ZMOperationLoopTests.m */,
				F95ECF501B94BD05009F91BA /* ZMHotFixTests.m */,
				F11E35D52040172200D4D5DB /* ZMHotFixTests.swift */,
				F132C113203F20AB00C58933 /* ZMHotFixDirectoryTests.swift */,
				54A227D51D6604A5009414C0 /* SynchronizationMocks.swift */,
				873B893D20445F4400FBE254 /* ZMConversationAccessModeTests.swift */,
				7C419ED621F8D7EB00B95770 /* EventProcessingTrackerTests.swift */,
				166E47D2255EF0BD00C161C8 /* MockStrategyDirectory.swift */,
				1693151E2588CF9500709F15 /* EventProcessorTests.swift */,
			);
			path = Synchronization;
			sourceTree = "<group>";
		};
		85D856D10F3CD0262DCB5730 /* MockDataModel */ = {
			isa = PBXGroup;
			children = (
				85D85BDE1EC2D916896D3132 /* MockEntity.h */,
				85D85AAE7FA09852AB9B0D6A /* MockEntity.m */,
				85D85110893896EBA6E879CE /* MockEntity2.h */,
				85D85C9E7A2AAAE14D4BC2CC /* MockEntity2.m */,
				85D85A3CF8F1D3B0D2532954 /* MockModelObjectContextFactory.h */,
				85D852DA0CD2C94CADB3B6FE /* MockModelObjectContextFactory.m */,
			);
			path = MockDataModel;
			sourceTree = "<group>";
		};
		85D85DBFC1F3A95767DEEA45 /* Synchronization */ = {
			isa = PBXGroup;
			children = (
				54F8D6D619AB525400146664 /* Transcoders */,
				54A170621B30068B001B41A5 /* Strategies */,
				BF2A9D591D6B639C00FA7DBC /* Decoding */,
				85D85F3EC8565FD102AC0E5B /* ZMOperationLoop.h */,
				F962A8EF19FFD4DC00FD0F80 /* ZMOperationLoop+Private.h */,
				85D8502FFC4412F91D0CC1A4 /* ZMOperationLoop.m */,
				54C8A39B1F7536DB004961DF /* ZMOperationLoop+Notifications.swift */,
				161681342077721600BCF33A /* ZMOperationLoop+OperationStatus.swift */,
				16DCB91B213449620002E910 /* ZMOperationLoop+PushChannel.swift */,
				1662648121661C9F00300F45 /* ZMOperatonLoop+Background.swift */,
				166E47CC255E785900C161C8 /* StrategyDirectory.swift */,
				85D853338EC38D9B021D71BF /* ZMSyncStrategy.h */,
				546BAD5F19F8149B007C4938 /* ZMSyncStrategy+Internal.h */,
				85D859D47B6EBF09E4137658 /* ZMSyncStrategy.m */,
				A934C6E5266E0945008D9E68 /* ZMSyncStrategy.swift */,
				F96DBEE81DF9A570008FE832 /* ZMSyncStrategy+ManagedObjectChanges.h */,
				F96DBEE91DF9A570008FE832 /* ZMSyncStrategy+ManagedObjectChanges.m */,
				1693151025836E5800709F15 /* EventProcessor.swift */,
				160C31431E8049320012E4BC /* ApplicationStatusDirectory.swift */,
				1621D2701D770FB1007108C2 /* ZMSyncStateDelegate.h */,
				54F7217619A60E88009A8AF5 /* ZMUpdateEventsBuffer.h */,
				54F7217919A611DE009A8AF5 /* ZMUpdateEventsBuffer.m */,
				F95ECF4C1B94A553009F91BA /* ZMHotFix.h */,
				F95ECF4D1B94A553009F91BA /* ZMHotFix.m */,
				54DE26B11BC56E62002B5FBC /* ZMHotFixDirectory.h */,
				54DE26B21BC56E62002B5FBC /* ZMHotFixDirectory.m */,
				F9245BEC1CBF95A8009D1E85 /* ZMHotFixDirectory+Swift.swift */,
				166A8BF81E02C7D500F5EEEA /* ZMHotFix+PendingChanges.swift */,
				7C26879C21F7193800570AA9 /* EventProcessingTracker.swift */,
				5EDF03EB2245563C00C04007 /* LinkPreviewAssetUploadRequestStrategy+Helper.swift */,
				06DE14CE24B85BD0006CB6B3 /* ZMSyncStateDelegate.h */,
			);
			path = Synchronization;
			sourceTree = "<group>";
		};
		874A168E2052BE32001C6760 /* OpenConversationObserver */ = {
			isa = PBXGroup;
			children = (
				874A168F2052BE5E001C6760 /* ZMUserSession+OpenConversation.swift */,
				874A16912052BEC5001C6760 /* UserExpirationObserver.swift */,
			);
			path = OpenConversationObserver;
			sourceTree = "<group>";
		};
		A926F1E0196C12ED0045BB47 /* Registration */ = {
			isa = PBXGroup;
			children = (
				5EFE9C16212AB945007932A6 /* RegistrationPhase.swift */,
				F1C51FE61FB49660009C2269 /* RegistrationStatus.swift */,
				F148F6661FB9AA7600BD6909 /* UnregisteredTeam.swift */,
				5EFE9C14212AB138007932A6 /* UnregisteredUser+Payload.swift */,
				54991D571DEDCF2B007E282F /* AddressBook.swift */,
				54991D591DEDD07E007E282F /* ContactAddressBook.swift */,
				54DE9BEA1DE74FFB00EFFB9C /* RandomHandleGenerator.swift */,
				5E8EE1F820FDC7C900DB1F9B /* Company */,
			);
			path = Registration;
			sourceTree = "<group>";
		};
		A957B4B91962FB610060EE03 /* Notifications */ = {
			isa = PBXGroup;
			children = (
				F928651C19F7A3D30097539C /* Push Notifications */,
			);
			path = Notifications;
			sourceTree = "<group>";
		};
		A97042E019E2BEC700FE746B /* Helper */ = {
			isa = PBXGroup;
			children = (
				548214051A025C54001AA4E0 /* ZMSimpleListRequestPaginatorTests.m */,
				F925468C1C63B61000CE2D7C /* MessagingTest+EventFactory.h */,
				F925468D1C63B61000CE2D7C /* MessagingTest+EventFactory.m */,
			);
			path = Helper;
			sourceTree = "<group>";
		};
		A9AC349319C2F316003C1A5C /* Helper */ = {
			isa = PBXGroup;
			children = (
				548214081A027B66001AA4E0 /* ZMSimpleListRequestPaginator+Internal.h */,
			);
			path = Helper;
			sourceTree = "<group>";
		};
		A9BABE5E19BA1EF300E9E5A3 /* Search */ = {
			isa = PBXGroup;
			children = (
				54A343461D6B589A004B65EA /* AddressBookSearch.swift */,
				1660AA081ECCAC900056D403 /* SearchDirectory.swift */,
				1660AA0C1ECDB0250056D403 /* SearchTask.swift */,
				164C29A61ED2D7B00026562A /* SearchResult.swift */,
				16F6BB371EDEA659009EA803 /* SearchResult+AddressBook.swift */,
				1660AA0A1ECCAF4E0056D403 /* SearchRequest.swift */,
				54257C071DF1C94200107FE7 /* TopConversationsDirectory.swift */,
			);
			path = Search;
			sourceTree = "<group>";
		};
		A9EADFFF19DBF20A00FD386C /* Utility */ = {
			isa = PBXGroup;
			children = (
				063AF9DD264B2FDA00DCBCED /* Logging.swift */,
				5430E9231BAA0D9F00395E05 /* WireSyncEngineLogs.h */,
				874F142C1C16FD9700C15118 /* Device.swift */,
				87508E9F1D08264000162483 /* ZMSound.swift */,
				546392711D79D5210094EC66 /* Application.swift */,
				8796343F1F7BEA4700FC79BA /* DispatchQueue+SerialAsync.swift */,
				54131BE825C8495B00CE2CA2 /* NSManagedObjectContext+GenericAsyncQueue.swift */,
				5E8EE1F920FDC7D700DB1F9B /* Pasteboard.swift */,
				1645ECF72448A0A3007A82D6 /* Decodable+JSON.swift */,
			);
			path = Utility;
			sourceTree = "<group>";
		};
		A9EAE00A19DBF24100FD386C /* Utility */ = {
			isa = PBXGroup;
			children = (
				BF40AC711D096A0E00287E29 /* AnalyticsTests.swift */,
				543ED0001D79E0EE00A9CDF3 /* ApplicationMock.swift */,
				879634411F7BEC5100FC79BA /* DispatchQueueSerialAsyncTests.swift */,
				F16C8BC32040715800677D31 /* ZMUpdateEvent+Testing.swift */,
				163FB9922052EA4600E74F83 /* OperationLoopNewRequestObserver.swift */,
				169E303120D29C200012C219 /* PushRegistryMock.swift */,
				5E67168F2174CA6300522E61 /* MockUser+LoginCredentials.swift */,
				169BA1FE25ED0DAD00374343 /* ZMUserSession+Messages.swift */,
				169BA25425EF78F200374343 /* ZMUserSession+DefaultConfiguration.swift */,
			);
			path = Utility;
			sourceTree = "<group>";
		};
		BF2A9D591D6B639C00FA7DBC /* Decoding */ = {
			isa = PBXGroup;
			children = (
			);
			name = Decoding;
			sourceTree = "<group>";
		};
		BF44A3521C71D60100C6928E /* DB Fixture 1.27 */ = {
			isa = PBXGroup;
			children = (
				BF44A3501C71D5FC00C6928E /* store127.wiredatabase */,
			);
			name = "DB Fixture 1.27";
			sourceTree = "<group>";
		};
		BF72DF101C4D256B002B324F /* DB Fixture 1.25 / 1.26 */ = {
			isa = PBXGroup;
			children = (
				BF8367301C52651900364B37 /* store125.wiredatabase */,
				BF6D5D041C494D730049F712 /* WireSyncEngine125.momd */,
			);
			name = "DB Fixture 1.25 / 1.26";
			sourceTree = "<group>";
		};
		BF72DF111C4D257C002B324F /* DB Fixture 1.24 */ = {
			isa = PBXGroup;
			children = (
				BFCE9A581C4E4C4D00951B3D /* store124.wiredatabase */,
				BF6D5D021C4948830049F712 /* WireSyncEngine124.momd */,
			);
			name = "DB Fixture 1.24";
			sourceTree = "<group>";
		};
		D5225721206261C100562561 /* Asset Deletion */ = {
			isa = PBXGroup;
			children = (
				D522571D2062552800562561 /* AssetDeletionRequestStrategy.swift */,
				D522571F206261AA00562561 /* AssetDeletionStatus.swift */,
				D52257222062637500562561 /* DeletableAssetIdentifierProvider.swift */,
			);
			path = "Asset Deletion";
			sourceTree = "<group>";
		};
		EFF9403C2240FE12004F3115 /* DeepLink */ = {
			isa = PBXGroup;
			children = (
				EFF9403D2240FE5D004F3115 /* URL+DeepLink.swift */,
				EFF9403F2240FF12004F3115 /* DeepLinkError.swift */,
			);
			path = DeepLink;
			sourceTree = "<group>";
		};
		F159F4121F1E310C001B7D80 /* SessionManager */ = {
			isa = PBXGroup;
			children = (
				F159F4131F1E3134001B7D80 /* SessionManagerTests.swift */,
				166D191C231569DD001288CD /* SessionManagerTests+MessageRetention.swift */,
				D59F3A11206929AF0023474F /* SessionManagerTests+Backup.swift */,
				161ACB3B23F6BE7F00ABFF33 /* SessionManagerTests+URLActions.swift */,
				162A81D5202B5BC600F6200C /* SessionManagerAVSTests.swift */,
				EE95DECC247C0049001EA010 /* SessionManagerConfigurationTests.swift */,
				87DF28C61F680495007E1702 /* PushDispatcherTests.swift */,
				161ACB3923F6BAFE00ABFF33 /* URLActionTests.swift */,
			);
			path = SessionManager;
			sourceTree = "<group>";
		};
		F19F1D121EFBC17A00275E27 /* UnauthenticatedSession */ = {
			isa = PBXGroup;
			children = (
				161ACB3023F5BB7E00ABFF33 /* URLActionProcessors */,
				F19F1D231EFBC34E00275E27 /* ZMUserSessionRegistrationNotification.h */,
				F19F1D241EFBC34E00275E27 /* ZMUserSessionRegistrationNotification.m */,
				F19F1D191EFBC2F000275E27 /* ZMAuthenticationStatus_Internal.h */,
				F19F1D1A1EFBC2F000275E27 /* ZMAuthenticationStatus.h */,
				F19F1D1B1EFBC2F000275E27 /* ZMAuthenticationStatus.m */,
				54FF64281F73D00C00787EF2 /* NSManagedObjectContext+AuthenticationStatus.swift */,
				F19F1D131EFBC18E00275E27 /* UnauthenticatedSession.swift */,
				167F383A23E0416E006B6AA9 /* UnauthenticatedSession+SSO.swift */,
				1662B0F623D9B29C00B8C7C5 /* UnauthenticatedSession+DomainLookup.swift */,
				F1A94BD11F010287003083D9 /* UnauthenticatedSession+Login.swift */,
				F19F1D321EFBE3FE00275E27 /* UnauthenticatedOperationLoop.swift */,
			);
			path = UnauthenticatedSession;
			sourceTree = "<group>";
		};
		F19F1D361EFBF60A00275E27 /* SessionManager */ = {
			isa = PBXGroup;
			children = (
				A95D0B1123F6B75A0057014F /* AVSLogObserver.swift */,
				7C5B94F522DC6BC500A6F8BB /* JailbreakDetector.swift */,
				54131BC525C7F71400CE2CA2 /* LoginDelegate.swift */,
				BF2AD9FF1F41A3DF000980E8 /* SessionFactories.swift */,
				F19F1D371EFBF61800275E27 /* SessionManager.swift */,
				EEE186B5259CCA14008707CA /* SessionManager+AppLock.swift */,
				16FF474B1F0D54B20044C491 /* SessionManager+Logs.swift */,
				1634958A1F0254CB004E80DB /* SessionManager+ServerConnection.swift */,
				8717DFA61F6EF44E0087EFE4 /* SessionManager+Push.swift */,
				165BB94B2004D6490077EFD5 /* SessionManager+UserActivity.swift */,
				162A81D3202B453000F6200C /* SessionManager+AVS.swift */,
				F130BF272062C05600DBE261 /* SessionManager+Backup.swift */,
				166DCDB92555ADD1004F4F59 /* SessionManager+EncryptionAtRest.swift */,
				F16558D0225F3F2A00EA2F2A /* SessionManager+SwitchBackend.swift */,
				161ACB1523F1AFB000ABFF33 /* SessionManager+CallKitManagerDelegate.swift */,
				54131BCD25C7FFCA00CE2CA2 /* SessionManager+AuthenticationStatusDelegate.swift */,
				161ACB2323F432CC00ABFF33 /* SessionManager+URLActions.swift */,
				BF2ADA011F41A450000980E8 /* BackendEnvironmentProvider+Cookie.swift */,
				7CD279832338B74600E638CD /* SessionManagerConfiguration.swift */,
				7CD279852338E31D00E638CD /* SessionManager+Authentication.swift */,
				7CD279872338E52000E638CD /* ProcessInfo+SystemBootTime.swift */,
				8737D553209217BD00E5A4AF /* URLActions.swift */,
				5458273D2541C3A9002B8F83 /* PresentationDelegate.swift */,
			);
			path = SessionManager;
			sourceTree = "<group>";
		};
		F928651C19F7A3D30097539C /* Push Notifications */ = {
			isa = PBXGroup;
			children = (
				F98EDCDD1D82B924001E65CB /* Helpers */,
				F98EDCC61D82B913001E65CB /* Notification Types */,
				54E2C1DF1E682DC400536569 /* LocalNotificationDispatcher.swift */,
				1659114E1DEF1F6E007FA847 /* LocalNotificationDispatcher+Calling.swift */,
			);
			name = "Push Notifications";
			path = "Push notifications";
			sourceTree = "<group>";
		};
		F98EDCC61D82B913001E65CB /* Notification Types */ = {
			isa = PBXGroup;
			children = (
				5EC3A469210F110E00B76C78 /* Content */,
			);
			path = "Notification Types";
			sourceTree = "<group>";
		};
		F98EDCDD1D82B924001E65CB /* Helpers */ = {
			isa = PBXGroup;
			children = (
				F19E559F22B3A2C5005C792D /* UNNotification+SafeLogging.swift */,
				F19E55A122B3A3FA005C792D /* UNNotificationResponse+SafeLogging.swift */,
				F19E55A322B3A740005C792D /* PKPushPayload+SafeLogging.swift */,
				F19E55A522B3AAA8005C792D /* PKPushCredentials+SafeLogging.swift */,
			);
			path = Helpers;
			sourceTree = "<group>";
		};
		F9C9A4F11CAD2A200039E10C /* DB Ficture 1.28 */ = {
			isa = PBXGroup;
			children = (
				F9C9A4ED1CAD290B0039E10C /* store128.wiredatabase */,
			);
			name = "DB Ficture 1.28";
			sourceTree = "<group>";
		};
		F9FD798019EE73C500D70FCD /* VersionBlacklist */ = {
			isa = PBXGroup;
			children = (
				F9FD798519EE742600D70FCD /* ZMBlacklistDownloader.h */,
				54FEAAA81BC7BB9C002DE521 /* ZMBlacklistDownloader+Testing.h */,
				F9FD798619EE742600D70FCD /* ZMBlacklistDownloader.m */,
				878ACB4520ADBBAA0016E68A /* Blacklist.swift */,
				F9FD798B19EE9B9A00D70FCD /* ZMBlacklistVerificator.h */,
				540818A51BCA647D00257CA7 /* ZMBlacklistVerificator+Testing.h */,
				F9FD798C19EE9B9A00D70FCD /* ZMBlacklistVerificator.m */,
			);
			name = VersionBlacklist;
			sourceTree = "<group>";
		};
/* End PBXGroup section */

/* Begin PBXHeadersBuildPhase section */
		549815901A43232400A7CE2E /* Headers */ = {
			isa = PBXHeadersBuildPhase;
			buildActionMask = 2147483647;
			files = (
				F19F1D1E1EFBC2F000275E27 /* ZMAuthenticationStatus.h in Headers */,
				16C22BA41BF4D5D7007099D9 /* NSError+ZMUserSessionInternal.h in Headers */,
				F9FD167B1BDFCDAD00725F5C /* ZMClientRegistrationStatus.h in Headers */,
				544BA11A1A433DE400D3B852 /* WireSyncEngine.h in Headers */,
				F95ECF4E1B94A553009F91BA /* ZMHotFix.h in Headers */,
				166E47CE255E8A4D00C161C8 /* ZMConnectionTranscoder.h in Headers */,
				872A2EFE2004B86D00900B22 /* ZMSyncStrategy.h in Headers */,
				54D9331E1AE1643A00C0B91C /* ZMCredentials.h in Headers */,
				166E47D1255EC03E00C161C8 /* ZMSelfStrategy.h in Headers */,
				09D7CE641AE94D4200CC5F45 /* ZMCredentials+Internal.h in Headers */,
				F132C105203F02C700C58933 /* ZMConversationTranscoder.h in Headers */,
				F19F1D311EFBCBD300275E27 /* ZMLoginTranscoder.h in Headers */,
				54DE26B31BC56E62002B5FBC /* ZMHotFixDirectory.h in Headers */,
				1602B4611F3B04150061C135 /* ZMBlacklistVerificator.h in Headers */,
				5430E9251BAA0D9F00395E05 /* WireSyncEngineLogs.h in Headers */,
				06DE14CF24B85CA0006CB6B3 /* ZMSyncStateDelegate.h in Headers */,
				1EB871501BF502A000AF5CE1 /* ZMUserTranscoder.h in Headers */,
				16DCAD671B0F9447008C1DD9 /* NSURL+LaunchOptions.h in Headers */,
				09531F161AE960E300B8556A /* ZMLoginCodeRequestTranscoder.h in Headers */,
				872A2F002004B9EF00900B22 /* ZMUpdateEventsBuffer.h in Headers */,
				F992985B1BE143570058D42F /* ZMClientRegistrationStatus+Internal.h in Headers */,
				544BA1271A433DE400D3B852 /* NSError+ZMUserSession.h in Headers */,
				16ED865B23E2EE3C00CB1766 /* ZMMissingUpdateEventsTranscoder.h in Headers */,
				09BCDB8E1BCE7F000020DCC7 /* ZMAPSMessageDecoder.h in Headers */,
				540818A61BCA647D00257CA7 /* ZMBlacklistVerificator+Testing.h in Headers */,
				54A3F24F1C08523500FE3A6B /* ZMOperationLoop.h in Headers */,
				54FEAAA91BC7BB9C002DE521 /* ZMBlacklistDownloader+Testing.h in Headers */,
				166E47CF255E8B2200C161C8 /* ZMLastUpdateEventIDTranscoder.h in Headers */,
				F19F1D1D1EFBC2F000275E27 /* ZMAuthenticationStatus_Internal.h in Headers */,
				F96DBEEA1DF9A570008FE832 /* ZMSyncStrategy+ManagedObjectChanges.h in Headers */,
				F19F1D271EFBC34E00275E27 /* ZMUserSessionRegistrationNotification.h in Headers */,
				872A2EFD2004B85F00900B22 /* ZMOperationLoop+Private.h in Headers */,
				544BA1311A433DE400D3B852 /* ZMNetworkState.h in Headers */,
			);
			runOnlyForDeploymentPostprocessing = 0;
		};
/* End PBXHeadersBuildPhase section */

/* Begin PBXNativeTarget section */
		169BA1D125ECDBA300374343 /* IntegrationTests */ = {
			isa = PBXNativeTarget;
			buildConfigurationList = 169BA1DA25ECDBA300374343 /* Build configuration list for PBXNativeTarget "IntegrationTests" */;
			buildPhases = (
				169BA1CE25ECDBA300374343 /* Sources */,
				169BA1CF25ECDBA300374343 /* Frameworks */,
				169BA1D025ECDBA300374343 /* Resources */,
			);
			buildRules = (
			);
			dependencies = (
				169BA1D925ECDBA300374343 /* PBXTargetDependency */,
				169BA1DE25ECDBC800374343 /* PBXTargetDependency */,
			);
			name = IntegrationTests;
			productName = IntegrationTests;
			productReference = 169BA1D225ECDBA300374343 /* IntegrationTests.xctest */;
			productType = "com.apple.product-type.bundle.unit-test";
		};
		3E186087191A56F6000FE027 /* WireSyncEngine Test Host */ = {
			isa = PBXNativeTarget;
			buildConfigurationList = 3E1860AD191A56F7000FE027 /* Build configuration list for PBXNativeTarget "WireSyncEngine Test Host" */;
			buildPhases = (
				3E186084191A56F6000FE027 /* Sources */,
				3E186085191A56F6000FE027 /* Frameworks */,
				3E186086191A56F6000FE027 /* Resources */,
				5405FF3B1A6005A100CB012B /* Embed Framework */,
				096960A81B6670E5006DF53B /* Copy Carthage Frameworks */,
			);
			buildRules = (
			);
			dependencies = (
			);
			name = "WireSyncEngine Test Host";
			productName = "WireSyncEngine Test Host";
			productReference = 3E186088191A56F6000FE027 /* WireSyncEngine Test Host.app */;
			productType = "com.apple.product-type.application";
		};
		3E1860C2191A649D000FE027 /* UnitTests */ = {
			isa = PBXNativeTarget;
			buildConfigurationList = 3E1860D2191A649D000FE027 /* Build configuration list for PBXNativeTarget "UnitTests" */;
			buildPhases = (
				3E1860BF191A649D000FE027 /* Sources */,
				3E1860C0191A649D000FE027 /* Frameworks */,
				3E1860C1191A649D000FE027 /* Resources */,
			);
			buildRules = (
			);
			dependencies = (
				54F4DC581A4438AC00FDB6EA /* PBXTargetDependency */,
				3E1860D1191A649D000FE027 /* PBXTargetDependency */,
				A9FF8089195B17B3002CD44B /* PBXTargetDependency */,
			);
			name = UnitTests;
			productName = "WireSyncEngine-iOS-Tests";
			productReference = 3E1860C3191A649D000FE027 /* UnitTests.xctest */;
			productType = "com.apple.product-type.bundle.unit-test";
		};
		549815921A43232400A7CE2E /* WireSyncEngine-ios */ = {
			isa = PBXNativeTarget;
			buildConfigurationList = 549815A61A43232500A7CE2E /* Build configuration list for PBXNativeTarget "WireSyncEngine-ios" */;
			buildPhases = (
				5498158E1A43232400A7CE2E /* Sources */,
				5498158F1A43232400A7CE2E /* Frameworks */,
				549815901A43232400A7CE2E /* Headers */,
				549815911A43232400A7CE2E /* Resources */,
			);
			buildRules = (
			);
			dependencies = (
			);
			name = "WireSyncEngine-ios";
			productName = "WireSyncEngine-ios";
			productReference = 549815931A43232400A7CE2E /* WireSyncEngine.framework */;
			productType = "com.apple.product-type.framework";
		};
/* End PBXNativeTarget section */

/* Begin PBXProject section */
		540029AB1918CA8500578793 /* Project object */ = {
			isa = PBXProject;
			attributes = {
				DefaultBuildSystemTypeForWorkspace = Latest;
				LastSwiftMigration = 0710;
				LastSwiftUpdateCheck = 1140;
				LastUpgradeCheck = 1140;
				ORGANIZATIONNAME = "Zeta Project Gmbh";
				TargetAttributes = {
					169BA1D125ECDBA300374343 = {
						CreatedOnToolsVersion = 11.4.1;
						ProvisioningStyle = Manual;
						TestTargetID = 3E186087191A56F6000FE027;
					};
					3E186087191A56F6000FE027 = {
						LastSwiftMigration = 1000;
						ProvisioningStyle = Manual;
						SystemCapabilities = {
							com.apple.ApplicationGroups.iOS = {
								enabled = 1;
							};
							com.apple.Keychain = {
								enabled = 1;
							};
						};
					};
					3E1860C2191A649D000FE027 = {
						LastSwiftMigration = 1000;
						ProvisioningStyle = Manual;
						TestTargetID = 3E186087191A56F6000FE027;
					};
					549815921A43232400A7CE2E = {
						CreatedOnToolsVersion = 6.2;
						LastSwiftMigration = 1000;
						ProvisioningStyle = Manual;
					};
				};
			};
			buildConfigurationList = 540029AE1918CA8500578793 /* Build configuration list for PBXProject "WireSyncEngine" */;
			compatibilityVersion = "Xcode 3.2";
			developmentRegion = en;
			hasScannedForEncodings = 0;
			knownRegions = (
				en,
				Base,
				de,
				"pt-BR",
				es,
				uk,
				ru,
				ja,
				it,
				nl,
				tr,
				fr,
				da,
				ar,
				"zh-Hans",
				sl,
				et,
				fi,
				pl,
				"zh-Hant",
				lt,
			);
			mainGroup = 540029AA1918CA8500578793;
			productRefGroup = 540029B51918CA8500578793 /* Products */;
			projectDirPath = "";
			projectRoot = "";
			targets = (
				549815921A43232400A7CE2E /* WireSyncEngine-ios */,
				3E1860C2191A649D000FE027 /* UnitTests */,
				3E186087191A56F6000FE027 /* WireSyncEngine Test Host */,
				169BA1D125ECDBA300374343 /* IntegrationTests */,
			);
		};
/* End PBXProject section */

/* Begin PBXResourcesBuildPhase section */
		169BA1D025ECDBA300374343 /* Resources */ = {
			isa = PBXResourcesBuildPhase;
			buildActionMask = 2147483647;
			files = (
				169BA25D25EF933000374343 /* audio.m4a in Resources */,
				169BA25C25EF933000374343 /* ExternalMessageTextFixture.txt in Resources */,
				169BA26025EF933F00374343 /* Lorem Ipsum.txt in Resources */,
				169BA25725EF933000374343 /* animated.gif in Resources */,
				169BA25B25EF933000374343 /* EncryptedBase64EncondedExternalMessageTestFixture.txt in Resources */,
				169BA25F25EF933000374343 /* 1900x1500.jpg in Resources */,
				169BA25825EF933000374343 /* not_animated.gif in Resources */,
				169BA25925EF933000374343 /* medium.jpg in Resources */,
				169BA25A25EF933000374343 /* tiny.jpg in Resources */,
				169BA25E25EF933000374343 /* video.mp4 in Resources */,
			);
			runOnlyForDeploymentPostprocessing = 0;
		};
		3E186086191A56F6000FE027 /* Resources */ = {
			isa = PBXResourcesBuildPhase;
			buildActionMask = 2147483647;
			files = (
				872C995B1DB65D0D006A3BDE /* harp.m4a in Resources */,
				872C99591DB659E6006A3BDE /* ringing_from_them_long.caf in Resources */,
				F1E48003207E3789008D4299 /* Default-568h@2x.png in Resources */,
			);
			runOnlyForDeploymentPostprocessing = 0;
		};
		3E1860C1191A649D000FE027 /* Resources */ = {
			isa = PBXResourcesBuildPhase;
			buildActionMask = 2147483647;
			files = (
				54764B961C92FDC100BD25E3 /* 1900x1500.jpg in Resources */,
				BF158D2F1CE087D8007C6F8A /* video.mp4 in Resources */,
				54764B9A1C9303D600BD25E3 /* tiny.jpg in Resources */,
				BF6D5D031C4948830049F712 /* WireSyncEngine124.momd in Resources */,
				BF6D5D051C494D730049F712 /* WireSyncEngine125.momd in Resources */,
				AF6415A51C9C180200A535F5 /* ExternalMessageTextFixture.txt in Resources */,
				BF44A3511C71D5FC00C6928E /* store127.wiredatabase in Resources */,
				AF6415A41C9C17FF00A535F5 /* EncryptedBase64EncondedExternalMessageTestFixture.txt in Resources */,
				54764B991C9303D600BD25E3 /* medium.jpg in Resources */,
				BF8367311C52651900364B37 /* store125.wiredatabase in Resources */,
				F9C9A4F01CAD29190039E10C /* store128.wiredatabase in Resources */,
				EE01E0371F90DD67001AA33C /* audio.m4a in Resources */,
				54764B9C1C930AEB00BD25E3 /* Lorem Ipsum.txt in Resources */,
				BFCE9A5B1C4E4C4D00951B3D /* store124.wiredatabase in Resources */,
				54764BA01C931E9400BD25E3 /* not_animated.gif in Resources */,
				54764B9F1C931E9400BD25E3 /* animated.gif in Resources */,
			);
			runOnlyForDeploymentPostprocessing = 0;
		};
		549815911A43232400A7CE2E /* Resources */ = {
			isa = PBXResourcesBuildPhase;
			buildActionMask = 2147483647;
			files = (
				3E2713211A8A68BF008EE50F /* Push.stringsdict in Resources */,
				543095951DE76B270065367F /* random2.txt in Resources */,
				3E27131F1A8A68BF008EE50F /* Push.strings in Resources */,
				F1A989BA1FD03E1B00B8A82E /* ZMLocalizable.strings in Resources */,
				543095931DE76B170065367F /* random1.txt in Resources */,
			);
			runOnlyForDeploymentPostprocessing = 0;
		};
/* End PBXResourcesBuildPhase section */

/* Begin PBXShellScriptBuildPhase section */
		096960A81B6670E5006DF53B /* Copy Carthage Frameworks */ = {
			isa = PBXShellScriptBuildPhase;
			buildActionMask = 2147483647;
			files = (
			);
			inputPaths = (
				"$(SRCROOT)/Carthage/Build/iOS/WireImages.framework",
				"$(SRCROOT)/Carthage/Build/iOS/OCMock.framework",
				"$(SRCROOT)/Carthage/Build/iOS/WireSystem.framework",
				"$(SRCROOT)/Carthage/Build/iOS/WireTesting.framework",
				"$(SRCROOT)/Carthage/Build/iOS/WireTransport.framework",
				"$(SRCROOT)/Carthage/Build/iOS/WireMockTransport.framework",
				"$(SRCROOT)/Carthage/Build/iOS/WireProtos.framework",
				"$(SRCROOT)/Carthage/Build/iOS/WireCryptobox.framework",
				"$(SRCROOT)/Carthage/Build/iOS/WireUtilities.framework",
				"$(SRCROOT)/Carthage/Build/iOS/libPhoneNumberiOS.framework",
				"$(SRCROOT)/Carthage/Build/iOS/PINCache.framework",
				"$(SRCROOT)/Carthage/Build/iOS/WireLinkPreview.framework",
				"$(SRCROOT)/Carthage/Build/iOS/WireRequestStrategy.framework",
				"$(SRCROOT)/Carthage/Build/iOS/avs.framework",
				"$(SRCROOT)/Carthage/Build/iOS/ZipArchive.framework",
				"$(SRCROOT)/Carthage/Build/iOS/HTMLString.framework",
				"$(SRCROOT)/Carthage/Build/iOS/SwiftProtobuf.framework",
				"$(SRCROOT)/Carthage/Build/iOS/WireDataModel.framework",
			);
			name = "Copy Carthage Frameworks";
			outputPaths = (
			);
			runOnlyForDeploymentPostprocessing = 0;
			shellPath = /bin/sh;
			shellScript = "# to run locally, replace with $(BUILT_PRODUCTS_DIR)/WireSyncEngine.framework\n/usr/local/bin/carthage copy-frameworks\n";
		};
/* End PBXShellScriptBuildPhase section */

/* Begin PBXSourcesBuildPhase section */
		169BA1CE25ECDBA300374343 /* Sources */ = {
			isa = PBXSourcesBuildPhase;
			buildActionMask = 2147483647;
			files = (
				169BA23A25EF6D4F00374343 /* MockLinkPreviewDetector.swift in Sources */,
				169BA23025ED100100374343 /* ConversationsTests.m in Sources */,
				169BA24E25EF765D00374343 /* ConnectToBotURLActionProcessorTests.swift in Sources */,
				169BA22925ED0FDF00374343 /* ConversationTests+Ephemeral.swift in Sources */,
				169BA23E25EF6E2A00374343 /* MockRegistrationStatusDelegate.swift in Sources */,
				169BA22725ED0FD700374343 /* ConversationTests+MessageTimer.swift in Sources */,
				169BA21825ED0F9500374343 /* SendAndReceiveMessagesTests+Swift.swift in Sources */,
				169BA20425ED0F1E00374343 /* TeamTests.swift in Sources */,
				169BA20025ED0DAD00374343 /* ZMUserSession+Messages.swift in Sources */,
				169BA21325ED0F7A00374343 /* UserTests.swift in Sources */,
				169BA21725ED0F8E00374343 /* SearchTests.swift in Sources */,
				169BA1F925ECF8F700374343 /* MockAppLock.swift in Sources */,
				169BA20825ED0F4400374343 /* GiphyTests.m in Sources */,
				169BA20F25ED0F6900374343 /* APNSTestsBase.m in Sources */,
				169BA22E25ED0FF400374343 /* TextSearchTests.swift in Sources */,
				169BA26125EFA23200374343 /* ZMConversation+Testing.m in Sources */,
				169BA21F25ED0FB400374343 /* ConversationTests+Deletion.swift in Sources */,
				169BA1FC25ED0CBD00374343 /* MockSessionManager.swift in Sources */,
				169BA20525ED0F2D00374343 /* LinkPreviewTests.swift in Sources */,
				169BA24225EF6F6700374343 /* ZMConversation+Testing.swift in Sources */,
				169BA24625EF73B100374343 /* EventProcessingPerformanceTests.swift in Sources */,
				169BA23625ED101C00374343 /* LoginFlowTests.m in Sources */,
				169BA21225ED0F7600374343 /* UserTests+AccountDeletion.swift in Sources */,
				169BA1DF25ECE4D000374343 /* IntegrationTest.m in Sources */,
				169BA20C25ED0F5900374343 /* PushNotificationTokenTests.swift in Sources */,
				169BA1F125ECEB2900374343 /* FlowManagerMock.swift in Sources */,
				169BA21C25ED0FA700374343 /* ConversationTests+LegalHold.swift in Sources */,
				169BA20725ED0F3E00374343 /* OTRTests.swift in Sources */,
				169BA21025ED0F6D00374343 /* PushChannelTests.swift in Sources */,
				169BA21A25ED0F9E00374343 /* FileTransferTests+Swift.swift in Sources */,
				169BA1E125ECE4EC00374343 /* AppLockIntegrationTests.swift in Sources */,
				169BA22C25ED0FEB00374343 /* ConversationTests+MessageEditing.m in Sources */,
				169BA22A25ED0FE300374343 /* ConversationTests+DeliveryConfirmation.swift in Sources */,
				169BA1F225ECEB3300374343 /* MockMediaManager.swift in Sources */,
				169BA23925ED103900374343 /* IntegrationTest+Messages.swift in Sources */,
				169BA24D25EF753100374343 /* MockReachability.swift in Sources */,
				A9C0261C266F62E3002E542B /* UserProfileTests.swift in Sources */,
				169BA25625EF78F200374343 /* ZMUserSession+DefaultConfiguration.swift in Sources */,
				169BA24F25EF76A400374343 /* NetworkStateRecorder.swift in Sources */,
				169BA21D25ED0FAC00374343 /* ConversationTests+OTR.swift in Sources */,
				169BA20125ED0EFE00374343 /* ZMUserSessionLegalHoldTests.swift in Sources */,
				169BA21925ED0F9900374343 /* SendAndReceiveMessagesTests.m in Sources */,
				169BA22625ED0FD300374343 /* ConversationTests+ReceiptMode.swift in Sources */,
				169BA21625ED0F8900374343 /* UserProfileTests.m in Sources */,
				169BA20D25ED0F5E00374343 /* APNSTests+Swift.swift in Sources */,
				169BA24925EF743F00374343 /* SessionManagerTests+Backup.swift in Sources */,
				169BA26225EFA32000374343 /* ZMUser+Testing.m in Sources */,
				169BA22D25ED0FEF00374343 /* AvailabilityTests.swift in Sources */,
				169BA1F025ECEB0E00374343 /* SessionManagerTests.swift in Sources */,
				169BA21425ED0F8000374343 /* UserTests.m in Sources */,
				169BA21E25ED0FB000374343 /* ConversationTests+OTR.m in Sources */,
				169BA23325ED100F00374343 /* SlowSyncTests+Teams.swift in Sources */,
				169BA21125ED0F7100374343 /* UserHandleTests.swift in Sources */,
				169BA23125ED100500374343 /* ConversationTestsBase.m in Sources */,
				169BA24825EF743700374343 /* SessionManagerTests+MessageRetention.swift in Sources */,
				169BA1E025ECE4D800374343 /* IntegrationTest.swift in Sources */,
				169BA25325EF778E00374343 /* TestUserProfileUpdateObserver.swift in Sources */,
				169BA22425ED0FC900374343 /* ConversationTests+Participants.swift in Sources */,
				169BA23825ED103500374343 /* IntegrationTest+Search.swift in Sources */,
				169BA1EC25ECEA9600374343 /* MockUser+LoginCredentials.swift in Sources */,
				169BA1F525ECF05000374343 /* IntegrationTest+Encryption.swift in Sources */,
				169BA21B25ED0FA200374343 /* FileTransferTests.m in Sources */,
				169BA1EA25ECEA5400374343 /* ApplicationMock.swift in Sources */,
				169BA24725EF73DD00374343 /* ServiceUserTests.swift in Sources */,
				169BA23525ED101700374343 /* SlowSyncTests.m in Sources */,
				169BA22125ED0FBD00374343 /* ConversationTests+LastRead.swift in Sources */,
				169BA1E925ECEA1C00374343 /* PushRegistryMock.swift in Sources */,
				169BA1EF25ECEAD200374343 /* WireCallCenterV3Mock.swift in Sources */,
				169BA22025ED0FB900374343 /* ConversationTests+ClearingHistory.swift in Sources */,
				169BA22B25ED0FE700374343 /* ConversationTests+MessageEditing.swift in Sources */,
				169BA1FD25ED0CCD00374343 /* MockStrategyDirectory.swift in Sources */,
				169BA20E25ED0F6200374343 /* APNSTests.m in Sources */,
				169BA1F425ECEFB400374343 /* MockPresentationDelegate.swift in Sources */,
				169BA22525ED0FCE00374343 /* ConversationTests+List.swift in Sources */,
				169BA21525ED0F8500374343 /* UserProfileImageV3Tests.swift in Sources */,
				169BA22F25ED0FFB00374343 /* DeleteMessagesTests.swift in Sources */,
				169BA23725ED102500374343 /* NotificationObservers.m in Sources */,
				169BA22825ED0FDB00374343 /* ConversationTests+Guests.swift in Sources */,
				169BA20225ED0F0600374343 /* UserRichProfileIntegrationTests.swift in Sources */,
				169BA20925ED0F4A00374343 /* IsTypingTests.swift in Sources */,
				169BA20A25ED0F5000374343 /* BackgroundTests.m in Sources */,
				169BA22225ED0FC100374343 /* ConversationTests+Reactions.swift in Sources */,
				06EF5187266E445F0073920F /* ConversationTests+Join.swift in Sources */,
				169BA1ED25ECEA9A00374343 /* OperationLoopNewRequestObserver.swift in Sources */,
				169BA1FB25ED0CB200374343 /* MockPushChannel.swift in Sources */,
				169BA20625ED0F3800374343 /* ClientManagementTests.m in Sources */,
				169BA24A25EF744400374343 /* SessionManagerTests+URLActions.swift in Sources */,
				169BA22325ED0FC400374343 /* ConversationTests+Archiving.swift in Sources */,
				169BA20B25ED0F5400374343 /* ConnectionTests.m in Sources */,
				169BA23425ED101300374343 /* SlowSyncTests+ExistingData.swift in Sources */,
				169BA24525EF6FFA00374343 /* MockAnalytics.swift in Sources */,
				169BA23225ED100B00374343 /* SlowSyncTests+Swift.swift in Sources */,
				169BA23F25EF6F0B00374343 /* TypingChange.swift in Sources */,
			);
			runOnlyForDeploymentPostprocessing = 0;
		};
		3E186084191A56F6000FE027 /* Sources */ = {
			isa = PBXSourcesBuildPhase;
			buildActionMask = 2147483647;
			files = (
				3E9848BD1A65253000F7B050 /* Hack.swift in Sources */,
				3E1860BB191A5D99000FE027 /* TestHostAppDelegate.m in Sources */,
				3E1860BA191A5D99000FE027 /* TestHost-main.m in Sources */,
			);
			runOnlyForDeploymentPostprocessing = 0;
		};
		3E1860BF191A649D000FE027 /* Sources */ = {
			isa = PBXSourcesBuildPhase;
			buildActionMask = 2147483647;
			files = (
				5E8EE1FC20FDCCE200DB1F9B /* CompanyLoginRequestDetectorTests.swift in Sources */,
				F991CE161CB55512004D8465 /* ZMUser+Testing.m in Sources */,
				5E2C354D21A806A80034F1EE /* MockBackgroundActivityManager.swift in Sources */,
				F9D1CD141DF6C131002F6E80 /* SyncStatusTests.swift in Sources */,
				EE1DEBB523D5AEE50087EE1F /* TypingUsersTimeoutTests.swift in Sources */,
				09531F1C1AE9644800B8556A /* ZMLoginCodeRequestTranscoderTests.m in Sources */,
				54BAB40D24A9EAC800EBC400 /* FeatureFlagRequestStrategyTests.swift in Sources */,
				87D003FF1BB5810D00472E06 /* APSSignalingKeyStoreTests.swift in Sources */,
				542DFEE61DDCA452000F5B95 /* UserProfileUpdateStatusTests.swift in Sources */,
				F95FFBD11EB8A478004031CB /* CallSystemMessageGeneratorTests.swift in Sources */,
				16E0FBB623311A19000E3235 /* ZMUserSessionTests+Authentication.swift in Sources */,
				D55272EC2062733F00F542BE /* AssetDeletionRequestStrategyTests.swift in Sources */,
				545434AB19AB6ADA003892D9 /* ZMMissingUpdateEventsTranscoderTests.m in Sources */,
				548BBA1C195071E30041945E /* ZMUserSessionTests.m in Sources */,
				BF491CD51F03E0FC0055EE44 /* PermissionsDownloadRequestStrategyTests.swift in Sources */,
				54BFDF6A1BDA87D20034A3DB /* HistorySynchronizationStatusTests.swift in Sources */,
				545434AC19AB6ADA003892D9 /* ZMSelfTranscoderTests.m in Sources */,
				548214071A025C54001AA4E0 /* ZMSimpleListRequestPaginatorTests.m in Sources */,
				54A227D61D6604A5009414C0 /* SynchronizationMocks.swift in Sources */,
				54A170691B300717001B41A5 /* ProxiedRequestStrategyTests.swift in Sources */,
				1660AA111ECE3C1C0056D403 /* SearchTaskTests.swift in Sources */,
				873B893E20445F4400FBE254 /* ZMConversationAccessModeTests.swift in Sources */,
				098CFBBB1B7B9C94000B02B1 /* BaseTestSwiftHelpers.swift in Sources */,
				543ED0011D79E0EE00A9CDF3 /* ApplicationMock.swift in Sources */,
				160C314A1E82AC170012E4BC /* OperationStatusTests.swift in Sources */,
				169E303320D29C670012C219 /* PushRegistryMock.swift in Sources */,
				3E05F252192A4FBD00F22D80 /* UserSessionErrorTests.m in Sources */,
				F148F6691FBAF55800BD6909 /* TeamRegistrationStrategyTests.swift in Sources */,
				168C0B3F1E97CE3900315044 /* ZMLastUpdateEventIDTranscoderTests.m in Sources */,
				545434A719AB6ADA003892D9 /* ZMConnectionTranscoderTest.m in Sources */,
				06BBF7012473D51D00A26626 /* MessagingTest+Swift.swift in Sources */,
				879634421F7BEC5100FC79BA /* DispatchQueueSerialAsyncTests.swift in Sources */,
				54AB428E1DF5C5B400381F2C /* TopConversationsDirectoryTests.swift in Sources */,
				EEF4010323A8E1EF007B1A97 /* Conversation_RoleTests.swift in Sources */,
				169BA25525EF78F200374343 /* ZMUserSession+DefaultConfiguration.swift in Sources */,
				0601900B2678750D0043F8F8 /* DeepLinkURLActionProcessorTests.swift in Sources */,
				1645ED1B244DE345007A82D6 /* TeamMembersDownloadRequestStrategy.swift in Sources */,
				549552541D645683004F21F6 /* AddressBookTests.swift in Sources */,
				161C886623FD248A00CB0B8E /* RecordingMockTransportSession.swift in Sources */,
				F19F4F4D1E646C3C00F4D8FF /* UserProfileImageUpdateStatusTests.swift in Sources */,
				167BCB902603CAB200E9D7E3 /* AnalyticsTests.swift in Sources */,
				1679D1CD1EF97387007B0DF5 /* ZMUserSessionTestsBase+Calling.swift in Sources */,
				167F383D23E04A93006B6AA9 /* UnauthenticatedSessionTests+SSO.swift in Sources */,
				16519D6D231EAAF300C9D76D /* Conversation+DeletionTests.swift in Sources */,
				169BA24425EF6FFA00374343 /* MockAnalytics.swift in Sources */,
				F925468E1C63B61000CE2D7C /* MessagingTest+EventFactory.m in Sources */,
				16849B2023EDB32B00C025A8 /* MockSessionManager.swift in Sources */,
				878ACB5920AF12C10016E68A /* ZMUserConsentTests.swift in Sources */,
				8766853C1F2A1AA00031081B /* UnauthenticatedSessionTests.swift in Sources */,
				16D0A119234B999600A83F87 /* LabelUpstreamRequestStrategyTests.swift in Sources */,
				169BA23D25EF6E2A00374343 /* MockRegistrationStatusDelegate.swift in Sources */,
				542DFEE81DDCA4FD000F5B95 /* UserProfileUpdateRequestStrategyTests.swift in Sources */,
				7CE017152317D07E00144905 /* ZMAuthenticationStatusTests.swift in Sources */,
				16085B351F719E6D000B9F22 /* NetworkStateRecorder.swift in Sources */,
				EE1DEBB323D5A6930087EE1F /* TypingTests.swift in Sources */,
				09BA924C1BD55FA5000DC962 /* UserClientRequestStrategyTests.swift in Sources */,
				A9692F8A1986476900849241 /* NSString_NormalizationTests.m in Sources */,
				54880E3D194B5845007271AA /* ZMOperationLoopTests.m in Sources */,
				F9410F631DE44C2E007451FF /* TypingStrategyTests.swift in Sources */,
				EE5BF6351F8F907C00B49D06 /* ZMLocalNotificationTests.swift in Sources */,
				169BA25225EF778E00374343 /* TestUserProfileUpdateObserver.swift in Sources */,
				BF50CFA71F39ACE8007833A4 /* MockUserInfoParser.swift in Sources */,
				5E0EB1F92100A46F00B5DC2B /* MockCompanyLoginRequesterDelegate.swift in Sources */,
				169BA24C25EF753100374343 /* MockReachability.swift in Sources */,
				16DCAD6F1B147706008C1DD9 /* NSURL+LaunchOptionsTests.m in Sources */,
				541228451AEE422C00D9ED1C /* ZMAuthenticationStatusTests.m in Sources */,
				5E0EB1F72100A14A00B5DC2B /* CompanyLoginRequesterTests.swift in Sources */,
				1671F9FF1E2FAF50009F3150 /* ZMLocalNotificationForTests_CallState.swift in Sources */,
				EE6654642445D4EE00CBF8D3 /* MockAddressBook.swift in Sources */,
				161ACB3A23F6BAFE00ABFF33 /* URLActionTests.swift in Sources */,
				16F7343C250F588100AB93B1 /* ZMLocalNotificationTests_UnreadCount.swift in Sources */,
				16849B1C23EDA1FD00C025A8 /* MockUpdateEventProcessor.swift in Sources */,
				545F601C1D6C336D00C2C55B /* AddressBookSearchTests.swift in Sources */,
				162A81D6202B5BC600F6200C /* SessionManagerAVSTests.swift in Sources */,
				169BA1F825ECF8F700374343 /* MockAppLock.swift in Sources */,
				164CB466207CC47700A2010F /* Conversation+ParticipantsTests.swift in Sources */,
				06F98D602437916B007E914A /* SignatureRequestStrategyTests.swift in Sources */,
				5474C80C1921309400185A3A /* MessagingTestTests.m in Sources */,
				F99298591BE110490058D42F /* ZMClientRegistrationStatusTests.m in Sources */,
				EE1DEBB723D5B62C0087EE1F /* TypingUsersTests.swift in Sources */,
				540A0BA51954859E00FB7D61 /* ZMSyncStrategyTests.m in Sources */,
				5E6716912174CA6700522E61 /* MockUser+LoginCredentials.swift in Sources */,
				F92CA9651F153622007D8570 /* ZMUserSessionTests+FileRelocation.swift in Sources */,
				F9B71F4C1CB2B841001DB03F /* NSManagedObjectContext+TestHelpers.m in Sources */,
				F991CE151CB55512004D8465 /* ZMConversation+Testing.m in Sources */,
				545434A919AB6ADA003892D9 /* ZMConversationTranscoderTests.m in Sources */,
				54D785011A37256C00F47798 /* ZMEncodedNSUUIDWithTimestampTests.m in Sources */,
				161927242459E09C00DDD9EB /* UserClientEventConsumerTests.swift in Sources */,
				632A582225CD9DF900F0C4BD /* CallParticipantsKindTests.swift in Sources */,
				639290A4252CA53200046171 /* CallSnapshotTestFixture.swift in Sources */,
				87B30C5C1FA756220054DFB1 /* FlowManagerTests.swift in Sources */,
				169BA24125EF6F6700374343 /* ZMConversation+Testing.swift in Sources */,
				1626344720D79C22000D4063 /* ZMUserSessionTests+PushNotifications.swift in Sources */,
				16D3FD021E3A5C0D0052A535 /* ZMConversationVoiceChannelRouterTests.swift in Sources */,
				1636EB0123F6FD2A00CD9527 /* MockURLActionDelegate.swift in Sources */,
				5492C6C519ACCCA8008F41E2 /* ConnectionTests.m in Sources */,
				1658C23A1F5404F000889F22 /* FlowManagerMock.swift in Sources */,
				3E1858BC1951D6DA005FE78F /* MemoryLeaksObserver.m in Sources */,
				F905C47F1E79A86A00AF34A5 /* WireCallCenterV3Tests.swift in Sources */,
				1636EAFF23F6FCCC00CD9527 /* MockPresentationDelegate.swift in Sources */,
				872C99601DB6722C006A3BDE /* CallKitDelegateTests+Mocking.m in Sources */,
				164C29A51ECF47D80026562A /* SearchDirectoryTests.swift in Sources */,
				D55272EA2062732100F542BE /* AssetDeletionStatusTests.swift in Sources */,
				167BCB892603C2F100E9D7E3 /* ZMUserSessionTestsBase.m in Sources */,
				A913C02423A7F1C00048CE74 /* TeamRolesDownloadRequestStrategyTests.swift in Sources */,
				EFC8281E1FB34F9600E27E21 /* EmailVerificationStrategyTests.swift in Sources */,
				87D4625D1C3D526D00433469 /* DeleteAccountRequestStrategyTests.swift in Sources */,
				A97E4F56267CF681006FC545 /* ZMUserSessionTestsBase+ZMUserSessionConfiguration.swift in Sources */,
				166264932166517A00300F45 /* CallEventStatusTests.swift in Sources */,
				160C31411E6DDFC30012E4BC /* VoiceChannelV3Tests.swift in Sources */,
				F9ABE8561EFD56BF00D83214 /* TeamDownloadRequestStrategyTests.swift in Sources */,
				87D2555921D6275800D03789 /* BuildTypeTests.swift in Sources */,
				16466C0E1F9F7EDF00E3F970 /* ZMConversationTranscoderTests.swift in Sources */,
				545434AE19AB6ADA003892D9 /* ZMUserTranscoderTests.m in Sources */,
				169BA1FF25ED0DAD00374343 /* ZMUserSession+Messages.swift in Sources */,
				166E47D3255EF0BE00C161C8 /* MockStrategyDirectory.swift in Sources */,
				EE95DECD247C0049001EA010 /* SessionManagerConfigurationTests.swift in Sources */,
				A938BDCA23A7966700D4C208 /* ConversationRoleDownstreamRequestStrategyTests.swift in Sources */,
				0920C4DA1B305FF500C55728 /* UserSessionGiphyRequestStateTests.swift in Sources */,
				169BC10F22BD17FF0003159B /* LegalHoldRequestStrategyTests.swift in Sources */,
				87AEA67D1EFBF46600C94BF3 /* DiskDatabaseTest.swift in Sources */,
				06EF511326691FFF0073920F /* PushNotificationStatusTests.swift in Sources */,
				F9F846351ED307F70087C1A4 /* CallParticipantsSnapshotTests.swift in Sources */,
				1673C35324CB36D800AE2714 /* ZMUserSessionTests+EncryptionAtRest.swift in Sources */,
				54DE9BEF1DE760A900EFFB9C /* RandomHandleGeneratorTests.swift in Sources */,
				F9C598AD1A0947B300B1F760 /* ZMBlacklistDownloaderTest.m in Sources */,
				1672A653234784B500380537 /* LabelDownstreamRequestStrategyTests.swift in Sources */,
				874A16942052C64B001C6760 /* UserExpirationObserverTests.swift in Sources */,
				16A702D01E92998100B8410D /* ApplicationStatusDirectoryTests.swift in Sources */,
				093694451BA9633300F36B3A /* UserClientRequestFactoryTests.swift in Sources */,
				168474262252579A004DE9EC /* ZMUserSessionTests+Syncing.swift in Sources */,
				F94F6B331E54B9C000D46A29 /* CallingRequestStrategyTests.swift in Sources */,
				166B2B6E23EB2CD3003E8581 /* DatabaseTest.swift in Sources */,
				5E8BB8A52149130800EEA64B /* AVSBridgingTests.swift in Sources */,
				161C887723FD4CFD00CB0B8E /* MockPushChannel.swift in Sources */,
				F9DAC54F1C2035660001F11E /* ConversationStatusStrategyTests.swift in Sources */,
				164C29A31ECF437E0026562A /* SearchRequestTests.swift in Sources */,
				168CF42F2007BCD9009FCB89 /* TeamInvitationStatusTests.swift in Sources */,
				A901FE9B258B562F003EAF5C /* CallParticipantTests.swift in Sources */,
				874A174A205812B6001C6760 /* ZMUserSessionTests.swift in Sources */,
				7CE017172317D72A00144905 /* ZMCredentialsTests.swift in Sources */,
				546F815C1E685F6E00775059 /* LocalNotificationDispatcherTests.swift in Sources */,
				F1AE5F6F21F73388009CDBBC /* ZMUserSessionTests+Timers.swift in Sources */,
				161ACB4323F6EE4800ABFF33 /* CompanyLoginURLActionProcessorTests.swift in Sources */,
				5474C80A1921309400185A3A /* MessagingTest.m in Sources */,
				872C99531DB525A1006A3BDE /* CallKitManagerTests.swift in Sources */,
				F16C8BC42040715800677D31 /* ZMUpdateEvent+Testing.swift in Sources */,
				160195611E30C9CF00ACBFAC /* LocalNotificationDispatcherCallingTests.swift in Sources */,
				164A55D820F4FE4A00AE62A6 /* SearchUserImageStrategyTests.swift in Sources */,
				09B730961B3045E400A5CCC9 /* ProxiedRequestStatusTests.swift in Sources */,
				F148F66B1FBAFAF600BD6909 /* RegistrationStatusTestHelper.swift in Sources */,
				EFC828221FB356CE00E27E21 /* RegistrationStatusTests.swift in Sources */,
				163FB9942052EA4C00E74F83 /* OperationLoopNewRequestObserver.swift in Sources */,
				F9B171F81C0F00E700E6EEC6 /* ClientUpdateStatusTests.swift in Sources */,
				3ED972FB1A0A65D800BAFC61 /* ZMBlacklistVerificatorTest.m in Sources */,
				167BCB942603CC5B00E9D7E3 /* EventProcessorTests.swift in Sources */,
				F132C114203F20AB00C58933 /* ZMHotFixDirectoryTests.swift in Sources */,
				5463C897193F3C74006799DE /* ZMTimingTests.m in Sources */,
				1660AA0F1ECE0C870056D403 /* SearchResultTests.swift in Sources */,
				1662B0F923D9CE8F00B8C7C5 /* UnauthenticatedSessionTests+DomainLookup.swift in Sources */,
				EE1DEBB923D5B9BC0087EE1F /* ZMConversation+TypingUsersTests.swift in Sources */,
				164B8C211E254AD00060AB26 /* WireCallCenterV3Mock.swift in Sources */,
				F170AF211E78013A0033DC33 /* UserImageAssetUpdateStrategyTests.swift in Sources */,
				F95ECF511B94BD05009F91BA /* ZMHotFixTests.m in Sources */,
				F9410F681DE4BE42007451FF /* PushTokenStrategyTests.swift in Sources */,
				F9ABE8571EFD56BF00D83214 /* TeamDownloadRequestStrategy+EventsTests.swift in Sources */,
				85D85EAFA1CB6E457D14E3B7 /* MockEntity2.m in Sources */,
				166D18A6230EC418001288CD /* MockMediaManager.swift in Sources */,
				09914E531BD6613D00C10BF8 /* ZMDecodedAPSMessageTest.m in Sources */,
				F9F9F5621D75D62100AE6499 /* RequestStrategyTestBase.swift in Sources */,
				7C419ED821F8D81D00B95770 /* EventProcessingTrackerTests.swift in Sources */,
				85D8522CF8DE246DDD5BD12C /* MockEntity.m in Sources */,
				EF2CB12A22D5E5BF00350B0A /* TeamImageAssetUpdateStrategyTests.swift in Sources */,
				3E288A6C19C859210031CFCE /* NotificationObservers.m in Sources */,
				168CF42D2007BCA0009FCB89 /* TeamInvitationRequestStrategyTests.swift in Sources */,
				A97E4F5B267CFB2D006FC545 /* ZMUserSessionTests_NetworkState.swift in Sources */,
				A9C0260A266F5D1C002E542B /* ZMClientRegistrationStatusTests.swift in Sources */,
				EE01E0391F90FEC1001AA33C /* ZMLocalNotificationTests_ExpiredMessage.swift in Sources */,
				54C11BAD19D1EB7500576A96 /* ZMLoginTranscoderTests.m in Sources */,
				16AD86B81F7292EB00E4C797 /* TypingChange.swift in Sources */,
				5E8EE1FE20FDCD1300DB1F9B /* MockPasteboard.swift in Sources */,
				16D3FCDF1E365ABC0052A535 /* CallStateObserverTests.swift in Sources */,
				067BB08125074EA200946EC8 /* LoginFlowTests+PushToken.swift in Sources */,
				85D85EEDD5DD19FB747ED4A5 /* MockModelObjectContextFactory.m in Sources */,
				BF80542B2102175800E97053 /* CompanyLoginVerificationTokenTests.swift in Sources */,
				F11E35D62040172200D4D5DB /* ZMHotFixTests.swift in Sources */,
				1639A8542264C52600868AB9 /* ZMLocalNotificationTests_Alerts.swift in Sources */,
				545FC3341A5B003A005EEA26 /* ObjectTranscoderTests.m in Sources */,
				5E9D32712109C54B0032FB06 /* CompanyLoginActionTests.swift in Sources */,
			);
			runOnlyForDeploymentPostprocessing = 0;
		};
		5498158E1A43232400A7CE2E /* Sources */ = {
			isa = PBXSourcesBuildPhase;
			buildActionMask = 2147483647;
			files = (
				1660AA0B1ECCAF4E0056D403 /* SearchRequest.swift in Sources */,
				878ACB4620ADBBAA0016E68A /* Blacklist.swift in Sources */,
				166A8BF91E02C7D500F5EEEA /* ZMHotFix+PendingChanges.swift in Sources */,
				166507812459D7CA005300C1 /* UserClientEventConsumer.swift in Sources */,
				F9E577211E77EC6D0065EFE4 /* WireCallCenterV3+Notifications.swift in Sources */,
				092083401BA95EE100F82B29 /* UserClientRequestFactory.swift in Sources */,
				F9FD167C1BDFCDAD00725F5C /* ZMClientRegistrationStatus.m in Sources */,
				06025664248E5BC700E060E1 /* PushNotificationStrategy.swift in Sources */,
				EE5FEF0521E8948F00E24F7F /* ZMUserSession+DarwinNotificationCenter.swift in Sources */,
				549815DC1A432BC700A7CE2E /* NSError+ZMUserSession.m in Sources */,
				87508EA01D08264000162483 /* ZMSound.swift in Sources */,
				1662B0F723D9B29C00B8C7C5 /* UnauthenticatedSession+DomainLookup.swift in Sources */,
				5E9D326F2109C1740032FB06 /* CompanyLoginErrorCode.swift in Sources */,
				16ED865A23E2E91900CB1766 /* ZMUserSession+LifeCycle.swift in Sources */,
				F95706541DE5D1CC0087442C /* SearchUserImageStrategy.swift in Sources */,
				163FB9992057E3F200E74F83 /* AuthenticationStatusProvider.swift in Sources */,
				54CB3FE124A34B8A00BA86DD /* FeatureFlagRequestStrategy.swift in Sources */,
				872A2EE61FFFBC2A00900B22 /* ServiceUser.swift in Sources */,
				16ED865D23E30F7E00CB1766 /* ZMUserSesson+Proxy.swift in Sources */,
				A938BDC823A7964200D4C208 /* ConversationRoleDownstreamRequestStrategy.swift in Sources */,
				F19E55A622B3AAA8005C792D /* PKPushCredentials+SafeLogging.swift in Sources */,
				09C77C531BA6C77000E2163F /* UserClientRequestStrategy.swift in Sources */,
				F1B5D53D2181FDA300986911 /* NetworkQuality.swift in Sources */,
				5EC2C593213827BF00C6CE35 /* WireCallCenterV3+Events.swift in Sources */,
				EE1DEBBE23D5E12F0087EE1F /* TypingUsersTimeout+Key.swift in Sources */,
				F1C1F3EE1FCF0C85007273E3 /* ZMUserSessionErrorCode+Localized.swift in Sources */,
				166264742166093800300F45 /* CallEventStatus.swift in Sources */,
				06DE14CD24B85B06006CB6B3 /* SyncStatus.swift in Sources */,
				549815CD1A432BC700A7CE2E /* ZMBlacklistDownloader.m in Sources */,
				549815CE1A432BC700A7CE2E /* ZMBlacklistVerificator.m in Sources */,
				16D9E8BA22BCD39200FA463F /* LegalHoldRequestStrategy.swift in Sources */,
				164C29A71ED2D7B00026562A /* SearchResult.swift in Sources */,
				1660AA091ECCAC900056D403 /* SearchDirectory.swift in Sources */,
				166E47D0255EBFA900C161C8 /* StrategyDirectory.swift in Sources */,
				63EB9B2D258131F700B44635 /* AVSActiveSpeakerChange.swift in Sources */,
				161681352077721600BCF33A /* ZMOperationLoop+OperationStatus.swift in Sources */,
				16168137207790F600BCF33A /* Conversation+Participants.swift in Sources */,
				A934C6E6266E0945008D9E68 /* ZMSyncStrategy.swift in Sources */,
				7C26879D21F7193800570AA9 /* EventProcessingTracker.swift in Sources */,
				54A0A6311BCE9864001A3A4C /* ZMHotFix.m in Sources */,
				F19F4F3C1E604AA700F4D8FF /* UserImageAssetUpdateStrategy.swift in Sources */,
				54131BE925C8495B00CE2CA2 /* NSManagedObjectContext+GenericAsyncQueue.swift in Sources */,
				EE1108FB23D2087F005DC663 /* Typing.swift in Sources */,
				164EAF9C1F4455FA00B628C4 /* ZMUserSession+Actions.swift in Sources */,
				5EFE9C17212AB945007932A6 /* RegistrationPhase.swift in Sources */,
				BF2ADA001F41A3DF000980E8 /* SessionFactories.swift in Sources */,
				F9410F651DE49C13007451FF /* PushTokenStrategy.swift in Sources */,
				F130BF282062C05600DBE261 /* SessionManager+Backup.swift in Sources */,
				54A0A6321BCE9867001A3A4C /* ZMHotFixDirectory.m in Sources */,
				54F0A0951B3018D7003386BC /* ProxiedRequestsStatus.swift in Sources */,
				F19F1D141EFBC18E00275E27 /* UnauthenticatedSession.swift in Sources */,
				16DCAD691B0F9447008C1DD9 /* NSURL+LaunchOptions.m in Sources */,
				06EF5182266E2C8F0073920F /* Conversation+Join.swift in Sources */,
				F9F631421DE3524100416938 /* TypingStrategy.swift in Sources */,
				EEEED9A823F6BC00008C94CA /* SelfUserProvider.swift in Sources */,
				7C5482DA225380160055F1AB /* CallReceivedResult.swift in Sources */,
				549816291A432BC800A7CE2E /* ZMConnectionTranscoder.m in Sources */,
				54C8A39C1F7536DB004961DF /* ZMOperationLoop+Notifications.swift in Sources */,
				7C5B94F622DC6BC500A6F8BB /* JailbreakDetector.swift in Sources */,
				5EC2C58F2137F5EE00C6CE35 /* CallClosedReason.swift in Sources */,
				1693151125836E5800709F15 /* EventProcessor.swift in Sources */,
				EF2CB12722D5E58B00350B0A /* TeamImageAssetUpdateStrategy.swift in Sources */,
				BF2ADA021F41A450000980E8 /* BackendEnvironmentProvider+Cookie.swift in Sources */,
				EE1108B723D1B367005DC663 /* TypingUsers.swift in Sources */,
				06B99C7B242B51A300FEAFDE /* SignatureRequestStrategy.swift in Sources */,
				5EFE9C15212AB138007932A6 /* UnregisteredUser+Payload.swift in Sources */,
				161ACB2D23F5BA0200ABFF33 /* DeepLinkURLActionProcessor.swift in Sources */,
				54131BCE25C7FFCA00CE2CA2 /* SessionManager+AuthenticationStatusDelegate.swift in Sources */,
				160C31271E6434500012E4BC /* OperationStatus.swift in Sources */,
				165911531DEF38EC007FA847 /* CallStateObserver.swift in Sources */,
				5458273E2541C3A9002B8F83 /* PresentationDelegate.swift in Sources */,
				5498162B1A432BC800A7CE2E /* ZMConversationTranscoder.m in Sources */,
				A9B53AAA24E12E240066FCC6 /* ZMAccountDeletedReason.swift in Sources */,
				54E2C1E01E682DC400536569 /* LocalNotificationDispatcher.swift in Sources */,
				879634401F7BEA4700FC79BA /* DispatchQueue+SerialAsync.swift in Sources */,
				F93A75F21C1F219800252586 /* ConversationStatusStrategy.swift in Sources */,
				632A582025CC43DA00F0C4BD /* CallParticipantsListKind.swift in Sources */,
				544F8FF31DDCD34600D1AB04 /* UserProfileUpdateNotifications.swift in Sources */,
				F19F1D1F1EFBC2F000275E27 /* ZMAuthenticationStatus.m in Sources */,
				F1A94BD21F010287003083D9 /* UnauthenticatedSession+Login.swift in Sources */,
				F1C1E70D21F74667007FBDA1 /* ZMUserSession+Timers.swift in Sources */,
				7CD279842338B74600E638CD /* SessionManagerConfiguration.swift in Sources */,
				166DCDBA2555ADD2004F4F59 /* SessionManager+EncryptionAtRest.swift in Sources */,
				54A170651B300696001B41A5 /* ProxiedRequestStrategy.swift in Sources */,
				160C31441E8049320012E4BC /* ApplicationStatusDirectory.swift in Sources */,
				7CD279862338E31D00E638CD /* SessionManager+Authentication.swift in Sources */,
				16FF474C1F0D54B20044C491 /* SessionManager+Logs.swift in Sources */,
				F19F1D281EFBC34E00275E27 /* ZMUserSessionRegistrationNotification.m in Sources */,
				A93B528B250101AC0061255E /* ZMUserSession+Debugging.swift in Sources */,
				A913C02223A7EDFB0048CE74 /* TeamRolesDownloadRequestStrategy.swift in Sources */,
				5EC2C5912137F80E00C6CE35 /* CallState.swift in Sources */,
				5478A1411DEC4048006F7268 /* UserProfile.swift in Sources */,
				EE419B58256FEA3D004618E2 /* ZMUserSession.Configuration.swift in Sources */,
				5E8BB89E2147E9DF00EEA64B /* AVSWrapper+Handlers.swift in Sources */,
				F16C8BE82044129700677D31 /* ZMConversationTranscoder.swift in Sources */,
				F19E55A222B3A3FA005C792D /* UNNotificationResponse+SafeLogging.swift in Sources */,
				EFF940402240FF12004F3115 /* DeepLinkError.swift in Sources */,
				F90EC5A31E7BF1AC00A6779E /* AVSWrapper.swift in Sources */,
				5E8BB8992147CD3F00EEA64B /* AVSBridging.swift in Sources */,
				16F5F16C1E4092C00062F0AE /* NSManagedObjectContext+CTCallCenter.swift in Sources */,
				09531F181AE960E300B8556A /* ZMLoginCodeRequestTranscoder.m in Sources */,
				EF169DDF22E85BA100B74D4A /* ZMConversationSource.swift in Sources */,
				F148F6671FB9AA7600BD6909 /* UnregisteredTeam.swift in Sources */,
				1672A64523473EA100380537 /* LabelDownstreamRequestStrategy.swift in Sources */,
				09BCDB8F1BCE7F000020DCC7 /* ZMAPSMessageDecoder.m in Sources */,
				546392721D79D5210094EC66 /* Application.swift in Sources */,
				EFC8281C1FB343B600E27E21 /* RegistationCredentialVerificationStrategy.swift in Sources */,
				874A16902052BE5E001C6760 /* ZMUserSession+OpenConversation.swift in Sources */,
				EE1DEBC423D5F1970087EE1F /* Conversation+TypingUsers.swift in Sources */,
				16E6F26224B371190015B249 /* ZMUserSession+EncryptionAtRest.swift in Sources */,
				BFE7FCBF2101E50700D1165F /* CompanyLoginVerificationToken.swift in Sources */,
				5498162E1A432BC800A7CE2E /* ZMLastUpdateEventIDTranscoder.m in Sources */,
				F9B171F61C0EF21100E6EEC6 /* ClientUpdateStatus.swift in Sources */,
				1645ECFC2449CE75007A82D6 /* TeamMembersDownloadRequestStrategy.swift in Sources */,
				549816351A432BC800A7CE2E /* ZMLoginTranscoder.m in Sources */,
				5E8BB89C2147CE1600EEA64B /* AVSCallMember.swift in Sources */,
				166D18A4230EBFFA001288CD /* MediaManager.swift in Sources */,
				874F142D1C16FD9700C15118 /* Device.swift in Sources */,
				F19E55A422B3A740005C792D /* PKPushPayload+SafeLogging.swift in Sources */,
				EE1108F923D1F945005DC663 /* TypingUsersTimeout.swift in Sources */,
				16C4BDA020A309CD00BCDB17 /* CallParticipantSnapshot.swift in Sources */,
				1639A8272260CE5000868AB9 /* ZMLocalNotification+AvailabilityAlert.swift in Sources */,
				16ED865F23E3145C00CB1766 /* ZMUserSession+Clients.swift in Sources */,
				878ACB4820AEFB980016E68A /* ZMUser+Consent.swift in Sources */,
				F1C51FE71FB49660009C2269 /* RegistrationStatus.swift in Sources */,
				5E8EE1FA20FDC7D700DB1F9B /* Pasteboard.swift in Sources */,
				874A16922052BEC5001C6760 /* UserExpirationObserver.swift in Sources */,
				8751DA061F66BFA6000D308B /* ZMUserSession+Push.swift in Sources */,
				EEEA75FA1F8A6142006D1070 /* ZMLocalNotification+ExpiredMessages.swift in Sources */,
				547E5B5A1DDB67390038D936 /* UserProfileUpdateRequestStrategy.swift in Sources */,
				54FF64291F73D00C00787EF2 /* NSManagedObjectContext+AuthenticationStatus.swift in Sources */,
				A9C02605266F5B4B002E542B /* ZMClientRegistrationStatus.swift in Sources */,
				BF735CFA1E70003D003BC61F /* SystemMessageCallObserver.swift in Sources */,
				5458AF7F1F70219F00E45977 /* AccountDeletedObserver.swift in Sources */,
				1645ECF82448A0A3007A82D6 /* Decodable+JSON.swift in Sources */,
				165D3A211E1D43870052E654 /* VoiceChannelV3.swift in Sources */,
				F19F4F3A1E5F1AE400F4D8FF /* UserProfileImageUpdateStatus.swift in Sources */,
				5498162D1A432BC800A7CE2E /* ZMMissingUpdateEventsTranscoder.m in Sources */,
				549816451A432BC800A7CE2E /* ZMOperationLoop.m in Sources */,
				D5D10DA4203AE43200145497 /* Conversation+AccessMode.swift in Sources */,
				7C1F4BF5203C4F67000537A8 /* Analytics+Push.swift in Sources */,
				F9AB00221F0CDAF00037B437 /* FileRelocator.swift in Sources */,
				166A8BF31E015F3B00F5EEEA /* WireCallCenterV3Factory.swift in Sources */,
				16519D38231D3B1700C9D76D /* Conversation+Deletion.swift in Sources */,
				F1C1F3F01FCF18C5007273E3 /* NSError+Localized.swift in Sources */,
				5467F1C61E0AE421008C1745 /* KeyValueStore+AccessToken.swift in Sources */,
				639290A7252DEDB500046171 /* WireCallCenterV3+Degradation.swift in Sources */,
				8754B84A1F73C25400EC02AD /* ConversationListChangeInfo+UserSession.swift in Sources */,
				8737D554209217BD00E5A4AF /* URLActions.swift in Sources */,
				547E5B581DDB4B800038D936 /* UserProfileUpdateStatus.swift in Sources */,
				EEEA75FC1F8A6142006D1070 /* ZMLocalNotification+Calling.swift in Sources */,
				F19F1D331EFBE3FE00275E27 /* UnauthenticatedOperationLoop.swift in Sources */,
				16030DC921B01B7500F8032E /* Conversation+ReadReceiptMode.swift in Sources */,
				F19F4F4F1E6575F700F4D8FF /* UserProfileImageOwner.swift in Sources */,
				EEF4010123A8DFC6007B1A97 /* Conversation+Role.swift in Sources */,
				8754B84C1F73C38900EC02AD /* MessageChangeInfo+UserSession.swift in Sources */,
				162DEE111F87B9800034C8F9 /* ZMUserSession+Calling.swift in Sources */,
				161ACB2423F432CC00ABFF33 /* SessionManager+URLActions.swift in Sources */,
				BF3C1B1720DBE254001CE126 /* Conversation+MessageDestructionTimeout.swift in Sources */,
				1659114F1DEF1F6E007FA847 /* LocalNotificationDispatcher+Calling.swift in Sources */,
				16DABFAE1DCF98D3001973E3 /* CallingRequestStrategy.swift in Sources */,
				063AF9DE264B2FDA00DCBCED /* Logging.swift in Sources */,
				54DE9BEB1DE74FFB00EFFB9C /* RandomHandleGenerator.swift in Sources */,
				F1C51FE91FB4A9C7009C2269 /* RegistrationStrategy.swift in Sources */,
				549816301A432BC800A7CE2E /* ZMSelfStrategy.m in Sources */,
				5E8EE1F720FDC6B900DB1F9B /* CompanyLoginRequestDetector.swift in Sources */,
				16E0FB87232F8933000E3235 /* ZMUserSession+Authentication.swift in Sources */,
				F19F1D381EFBF61800275E27 /* SessionManager.swift in Sources */,
				D522571E2062552800562561 /* AssetDeletionRequestStrategy.swift in Sources */,
				161ACB1623F1AFB000ABFF33 /* SessionManager+CallKitManagerDelegate.swift in Sources */,
				1658C2371F503CF800889F22 /* FlowManager.swift in Sources */,
				7CD279882338E52000E638CD /* ProcessInfo+SystemBootTime.swift in Sources */,
				549710081F6FF5C100026EDD /* NotificationInContext+UserSession.swift in Sources */,
				16D0A11D234C8CD700A83F87 /* LabelUpstreamRequestStrategy.swift in Sources */,
				63FE4B9E25C1D2EC002878E5 /* VideoGridPresentationMode.swift in Sources */,
				54D933211AE1653000C0B91C /* ZMCredentials.m in Sources */,
				8798607B1C3D48A400218A3E /* DeleteAccountRequestStrategy.swift in Sources */,
				5E0EB1F421008C1900B5DC2B /* CompanyLoginRequester.swift in Sources */,
				16A764611F3E0B0B00564F21 /* CallKitManager.swift in Sources */,
				BF491CD11F03D7CF0055EE44 /* PermissionsDownloadRequestStrategy.swift in Sources */,
				54973A361DD48CAB007F8702 /* NSManagedObject+EncryptionContext.swift in Sources */,
				165D3A3D1E1D60520052E654 /* ZMConversation+VoiceChannel.swift in Sources */,
				EE1DEBC723D5F1F30087EE1F /* NSManagedObjectContext+TypingUsers.swift in Sources */,
				EEE186B4259CC92D008707CA /* ZMUserSession+AppLock.swift in Sources */,
				165D3A221E1D43870052E654 /* VoiceChannel.swift in Sources */,
				5EDF03EC2245563C00C04007 /* LinkPreviewAssetUploadRequestStrategy+Helper.swift in Sources */,
				54991D581DEDCF2B007E282F /* AddressBook.swift in Sources */,
				F96DBEEB1DF9A570008FE832 /* ZMSyncStrategy+ManagedObjectChanges.m in Sources */,
				168CF4292007840A009FCB89 /* Team+Invite.swift in Sources */,
				168CF42720077C54009FCB89 /* TeamInvitationStatus.swift in Sources */,
				8717DFA71F6EF44E0087EFE4 /* SessionManager+Push.swift in Sources */,
				D52257232062637500562561 /* DeletableAssetIdentifierProvider.swift in Sources */,
				063AFA3F264B30C400DCBCED /* BuildType.swift in Sources */,
				D5225720206261AA00562561 /* AssetDeletionStatus.swift in Sources */,
				5E8BB8A02147F5BC00EEA64B /* CallSnapshot.swift in Sources */,
				A95D0B1223F6B75A0057014F /* AVSLogObserver.swift in Sources */,
				168E96D2220C3F6F00FC92FA /* ZMUserTranscoder.swift in Sources */,
				5E8BB8A22147F89000EEA64B /* CallCenterSupport.swift in Sources */,
				1660AA0D1ECDB0250056D403 /* SearchTask.swift in Sources */,
				F9245BED1CBF95A8009D1E85 /* ZMHotFixDirectory+Swift.swift in Sources */,
				54991D5A1DEDD07E007E282F /* ContactAddressBook.swift in Sources */,
				165BB94C2004D6490077EFD5 /* SessionManager+UserActivity.swift in Sources */,
				165D3A151E1D3EF30052E654 /* WireCallCenterV3.swift in Sources */,
				554FEE2122AFF20600B1A8A1 /* ZMUserSession+LegalHold.swift in Sources */,
				1634958B1F0254CB004E80DB /* SessionManager+ServerConnection.swift in Sources */,
				54034F381BB1A6D900F4ED62 /* ZMUserSession+Logs.swift in Sources */,
				549816471A432BC800A7CE2E /* ZMSyncStrategy.m in Sources */,
				54BFDF681BDA6F9A0034A3DB /* HistorySynchronizationStatus.swift in Sources */,
				16DCB91C213449620002E910 /* ZMOperationLoop+PushChannel.swift in Sources */,
				162A81D4202B453000F6200C /* SessionManager+AVS.swift in Sources */,
				1662648221661C9F00300F45 /* ZMOperatonLoop+Background.swift in Sources */,
				168CF42B20079A02009FCB89 /* TeamInvitationRequestStrategy.swift in Sources */,
				EEEED9AA23F6BD75008C94CA /* ZMUserSession+SelfUserProvider.swift in Sources */,
				5498165A1A432BC800A7CE2E /* ZMUpdateEventsBuffer.m in Sources */,
				F19E55A022B3A2C5005C792D /* UNNotification+SafeLogging.swift in Sources */,
				161ACB3223F5BBA100ABFF33 /* CompanyLoginURLActionProcessor.swift in Sources */,
				063AF985264B2DF800DCBCED /* CallClosedReason.swift in Sources */,
				16F6BB381EDEA659009EA803 /* SearchResult+AddressBook.swift in Sources */,
				5458AF841F7021B800E45977 /* PreLoginAuthenticationNotification.swift in Sources */,
				F9ABE84F1EFD568B00D83214 /* TeamDownloadRequestStrategy.swift in Sources */,
				871667FA1BB2AE9C009C6EEA /* APSSignalingKeysStore.swift in Sources */,
				54A343471D6B589A004B65EA /* AddressBookSearch.swift in Sources */,
				5497100A1F6FFE9900026EDD /* ClientUpdateNotification.swift in Sources */,
				16085B331F71811A000B9F22 /* UserChangeInfo+UserSession.swift in Sources */,
				54131BC625C7F71400CE2CA2 /* LoginDelegate.swift in Sources */,
				167F383B23E0416E006B6AA9 /* UnauthenticatedSession+SSO.swift in Sources */,
				067BB08F250789D500946EC8 /* BuildType.swift in Sources */,
				549816321A432BC800A7CE2E /* ZMUserTranscoder.m in Sources */,
				EEE186B6259CCA14008707CA /* SessionManager+AppLock.swift in Sources */,
				54257C081DF1C94200107FE7 /* TopConversationsDirectory.swift in Sources */,
				166B2B5E23E86522003E8581 /* ZMUserSession.swift in Sources */,
				F9ABE8511EFD568B00D83214 /* TeamRequestFactory.swift in Sources */,
				F16558D1225F3F2A00EA2F2A /* SessionManager+SwitchBackend.swift in Sources */,
				161ACB2F23F5BACA00ABFF33 /* ConnectToBotURLActionProcessor.swift in Sources */,
				EFF9403E2240FE5D004F3115 /* URL+DeepLink.swift in Sources */,
			);
			runOnlyForDeploymentPostprocessing = 0;
		};
/* End PBXSourcesBuildPhase section */

/* Begin PBXTargetDependency section */
		169BA1D925ECDBA300374343 /* PBXTargetDependency */ = {
			isa = PBXTargetDependency;
			target = 549815921A43232400A7CE2E /* WireSyncEngine-ios */;
			targetProxy = 169BA1D825ECDBA300374343 /* PBXContainerItemProxy */;
		};
		169BA1DE25ECDBC800374343 /* PBXTargetDependency */ = {
			isa = PBXTargetDependency;
			target = 3E186087191A56F6000FE027 /* WireSyncEngine Test Host */;
			targetProxy = 169BA1DD25ECDBC800374343 /* PBXContainerItemProxy */;
		};
		3E1860D1191A649D000FE027 /* PBXTargetDependency */ = {
			isa = PBXTargetDependency;
			target = 3E186087191A56F6000FE027 /* WireSyncEngine Test Host */;
			targetProxy = 3E1860D0191A649D000FE027 /* PBXContainerItemProxy */;
		};
		54F4DC581A4438AC00FDB6EA /* PBXTargetDependency */ = {
			isa = PBXTargetDependency;
			target = 549815921A43232400A7CE2E /* WireSyncEngine-ios */;
			targetProxy = 54F4DC571A4438AC00FDB6EA /* PBXContainerItemProxy */;
		};
		A9FF8089195B17B3002CD44B /* PBXTargetDependency */ = {
			isa = PBXTargetDependency;
			target = 3E186087191A56F6000FE027 /* WireSyncEngine Test Host */;
			targetProxy = A9FF8088195B17B3002CD44B /* PBXContainerItemProxy */;
		};
/* End PBXTargetDependency section */

/* Begin PBXVariantGroup section */
		3E27131A1A8A68BF008EE50F /* Push.strings */ = {
			isa = PBXVariantGroup;
			children = (
				F91CA6AC1BECBD3F000EE5C2 /* Base */,
				F91CA6AE1BECBD51000EE5C2 /* de */,
				B40DC79C1D01A61600CEF65C /* pt-BR */,
				B4D37F921D7EEA3F00D0C1BC /* es */,
				B4D37F941D7EEA5100D0C1BC /* uk */,
				B4D37F961D7EEA5B00D0C1BC /* ru */,
				B40964971DAD3D110098667A /* ja */,
				B40964991DAD3D170098667A /* it */,
				B409649B1DAD3D1E0098667A /* nl */,
				B409649D1DAD3D260098667A /* tr */,
				B40CD09F1DB7997E0008DA45 /* fr */,
				B40CD0A11DB799850008DA45 /* da */,
				B422BB981DCCC3F60076EAD5 /* ar */,
				B49AFC271DCCCB3D006B753B /* zh-Hans */,
				B4A124851DDCB58900FD9D66 /* sl */,
				B432ADBF1E02DE9500147768 /* et */,
				B42783671E363D3A00747363 /* fi */,
				B42430E01E55CB6B00D73D1B /* pl */,
				F14417221FD946F100CB2850 /* zh-Hant */,
				F14417251FD9470E00CB2850 /* lt */,
			);
			name = Push.strings;
			sourceTree = "<group>";
		};
		3E27131C1A8A68BF008EE50F /* Push.stringsdict */ = {
			isa = PBXVariantGroup;
			children = (
				F91CA6AD1BECBD46000EE5C2 /* Base */,
				F91CA6AF1BECBD51000EE5C2 /* de */,
				B40DC79D1D01A61600CEF65C /* pt-BR */,
				B4D37F931D7EEA3F00D0C1BC /* es */,
				B4D37F951D7EEA5100D0C1BC /* uk */,
				B4D37F971D7EEA5B00D0C1BC /* ru */,
				B40964981DAD3D110098667A /* ja */,
				B409649A1DAD3D170098667A /* it */,
				B409649C1DAD3D1E0098667A /* nl */,
				B409649E1DAD3D260098667A /* tr */,
				B40CD0A01DB7997E0008DA45 /* fr */,
				B40CD0A21DB799850008DA45 /* da */,
				B422BB991DCCC3F60076EAD5 /* ar */,
				B49AFC281DCCCB3D006B753B /* zh-Hans */,
				B4A124861DDCB58A00FD9D66 /* sl */,
				B432ADC01E02DE9500147768 /* et */,
				B42783681E363D3A00747363 /* fi */,
				B42430E11E55CB6B00D73D1B /* pl */,
				F14417231FD946F200CB2850 /* zh-Hant */,
				F14417261FD9470E00CB2850 /* lt */,
			);
			name = Push.stringsdict;
			sourceTree = "<group>";
		};
		5423B998191A4A1B0044347D /* InfoPlist.strings */ = {
			isa = PBXVariantGroup;
			children = (
				5423B999191A4A1B0044347D /* en */,
			);
			name = InfoPlist.strings;
			sourceTree = "<group>";
		};
		F1A989BC1FD03E1B00B8A82E /* ZMLocalizable.strings */ = {
			isa = PBXVariantGroup;
			children = (
				F1A989BD1FD03E2200B8A82E /* Base */,
				F1A989BE1FD03E2400B8A82E /* pt-BR */,
				F1A989BF1FD03E2500B8A82E /* es */,
				F1A989C01FD03E2600B8A82E /* uk */,
				F1A989C11FD03E2600B8A82E /* ru */,
				F1A989C21FD03E2700B8A82E /* ja */,
				F1A989C31FD03E2700B8A82E /* it */,
				F1A989C41FD03E2800B8A82E /* nl */,
				F1A989C51FD03E2800B8A82E /* tr */,
				F1A989C61FD03E2900B8A82E /* fr */,
				F1A989C71FD03E2A00B8A82E /* ar */,
				F1A989C81FD03E2B00B8A82E /* da */,
				F1A989C91FD03E2B00B8A82E /* zh-Hans */,
				F1A989CA1FD03E2C00B8A82E /* sl */,
				F1A989CB1FD03E2C00B8A82E /* fi */,
				F1A989CC1FD03E2D00B8A82E /* et */,
				F1A989CD1FD03E2E00B8A82E /* pl */,
				F1A989CE1FD0579F00B8A82E /* de */,
				F14417241FD946F200CB2850 /* zh-Hant */,
				F14417271FD9470E00CB2850 /* lt */,
			);
			name = ZMLocalizable.strings;
			sourceTree = "<group>";
		};
/* End PBXVariantGroup section */

/* Begin XCBuildConfiguration section */
		169BA1DB25ECDBA300374343 /* Debug */ = {
			isa = XCBuildConfiguration;
			baseConfigurationReference = 0994E1DE1B835C4900A51721 /* ios-test-target.xcconfig */;
			buildSettings = {
				BUNDLE_LOADER = "$(TEST_HOST)";
				INFOPLIST_FILE = "$(SRCROOT)/Tests/Resources/UnitTests-Info.plist";
				PRODUCT_BUNDLE_IDENTIFIER = com.wire.IntegrationTests;
				PRODUCT_NAME = "$(TARGET_NAME)";
				SWIFT_OBJC_BRIDGING_HEADER = "$(SRCROOT)/Tests/Source/Test-Bridging-Header.h";
				SWIFT_OBJC_INTERFACE_HEADER_NAME = "Tests-Swift.h";
				TEST_HOST = "$(BUILT_PRODUCTS_DIR)/WireSyncEngine Test Host.app/WireSyncEngine Test Host";
				WRAPPER_EXTENSION = xctest;
			};
			name = Debug;
		};
		169BA1DC25ECDBA300374343 /* Release */ = {
			isa = XCBuildConfiguration;
			baseConfigurationReference = 0994E1DE1B835C4900A51721 /* ios-test-target.xcconfig */;
			buildSettings = {
				BUNDLE_LOADER = "$(TEST_HOST)";
				INFOPLIST_FILE = "$(SRCROOT)/Tests/Resources/UnitTests-Info.plist";
				PRODUCT_BUNDLE_IDENTIFIER = com.wire.IntegrationTests;
				PRODUCT_NAME = "$(TARGET_NAME)";
				SWIFT_OBJC_BRIDGING_HEADER = "$(SRCROOT)/Tests/Source/Test-Bridging-Header.h";
				SWIFT_OBJC_INTERFACE_HEADER_NAME = "Tests-Swift.h";
				TEST_HOST = "$(BUILT_PRODUCTS_DIR)/WireSyncEngine Test Host.app/WireSyncEngine Test Host";
				WRAPPER_EXTENSION = xctest;
			};
			name = Release;
		};
		3E1860AE191A56F7000FE027 /* Debug */ = {
			isa = XCBuildConfiguration;
			baseConfigurationReference = 0994E1DD1B835C4900A51721 /* ios-test-host.xcconfig */;
			buildSettings = {
				CODE_SIGN_ENTITLEMENTS = "WireSyncEngine Test Host.entitlements";
				GCC_PRECOMPILE_PREFIX_HEADER = YES;
				GCC_PREFIX_HEADER = "Tests/iOS Test Host/Test-Host-Prefix.pch";
				INFOPLIST_FILE = "Tests/iOS Test Host/Test-Host-Info.plist";
				PRODUCT_BUNDLE_IDENTIFIER = "com.wire.${PRODUCT_NAME:rfc1034identifier}";
				PRODUCT_NAME = "$(TARGET_NAME)";
				WRAPPER_EXTENSION = app;
			};
			name = Debug;
		};
		3E1860AF191A56F7000FE027 /* Release */ = {
			isa = XCBuildConfiguration;
			baseConfigurationReference = 0994E1DD1B835C4900A51721 /* ios-test-host.xcconfig */;
			buildSettings = {
				CODE_SIGN_ENTITLEMENTS = "WireSyncEngine Test Host.entitlements";
				GCC_PRECOMPILE_PREFIX_HEADER = YES;
				GCC_PREFIX_HEADER = "Tests/iOS Test Host/Test-Host-Prefix.pch";
				INFOPLIST_FILE = "Tests/iOS Test Host/Test-Host-Info.plist";
				PRODUCT_BUNDLE_IDENTIFIER = "com.wire.${PRODUCT_NAME:rfc1034identifier}";
				PRODUCT_NAME = "$(TARGET_NAME)";
				WRAPPER_EXTENSION = app;
			};
			name = Release;
		};
		3E1860D3191A649D000FE027 /* Debug */ = {
			isa = XCBuildConfiguration;
			baseConfigurationReference = 0994E1DE1B835C4900A51721 /* ios-test-target.xcconfig */;
			buildSettings = {
				BUNDLE_LOADER = "$(TEST_HOST)";
				INFOPLIST_FILE = "$(SRCROOT)/Tests/Resources/UnitTests-Info.plist";
				PRODUCT_BUNDLE_IDENTIFIER = "com.wire.WireSyncEngine-Test-Host";
				PRODUCT_NAME = "$(TARGET_NAME)";
				SWIFT_OBJC_BRIDGING_HEADER = "$(SRCROOT)/Tests/Source/Test-Bridging-Header.h";
				SWIFT_OBJC_INTERFACE_HEADER_NAME = "Tests-Swift.h";
				TEST_HOST = "$(BUILT_PRODUCTS_DIR)/WireSyncEngine Test Host.app/WireSyncEngine Test Host";
				WRAPPER_EXTENSION = xctest;
			};
			name = Debug;
		};
		3E1860D4191A649D000FE027 /* Release */ = {
			isa = XCBuildConfiguration;
			baseConfigurationReference = 0994E1DE1B835C4900A51721 /* ios-test-target.xcconfig */;
			buildSettings = {
				BUNDLE_LOADER = "$(TEST_HOST)";
				INFOPLIST_FILE = "$(SRCROOT)/Tests/Resources/UnitTests-Info.plist";
				PRODUCT_BUNDLE_IDENTIFIER = "com.wire.WireSyncEngine-Test-Host";
				PRODUCT_NAME = "$(TARGET_NAME)";
				SWIFT_OBJC_BRIDGING_HEADER = "$(SRCROOT)/Tests/Source/Test-Bridging-Header.h";
				SWIFT_OBJC_INTERFACE_HEADER_NAME = "Tests-Swift.h";
				TEST_HOST = "$(BUILT_PRODUCTS_DIR)/WireSyncEngine Test Host.app/WireSyncEngine Test Host";
				WRAPPER_EXTENSION = xctest;
			};
			name = Release;
		};
		540029DA1918CA8500578793 /* Debug */ = {
			isa = XCBuildConfiguration;
			baseConfigurationReference = 0994E1E31B835C4900A51721 /* project-debug.xcconfig */;
			buildSettings = {
				HEADER_SEARCH_PATHS = "$(SDKROOT)/usr/include/libxml2";
				SWIFT_SWIFT3_OBJC_INFERENCE = Off;
			};
			name = Debug;
		};
		540029DB1918CA8500578793 /* Release */ = {
			isa = XCBuildConfiguration;
			baseConfigurationReference = 0994E1E41B835C4900A51721 /* project.xcconfig */;
			buildSettings = {
				HEADER_SEARCH_PATHS = "$(SDKROOT)/usr/include/libxml2";
				SWIFT_SWIFT3_OBJC_INFERENCE = Off;
			};
			name = Release;
		};
		549815A71A43232500A7CE2E /* Debug */ = {
			isa = XCBuildConfiguration;
			baseConfigurationReference = 0994E1F01B835C4900A51721 /* WireSyncEngine.xcconfig */;
			buildSettings = {
				GCC_PREFIX_HEADER = "$(SRCROOT)/Source/WireSyncEngine-iOS.pch";
				INFOPLIST_FILE = "$(SRCROOT)/Resources/WireSyncEngine-ios-Info.plist";
				MOMC_NO_INVERSE_RELATIONSHIP_WARNINGS = YES;
				PRODUCT_BUNDLE_IDENTIFIER = "com.wire.$(PRODUCT_NAME:rfc1034identifier)";
			};
			name = Debug;
		};
		549815A91A43232500A7CE2E /* Release */ = {
			isa = XCBuildConfiguration;
			baseConfigurationReference = 0994E1F01B835C4900A51721 /* WireSyncEngine.xcconfig */;
			buildSettings = {
				GCC_PREFIX_HEADER = "$(SRCROOT)/Source/WireSyncEngine-iOS.pch";
				INFOPLIST_FILE = "$(SRCROOT)/Resources/WireSyncEngine-ios-Info.plist";
				MOMC_NO_INVERSE_RELATIONSHIP_WARNINGS = YES;
				PRODUCT_BUNDLE_IDENTIFIER = "com.wire.$(PRODUCT_NAME:rfc1034identifier)";
			};
			name = Release;
		};
/* End XCBuildConfiguration section */

/* Begin XCConfigurationList section */
		169BA1DA25ECDBA300374343 /* Build configuration list for PBXNativeTarget "IntegrationTests" */ = {
			isa = XCConfigurationList;
			buildConfigurations = (
				169BA1DB25ECDBA300374343 /* Debug */,
				169BA1DC25ECDBA300374343 /* Release */,
			);
			defaultConfigurationIsVisible = 0;
			defaultConfigurationName = Release;
		};
		3E1860AD191A56F7000FE027 /* Build configuration list for PBXNativeTarget "WireSyncEngine Test Host" */ = {
			isa = XCConfigurationList;
			buildConfigurations = (
				3E1860AE191A56F7000FE027 /* Debug */,
				3E1860AF191A56F7000FE027 /* Release */,
			);
			defaultConfigurationIsVisible = 0;
			defaultConfigurationName = Release;
		};
		3E1860D2191A649D000FE027 /* Build configuration list for PBXNativeTarget "UnitTests" */ = {
			isa = XCConfigurationList;
			buildConfigurations = (
				3E1860D3191A649D000FE027 /* Debug */,
				3E1860D4191A649D000FE027 /* Release */,
			);
			defaultConfigurationIsVisible = 0;
			defaultConfigurationName = Release;
		};
		540029AE1918CA8500578793 /* Build configuration list for PBXProject "WireSyncEngine" */ = {
			isa = XCConfigurationList;
			buildConfigurations = (
				540029DA1918CA8500578793 /* Debug */,
				540029DB1918CA8500578793 /* Release */,
			);
			defaultConfigurationIsVisible = 0;
			defaultConfigurationName = Release;
		};
		549815A61A43232500A7CE2E /* Build configuration list for PBXNativeTarget "WireSyncEngine-ios" */ = {
			isa = XCConfigurationList;
			buildConfigurations = (
				549815A71A43232500A7CE2E /* Debug */,
				549815A91A43232500A7CE2E /* Release */,
			);
			defaultConfigurationIsVisible = 0;
			defaultConfigurationName = Release;
		};
/* End XCConfigurationList section */
	};
	rootObject = 540029AB1918CA8500578793 /* Project object */;
}<|MERGE_RESOLUTION|>--- conflicted
+++ resolved
@@ -7,7 +7,6 @@
 	objects = {
 
 /* Begin PBXBuildFile section */
-<<<<<<< HEAD
 		06025664248E5BC700E060E1 /* PushNotificationStrategy.swift in Sources */ = {isa = PBXBuildFile; fileRef = 06025663248E5BC700E060E1 /* PushNotificationStrategy.swift */; };
 		067BB08125074EA200946EC8 /* LoginFlowTests+PushToken.swift in Sources */ = {isa = PBXBuildFile; fileRef = 067BB08025074EA200946EC8 /* LoginFlowTests+PushToken.swift */; };
 		067BB08F250789D500946EC8 /* BuildType.swift in Sources */ = {isa = PBXBuildFile; fileRef = 067BB08E250789D500946EC8 /* BuildType.swift */; };
@@ -19,14 +18,12 @@
 		06DE14CD24B85B06006CB6B3 /* SyncStatus.swift in Sources */ = {isa = PBXBuildFile; fileRef = 06DE14CC24B85B06006CB6B3 /* SyncStatus.swift */; };
 		06DE14CF24B85CA0006CB6B3 /* ZMSyncStateDelegate.h in Headers */ = {isa = PBXBuildFile; fileRef = 06DE14CE24B85BD0006CB6B3 /* ZMSyncStateDelegate.h */; settings = {ATTRIBUTES = (Public, ); }; };
 		06EF511326691FFF0073920F /* PushNotificationStatusTests.swift in Sources */ = {isa = PBXBuildFile; fileRef = 06EF511226691FFF0073920F /* PushNotificationStatusTests.swift */; };
-=======
 		0601900B2678750D0043F8F8 /* DeepLinkURLActionProcessorTests.swift in Sources */ = {isa = PBXBuildFile; fileRef = 161ACB3E23F6E4C200ABFF33 /* DeepLinkURLActionProcessorTests.swift */; };
 		068E655A24C8223400403926 /* LocalNotificationContentTypeTest.swift in Sources */ = {isa = PBXBuildFile; fileRef = 068E655924C8223400403926 /* LocalNotificationContentTypeTest.swift */; };
 		06B99C7B242B51A300FEAFDE /* SignatureRequestStrategy.swift in Sources */ = {isa = PBXBuildFile; fileRef = 06B99C7A242B51A300FEAFDE /* SignatureRequestStrategy.swift */; };
 		06BBF7012473D51D00A26626 /* MessagingTest+Swift.swift in Sources */ = {isa = PBXBuildFile; fileRef = 06BBF7002473D51D00A26626 /* MessagingTest+Swift.swift */; };
 		06EF5182266E2C8F0073920F /* Conversation+Join.swift in Sources */ = {isa = PBXBuildFile; fileRef = 06EF5181266E2C8F0073920F /* Conversation+Join.swift */; };
 		06EF5187266E445F0073920F /* ConversationTests+Join.swift in Sources */ = {isa = PBXBuildFile; fileRef = 06EF5186266E445F0073920F /* ConversationTests+Join.swift */; };
->>>>>>> d2aa997e
 		06F98D602437916B007E914A /* SignatureRequestStrategyTests.swift in Sources */ = {isa = PBXBuildFile; fileRef = 06F98D5E24379143007E914A /* SignatureRequestStrategyTests.swift */; };
 		092083401BA95EE100F82B29 /* UserClientRequestFactory.swift in Sources */ = {isa = PBXBuildFile; fileRef = 0920833F1BA95EE100F82B29 /* UserClientRequestFactory.swift */; };
 		0920C4DA1B305FF500C55728 /* UserSessionGiphyRequestStateTests.swift in Sources */ = {isa = PBXBuildFile; fileRef = 0920C4D81B305FF500C55728 /* UserSessionGiphyRequestStateTests.swift */; };
@@ -708,14 +705,11 @@
 		06BBF6FB247288DD00A26626 /* FileTransferTests+Swift.swift */ = {isa = PBXFileReference; lastKnownFileType = sourcecode.swift; path = "FileTransferTests+Swift.swift"; sourceTree = "<group>"; };
 		06BBF6FE2472F3AC00A26626 /* SendAndReceiveMessagesTests+Swift.swift */ = {isa = PBXFileReference; lastKnownFileType = sourcecode.swift; path = "SendAndReceiveMessagesTests+Swift.swift"; sourceTree = "<group>"; };
 		06BBF7002473D51D00A26626 /* MessagingTest+Swift.swift */ = {isa = PBXFileReference; lastKnownFileType = sourcecode.swift; path = "MessagingTest+Swift.swift"; sourceTree = "<group>"; };
-<<<<<<< HEAD
 		06DE14CC24B85B06006CB6B3 /* SyncStatus.swift */ = {isa = PBXFileReference; lastKnownFileType = sourcecode.swift; path = SyncStatus.swift; sourceTree = "<group>"; };
 		06DE14CE24B85BD0006CB6B3 /* ZMSyncStateDelegate.h */ = {isa = PBXFileReference; lastKnownFileType = sourcecode.c.h; path = ZMSyncStateDelegate.h; sourceTree = "<group>"; };
 		06EF511226691FFF0073920F /* PushNotificationStatusTests.swift */ = {isa = PBXFileReference; fileEncoding = 4; lastKnownFileType = sourcecode.swift; path = PushNotificationStatusTests.swift; sourceTree = "<group>"; };
-=======
 		06EF5181266E2C8F0073920F /* Conversation+Join.swift */ = {isa = PBXFileReference; lastKnownFileType = sourcecode.swift; path = "Conversation+Join.swift"; sourceTree = "<group>"; };
 		06EF5186266E445F0073920F /* ConversationTests+Join.swift */ = {isa = PBXFileReference; lastKnownFileType = sourcecode.swift; path = "ConversationTests+Join.swift"; sourceTree = "<group>"; };
->>>>>>> d2aa997e
 		06F98D5E24379143007E914A /* SignatureRequestStrategyTests.swift */ = {isa = PBXFileReference; lastKnownFileType = sourcecode.swift; path = SignatureRequestStrategyTests.swift; sourceTree = "<group>"; };
 		0920833C1BA84F3100F82B29 /* UserClientRequestStrategyTests.swift */ = {isa = PBXFileReference; fileEncoding = 4; lastKnownFileType = sourcecode.swift; path = UserClientRequestStrategyTests.swift; sourceTree = "<group>"; };
 		0920833F1BA95EE100F82B29 /* UserClientRequestFactory.swift */ = {isa = PBXFileReference; fileEncoding = 4; lastKnownFileType = sourcecode.swift; path = UserClientRequestFactory.swift; sourceTree = "<group>"; };
