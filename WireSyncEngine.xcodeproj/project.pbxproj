// !$*UTF8*$!
{
	archiveVersion = 1;
	classes = {
	};
	objectVersion = 52;
	objects = {

/* Begin PBXBuildFile section */
		0601900B2678750D0043F8F8 /* DeepLinkURLActionProcessorTests.swift in Sources */ = {isa = PBXBuildFile; fileRef = 161ACB3E23F6E4C200ABFF33 /* DeepLinkURLActionProcessorTests.swift */; };
		068E655A24C8223400403926 /* LocalNotificationContentTypeTest.swift in Sources */ = {isa = PBXBuildFile; fileRef = 068E655924C8223400403926 /* LocalNotificationContentTypeTest.swift */; };
		06B99C7B242B51A300FEAFDE /* SignatureRequestStrategy.swift in Sources */ = {isa = PBXBuildFile; fileRef = 06B99C7A242B51A300FEAFDE /* SignatureRequestStrategy.swift */; };
		06BBF7012473D51D00A26626 /* MessagingTest+Swift.swift in Sources */ = {isa = PBXBuildFile; fileRef = 06BBF7002473D51D00A26626 /* MessagingTest+Swift.swift */; };
		06EF5182266E2C8F0073920F /* Conversation+Join.swift in Sources */ = {isa = PBXBuildFile; fileRef = 06EF5181266E2C8F0073920F /* Conversation+Join.swift */; };
		06EF5187266E445F0073920F /* ConversationTests+Join.swift in Sources */ = {isa = PBXBuildFile; fileRef = 06EF5186266E445F0073920F /* ConversationTests+Join.swift */; };
		06F98D602437916B007E914A /* SignatureRequestStrategyTests.swift in Sources */ = {isa = PBXBuildFile; fileRef = 06F98D5E24379143007E914A /* SignatureRequestStrategyTests.swift */; };
		092083401BA95EE100F82B29 /* UserClientRequestFactory.swift in Sources */ = {isa = PBXBuildFile; fileRef = 0920833F1BA95EE100F82B29 /* UserClientRequestFactory.swift */; };
		0920C4DA1B305FF500C55728 /* UserSessionGiphyRequestStateTests.swift in Sources */ = {isa = PBXBuildFile; fileRef = 0920C4D81B305FF500C55728 /* UserSessionGiphyRequestStateTests.swift */; };
		093694451BA9633300F36B3A /* UserClientRequestFactoryTests.swift in Sources */ = {isa = PBXBuildFile; fileRef = 093694441BA9633300F36B3A /* UserClientRequestFactoryTests.swift */; };
		09531F161AE960E300B8556A /* ZMLoginCodeRequestTranscoder.h in Headers */ = {isa = PBXBuildFile; fileRef = 09531F131AE960E300B8556A /* ZMLoginCodeRequestTranscoder.h */; settings = {ATTRIBUTES = (Public, ); }; };
		09531F181AE960E300B8556A /* ZMLoginCodeRequestTranscoder.m in Sources */ = {isa = PBXBuildFile; fileRef = 09531F141AE960E300B8556A /* ZMLoginCodeRequestTranscoder.m */; };
		09531F1C1AE9644800B8556A /* ZMLoginCodeRequestTranscoderTests.m in Sources */ = {isa = PBXBuildFile; fileRef = 09531F1A1AE9644800B8556A /* ZMLoginCodeRequestTranscoderTests.m */; };
		098CFBBB1B7B9C94000B02B1 /* BaseTestSwiftHelpers.swift in Sources */ = {isa = PBXBuildFile; fileRef = 098CFBBA1B7B9C94000B02B1 /* BaseTestSwiftHelpers.swift */; };
		09914E531BD6613D00C10BF8 /* ZMDecodedAPSMessageTest.m in Sources */ = {isa = PBXBuildFile; fileRef = 09914E521BD6613D00C10BF8 /* ZMDecodedAPSMessageTest.m */; };
		09B730961B3045E400A5CCC9 /* ProxiedRequestStatusTests.swift in Sources */ = {isa = PBXBuildFile; fileRef = 09B730941B3045E400A5CCC9 /* ProxiedRequestStatusTests.swift */; };
		09BA924C1BD55FA5000DC962 /* UserClientRequestStrategyTests.swift in Sources */ = {isa = PBXBuildFile; fileRef = 0920833C1BA84F3100F82B29 /* UserClientRequestStrategyTests.swift */; };
		09BCDB8E1BCE7F000020DCC7 /* ZMAPSMessageDecoder.h in Headers */ = {isa = PBXBuildFile; fileRef = 09BCDB8C1BCE7F000020DCC7 /* ZMAPSMessageDecoder.h */; settings = {ATTRIBUTES = (Public, ); }; };
		09BCDB8F1BCE7F000020DCC7 /* ZMAPSMessageDecoder.m in Sources */ = {isa = PBXBuildFile; fileRef = 09BCDB8D1BCE7F000020DCC7 /* ZMAPSMessageDecoder.m */; };
		09C77C531BA6C77000E2163F /* UserClientRequestStrategy.swift in Sources */ = {isa = PBXBuildFile; fileRef = 09C77C521BA6C77000E2163F /* UserClientRequestStrategy.swift */; };
		09D7CE641AE94D4200CC5F45 /* ZMCredentials+Internal.h in Headers */ = {isa = PBXBuildFile; fileRef = 09D7CE621AE94D4200CC5F45 /* ZMCredentials+Internal.h */; };
		160195611E30C9CF00ACBFAC /* LocalNotificationDispatcherCallingTests.swift in Sources */ = {isa = PBXBuildFile; fileRef = 160195601E30C9CF00ACBFAC /* LocalNotificationDispatcherCallingTests.swift */; };
		1602B4611F3B04150061C135 /* ZMBlacklistVerificator.h in Headers */ = {isa = PBXBuildFile; fileRef = F9FD798B19EE9B9A00D70FCD /* ZMBlacklistVerificator.h */; settings = {ATTRIBUTES = (Public, ); }; };
		16030DC921B01B7500F8032E /* Conversation+ReadReceiptMode.swift in Sources */ = {isa = PBXBuildFile; fileRef = 16030DC821B01B7500F8032E /* Conversation+ReadReceiptMode.swift */; };
		16085B331F71811A000B9F22 /* UserChangeInfo+UserSession.swift in Sources */ = {isa = PBXBuildFile; fileRef = 16085B321F71811A000B9F22 /* UserChangeInfo+UserSession.swift */; };
		16085B351F719E6D000B9F22 /* NetworkStateRecorder.swift in Sources */ = {isa = PBXBuildFile; fileRef = 16085B341F719E6D000B9F22 /* NetworkStateRecorder.swift */; };
		160C31271E6434500012E4BC /* OperationStatus.swift in Sources */ = {isa = PBXBuildFile; fileRef = 160C31261E6434500012E4BC /* OperationStatus.swift */; };
		160C31411E6DDFC30012E4BC /* VoiceChannelV3Tests.swift in Sources */ = {isa = PBXBuildFile; fileRef = 160C31401E6DDFC30012E4BC /* VoiceChannelV3Tests.swift */; };
		160C31441E8049320012E4BC /* ApplicationStatusDirectory.swift in Sources */ = {isa = PBXBuildFile; fileRef = 160C31431E8049320012E4BC /* ApplicationStatusDirectory.swift */; };
		160C314A1E82AC170012E4BC /* OperationStatusTests.swift in Sources */ = {isa = PBXBuildFile; fileRef = 160C31491E82AC170012E4BC /* OperationStatusTests.swift */; };
		161681352077721600BCF33A /* ZMOperationLoop+OperationStatus.swift in Sources */ = {isa = PBXBuildFile; fileRef = 161681342077721600BCF33A /* ZMOperationLoop+OperationStatus.swift */; };
		16168137207790F600BCF33A /* Conversation+Participants.swift in Sources */ = {isa = PBXBuildFile; fileRef = 16168136207790F600BCF33A /* Conversation+Participants.swift */; };
		161927242459E09C00DDD9EB /* UserClientEventConsumerTests.swift in Sources */ = {isa = PBXBuildFile; fileRef = 161927222459E08E00DDD9EB /* UserClientEventConsumerTests.swift */; };
		161ACB1623F1AFB000ABFF33 /* SessionManager+CallKitManagerDelegate.swift in Sources */ = {isa = PBXBuildFile; fileRef = 161ACB1523F1AFB000ABFF33 /* SessionManager+CallKitManagerDelegate.swift */; };
		161ACB2423F432CC00ABFF33 /* SessionManager+URLActions.swift in Sources */ = {isa = PBXBuildFile; fileRef = 161ACB2323F432CC00ABFF33 /* SessionManager+URLActions.swift */; };
		161ACB2D23F5BA0200ABFF33 /* DeepLinkURLActionProcessor.swift in Sources */ = {isa = PBXBuildFile; fileRef = 161ACB2C23F5BA0200ABFF33 /* DeepLinkURLActionProcessor.swift */; };
		161ACB2F23F5BACA00ABFF33 /* ConnectToBotURLActionProcessor.swift in Sources */ = {isa = PBXBuildFile; fileRef = 161ACB2E23F5BACA00ABFF33 /* ConnectToBotURLActionProcessor.swift */; };
		161ACB3223F5BBA100ABFF33 /* CompanyLoginURLActionProcessor.swift in Sources */ = {isa = PBXBuildFile; fileRef = 161ACB3123F5BBA100ABFF33 /* CompanyLoginURLActionProcessor.swift */; };
		161ACB3A23F6BAFE00ABFF33 /* URLActionTests.swift in Sources */ = {isa = PBXBuildFile; fileRef = 161ACB3923F6BAFE00ABFF33 /* URLActionTests.swift */; };
		161ACB4323F6EE4800ABFF33 /* CompanyLoginURLActionProcessorTests.swift in Sources */ = {isa = PBXBuildFile; fileRef = 161ACB4223F6EE4800ABFF33 /* CompanyLoginURLActionProcessorTests.swift */; };
		161C886623FD248A00CB0B8E /* RecordingMockTransportSession.swift in Sources */ = {isa = PBXBuildFile; fileRef = 161C886423FD248A00CB0B8E /* RecordingMockTransportSession.swift */; };
		161C887723FD4CFD00CB0B8E /* MockPushChannel.swift in Sources */ = {isa = PBXBuildFile; fileRef = 161C887623FD4CFD00CB0B8E /* MockPushChannel.swift */; };
		161D3AC92134013C0053D39A /* Logging.swift in Sources */ = {isa = PBXBuildFile; fileRef = 161D3AC82134013C0053D39A /* Logging.swift */; };
		1621D2711D770FB1007108C2 /* ZMSyncStateDelegate.h in Headers */ = {isa = PBXBuildFile; fileRef = 1621D2701D770FB1007108C2 /* ZMSyncStateDelegate.h */; settings = {ATTRIBUTES = (Public, ); }; };
		1626344720D79C22000D4063 /* ZMUserSessionTests+PushNotifications.swift in Sources */ = {isa = PBXBuildFile; fileRef = 1626344620D79C22000D4063 /* ZMUserSessionTests+PushNotifications.swift */; };
		1626344920D7DB81000D4063 /* PushNotificationCategory.swift in Sources */ = {isa = PBXBuildFile; fileRef = 1626344820D7DB81000D4063 /* PushNotificationCategory.swift */; };
		162A81D4202B453000F6200C /* SessionManager+AVS.swift in Sources */ = {isa = PBXBuildFile; fileRef = 162A81D3202B453000F6200C /* SessionManager+AVS.swift */; };
		162A81D6202B5BC600F6200C /* SessionManagerAVSTests.swift in Sources */ = {isa = PBXBuildFile; fileRef = 162A81D5202B5BC600F6200C /* SessionManagerAVSTests.swift */; };
		162DEE111F87B9800034C8F9 /* ZMUserSession+Calling.swift in Sources */ = {isa = PBXBuildFile; fileRef = 162DEE101F87B9800034C8F9 /* ZMUserSession+Calling.swift */; };
		1634958B1F0254CB004E80DB /* SessionManager+ServerConnection.swift in Sources */ = {isa = PBXBuildFile; fileRef = 1634958A1F0254CB004E80DB /* SessionManager+ServerConnection.swift */; };
		1636EAFF23F6FCCC00CD9527 /* MockPresentationDelegate.swift in Sources */ = {isa = PBXBuildFile; fileRef = 1636EAFE23F6FCCC00CD9527 /* MockPresentationDelegate.swift */; };
		1639A8272260CE5000868AB9 /* ZMLocalNotification+AvailabilityAlert.swift in Sources */ = {isa = PBXBuildFile; fileRef = 1639A8262260CE5000868AB9 /* ZMLocalNotification+AvailabilityAlert.swift */; };
		1639A8542264C52600868AB9 /* ZMLocalNotificationTests_Alerts.swift in Sources */ = {isa = PBXBuildFile; fileRef = 1639A8532264C52600868AB9 /* ZMLocalNotificationTests_Alerts.swift */; };
		163FB9942052EA4C00E74F83 /* OperationLoopNewRequestObserver.swift in Sources */ = {isa = PBXBuildFile; fileRef = 163FB9922052EA4600E74F83 /* OperationLoopNewRequestObserver.swift */; };
		163FB9952056D5BA00E74F83 /* PushNotificationStatusTests.swift in Sources */ = {isa = PBXBuildFile; fileRef = BFB524CD1C7722EC006BCE23 /* PushNotificationStatusTests.swift */; };
		163FB9972057E25600E74F83 /* NSManagedObjectContext+LastNotificationID.swift in Sources */ = {isa = PBXBuildFile; fileRef = 163FB9962057E25600E74F83 /* NSManagedObjectContext+LastNotificationID.swift */; };
		163FB9992057E3F200E74F83 /* AuthenticationStatusProvider.swift in Sources */ = {isa = PBXBuildFile; fileRef = 163FB9982057E3F200E74F83 /* AuthenticationStatusProvider.swift */; };
		1645ECF82448A0A3007A82D6 /* Decodable+JSON.swift in Sources */ = {isa = PBXBuildFile; fileRef = 1645ECF72448A0A3007A82D6 /* Decodable+JSON.swift */; };
		1645ECFC2449CE75007A82D6 /* TeamMembersDownloadRequestStrategy.swift in Sources */ = {isa = PBXBuildFile; fileRef = 1645ECFB2449CE75007A82D6 /* TeamMembersDownloadRequestStrategy.swift */; };
		1645ED1B244DE345007A82D6 /* TeamMembersDownloadRequestStrategy.swift in Sources */ = {isa = PBXBuildFile; fileRef = 1645ED1A244DE345007A82D6 /* TeamMembersDownloadRequestStrategy.swift */; };
		16466C0E1F9F7EDF00E3F970 /* ZMConversationTranscoderTests.swift in Sources */ = {isa = PBXBuildFile; fileRef = 16466C0D1F9F7EDF00E3F970 /* ZMConversationTranscoderTests.swift */; };
		164A55D820F4FE4A00AE62A6 /* SearchUserImageStrategyTests.swift in Sources */ = {isa = PBXBuildFile; fileRef = F95706581DE5F6D40087442C /* SearchUserImageStrategyTests.swift */; };
		164B8C211E254AD00060AB26 /* WireCallCenterV3Mock.swift in Sources */ = {isa = PBXBuildFile; fileRef = 165D3A1A1E1D43870052E654 /* WireCallCenterV3Mock.swift */; };
		164C29A31ECF437E0026562A /* SearchRequestTests.swift in Sources */ = {isa = PBXBuildFile; fileRef = 164C29A21ECF437E0026562A /* SearchRequestTests.swift */; };
		164C29A51ECF47D80026562A /* SearchDirectoryTests.swift in Sources */ = {isa = PBXBuildFile; fileRef = 164C29A41ECF47D80026562A /* SearchDirectoryTests.swift */; };
		164C29A71ED2D7B00026562A /* SearchResult.swift in Sources */ = {isa = PBXBuildFile; fileRef = 164C29A61ED2D7B00026562A /* SearchResult.swift */; };
		164CB466207CC47700A2010F /* Conversation+ParticipantsTests.swift in Sources */ = {isa = PBXBuildFile; fileRef = 164CB465207CC47700A2010F /* Conversation+ParticipantsTests.swift */; };
		164EAF9C1F4455FA00B628C4 /* ZMUserSession+Actions.swift in Sources */ = {isa = PBXBuildFile; fileRef = 164EAF9B1F4455FA00B628C4 /* ZMUserSession+Actions.swift */; };
		16519D38231D3B1700C9D76D /* Conversation+Deletion.swift in Sources */ = {isa = PBXBuildFile; fileRef = 16519D37231D3B1700C9D76D /* Conversation+Deletion.swift */; };
		16519D6D231EAAF300C9D76D /* Conversation+DeletionTests.swift in Sources */ = {isa = PBXBuildFile; fileRef = 16519D6C231EAAF300C9D76D /* Conversation+DeletionTests.swift */; };
		1658C2371F503CF800889F22 /* FlowManager.swift in Sources */ = {isa = PBXBuildFile; fileRef = 1658C2361F503CF800889F22 /* FlowManager.swift */; };
		1658C23A1F5404F000889F22 /* FlowManagerMock.swift in Sources */ = {isa = PBXBuildFile; fileRef = 1658C2381F5404ED00889F22 /* FlowManagerMock.swift */; };
		1659114F1DEF1F6E007FA847 /* LocalNotificationDispatcher+Calling.swift in Sources */ = {isa = PBXBuildFile; fileRef = 1659114E1DEF1F6E007FA847 /* LocalNotificationDispatcher+Calling.swift */; };
		165911531DEF38EC007FA847 /* CallStateObserver.swift in Sources */ = {isa = PBXBuildFile; fileRef = 165911521DEF38EC007FA847 /* CallStateObserver.swift */; };
		165BB94C2004D6490077EFD5 /* SessionManager+UserActivity.swift in Sources */ = {isa = PBXBuildFile; fileRef = 165BB94B2004D6490077EFD5 /* SessionManager+UserActivity.swift */; };
		165D3A151E1D3EF30052E654 /* WireCallCenterV3.swift in Sources */ = {isa = PBXBuildFile; fileRef = 165D3A141E1D3EF30052E654 /* WireCallCenterV3.swift */; };
		165D3A211E1D43870052E654 /* VoiceChannelV3.swift in Sources */ = {isa = PBXBuildFile; fileRef = 165D3A171E1D43870052E654 /* VoiceChannelV3.swift */; };
		165D3A221E1D43870052E654 /* VoiceChannel.swift in Sources */ = {isa = PBXBuildFile; fileRef = 165D3A181E1D43870052E654 /* VoiceChannel.swift */; };
		165D3A3D1E1D60520052E654 /* ZMConversation+VoiceChannel.swift in Sources */ = {isa = PBXBuildFile; fileRef = 165D3A3C1E1D60520052E654 /* ZMConversation+VoiceChannel.swift */; };
		1660AA091ECCAC900056D403 /* SearchDirectory.swift in Sources */ = {isa = PBXBuildFile; fileRef = 1660AA081ECCAC900056D403 /* SearchDirectory.swift */; };
		1660AA0B1ECCAF4E0056D403 /* SearchRequest.swift in Sources */ = {isa = PBXBuildFile; fileRef = 1660AA0A1ECCAF4E0056D403 /* SearchRequest.swift */; };
		1660AA0D1ECDB0250056D403 /* SearchTask.swift in Sources */ = {isa = PBXBuildFile; fileRef = 1660AA0C1ECDB0250056D403 /* SearchTask.swift */; };
		1660AA0F1ECE0C870056D403 /* SearchResultTests.swift in Sources */ = {isa = PBXBuildFile; fileRef = 1660AA0E1ECE0C870056D403 /* SearchResultTests.swift */; };
		1660AA111ECE3C1C0056D403 /* SearchTaskTests.swift in Sources */ = {isa = PBXBuildFile; fileRef = 1660AA101ECE3C1C0056D403 /* SearchTaskTests.swift */; };
		166264742166093800300F45 /* CallEventStatus.swift in Sources */ = {isa = PBXBuildFile; fileRef = 166264732166093800300F45 /* CallEventStatus.swift */; };
		1662648221661C9F00300F45 /* ZMOperatonLoop+Background.swift in Sources */ = {isa = PBXBuildFile; fileRef = 1662648121661C9F00300F45 /* ZMOperatonLoop+Background.swift */; };
		166264932166517A00300F45 /* CallEventStatusTests.swift in Sources */ = {isa = PBXBuildFile; fileRef = 166264922166517A00300F45 /* CallEventStatusTests.swift */; };
		1662B0F723D9B29C00B8C7C5 /* UnauthenticatedSession+DomainLookup.swift in Sources */ = {isa = PBXBuildFile; fileRef = 1662B0F623D9B29C00B8C7C5 /* UnauthenticatedSession+DomainLookup.swift */; };
		1662B0F923D9CE8F00B8C7C5 /* UnauthenticatedSessionTests+DomainLookup.swift in Sources */ = {isa = PBXBuildFile; fileRef = 1662B0F823D9CE8F00B8C7C5 /* UnauthenticatedSessionTests+DomainLookup.swift */; };
		166507812459D7CA005300C1 /* UserClientEventConsumer.swift in Sources */ = {isa = PBXBuildFile; fileRef = 166507802459D7CA005300C1 /* UserClientEventConsumer.swift */; };
		166A8BF31E015F3B00F5EEEA /* WireCallCenterV3Factory.swift in Sources */ = {isa = PBXBuildFile; fileRef = 166A8BF21E015F3B00F5EEEA /* WireCallCenterV3Factory.swift */; };
		166A8BF91E02C7D500F5EEEA /* ZMHotFix+PendingChanges.swift in Sources */ = {isa = PBXBuildFile; fileRef = 166A8BF81E02C7D500F5EEEA /* ZMHotFix+PendingChanges.swift */; };
		166B2B5E23E86522003E8581 /* ZMUserSession.swift in Sources */ = {isa = PBXBuildFile; fileRef = 166B2B5D23E86522003E8581 /* ZMUserSession.swift */; };
		166B2B6E23EB2CD3003E8581 /* DatabaseTest.swift in Sources */ = {isa = PBXBuildFile; fileRef = 166B2B6D23EB2CD3003E8581 /* DatabaseTest.swift */; };
		166D18A4230EBFFA001288CD /* MediaManager.swift in Sources */ = {isa = PBXBuildFile; fileRef = 166D18A3230EBFFA001288CD /* MediaManager.swift */; };
		166D18A6230EC418001288CD /* MockMediaManager.swift in Sources */ = {isa = PBXBuildFile; fileRef = 166D18A5230EC418001288CD /* MockMediaManager.swift */; };
		166DCDBA2555ADD2004F4F59 /* SessionManager+EncryptionAtRest.swift in Sources */ = {isa = PBXBuildFile; fileRef = 166DCDB92555ADD1004F4F59 /* SessionManager+EncryptionAtRest.swift */; };
		166E47CE255E8A4D00C161C8 /* ZMConnectionTranscoder.h in Headers */ = {isa = PBXBuildFile; fileRef = 54F8D6DD19AB535700146664 /* ZMConnectionTranscoder.h */; settings = {ATTRIBUTES = (Public, ); }; };
		166E47CF255E8B2200C161C8 /* ZMLastUpdateEventIDTranscoder.h in Headers */ = {isa = PBXBuildFile; fileRef = 5427B34D19D195A100CC18DC /* ZMLastUpdateEventIDTranscoder.h */; settings = {ATTRIBUTES = (Public, ); }; };
		166E47D0255EBFA900C161C8 /* StrategyDirectory.swift in Sources */ = {isa = PBXBuildFile; fileRef = 166E47CC255E785900C161C8 /* StrategyDirectory.swift */; };
		166E47D1255EC03E00C161C8 /* ZMSelfStrategy.h in Headers */ = {isa = PBXBuildFile; fileRef = 54F8D6E819AB535700146664 /* ZMSelfStrategy.h */; settings = {ATTRIBUTES = (Public, ); }; };
		166E47D3255EF0BE00C161C8 /* MockStrategyDirectory.swift in Sources */ = {isa = PBXBuildFile; fileRef = 166E47D2255EF0BD00C161C8 /* MockStrategyDirectory.swift */; };
		1671F9FF1E2FAF50009F3150 /* ZMLocalNotificationForTests_CallState.swift in Sources */ = {isa = PBXBuildFile; fileRef = 1671F9FE1E2FAF50009F3150 /* ZMLocalNotificationForTests_CallState.swift */; };
		1672A64523473EA100380537 /* LabelDownstreamRequestStrategy.swift in Sources */ = {isa = PBXBuildFile; fileRef = 1672A64423473EA100380537 /* LabelDownstreamRequestStrategy.swift */; };
		1672A653234784B500380537 /* LabelDownstreamRequestStrategyTests.swift in Sources */ = {isa = PBXBuildFile; fileRef = 1672A652234784B500380537 /* LabelDownstreamRequestStrategyTests.swift */; };
		1673C35324CB36D800AE2714 /* ZMUserSessionTests+EncryptionAtRest.swift in Sources */ = {isa = PBXBuildFile; fileRef = 1673C35224CB36D800AE2714 /* ZMUserSessionTests+EncryptionAtRest.swift */; };
		1679D1CD1EF97387007B0DF5 /* ZMUserSessionTestsBase+Calling.swift in Sources */ = {isa = PBXBuildFile; fileRef = 1679D1CB1EF9730C007B0DF5 /* ZMUserSessionTestsBase+Calling.swift */; };
		167BCB892603C2F100E9D7E3 /* ZMUserSessionTestsBase.m in Sources */ = {isa = PBXBuildFile; fileRef = 5447E4661AECDE6500411FCD /* ZMUserSessionTestsBase.m */; };
		167BCB902603CAB200E9D7E3 /* AnalyticsTests.swift in Sources */ = {isa = PBXBuildFile; fileRef = BF40AC711D096A0E00287E29 /* AnalyticsTests.swift */; };
		167BCB942603CC5B00E9D7E3 /* EventProcessorTests.swift in Sources */ = {isa = PBXBuildFile; fileRef = 1693151E2588CF9500709F15 /* EventProcessorTests.swift */; };
		167F383B23E0416E006B6AA9 /* UnauthenticatedSession+SSO.swift in Sources */ = {isa = PBXBuildFile; fileRef = 167F383A23E0416E006B6AA9 /* UnauthenticatedSession+SSO.swift */; };
		167F383D23E04A93006B6AA9 /* UnauthenticatedSessionTests+SSO.swift in Sources */ = {isa = PBXBuildFile; fileRef = 167F383C23E04A93006B6AA9 /* UnauthenticatedSessionTests+SSO.swift */; };
		168474262252579A004DE9EC /* ZMUserSessionTests+Syncing.swift in Sources */ = {isa = PBXBuildFile; fileRef = 168474252252579A004DE9EC /* ZMUserSessionTests+Syncing.swift */; };
		16849B1C23EDA1FD00C025A8 /* MockUpdateEventProcessor.swift in Sources */ = {isa = PBXBuildFile; fileRef = 16849B1B23EDA1FD00C025A8 /* MockUpdateEventProcessor.swift */; };
		16849B2023EDB32B00C025A8 /* MockSessionManager.swift in Sources */ = {isa = PBXBuildFile; fileRef = 16849B1F23EDB32B00C025A8 /* MockSessionManager.swift */; };
		168C0B3F1E97CE3900315044 /* ZMLastUpdateEventIDTranscoderTests.m in Sources */ = {isa = PBXBuildFile; fileRef = 54188DCA19D19DE200DA40E4 /* ZMLastUpdateEventIDTranscoderTests.m */; };
		168CF42720077C54009FCB89 /* TeamInvitationStatus.swift in Sources */ = {isa = PBXBuildFile; fileRef = 168CF42620077C54009FCB89 /* TeamInvitationStatus.swift */; };
		168CF4292007840A009FCB89 /* Team+Invite.swift in Sources */ = {isa = PBXBuildFile; fileRef = 168CF4282007840A009FCB89 /* Team+Invite.swift */; };
		168CF42B20079A02009FCB89 /* TeamInvitationRequestStrategy.swift in Sources */ = {isa = PBXBuildFile; fileRef = 168CF42A20079A02009FCB89 /* TeamInvitationRequestStrategy.swift */; };
		168CF42D2007BCA0009FCB89 /* TeamInvitationRequestStrategyTests.swift in Sources */ = {isa = PBXBuildFile; fileRef = 168CF42C2007BCA0009FCB89 /* TeamInvitationRequestStrategyTests.swift */; };
		168CF42F2007BCD9009FCB89 /* TeamInvitationStatusTests.swift in Sources */ = {isa = PBXBuildFile; fileRef = 168CF42E2007BCD9009FCB89 /* TeamInvitationStatusTests.swift */; };
		168E96D2220C3F6F00FC92FA /* ZMUserTranscoder.swift in Sources */ = {isa = PBXBuildFile; fileRef = 168E96D1220C3F6F00FC92FA /* ZMUserTranscoder.swift */; };
		1693151125836E5800709F15 /* EventProcessor.swift in Sources */ = {isa = PBXBuildFile; fileRef = 1693151025836E5800709F15 /* EventProcessor.swift */; };
		16962EE220286A4C0069D88D /* LocalNotificationType+Localization.swift in Sources */ = {isa = PBXBuildFile; fileRef = 16962EE120286A4C0069D88D /* LocalNotificationType+Localization.swift */; };
		16962EE420286D690069D88D /* LocalNotificationType+Configuration.swift in Sources */ = {isa = PBXBuildFile; fileRef = 16962EE320286D690069D88D /* LocalNotificationType+Configuration.swift */; };
		16962EE52028A86D0069D88D /* ZMLocalNotificationLocalizationTests.swift in Sources */ = {isa = PBXBuildFile; fileRef = EEB568181FA22FBE003ADA3A /* ZMLocalNotificationLocalizationTests.swift */; };
		169BA1D725ECDBA300374343 /* WireSyncEngine.framework in Frameworks */ = {isa = PBXBuildFile; fileRef = 549815931A43232400A7CE2E /* WireSyncEngine.framework */; };
		169BA1DF25ECE4D000374343 /* IntegrationTest.m in Sources */ = {isa = PBXBuildFile; fileRef = 16FF47461F0CD58A0044C491 /* IntegrationTest.m */; };
		169BA1E025ECE4D800374343 /* IntegrationTest.swift in Sources */ = {isa = PBXBuildFile; fileRef = 16FF47431F0BF5C70044C491 /* IntegrationTest.swift */; };
		169BA1E125ECE4EC00374343 /* AppLockIntegrationTests.swift in Sources */ = {isa = PBXBuildFile; fileRef = EEA1ED4025BEBABF006D07D3 /* AppLockIntegrationTests.swift */; };
		169BA1E925ECEA1C00374343 /* PushRegistryMock.swift in Sources */ = {isa = PBXBuildFile; fileRef = 169E303120D29C200012C219 /* PushRegistryMock.swift */; };
		169BA1EA25ECEA5400374343 /* ApplicationMock.swift in Sources */ = {isa = PBXBuildFile; fileRef = 543ED0001D79E0EE00A9CDF3 /* ApplicationMock.swift */; };
		169BA1EB25ECEA9000374343 /* UserNotificationCenterMock.swift in Sources */ = {isa = PBXBuildFile; fileRef = EEA2773C211DE4C9004AF00F /* UserNotificationCenterMock.swift */; };
		169BA1EC25ECEA9600374343 /* MockUser+LoginCredentials.swift in Sources */ = {isa = PBXBuildFile; fileRef = 5E67168F2174CA6300522E61 /* MockUser+LoginCredentials.swift */; };
		169BA1ED25ECEA9A00374343 /* OperationLoopNewRequestObserver.swift in Sources */ = {isa = PBXBuildFile; fileRef = 163FB9922052EA4600E74F83 /* OperationLoopNewRequestObserver.swift */; };
		169BA1EF25ECEAD200374343 /* WireCallCenterV3Mock.swift in Sources */ = {isa = PBXBuildFile; fileRef = 165D3A1A1E1D43870052E654 /* WireCallCenterV3Mock.swift */; };
		169BA1F025ECEB0E00374343 /* SessionManagerTests.swift in Sources */ = {isa = PBXBuildFile; fileRef = F159F4131F1E3134001B7D80 /* SessionManagerTests.swift */; };
		169BA1F125ECEB2900374343 /* FlowManagerMock.swift in Sources */ = {isa = PBXBuildFile; fileRef = 1658C2381F5404ED00889F22 /* FlowManagerMock.swift */; };
		169BA1F225ECEB3300374343 /* MockMediaManager.swift in Sources */ = {isa = PBXBuildFile; fileRef = 166D18A5230EC418001288CD /* MockMediaManager.swift */; };
		169BA1F425ECEFB400374343 /* MockPresentationDelegate.swift in Sources */ = {isa = PBXBuildFile; fileRef = 1636EAFE23F6FCCC00CD9527 /* MockPresentationDelegate.swift */; };
		169BA1F525ECF05000374343 /* IntegrationTest+Encryption.swift in Sources */ = {isa = PBXBuildFile; fileRef = 54ADA7611E3B3CBE00B90C7D /* IntegrationTest+Encryption.swift */; };
		169BA1F825ECF8F700374343 /* MockAppLock.swift in Sources */ = {isa = PBXBuildFile; fileRef = 169BA1F725ECF8F700374343 /* MockAppLock.swift */; };
		169BA1F925ECF8F700374343 /* MockAppLock.swift in Sources */ = {isa = PBXBuildFile; fileRef = 169BA1F725ECF8F700374343 /* MockAppLock.swift */; };
		169BA1FB25ED0CB200374343 /* MockPushChannel.swift in Sources */ = {isa = PBXBuildFile; fileRef = 161C887623FD4CFD00CB0B8E /* MockPushChannel.swift */; };
		169BA1FC25ED0CBD00374343 /* MockSessionManager.swift in Sources */ = {isa = PBXBuildFile; fileRef = 16849B1F23EDB32B00C025A8 /* MockSessionManager.swift */; };
		169BA1FD25ED0CCD00374343 /* MockStrategyDirectory.swift in Sources */ = {isa = PBXBuildFile; fileRef = 166E47D2255EF0BD00C161C8 /* MockStrategyDirectory.swift */; };
		169BA1FF25ED0DAD00374343 /* ZMUserSession+Messages.swift in Sources */ = {isa = PBXBuildFile; fileRef = 169BA1FE25ED0DAD00374343 /* ZMUserSession+Messages.swift */; };
		169BA20025ED0DAD00374343 /* ZMUserSession+Messages.swift in Sources */ = {isa = PBXBuildFile; fileRef = 169BA1FE25ED0DAD00374343 /* ZMUserSession+Messages.swift */; };
		169BA20125ED0EFE00374343 /* ZMUserSessionLegalHoldTests.swift in Sources */ = {isa = PBXBuildFile; fileRef = 5502C6E922B7D4DA000684B7 /* ZMUserSessionLegalHoldTests.swift */; };
		169BA20225ED0F0600374343 /* UserRichProfileIntegrationTests.swift in Sources */ = {isa = PBXBuildFile; fileRef = F188BB852223F372002BF204 /* UserRichProfileIntegrationTests.swift */; };
		169BA20425ED0F1E00374343 /* TeamTests.swift in Sources */ = {isa = PBXBuildFile; fileRef = F93F3A581ED5A67E003CD185 /* TeamTests.swift */; };
		169BA20525ED0F2D00374343 /* LinkPreviewTests.swift in Sources */ = {isa = PBXBuildFile; fileRef = 16A5FE22215B5FD000AEEBBD /* LinkPreviewTests.swift */; };
		169BA20625ED0F3800374343 /* ClientManagementTests.m in Sources */ = {isa = PBXBuildFile; fileRef = F9B171F91C0F320200E6EEC6 /* ClientManagementTests.m */; };
		169BA20725ED0F3E00374343 /* OTRTests.swift in Sources */ = {isa = PBXBuildFile; fileRef = 5422E96E1BD5A4FD005A7C77 /* OTRTests.swift */; };
		169BA20825ED0F4400374343 /* GiphyTests.m in Sources */ = {isa = PBXBuildFile; fileRef = 54DFB8EE1B30649000F1C736 /* GiphyTests.m */; };
		169BA20925ED0F4A00374343 /* IsTypingTests.swift in Sources */ = {isa = PBXBuildFile; fileRef = EE1108FC23D59720005DC663 /* IsTypingTests.swift */; };
		169BA20A25ED0F5000374343 /* BackgroundTests.m in Sources */ = {isa = PBXBuildFile; fileRef = 54A3ACC21A261603008AF8DF /* BackgroundTests.m */; };
		169BA20B25ED0F5400374343 /* ConnectionTests.m in Sources */ = {isa = PBXBuildFile; fileRef = 5492C6C319ACCCA8008F41E2 /* ConnectionTests.m */; };
		169BA20C25ED0F5900374343 /* PushNotificationTokenTests.swift in Sources */ = {isa = PBXBuildFile; fileRef = F1F3FE8620F36DEC00B0BAF3 /* PushNotificationTokenTests.swift */; };
		169BA20D25ED0F5E00374343 /* APNSTests+Swift.swift in Sources */ = {isa = PBXBuildFile; fileRef = 63F65F1224729B4C00534A69 /* APNSTests+Swift.swift */; };
		169BA20E25ED0F6200374343 /* APNSTests.m in Sources */ = {isa = PBXBuildFile; fileRef = 545F3DBA1AAF64FB00BF817B /* APNSTests.m */; };
		169BA20F25ED0F6900374343 /* APNSTestsBase.m in Sources */ = {isa = PBXBuildFile; fileRef = 63F65F222474378200534A69 /* APNSTestsBase.m */; };
		169BA21025ED0F6D00374343 /* PushChannelTests.swift in Sources */ = {isa = PBXBuildFile; fileRef = 63F65F02246D5A9600534A69 /* PushChannelTests.swift */; };
		169BA21125ED0F7100374343 /* UserHandleTests.swift in Sources */ = {isa = PBXBuildFile; fileRef = 54E4DD0D1DE4A9A200FEF192 /* UserHandleTests.swift */; };
		169BA21225ED0F7600374343 /* UserTests+AccountDeletion.swift in Sources */ = {isa = PBXBuildFile; fileRef = 168E96DC220C6EB700FC92FA /* UserTests+AccountDeletion.swift */; };
		169BA21325ED0F7A00374343 /* UserTests.swift in Sources */ = {isa = PBXBuildFile; fileRef = A9F269C6257800940021B99A /* UserTests.swift */; };
		169BA21425ED0F8000374343 /* UserTests.m in Sources */ = {isa = PBXBuildFile; fileRef = 3EEA678A199D079600AF7665 /* UserTests.m */; };
		169BA21525ED0F8500374343 /* UserProfileImageV3Tests.swift in Sources */ = {isa = PBXBuildFile; fileRef = F190E0A81E8D516D003E81F8 /* UserProfileImageV3Tests.swift */; };
		169BA21625ED0F8900374343 /* UserProfileTests.m in Sources */ = {isa = PBXBuildFile; fileRef = 54877C9419922C0B0097FB58 /* UserProfileTests.m */; };
		169BA21725ED0F8E00374343 /* SearchTests.swift in Sources */ = {isa = PBXBuildFile; fileRef = 163BB8151EE1B1AC00DF9384 /* SearchTests.swift */; };
		169BA21825ED0F9500374343 /* SendAndReceiveMessagesTests+Swift.swift in Sources */ = {isa = PBXBuildFile; fileRef = 06BBF6FE2472F3AC00A26626 /* SendAndReceiveMessagesTests+Swift.swift */; };
		169BA21925ED0F9900374343 /* SendAndReceiveMessagesTests.m in Sources */ = {isa = PBXBuildFile; fileRef = 541918EB195AD9D100A5023D /* SendAndReceiveMessagesTests.m */; };
		169BA21A25ED0F9E00374343 /* FileTransferTests+Swift.swift in Sources */ = {isa = PBXBuildFile; fileRef = 06BBF6FB247288DD00A26626 /* FileTransferTests+Swift.swift */; };
		169BA21B25ED0FA200374343 /* FileTransferTests.m in Sources */ = {isa = PBXBuildFile; fileRef = 5430FF141CE4A359004ECFFE /* FileTransferTests.m */; };
		169BA21C25ED0FA700374343 /* ConversationTests+LegalHold.swift in Sources */ = {isa = PBXBuildFile; fileRef = 16A86B8322A7E57100A674F8 /* ConversationTests+LegalHold.swift */; };
		169BA21D25ED0FAC00374343 /* ConversationTests+OTR.swift in Sources */ = {isa = PBXBuildFile; fileRef = 63495E4623FFF098002A7C59 /* ConversationTests+OTR.swift */; };
		169BA21E25ED0FB000374343 /* ConversationTests+OTR.m in Sources */ = {isa = PBXBuildFile; fileRef = 09914E501BD6613600C10BF8 /* ConversationTests+OTR.m */; };
		169BA21F25ED0FB400374343 /* ConversationTests+Deletion.swift in Sources */ = {isa = PBXBuildFile; fileRef = 16519D5B231EA13A00C9D76D /* ConversationTests+Deletion.swift */; };
		169BA22025ED0FB900374343 /* ConversationTests+ClearingHistory.swift in Sources */ = {isa = PBXBuildFile; fileRef = 06BBF6F5246EF65600A26626 /* ConversationTests+ClearingHistory.swift */; };
		169BA22125ED0FBD00374343 /* ConversationTests+LastRead.swift in Sources */ = {isa = PBXBuildFile; fileRef = 06BBF6F2246EF28800A26626 /* ConversationTests+LastRead.swift */; };
		169BA22225ED0FC100374343 /* ConversationTests+Reactions.swift in Sources */ = {isa = PBXBuildFile; fileRef = 06BBF6F7246EF67400A26626 /* ConversationTests+Reactions.swift */; };
		169BA22325ED0FC400374343 /* ConversationTests+Archiving.swift in Sources */ = {isa = PBXBuildFile; fileRef = 06BBF6EF246ECB2400A26626 /* ConversationTests+Archiving.swift */; };
		169BA22425ED0FC900374343 /* ConversationTests+Participants.swift in Sources */ = {isa = PBXBuildFile; fileRef = 16904A83207E078C00C92806 /* ConversationTests+Participants.swift */; };
		169BA22525ED0FCE00374343 /* ConversationTests+List.swift in Sources */ = {isa = PBXBuildFile; fileRef = 06BBF6EC246EB56B00A26626 /* ConversationTests+List.swift */; };
		169BA22625ED0FD300374343 /* ConversationTests+ReceiptMode.swift in Sources */ = {isa = PBXBuildFile; fileRef = 1675532B21B16D1E009C9FEA /* ConversationTests+ReceiptMode.swift */; };
		169BA22725ED0FD700374343 /* ConversationTests+MessageTimer.swift in Sources */ = {isa = PBXBuildFile; fileRef = BF3C1B1820DBE3B2001CE126 /* ConversationTests+MessageTimer.swift */; };
		169BA22825ED0FDB00374343 /* ConversationTests+Guests.swift in Sources */ = {isa = PBXBuildFile; fileRef = F13A26E020456002004F8E47 /* ConversationTests+Guests.swift */; };
		169BA22925ED0FDF00374343 /* ConversationTests+Ephemeral.swift in Sources */ = {isa = PBXBuildFile; fileRef = F920F4D51DA3DCF8002B860B /* ConversationTests+Ephemeral.swift */; };
		169BA22A25ED0FE300374343 /* ConversationTests+DeliveryConfirmation.swift in Sources */ = {isa = PBXBuildFile; fileRef = F9E462D91D7043C60036CFA7 /* ConversationTests+DeliveryConfirmation.swift */; };
		169BA22B25ED0FE700374343 /* ConversationTests+MessageEditing.swift in Sources */ = {isa = PBXBuildFile; fileRef = 63F65F04246D972900534A69 /* ConversationTests+MessageEditing.swift */; };
		169BA22C25ED0FEB00374343 /* ConversationTests+MessageEditing.m in Sources */ = {isa = PBXBuildFile; fileRef = F964700B1D5C720D00A81A92 /* ConversationTests+MessageEditing.m */; };
		169BA22D25ED0FEF00374343 /* AvailabilityTests.swift in Sources */ = {isa = PBXBuildFile; fileRef = 16D1383A1FD6A6F4001B4411 /* AvailabilityTests.swift */; };
		169BA22E25ED0FF400374343 /* TextSearchTests.swift in Sources */ = {isa = PBXBuildFile; fileRef = BFAB67AF1E535B4B00D67C1A /* TextSearchTests.swift */; };
		169BA22F25ED0FFB00374343 /* DeleteMessagesTests.swift in Sources */ = {isa = PBXBuildFile; fileRef = BFE53F541D5A2F7000398378 /* DeleteMessagesTests.swift */; };
		169BA23025ED100100374343 /* ConversationsTests.m in Sources */ = {isa = PBXBuildFile; fileRef = 3E6CD176194F435F00BAE83E /* ConversationsTests.m */; };
		169BA23125ED100500374343 /* ConversationTestsBase.m in Sources */ = {isa = PBXBuildFile; fileRef = 545643D51C62C1A800A2129C /* ConversationTestsBase.m */; };
		169BA23225ED100B00374343 /* SlowSyncTests+Swift.swift in Sources */ = {isa = PBXBuildFile; fileRef = F190E0DB1E8E7BA1003E81F8 /* SlowSyncTests+Swift.swift */; };
		169BA23325ED100F00374343 /* SlowSyncTests+Teams.swift in Sources */ = {isa = PBXBuildFile; fileRef = BF1F52CB1ECDD778002FB553 /* SlowSyncTests+Teams.swift */; };
		169BA23425ED101300374343 /* SlowSyncTests+ExistingData.swift in Sources */ = {isa = PBXBuildFile; fileRef = 16519D7C2320087100C9D76D /* SlowSyncTests+ExistingData.swift */; };
		169BA23525ED101700374343 /* SlowSyncTests.m in Sources */ = {isa = PBXBuildFile; fileRef = 85D85D997334755E841D13EA /* SlowSyncTests.m */; };
		169BA23625ED101C00374343 /* LoginFlowTests.m in Sources */ = {isa = PBXBuildFile; fileRef = 54FC8A0F192CD55000D3C016 /* LoginFlowTests.m */; };
		169BA23725ED102500374343 /* NotificationObservers.m in Sources */ = {isa = PBXBuildFile; fileRef = 3E288A6A19C859210031CFCE /* NotificationObservers.m */; };
		169BA23825ED103500374343 /* IntegrationTest+Search.swift in Sources */ = {isa = PBXBuildFile; fileRef = 163BB8111EE1A65A00DF9384 /* IntegrationTest+Search.swift */; };
		169BA23925ED103900374343 /* IntegrationTest+Messages.swift in Sources */ = {isa = PBXBuildFile; fileRef = 166D191E23157EBE001288CD /* IntegrationTest+Messages.swift */; };
		169BA23A25EF6D4F00374343 /* MockLinkPreviewDetector.swift in Sources */ = {isa = PBXBuildFile; fileRef = 16A5FE20215B584200AEEBBD /* MockLinkPreviewDetector.swift */; };
		169BA23D25EF6E2A00374343 /* MockRegistrationStatusDelegate.swift in Sources */ = {isa = PBXBuildFile; fileRef = 169BA23C25EF6E2A00374343 /* MockRegistrationStatusDelegate.swift */; };
		169BA23E25EF6E2A00374343 /* MockRegistrationStatusDelegate.swift in Sources */ = {isa = PBXBuildFile; fileRef = 169BA23C25EF6E2A00374343 /* MockRegistrationStatusDelegate.swift */; };
		169BA23F25EF6F0B00374343 /* TypingChange.swift in Sources */ = {isa = PBXBuildFile; fileRef = 16AD86B71F7292EB00E4C797 /* TypingChange.swift */; };
		169BA24125EF6F6700374343 /* ZMConversation+Testing.swift in Sources */ = {isa = PBXBuildFile; fileRef = 169BA24025EF6F6700374343 /* ZMConversation+Testing.swift */; };
		169BA24225EF6F6700374343 /* ZMConversation+Testing.swift in Sources */ = {isa = PBXBuildFile; fileRef = 169BA24025EF6F6700374343 /* ZMConversation+Testing.swift */; };
		169BA24425EF6FFA00374343 /* MockAnalytics.swift in Sources */ = {isa = PBXBuildFile; fileRef = 169BA24325EF6FFA00374343 /* MockAnalytics.swift */; };
		169BA24525EF6FFA00374343 /* MockAnalytics.swift in Sources */ = {isa = PBXBuildFile; fileRef = 169BA24325EF6FFA00374343 /* MockAnalytics.swift */; };
		169BA24625EF73B100374343 /* EventProcessingPerformanceTests.swift in Sources */ = {isa = PBXBuildFile; fileRef = 169E55F52518FF810092CD53 /* EventProcessingPerformanceTests.swift */; };
		169BA24725EF73DD00374343 /* ServiceUserTests.swift in Sources */ = {isa = PBXBuildFile; fileRef = 872A2EE71FFFBC3900900B22 /* ServiceUserTests.swift */; };
		169BA24825EF743700374343 /* SessionManagerTests+MessageRetention.swift in Sources */ = {isa = PBXBuildFile; fileRef = 166D191C231569DD001288CD /* SessionManagerTests+MessageRetention.swift */; };
		169BA24925EF743F00374343 /* SessionManagerTests+Backup.swift in Sources */ = {isa = PBXBuildFile; fileRef = D59F3A11206929AF0023474F /* SessionManagerTests+Backup.swift */; };
		169BA24A25EF744400374343 /* SessionManagerTests+URLActions.swift in Sources */ = {isa = PBXBuildFile; fileRef = 161ACB3B23F6BE7F00ABFF33 /* SessionManagerTests+URLActions.swift */; };
		169BA24C25EF753100374343 /* MockReachability.swift in Sources */ = {isa = PBXBuildFile; fileRef = 169BA24B25EF753100374343 /* MockReachability.swift */; };
		169BA24D25EF753100374343 /* MockReachability.swift in Sources */ = {isa = PBXBuildFile; fileRef = 169BA24B25EF753100374343 /* MockReachability.swift */; };
		169BA24E25EF765D00374343 /* ConnectToBotURLActionProcessorTests.swift in Sources */ = {isa = PBXBuildFile; fileRef = 161C886223FADDE400CB0B8E /* ConnectToBotURLActionProcessorTests.swift */; };
		169BA24F25EF76A400374343 /* NetworkStateRecorder.swift in Sources */ = {isa = PBXBuildFile; fileRef = 16085B341F719E6D000B9F22 /* NetworkStateRecorder.swift */; };
		169BA25225EF778E00374343 /* TestUserProfileUpdateObserver.swift in Sources */ = {isa = PBXBuildFile; fileRef = 169BA25125EF778E00374343 /* TestUserProfileUpdateObserver.swift */; };
		169BA25325EF778E00374343 /* TestUserProfileUpdateObserver.swift in Sources */ = {isa = PBXBuildFile; fileRef = 169BA25125EF778E00374343 /* TestUserProfileUpdateObserver.swift */; };
		169BA25525EF78F200374343 /* ZMUserSession+DefaultConfiguration.swift in Sources */ = {isa = PBXBuildFile; fileRef = 169BA25425EF78F200374343 /* ZMUserSession+DefaultConfiguration.swift */; };
		169BA25625EF78F200374343 /* ZMUserSession+DefaultConfiguration.swift in Sources */ = {isa = PBXBuildFile; fileRef = 169BA25425EF78F200374343 /* ZMUserSession+DefaultConfiguration.swift */; };
		169BA25725EF933000374343 /* animated.gif in Resources */ = {isa = PBXBuildFile; fileRef = 54764B9D1C931E9400BD25E3 /* animated.gif */; };
		169BA25825EF933000374343 /* not_animated.gif in Resources */ = {isa = PBXBuildFile; fileRef = 54764B9E1C931E9400BD25E3 /* not_animated.gif */; };
		169BA25925EF933000374343 /* medium.jpg in Resources */ = {isa = PBXBuildFile; fileRef = 54764B971C9303D600BD25E3 /* medium.jpg */; };
		169BA25A25EF933000374343 /* tiny.jpg in Resources */ = {isa = PBXBuildFile; fileRef = 54764B981C9303D600BD25E3 /* tiny.jpg */; };
		169BA25B25EF933000374343 /* EncryptedBase64EncondedExternalMessageTestFixture.txt in Resources */ = {isa = PBXBuildFile; fileRef = AF6415A01C9C151700A535F5 /* EncryptedBase64EncondedExternalMessageTestFixture.txt */; };
		169BA25C25EF933000374343 /* ExternalMessageTextFixture.txt in Resources */ = {isa = PBXBuildFile; fileRef = AF6415A11C9C151700A535F5 /* ExternalMessageTextFixture.txt */; };
		169BA25D25EF933000374343 /* audio.m4a in Resources */ = {isa = PBXBuildFile; fileRef = EE01E0361F90DABC001AA33C /* audio.m4a */; };
		169BA25E25EF933000374343 /* video.mp4 in Resources */ = {isa = PBXBuildFile; fileRef = BF158D2E1CE087D8007C6F8A /* video.mp4 */; };
		169BA25F25EF933000374343 /* 1900x1500.jpg in Resources */ = {isa = PBXBuildFile; fileRef = 54DFAE211C92D979004B1D15 /* 1900x1500.jpg */; };
		169BA26025EF933F00374343 /* Lorem Ipsum.txt in Resources */ = {isa = PBXBuildFile; fileRef = 54764B9B1C930AEB00BD25E3 /* Lorem Ipsum.txt */; };
		169BA26125EFA23200374343 /* ZMConversation+Testing.m in Sources */ = {isa = PBXBuildFile; fileRef = F991CE121CB55512004D8465 /* ZMConversation+Testing.m */; };
		169BA26225EFA32000374343 /* ZMUser+Testing.m in Sources */ = {isa = PBXBuildFile; fileRef = F991CE141CB55512004D8465 /* ZMUser+Testing.m */; };
		169BC10F22BD17FF0003159B /* LegalHoldRequestStrategyTests.swift in Sources */ = {isa = PBXBuildFile; fileRef = 169BC10E22BD17FF0003159B /* LegalHoldRequestStrategyTests.swift */; };
		169E303320D29C670012C219 /* PushRegistryMock.swift in Sources */ = {isa = PBXBuildFile; fileRef = 169E303120D29C200012C219 /* PushRegistryMock.swift */; };
		16A702D01E92998100B8410D /* ApplicationStatusDirectoryTests.swift in Sources */ = {isa = PBXBuildFile; fileRef = 16A702CF1E92998100B8410D /* ApplicationStatusDirectoryTests.swift */; };
		16A764611F3E0B0B00564F21 /* CallKitManager.swift in Sources */ = {isa = PBXBuildFile; fileRef = 16A764601F3E0B0B00564F21 /* CallKitManager.swift */; };
		16AD86B81F7292EB00E4C797 /* TypingChange.swift in Sources */ = {isa = PBXBuildFile; fileRef = 16AD86B71F7292EB00E4C797 /* TypingChange.swift */; };
		16C22BA41BF4D5D7007099D9 /* NSError+ZMUserSessionInternal.h in Headers */ = {isa = PBXBuildFile; fileRef = 3E05F254192A50CC00F22D80 /* NSError+ZMUserSessionInternal.h */; settings = {ATTRIBUTES = (Public, ); }; };
		16C4BDA020A309CD00BCDB17 /* CallParticipantSnapshot.swift in Sources */ = {isa = PBXBuildFile; fileRef = 16C4BD9F20A309CD00BCDB17 /* CallParticipantSnapshot.swift */; };
		16D0A119234B999600A83F87 /* LabelUpstreamRequestStrategyTests.swift in Sources */ = {isa = PBXBuildFile; fileRef = 16D0A118234B999600A83F87 /* LabelUpstreamRequestStrategyTests.swift */; };
		16D0A11D234C8CD700A83F87 /* LabelUpstreamRequestStrategy.swift in Sources */ = {isa = PBXBuildFile; fileRef = 16D0A11C234C8CD700A83F87 /* LabelUpstreamRequestStrategy.swift */; };
		16D3FCDF1E365ABC0052A535 /* CallStateObserverTests.swift in Sources */ = {isa = PBXBuildFile; fileRef = 16D3FCDE1E365ABC0052A535 /* CallStateObserverTests.swift */; };
		16D3FCE51E37A8050052A535 /* NSManagedObjectContext+ServerTimeDelta.swift in Sources */ = {isa = PBXBuildFile; fileRef = 16D3FCE41E37A8050052A535 /* NSManagedObjectContext+ServerTimeDelta.swift */; };
		16D3FD021E3A5C0D0052A535 /* ZMConversationVoiceChannelRouterTests.swift in Sources */ = {isa = PBXBuildFile; fileRef = 16D3FD011E3A5C0D0052A535 /* ZMConversationVoiceChannelRouterTests.swift */; };
		16D9E8BA22BCD39200FA463F /* LegalHoldRequestStrategy.swift in Sources */ = {isa = PBXBuildFile; fileRef = 16D9E8B922BCD39200FA463F /* LegalHoldRequestStrategy.swift */; };
		16DABFAE1DCF98D3001973E3 /* CallingRequestStrategy.swift in Sources */ = {isa = PBXBuildFile; fileRef = 16DABFAD1DCF98D3001973E3 /* CallingRequestStrategy.swift */; };
		16DCAD671B0F9447008C1DD9 /* NSURL+LaunchOptions.h in Headers */ = {isa = PBXBuildFile; fileRef = 16DCAD641B0F9447008C1DD9 /* NSURL+LaunchOptions.h */; };
		16DCAD691B0F9447008C1DD9 /* NSURL+LaunchOptions.m in Sources */ = {isa = PBXBuildFile; fileRef = 16DCAD651B0F9447008C1DD9 /* NSURL+LaunchOptions.m */; };
		16DCAD6F1B147706008C1DD9 /* NSURL+LaunchOptionsTests.m in Sources */ = {isa = PBXBuildFile; fileRef = 16DCAD6D1B1476FE008C1DD9 /* NSURL+LaunchOptionsTests.m */; };
		16DCB91C213449620002E910 /* ZMOperationLoop+PushChannel.swift in Sources */ = {isa = PBXBuildFile; fileRef = 16DCB91B213449620002E910 /* ZMOperationLoop+PushChannel.swift */; };
		16E0FB87232F8933000E3235 /* ZMUserSession+Authentication.swift in Sources */ = {isa = PBXBuildFile; fileRef = 16E0FB86232F8933000E3235 /* ZMUserSession+Authentication.swift */; };
		16E0FBB623311A19000E3235 /* ZMUserSessionTests+Authentication.swift in Sources */ = {isa = PBXBuildFile; fileRef = 16E0FBB4233119FE000E3235 /* ZMUserSessionTests+Authentication.swift */; };
		16E6F26224B371190015B249 /* ZMUserSession+EncryptionAtRest.swift in Sources */ = {isa = PBXBuildFile; fileRef = 16E6F26124B371190015B249 /* ZMUserSession+EncryptionAtRest.swift */; };
		16ED865A23E2E91900CB1766 /* ZMUserSession+LifeCycle.swift in Sources */ = {isa = PBXBuildFile; fileRef = 16ED865923E2E91900CB1766 /* ZMUserSession+LifeCycle.swift */; };
		16ED865B23E2EE3C00CB1766 /* ZMMissingUpdateEventsTranscoder.h in Headers */ = {isa = PBXBuildFile; fileRef = 54F8D6E419AB535700146664 /* ZMMissingUpdateEventsTranscoder.h */; settings = {ATTRIBUTES = (Public, ); }; };
		16ED865D23E30F7E00CB1766 /* ZMUserSesson+Proxy.swift in Sources */ = {isa = PBXBuildFile; fileRef = 16ED865C23E30F7E00CB1766 /* ZMUserSesson+Proxy.swift */; };
		16ED865F23E3145C00CB1766 /* ZMUserSession+Clients.swift in Sources */ = {isa = PBXBuildFile; fileRef = 16ED865E23E3145C00CB1766 /* ZMUserSession+Clients.swift */; };
		16F5F16C1E4092C00062F0AE /* NSManagedObjectContext+CTCallCenter.swift in Sources */ = {isa = PBXBuildFile; fileRef = 16F5F16B1E4092C00062F0AE /* NSManagedObjectContext+CTCallCenter.swift */; };
		16F6BB381EDEA659009EA803 /* SearchResult+AddressBook.swift in Sources */ = {isa = PBXBuildFile; fileRef = 16F6BB371EDEA659009EA803 /* SearchResult+AddressBook.swift */; };
		16F7343C250F588100AB93B1 /* ZMLocalNotificationTests_UnreadCount.swift in Sources */ = {isa = PBXBuildFile; fileRef = 16F7343B250F588100AB93B1 /* ZMLocalNotificationTests_UnreadCount.swift */; };
		16FF474C1F0D54B20044C491 /* SessionManager+Logs.swift in Sources */ = {isa = PBXBuildFile; fileRef = 16FF474B1F0D54B20044C491 /* SessionManager+Logs.swift */; };
		1EB871501BF502A000AF5CE1 /* ZMUserTranscoder.h in Headers */ = {isa = PBXBuildFile; fileRef = 54F8D6EC19AB535700146664 /* ZMUserTranscoder.h */; settings = {ATTRIBUTES = (Public, ); }; };
		3E05F252192A4FBD00F22D80 /* UserSessionErrorTests.m in Sources */ = {isa = PBXBuildFile; fileRef = 3E05F250192A4FBD00F22D80 /* UserSessionErrorTests.m */; };
		3E1858BC1951D6DA005FE78F /* MemoryLeaksObserver.m in Sources */ = {isa = PBXBuildFile; fileRef = 3E1858B31951D69B005FE78F /* MemoryLeaksObserver.m */; };
		3E1860BA191A5D99000FE027 /* TestHost-main.m in Sources */ = {isa = PBXBuildFile; fileRef = 3E1860B6191A5D99000FE027 /* TestHost-main.m */; };
		3E1860BB191A5D99000FE027 /* TestHostAppDelegate.m in Sources */ = {isa = PBXBuildFile; fileRef = 3E1860B8191A5D99000FE027 /* TestHostAppDelegate.m */; };
		3E27131F1A8A68BF008EE50F /* Push.strings in Resources */ = {isa = PBXBuildFile; fileRef = 3E27131A1A8A68BF008EE50F /* Push.strings */; };
		3E2713211A8A68BF008EE50F /* Push.stringsdict in Resources */ = {isa = PBXBuildFile; fileRef = 3E27131C1A8A68BF008EE50F /* Push.stringsdict */; };
		3E288A6C19C859210031CFCE /* NotificationObservers.m in Sources */ = {isa = PBXBuildFile; fileRef = 3E288A6A19C859210031CFCE /* NotificationObservers.m */; };
		3E9848BD1A65253000F7B050 /* Hack.swift in Sources */ = {isa = PBXBuildFile; fileRef = 3E9848BC1A65253000F7B050 /* Hack.swift */; };
		3ED972FB1A0A65D800BAFC61 /* ZMBlacklistVerificatorTest.m in Sources */ = {isa = PBXBuildFile; fileRef = F9F11A061A0A630900F1DCEE /* ZMBlacklistVerificatorTest.m */; };
		54034F381BB1A6D900F4ED62 /* ZMUserSession+Logs.swift in Sources */ = {isa = PBXBuildFile; fileRef = 54034F371BB1A6D900F4ED62 /* ZMUserSession+Logs.swift */; };
		540818A61BCA647D00257CA7 /* ZMBlacklistVerificator+Testing.h in Headers */ = {isa = PBXBuildFile; fileRef = 540818A51BCA647D00257CA7 /* ZMBlacklistVerificator+Testing.h */; };
		540A0BA51954859E00FB7D61 /* ZMSyncStrategyTests.m in Sources */ = {isa = PBXBuildFile; fileRef = 85D85104C6D06FA902E3253C /* ZMSyncStrategyTests.m */; };
		541228451AEE422C00D9ED1C /* ZMAuthenticationStatusTests.m in Sources */ = {isa = PBXBuildFile; fileRef = 541228431AEE422C00D9ED1C /* ZMAuthenticationStatusTests.m */; };
		54131BC625C7F71400CE2CA2 /* LoginDelegate.swift in Sources */ = {isa = PBXBuildFile; fileRef = 54131BC525C7F71400CE2CA2 /* LoginDelegate.swift */; };
		54131BCE25C7FFCA00CE2CA2 /* SessionManager+AuthenticationStatusDelegate.swift in Sources */ = {isa = PBXBuildFile; fileRef = 54131BCD25C7FFCA00CE2CA2 /* SessionManager+AuthenticationStatusDelegate.swift */; };
		54131BE925C8495B00CE2CA2 /* NSManagedObjectContext+GenericAsyncQueue.swift in Sources */ = {isa = PBXBuildFile; fileRef = 54131BE825C8495B00CE2CA2 /* NSManagedObjectContext+GenericAsyncQueue.swift */; };
		54257C081DF1C94200107FE7 /* TopConversationsDirectory.swift in Sources */ = {isa = PBXBuildFile; fileRef = 54257C071DF1C94200107FE7 /* TopConversationsDirectory.swift */; };
		542DFEE61DDCA452000F5B95 /* UserProfileUpdateStatusTests.swift in Sources */ = {isa = PBXBuildFile; fileRef = 542DFEE51DDCA452000F5B95 /* UserProfileUpdateStatusTests.swift */; };
		542DFEE81DDCA4FD000F5B95 /* UserProfileUpdateRequestStrategyTests.swift in Sources */ = {isa = PBXBuildFile; fileRef = 542DFEE71DDCA4FD000F5B95 /* UserProfileUpdateRequestStrategyTests.swift */; };
		543095931DE76B170065367F /* random1.txt in Resources */ = {isa = PBXBuildFile; fileRef = 543095921DE76B170065367F /* random1.txt */; };
		543095951DE76B270065367F /* random2.txt in Resources */ = {isa = PBXBuildFile; fileRef = 543095941DE76B270065367F /* random2.txt */; };
		5430E9251BAA0D9F00395E05 /* WireSyncEngineLogs.h in Headers */ = {isa = PBXBuildFile; fileRef = 5430E9231BAA0D9F00395E05 /* WireSyncEngineLogs.h */; };
		5435C5551E13D9A0002D9766 /* NSManagedObjectContext+KeyValueStore.swift in Sources */ = {isa = PBXBuildFile; fileRef = 5435C5541E13D9A0002D9766 /* NSManagedObjectContext+KeyValueStore.swift */; };
		543ED0011D79E0EE00A9CDF3 /* ApplicationMock.swift in Sources */ = {isa = PBXBuildFile; fileRef = 543ED0001D79E0EE00A9CDF3 /* ApplicationMock.swift */; };
		544BA11A1A433DE400D3B852 /* WireSyncEngine.h in Headers */ = {isa = PBXBuildFile; fileRef = 542049EF196AB84B000D8A94 /* WireSyncEngine.h */; settings = {ATTRIBUTES = (Public, ); }; };
		544BA1271A433DE400D3B852 /* NSError+ZMUserSession.h in Headers */ = {isa = PBXBuildFile; fileRef = 3E05F247192A4F8900F22D80 /* NSError+ZMUserSession.h */; settings = {ATTRIBUTES = (Public, ); }; };
		544BA1311A433DE400D3B852 /* ZMNetworkState.h in Headers */ = {isa = PBXBuildFile; fileRef = 546D45FD19E29D92004C478D /* ZMNetworkState.h */; settings = {ATTRIBUTES = (Public, ); }; };
		544BA1571A43424F00D3B852 /* WireSyncEngine.framework in Frameworks */ = {isa = PBXBuildFile; fileRef = 549815931A43232400A7CE2E /* WireSyncEngine.framework */; };
		544F8FF31DDCD34600D1AB04 /* UserProfileUpdateNotifications.swift in Sources */ = {isa = PBXBuildFile; fileRef = 544F8FF21DDCD34600D1AB04 /* UserProfileUpdateNotifications.swift */; };
		545434A719AB6ADA003892D9 /* ZMConnectionTranscoderTest.m in Sources */ = {isa = PBXBuildFile; fileRef = 54F8D72B19AB677300146664 /* ZMConnectionTranscoderTest.m */; };
		545434A919AB6ADA003892D9 /* ZMConversationTranscoderTests.m in Sources */ = {isa = PBXBuildFile; fileRef = 54F8D72D19AB677300146664 /* ZMConversationTranscoderTests.m */; };
		545434AB19AB6ADA003892D9 /* ZMMissingUpdateEventsTranscoderTests.m in Sources */ = {isa = PBXBuildFile; fileRef = 54F8D72F19AB677300146664 /* ZMMissingUpdateEventsTranscoderTests.m */; };
		545434AC19AB6ADA003892D9 /* ZMSelfTranscoderTests.m in Sources */ = {isa = PBXBuildFile; fileRef = 54F8D73119AB677400146664 /* ZMSelfTranscoderTests.m */; };
		545434AE19AB6ADA003892D9 /* ZMUserTranscoderTests.m in Sources */ = {isa = PBXBuildFile; fileRef = 54F8D73319AB677400146664 /* ZMUserTranscoderTests.m */; };
		5458273E2541C3A9002B8F83 /* PresentationDelegate.swift in Sources */ = {isa = PBXBuildFile; fileRef = 5458273D2541C3A9002B8F83 /* PresentationDelegate.swift */; };
		5458AF7F1F70219F00E45977 /* AccountDeletedObserver.swift in Sources */ = {isa = PBXBuildFile; fileRef = 5458AF7E1F70219F00E45977 /* AccountDeletedObserver.swift */; };
		5458AF841F7021B800E45977 /* PreLoginAuthenticationNotification.swift in Sources */ = {isa = PBXBuildFile; fileRef = 5458AF831F7021B800E45977 /* PreLoginAuthenticationNotification.swift */; };
		545F601C1D6C336D00C2C55B /* AddressBookSearchTests.swift in Sources */ = {isa = PBXBuildFile; fileRef = 545F601B1D6C336D00C2C55B /* AddressBookSearchTests.swift */; };
		545FC3341A5B003A005EEA26 /* ObjectTranscoderTests.m in Sources */ = {isa = PBXBuildFile; fileRef = 54F8D74919AB67B300146664 /* ObjectTranscoderTests.m */; };
		546392721D79D5210094EC66 /* Application.swift in Sources */ = {isa = PBXBuildFile; fileRef = 546392711D79D5210094EC66 /* Application.swift */; };
		5463C897193F3C74006799DE /* ZMTimingTests.m in Sources */ = {isa = PBXBuildFile; fileRef = 5463C890193F38A6006799DE /* ZMTimingTests.m */; };
		5467F1C41E0AE2EF008C1745 /* KeyValueStore.swift in Sources */ = {isa = PBXBuildFile; fileRef = 5467F1C31E0AE2EF008C1745 /* KeyValueStore.swift */; };
		5467F1C61E0AE421008C1745 /* KeyValueStore+AccessToken.swift in Sources */ = {isa = PBXBuildFile; fileRef = 5467F1C51E0AE421008C1745 /* KeyValueStore+AccessToken.swift */; };
		546F815C1E685F6E00775059 /* LocalNotificationDispatcherTests.swift in Sources */ = {isa = PBXBuildFile; fileRef = 546F815A1E685F1A00775059 /* LocalNotificationDispatcherTests.swift */; };
		5474C80A1921309400185A3A /* MessagingTest.m in Sources */ = {isa = PBXBuildFile; fileRef = 5474C8061921309400185A3A /* MessagingTest.m */; };
		5474C80C1921309400185A3A /* MessagingTestTests.m in Sources */ = {isa = PBXBuildFile; fileRef = 5474C8081921309400185A3A /* MessagingTestTests.m */; };
		54764B961C92FDC100BD25E3 /* 1900x1500.jpg in Resources */ = {isa = PBXBuildFile; fileRef = 54DFAE211C92D979004B1D15 /* 1900x1500.jpg */; };
		54764B991C9303D600BD25E3 /* medium.jpg in Resources */ = {isa = PBXBuildFile; fileRef = 54764B971C9303D600BD25E3 /* medium.jpg */; };
		54764B9A1C9303D600BD25E3 /* tiny.jpg in Resources */ = {isa = PBXBuildFile; fileRef = 54764B981C9303D600BD25E3 /* tiny.jpg */; };
		54764B9C1C930AEB00BD25E3 /* Lorem Ipsum.txt in Resources */ = {isa = PBXBuildFile; fileRef = 54764B9B1C930AEB00BD25E3 /* Lorem Ipsum.txt */; };
		54764B9F1C931E9400BD25E3 /* animated.gif in Resources */ = {isa = PBXBuildFile; fileRef = 54764B9D1C931E9400BD25E3 /* animated.gif */; };
		54764BA01C931E9400BD25E3 /* not_animated.gif in Resources */ = {isa = PBXBuildFile; fileRef = 54764B9E1C931E9400BD25E3 /* not_animated.gif */; };
		5478A1411DEC4048006F7268 /* UserProfile.swift in Sources */ = {isa = PBXBuildFile; fileRef = 5478A1401DEC4048006F7268 /* UserProfile.swift */; };
		547E5B581DDB4B800038D936 /* UserProfileUpdateStatus.swift in Sources */ = {isa = PBXBuildFile; fileRef = 547E5B571DDB4B800038D936 /* UserProfileUpdateStatus.swift */; };
		547E5B5A1DDB67390038D936 /* UserProfileUpdateRequestStrategy.swift in Sources */ = {isa = PBXBuildFile; fileRef = 547E5B591DDB67390038D936 /* UserProfileUpdateRequestStrategy.swift */; };
		548214071A025C54001AA4E0 /* ZMSimpleListRequestPaginatorTests.m in Sources */ = {isa = PBXBuildFile; fileRef = 548214051A025C54001AA4E0 /* ZMSimpleListRequestPaginatorTests.m */; };
		54880E3D194B5845007271AA /* ZMOperationLoopTests.m in Sources */ = {isa = PBXBuildFile; fileRef = 85D858D72B109C5D9A85645B /* ZMOperationLoopTests.m */; };
		548BBA1C195071E30041945E /* ZMUserSessionTests.m in Sources */ = {isa = PBXBuildFile; fileRef = 54610D32192C9D7200FE7201 /* ZMUserSessionTests.m */; };
		549552541D645683004F21F6 /* AddressBookTests.swift in Sources */ = {isa = PBXBuildFile; fileRef = 549552511D64567C004F21F6 /* AddressBookTests.swift */; };
		549710081F6FF5C100026EDD /* NotificationInContext+UserSession.swift in Sources */ = {isa = PBXBuildFile; fileRef = 549710071F6FF5C100026EDD /* NotificationInContext+UserSession.swift */; };
		5497100A1F6FFE9900026EDD /* ClientUpdateNotification.swift in Sources */ = {isa = PBXBuildFile; fileRef = 549710091F6FFE9900026EDD /* ClientUpdateNotification.swift */; };
		54973A361DD48CAB007F8702 /* NSManagedObject+EncryptionContext.swift in Sources */ = {isa = PBXBuildFile; fileRef = 54973A351DD48CAB007F8702 /* NSManagedObject+EncryptionContext.swift */; };
		549815CD1A432BC700A7CE2E /* ZMBlacklistDownloader.m in Sources */ = {isa = PBXBuildFile; fileRef = F9FD798619EE742600D70FCD /* ZMBlacklistDownloader.m */; };
		549815CE1A432BC700A7CE2E /* ZMBlacklistVerificator.m in Sources */ = {isa = PBXBuildFile; fileRef = F9FD798C19EE9B9A00D70FCD /* ZMBlacklistVerificator.m */; };
		549815DC1A432BC700A7CE2E /* NSError+ZMUserSession.m in Sources */ = {isa = PBXBuildFile; fileRef = 3E05F253192A50CC00F22D80 /* NSError+ZMUserSession.m */; };
		549816251A432BC800A7CE2E /* ZMSimpleListRequestPaginator.m in Sources */ = {isa = PBXBuildFile; fileRef = 548213FF1A0253CC001AA4E0 /* ZMSimpleListRequestPaginator.m */; };
		549816291A432BC800A7CE2E /* ZMConnectionTranscoder.m in Sources */ = {isa = PBXBuildFile; fileRef = 54F8D6DE19AB535700146664 /* ZMConnectionTranscoder.m */; };
		5498162B1A432BC800A7CE2E /* ZMConversationTranscoder.m in Sources */ = {isa = PBXBuildFile; fileRef = 54294A2019472D4E007BE3CE /* ZMConversationTranscoder.m */; };
		5498162D1A432BC800A7CE2E /* ZMMissingUpdateEventsTranscoder.m in Sources */ = {isa = PBXBuildFile; fileRef = 54F8D6E519AB535700146664 /* ZMMissingUpdateEventsTranscoder.m */; };
		5498162E1A432BC800A7CE2E /* ZMLastUpdateEventIDTranscoder.m in Sources */ = {isa = PBXBuildFile; fileRef = 5427B34E19D195A100CC18DC /* ZMLastUpdateEventIDTranscoder.m */; };
		549816301A432BC800A7CE2E /* ZMSelfStrategy.m in Sources */ = {isa = PBXBuildFile; fileRef = 54F8D6E919AB535700146664 /* ZMSelfStrategy.m */; };
		549816321A432BC800A7CE2E /* ZMUserTranscoder.m in Sources */ = {isa = PBXBuildFile; fileRef = 54F8D6ED19AB535700146664 /* ZMUserTranscoder.m */; };
		549816351A432BC800A7CE2E /* ZMLoginTranscoder.m in Sources */ = {isa = PBXBuildFile; fileRef = 54C11B9F19D1E4A100576A96 /* ZMLoginTranscoder.m */; };
		549816451A432BC800A7CE2E /* ZMOperationLoop.m in Sources */ = {isa = PBXBuildFile; fileRef = 85D8502FFC4412F91D0CC1A4 /* ZMOperationLoop.m */; };
		549816471A432BC800A7CE2E /* ZMSyncStrategy.m in Sources */ = {isa = PBXBuildFile; fileRef = 85D859D47B6EBF09E4137658 /* ZMSyncStrategy.m */; };
		5498165A1A432BC800A7CE2E /* ZMUpdateEventsBuffer.m in Sources */ = {isa = PBXBuildFile; fileRef = 54F7217919A611DE009A8AF5 /* ZMUpdateEventsBuffer.m */; };
		54991D581DEDCF2B007E282F /* AddressBook.swift in Sources */ = {isa = PBXBuildFile; fileRef = 54991D571DEDCF2B007E282F /* AddressBook.swift */; };
		54991D5A1DEDD07E007E282F /* ContactAddressBook.swift in Sources */ = {isa = PBXBuildFile; fileRef = 54991D591DEDD07E007E282F /* ContactAddressBook.swift */; };
		54A0A6311BCE9864001A3A4C /* ZMHotFix.m in Sources */ = {isa = PBXBuildFile; fileRef = F95ECF4D1B94A553009F91BA /* ZMHotFix.m */; };
		54A0A6321BCE9867001A3A4C /* ZMHotFixDirectory.m in Sources */ = {isa = PBXBuildFile; fileRef = 54DE26B21BC56E62002B5FBC /* ZMHotFixDirectory.m */; };
		54A170651B300696001B41A5 /* ProxiedRequestStrategy.swift in Sources */ = {isa = PBXBuildFile; fileRef = 54A170631B300696001B41A5 /* ProxiedRequestStrategy.swift */; };
		54A170691B300717001B41A5 /* ProxiedRequestStrategyTests.swift in Sources */ = {isa = PBXBuildFile; fileRef = 54A170671B300717001B41A5 /* ProxiedRequestStrategyTests.swift */; };
		54A227D61D6604A5009414C0 /* SynchronizationMocks.swift in Sources */ = {isa = PBXBuildFile; fileRef = 54A227D51D6604A5009414C0 /* SynchronizationMocks.swift */; };
		54A343471D6B589A004B65EA /* AddressBookSearch.swift in Sources */ = {isa = PBXBuildFile; fileRef = 54A343461D6B589A004B65EA /* AddressBookSearch.swift */; };
		54A3F24F1C08523500FE3A6B /* ZMOperationLoop.h in Headers */ = {isa = PBXBuildFile; fileRef = 85D85F3EC8565FD102AC0E5B /* ZMOperationLoop.h */; settings = {ATTRIBUTES = (Public, ); }; };
		54AB428E1DF5C5B400381F2C /* TopConversationsDirectoryTests.swift in Sources */ = {isa = PBXBuildFile; fileRef = 54AB428D1DF5C5B400381F2C /* TopConversationsDirectoryTests.swift */; };
		54BAB40D24A9EAC800EBC400 /* FeatureFlagRequestStrategyTests.swift in Sources */ = {isa = PBXBuildFile; fileRef = 54BAB40C24A9EAC800EBC400 /* FeatureFlagRequestStrategyTests.swift */; };
		54BFDF681BDA6F9A0034A3DB /* HistorySynchronizationStatus.swift in Sources */ = {isa = PBXBuildFile; fileRef = 54BFDF671BDA6F9A0034A3DB /* HistorySynchronizationStatus.swift */; };
		54BFDF6A1BDA87D20034A3DB /* HistorySynchronizationStatusTests.swift in Sources */ = {isa = PBXBuildFile; fileRef = 54BFDF691BDA87D20034A3DB /* HistorySynchronizationStatusTests.swift */; };
		54C11BAD19D1EB7500576A96 /* ZMLoginTranscoderTests.m in Sources */ = {isa = PBXBuildFile; fileRef = 54C11BAB19D1EB7500576A96 /* ZMLoginTranscoderTests.m */; };
		54C8A39C1F7536DB004961DF /* ZMOperationLoop+Notifications.swift in Sources */ = {isa = PBXBuildFile; fileRef = 54C8A39B1F7536DB004961DF /* ZMOperationLoop+Notifications.swift */; };
		54CB3FE124A34B8A00BA86DD /* FeatureFlagRequestStrategy.swift in Sources */ = {isa = PBXBuildFile; fileRef = 54CB3FE024A34B8A00BA86DD /* FeatureFlagRequestStrategy.swift */; };
		54D785011A37256C00F47798 /* ZMEncodedNSUUIDWithTimestampTests.m in Sources */ = {isa = PBXBuildFile; fileRef = 54D784FD1A37248000F47798 /* ZMEncodedNSUUIDWithTimestampTests.m */; };
		54D9331E1AE1643A00C0B91C /* ZMCredentials.h in Headers */ = {isa = PBXBuildFile; fileRef = 54D9331C1AE1643A00C0B91C /* ZMCredentials.h */; settings = {ATTRIBUTES = (Public, ); }; };
		54D933211AE1653000C0B91C /* ZMCredentials.m in Sources */ = {isa = PBXBuildFile; fileRef = 54D9331F1AE1653000C0B91C /* ZMCredentials.m */; };
		54DE26B31BC56E62002B5FBC /* ZMHotFixDirectory.h in Headers */ = {isa = PBXBuildFile; fileRef = 54DE26B11BC56E62002B5FBC /* ZMHotFixDirectory.h */; settings = {ATTRIBUTES = (Public, ); }; };
		54DE9BEB1DE74FFB00EFFB9C /* RandomHandleGenerator.swift in Sources */ = {isa = PBXBuildFile; fileRef = 54DE9BEA1DE74FFB00EFFB9C /* RandomHandleGenerator.swift */; };
		54DE9BEF1DE760A900EFFB9C /* RandomHandleGeneratorTests.swift in Sources */ = {isa = PBXBuildFile; fileRef = 54DE9BEC1DE75D4900EFFB9C /* RandomHandleGeneratorTests.swift */; };
		54E2C1E01E682DC400536569 /* LocalNotificationDispatcher.swift in Sources */ = {isa = PBXBuildFile; fileRef = 54E2C1DF1E682DC400536569 /* LocalNotificationDispatcher.swift */; };
		54F0A0951B3018D7003386BC /* ProxiedRequestsStatus.swift in Sources */ = {isa = PBXBuildFile; fileRef = 54F0A0931B3018D7003386BC /* ProxiedRequestsStatus.swift */; };
		54F4DC5A1A4438B300FDB6EA /* WireSyncEngine.framework in Frameworks */ = {isa = PBXBuildFile; fileRef = 549815931A43232400A7CE2E /* WireSyncEngine.framework */; };
		54FEAAA91BC7BB9C002DE521 /* ZMBlacklistDownloader+Testing.h in Headers */ = {isa = PBXBuildFile; fileRef = 54FEAAA81BC7BB9C002DE521 /* ZMBlacklistDownloader+Testing.h */; };
		54FF64291F73D00C00787EF2 /* NSManagedObjectContext+AuthenticationStatus.swift in Sources */ = {isa = PBXBuildFile; fileRef = 54FF64281F73D00C00787EF2 /* NSManagedObjectContext+AuthenticationStatus.swift */; };
		554FEE2122AFF20600B1A8A1 /* ZMUserSession+LegalHold.swift in Sources */ = {isa = PBXBuildFile; fileRef = 554FEE2022AFF20600B1A8A1 /* ZMUserSession+LegalHold.swift */; };
		5E0EB1F421008C1900B5DC2B /* CompanyLoginRequester.swift in Sources */ = {isa = PBXBuildFile; fileRef = 5E0EB1F321008C1900B5DC2B /* CompanyLoginRequester.swift */; };
		5E0EB1F72100A14A00B5DC2B /* CompanyLoginRequesterTests.swift in Sources */ = {isa = PBXBuildFile; fileRef = 5E0EB1F52100A13200B5DC2B /* CompanyLoginRequesterTests.swift */; };
		5E0EB1F92100A46F00B5DC2B /* MockCompanyLoginRequesterDelegate.swift in Sources */ = {isa = PBXBuildFile; fileRef = 5E0EB1F82100A46F00B5DC2B /* MockCompanyLoginRequesterDelegate.swift */; };
		5E1FD7A5210B2694003D2C3D /* NotificationAction.swift in Sources */ = {isa = PBXBuildFile; fileRef = 5E1FD7A4210B2694003D2C3D /* NotificationAction.swift */; };
		5E2C354D21A806A80034F1EE /* MockBackgroundActivityManager.swift in Sources */ = {isa = PBXBuildFile; fileRef = 5E2C354C21A806A80034F1EE /* MockBackgroundActivityManager.swift */; };
		5E6716912174CA6700522E61 /* MockUser+LoginCredentials.swift in Sources */ = {isa = PBXBuildFile; fileRef = 5E67168F2174CA6300522E61 /* MockUser+LoginCredentials.swift */; };
		5E8BB8992147CD3F00EEA64B /* AVSBridging.swift in Sources */ = {isa = PBXBuildFile; fileRef = 5E8BB8982147CD3F00EEA64B /* AVSBridging.swift */; };
		5E8BB89C2147CE1600EEA64B /* AVSCallMember.swift in Sources */ = {isa = PBXBuildFile; fileRef = 5E8BB89B2147CE1600EEA64B /* AVSCallMember.swift */; };
		5E8BB89E2147E9DF00EEA64B /* AVSWrapper+Handlers.swift in Sources */ = {isa = PBXBuildFile; fileRef = 5E8BB89D2147E9DF00EEA64B /* AVSWrapper+Handlers.swift */; };
		5E8BB8A02147F5BC00EEA64B /* CallSnapshot.swift in Sources */ = {isa = PBXBuildFile; fileRef = 5E8BB89F2147F5BC00EEA64B /* CallSnapshot.swift */; };
		5E8BB8A22147F89000EEA64B /* CallCenterSupport.swift in Sources */ = {isa = PBXBuildFile; fileRef = 5E8BB8A12147F89000EEA64B /* CallCenterSupport.swift */; };
		5E8BB8A52149130800EEA64B /* AVSBridgingTests.swift in Sources */ = {isa = PBXBuildFile; fileRef = 5E8BB8A3214912D100EEA64B /* AVSBridgingTests.swift */; };
		5E8EE1F720FDC6B900DB1F9B /* CompanyLoginRequestDetector.swift in Sources */ = {isa = PBXBuildFile; fileRef = 5E8EE1F620FDC6B900DB1F9B /* CompanyLoginRequestDetector.swift */; };
		5E8EE1FA20FDC7D700DB1F9B /* Pasteboard.swift in Sources */ = {isa = PBXBuildFile; fileRef = 5E8EE1F920FDC7D700DB1F9B /* Pasteboard.swift */; };
		5E8EE1FC20FDCCE200DB1F9B /* CompanyLoginRequestDetectorTests.swift in Sources */ = {isa = PBXBuildFile; fileRef = 5E8EE1FB20FDCCE200DB1F9B /* CompanyLoginRequestDetectorTests.swift */; };
		5E8EE1FE20FDCD1300DB1F9B /* MockPasteboard.swift in Sources */ = {isa = PBXBuildFile; fileRef = 5E8EE1FD20FDCD1300DB1F9B /* MockPasteboard.swift */; };
		5E9D326F2109C1740032FB06 /* CompanyLoginErrorCode.swift in Sources */ = {isa = PBXBuildFile; fileRef = 5E9D326E2109C1740032FB06 /* CompanyLoginErrorCode.swift */; };
		5E9D32712109C54B0032FB06 /* CompanyLoginActionTests.swift in Sources */ = {isa = PBXBuildFile; fileRef = 5E9D32702109C54B0032FB06 /* CompanyLoginActionTests.swift */; };
		5EC2C58F2137F5EE00C6CE35 /* CallClosedReason.swift in Sources */ = {isa = PBXBuildFile; fileRef = 5EC2C58E2137F5EE00C6CE35 /* CallClosedReason.swift */; };
		5EC2C5912137F80E00C6CE35 /* CallState.swift in Sources */ = {isa = PBXBuildFile; fileRef = 5EC2C5902137F80E00C6CE35 /* CallState.swift */; };
		5EC2C593213827BF00C6CE35 /* WireCallCenterV3+Events.swift in Sources */ = {isa = PBXBuildFile; fileRef = 5EC2C592213827BF00C6CE35 /* WireCallCenterV3+Events.swift */; };
		5EC3A468210B763000B76C78 /* NotificationUserInfo.swift in Sources */ = {isa = PBXBuildFile; fileRef = 5EC3A467210B763000B76C78 /* NotificationUserInfo.swift */; };
		5EDF03EC2245563C00C04007 /* LinkPreviewAssetUploadRequestStrategy+Helper.swift in Sources */ = {isa = PBXBuildFile; fileRef = 5EDF03EB2245563C00C04007 /* LinkPreviewAssetUploadRequestStrategy+Helper.swift */; };
		5EFE9C15212AB138007932A6 /* UnregisteredUser+Payload.swift in Sources */ = {isa = PBXBuildFile; fileRef = 5EFE9C14212AB138007932A6 /* UnregisteredUser+Payload.swift */; };
		5EFE9C17212AB945007932A6 /* RegistrationPhase.swift in Sources */ = {isa = PBXBuildFile; fileRef = 5EFE9C16212AB945007932A6 /* RegistrationPhase.swift */; };
		632A582025CC43DA00F0C4BD /* CallParticipantsListKind.swift in Sources */ = {isa = PBXBuildFile; fileRef = 632A581F25CC43DA00F0C4BD /* CallParticipantsListKind.swift */; };
		632A582225CD9DF900F0C4BD /* CallParticipantsKindTests.swift in Sources */ = {isa = PBXBuildFile; fileRef = 632A582125CD9DF900F0C4BD /* CallParticipantsKindTests.swift */; };
		639290A4252CA53200046171 /* CallSnapshotTestFixture.swift in Sources */ = {isa = PBXBuildFile; fileRef = 639290A3252CA53100046171 /* CallSnapshotTestFixture.swift */; };
		639290A7252DEDB500046171 /* WireCallCenterV3+Degradation.swift in Sources */ = {isa = PBXBuildFile; fileRef = 639290A6252DEDB400046171 /* WireCallCenterV3+Degradation.swift */; };
		63EB9B2D258131F700B44635 /* AVSActiveSpeakerChange.swift in Sources */ = {isa = PBXBuildFile; fileRef = 63EB9B2C258131F700B44635 /* AVSActiveSpeakerChange.swift */; };
		63FE4B9E25C1D2EC002878E5 /* VideoGridPresentationMode.swift in Sources */ = {isa = PBXBuildFile; fileRef = 63FE4B9D25C1D2EC002878E5 /* VideoGridPresentationMode.swift */; };
		7C1F4BF5203C4F67000537A8 /* Analytics+Push.swift in Sources */ = {isa = PBXBuildFile; fileRef = 7C1F4BF4203C4F67000537A8 /* Analytics+Push.swift */; };
		7C26879D21F7193800570AA9 /* EventProcessingTracker.swift in Sources */ = {isa = PBXBuildFile; fileRef = 7C26879C21F7193800570AA9 /* EventProcessingTracker.swift */; };
		7C419ED821F8D81D00B95770 /* EventProcessingTrackerTests.swift in Sources */ = {isa = PBXBuildFile; fileRef = 7C419ED621F8D7EB00B95770 /* EventProcessingTrackerTests.swift */; };
		7C5482DA225380160055F1AB /* CallReceivedResult.swift in Sources */ = {isa = PBXBuildFile; fileRef = 7C5482D9225380160055F1AB /* CallReceivedResult.swift */; };
		7C5B94F622DC6BC500A6F8BB /* JailbreakDetector.swift in Sources */ = {isa = PBXBuildFile; fileRef = 7C5B94F522DC6BC500A6F8BB /* JailbreakDetector.swift */; };
		7CD279842338B74600E638CD /* SessionManagerConfiguration.swift in Sources */ = {isa = PBXBuildFile; fileRef = 7CD279832338B74600E638CD /* SessionManagerConfiguration.swift */; };
		7CD279862338E31D00E638CD /* SessionManager+Authentication.swift in Sources */ = {isa = PBXBuildFile; fileRef = 7CD279852338E31D00E638CD /* SessionManager+Authentication.swift */; };
		7CD279882338E52000E638CD /* ProcessInfo+SystemBootTime.swift in Sources */ = {isa = PBXBuildFile; fileRef = 7CD279872338E52000E638CD /* ProcessInfo+SystemBootTime.swift */; };
		7CE017152317D07E00144905 /* ZMAuthenticationStatusTests.swift in Sources */ = {isa = PBXBuildFile; fileRef = 7CE017142317D07E00144905 /* ZMAuthenticationStatusTests.swift */; };
		7CE017172317D72A00144905 /* ZMCredentialsTests.swift in Sources */ = {isa = PBXBuildFile; fileRef = 7CE017162317D72A00144905 /* ZMCredentialsTests.swift */; };
		85D8522CF8DE246DDD5BD12C /* MockEntity.m in Sources */ = {isa = PBXBuildFile; fileRef = 85D85AAE7FA09852AB9B0D6A /* MockEntity.m */; };
		85D85EAFA1CB6E457D14E3B7 /* MockEntity2.m in Sources */ = {isa = PBXBuildFile; fileRef = 85D85C9E7A2AAAE14D4BC2CC /* MockEntity2.m */; };
		85D85EEDD5DD19FB747ED4A5 /* MockModelObjectContextFactory.m in Sources */ = {isa = PBXBuildFile; fileRef = 85D852DA0CD2C94CADB3B6FE /* MockModelObjectContextFactory.m */; };
		871667FA1BB2AE9C009C6EEA /* APSSignalingKeysStore.swift in Sources */ = {isa = PBXBuildFile; fileRef = 871667F91BB2AE9C009C6EEA /* APSSignalingKeysStore.swift */; };
		8717DFA71F6EF44E0087EFE4 /* SessionManager+Push.swift in Sources */ = {isa = PBXBuildFile; fileRef = 8717DFA61F6EF44E0087EFE4 /* SessionManager+Push.swift */; };
		872A2EE61FFFBC2A00900B22 /* ServiceUser.swift in Sources */ = {isa = PBXBuildFile; fileRef = 872A2EE51FFFBC2900900B22 /* ServiceUser.swift */; };
		872A2EFD2004B85F00900B22 /* ZMOperationLoop+Private.h in Headers */ = {isa = PBXBuildFile; fileRef = F962A8EF19FFD4DC00FD0F80 /* ZMOperationLoop+Private.h */; settings = {ATTRIBUTES = (Public, ); }; };
		872A2EFE2004B86D00900B22 /* ZMSyncStrategy.h in Headers */ = {isa = PBXBuildFile; fileRef = 85D853338EC38D9B021D71BF /* ZMSyncStrategy.h */; settings = {ATTRIBUTES = (Public, ); }; };
		872A2F002004B9EF00900B22 /* ZMUpdateEventsBuffer.h in Headers */ = {isa = PBXBuildFile; fileRef = 54F7217619A60E88009A8AF5 /* ZMUpdateEventsBuffer.h */; settings = {ATTRIBUTES = (Public, ); }; };
		872C99531DB525A1006A3BDE /* CallKitManagerTests.swift in Sources */ = {isa = PBXBuildFile; fileRef = 872C99511DB5256E006A3BDE /* CallKitManagerTests.swift */; };
		872C99591DB659E6006A3BDE /* ringing_from_them_long.caf in Resources */ = {isa = PBXBuildFile; fileRef = 872C99571DB659E6006A3BDE /* ringing_from_them_long.caf */; };
		872C995B1DB65D0D006A3BDE /* harp.m4a in Resources */ = {isa = PBXBuildFile; fileRef = 872C995A1DB65D0D006A3BDE /* harp.m4a */; };
		872C99601DB6722C006A3BDE /* CallKitDelegateTests+Mocking.m in Sources */ = {isa = PBXBuildFile; fileRef = 872C995F1DB6722C006A3BDE /* CallKitDelegateTests+Mocking.m */; };
		8737D554209217BD00E5A4AF /* URLActions.swift in Sources */ = {isa = PBXBuildFile; fileRef = 8737D553209217BD00E5A4AF /* URLActions.swift */; };
		873B893E20445F4400FBE254 /* ZMConversationAccessModeTests.swift in Sources */ = {isa = PBXBuildFile; fileRef = 873B893D20445F4400FBE254 /* ZMConversationAccessModeTests.swift */; };
		874A16902052BE5E001C6760 /* ZMUserSession+OpenConversation.swift in Sources */ = {isa = PBXBuildFile; fileRef = 874A168F2052BE5E001C6760 /* ZMUserSession+OpenConversation.swift */; };
		874A16922052BEC5001C6760 /* UserExpirationObserver.swift in Sources */ = {isa = PBXBuildFile; fileRef = 874A16912052BEC5001C6760 /* UserExpirationObserver.swift */; };
		874A16942052C64B001C6760 /* UserExpirationObserverTests.swift in Sources */ = {isa = PBXBuildFile; fileRef = 874A16932052C64B001C6760 /* UserExpirationObserverTests.swift */; };
		874A174A205812B6001C6760 /* ZMUserSessionTests.swift in Sources */ = {isa = PBXBuildFile; fileRef = 874A1749205812B6001C6760 /* ZMUserSessionTests.swift */; };
		874F142D1C16FD9700C15118 /* Device.swift in Sources */ = {isa = PBXBuildFile; fileRef = 874F142C1C16FD9700C15118 /* Device.swift */; };
		87508EA01D08264000162483 /* ZMSound.swift in Sources */ = {isa = PBXBuildFile; fileRef = 87508E9F1D08264000162483 /* ZMSound.swift */; };
		8751DA061F66BFA6000D308B /* ZMUserSession+Push.swift in Sources */ = {isa = PBXBuildFile; fileRef = 8751DA051F66BFA6000D308B /* ZMUserSession+Push.swift */; };
		8754B84A1F73C25400EC02AD /* ConversationListChangeInfo+UserSession.swift in Sources */ = {isa = PBXBuildFile; fileRef = 8754B8491F73C25400EC02AD /* ConversationListChangeInfo+UserSession.swift */; };
		8754B84C1F73C38900EC02AD /* MessageChangeInfo+UserSession.swift in Sources */ = {isa = PBXBuildFile; fileRef = 8754B84B1F73C38900EC02AD /* MessageChangeInfo+UserSession.swift */; };
		8766853C1F2A1AA00031081B /* UnauthenticatedSessionTests.swift in Sources */ = {isa = PBXBuildFile; fileRef = 8766853A1F2A1A860031081B /* UnauthenticatedSessionTests.swift */; };
		878ACB4620ADBBAA0016E68A /* Blacklist.swift in Sources */ = {isa = PBXBuildFile; fileRef = 878ACB4520ADBBAA0016E68A /* Blacklist.swift */; };
		878ACB4820AEFB980016E68A /* ZMUser+Consent.swift in Sources */ = {isa = PBXBuildFile; fileRef = 878ACB4720AEFB980016E68A /* ZMUser+Consent.swift */; };
		878ACB5920AF12C10016E68A /* ZMUserConsentTests.swift in Sources */ = {isa = PBXBuildFile; fileRef = 878ACB5820AF12C10016E68A /* ZMUserConsentTests.swift */; };
		879634401F7BEA4700FC79BA /* DispatchQueue+SerialAsync.swift in Sources */ = {isa = PBXBuildFile; fileRef = 8796343F1F7BEA4700FC79BA /* DispatchQueue+SerialAsync.swift */; };
		879634421F7BEC5100FC79BA /* DispatchQueueSerialAsyncTests.swift in Sources */ = {isa = PBXBuildFile; fileRef = 879634411F7BEC5100FC79BA /* DispatchQueueSerialAsyncTests.swift */; };
		8798607B1C3D48A400218A3E /* DeleteAccountRequestStrategy.swift in Sources */ = {isa = PBXBuildFile; fileRef = 8798607A1C3D48A400218A3E /* DeleteAccountRequestStrategy.swift */; };
		87AEA67D1EFBF46600C94BF3 /* DiskDatabaseTest.swift in Sources */ = {isa = PBXBuildFile; fileRef = 87AEA67B1EFBD27700C94BF3 /* DiskDatabaseTest.swift */; };
		87B30C5C1FA756220054DFB1 /* FlowManagerTests.swift in Sources */ = {isa = PBXBuildFile; fileRef = 87B30C5B1FA756220054DFB1 /* FlowManagerTests.swift */; };
		87D003FF1BB5810D00472E06 /* APSSignalingKeyStoreTests.swift in Sources */ = {isa = PBXBuildFile; fileRef = 87D003FE1BB5810D00472E06 /* APSSignalingKeyStoreTests.swift */; };
		87D2555921D6275800D03789 /* BuildTypeTests.swift in Sources */ = {isa = PBXBuildFile; fileRef = 87D2555821D6275800D03789 /* BuildTypeTests.swift */; };
		87D4625D1C3D526D00433469 /* DeleteAccountRequestStrategyTests.swift in Sources */ = {isa = PBXBuildFile; fileRef = 87D4625C1C3D526D00433469 /* DeleteAccountRequestStrategyTests.swift */; };
		A901FE9B258B562F003EAF5C /* CallParticipantTests.swift in Sources */ = {isa = PBXBuildFile; fileRef = A901FE9A258B562F003EAF5C /* CallParticipantTests.swift */; };
		A913C02223A7EDFB0048CE74 /* TeamRolesDownloadRequestStrategy.swift in Sources */ = {isa = PBXBuildFile; fileRef = A913C02123A7EDFA0048CE74 /* TeamRolesDownloadRequestStrategy.swift */; };
		A913C02423A7F1C00048CE74 /* TeamRolesDownloadRequestStrategyTests.swift in Sources */ = {isa = PBXBuildFile; fileRef = A913C02323A7F1C00048CE74 /* TeamRolesDownloadRequestStrategyTests.swift */; };
		A934C6E6266E0945008D9E68 /* ZMSyncStrategy.swift in Sources */ = {isa = PBXBuildFile; fileRef = A934C6E5266E0945008D9E68 /* ZMSyncStrategy.swift */; };
		A938BDC823A7964200D4C208 /* ConversationRoleDownstreamRequestStrategy.swift in Sources */ = {isa = PBXBuildFile; fileRef = A938BDC723A7964100D4C208 /* ConversationRoleDownstreamRequestStrategy.swift */; };
		A938BDCA23A7966700D4C208 /* ConversationRoleDownstreamRequestStrategyTests.swift in Sources */ = {isa = PBXBuildFile; fileRef = A938BDC923A7966700D4C208 /* ConversationRoleDownstreamRequestStrategyTests.swift */; };
		A93B528B250101AC0061255E /* ZMUserSession+Debugging.swift in Sources */ = {isa = PBXBuildFile; fileRef = A93B528A250101AC0061255E /* ZMUserSession+Debugging.swift */; };
		A95D0B1223F6B75A0057014F /* AVSLogObserver.swift in Sources */ = {isa = PBXBuildFile; fileRef = A95D0B1123F6B75A0057014F /* AVSLogObserver.swift */; };
		A9692F8A1986476900849241 /* NSString_NormalizationTests.m in Sources */ = {isa = PBXBuildFile; fileRef = A9692F881986476900849241 /* NSString_NormalizationTests.m */; };
		A97E4F56267CF681006FC545 /* ZMUserSessionTestsBase+ZMUserSessionConfiguration.swift in Sources */ = {isa = PBXBuildFile; fileRef = A97E4F55267CF681006FC545 /* ZMUserSessionTestsBase+ZMUserSessionConfiguration.swift */; };
		A97E4F5B267CFB2D006FC545 /* ZMUserSessionTests_NetworkState.swift in Sources */ = {isa = PBXBuildFile; fileRef = A97E4F5A267CFB2D006FC545 /* ZMUserSessionTests_NetworkState.swift */; };
<<<<<<< HEAD
		A9A2394E268DEC3D004B1C22 /* avs.xcframework in Frameworks */ = {isa = PBXBuildFile; fileRef = A9A2393E268DEC3C004B1C22 /* avs.xcframework */; };
		A9A23950268DEC3D004B1C22 /* HTMLString.xcframework in Frameworks */ = {isa = PBXBuildFile; fileRef = A9A2393F268DEC3C004B1C22 /* HTMLString.xcframework */; };
		A9A23952268DEC3D004B1C22 /* PINCache.xcframework in Frameworks */ = {isa = PBXBuildFile; fileRef = A9A23940268DEC3C004B1C22 /* PINCache.xcframework */; };
		A9A23954268DEC3D004B1C22 /* WireLinkPreview.xcframework in Frameworks */ = {isa = PBXBuildFile; fileRef = A9A23941268DEC3C004B1C22 /* WireLinkPreview.xcframework */; };
		A9A23956268DEC3D004B1C22 /* WireRequestStrategy.xcframework in Frameworks */ = {isa = PBXBuildFile; fileRef = A9A23942268DEC3C004B1C22 /* WireRequestStrategy.xcframework */; };
		A9A23958268DEC3D004B1C22 /* ZipArchive.xcframework in Frameworks */ = {isa = PBXBuildFile; fileRef = A9A23943268DEC3C004B1C22 /* ZipArchive.xcframework */; };
		A9A2395A268DEC3D004B1C22 /* WireImages.xcframework in Frameworks */ = {isa = PBXBuildFile; fileRef = A9A23944268DEC3C004B1C22 /* WireImages.xcframework */; };
		A9A2395C268DEC3D004B1C22 /* libPhoneNumberiOS.xcframework in Frameworks */ = {isa = PBXBuildFile; fileRef = A9A23945268DEC3C004B1C22 /* libPhoneNumberiOS.xcframework */; };
		A9A2395E268DEC3D004B1C22 /* WireDataModel.xcframework in Frameworks */ = {isa = PBXBuildFile; fileRef = A9A23946268DEC3C004B1C22 /* WireDataModel.xcframework */; };
		A9A23960268DEC3D004B1C22 /* WireProtos.xcframework in Frameworks */ = {isa = PBXBuildFile; fileRef = A9A23947268DEC3C004B1C22 /* WireProtos.xcframework */; };
		A9A23962268DEC3D004B1C22 /* WireCryptobox.xcframework in Frameworks */ = {isa = PBXBuildFile; fileRef = A9A23948268DEC3C004B1C22 /* WireCryptobox.xcframework */; };
		A9A23964268DEC3D004B1C22 /* WireMockTransport.xcframework in Frameworks */ = {isa = PBXBuildFile; fileRef = A9A23949268DEC3C004B1C22 /* WireMockTransport.xcframework */; };
		A9A23966268DEC3D004B1C22 /* SwiftProtobuf.xcframework in Frameworks */ = {isa = PBXBuildFile; fileRef = A9A2394A268DEC3C004B1C22 /* SwiftProtobuf.xcframework */; };
		A9A23968268DEC3D004B1C22 /* WireTransport.xcframework in Frameworks */ = {isa = PBXBuildFile; fileRef = A9A2394B268DEC3D004B1C22 /* WireTransport.xcframework */; };
		A9A2396A268DEC3D004B1C22 /* WireSystem.xcframework in Frameworks */ = {isa = PBXBuildFile; fileRef = A9A2394C268DEC3D004B1C22 /* WireSystem.xcframework */; };
		A9A2396C268DEC3D004B1C22 /* WireUtilities.xcframework in Frameworks */ = {isa = PBXBuildFile; fileRef = A9A2394D268DEC3D004B1C22 /* WireUtilities.xcframework */; };
		A9A23976268DEC53004B1C22 /* OCMock.xcframework in Frameworks */ = {isa = PBXBuildFile; fileRef = A9A23974268DEC53004B1C22 /* OCMock.xcframework */; };
		A9A23978268DEC53004B1C22 /* WireTesting.xcframework in Frameworks */ = {isa = PBXBuildFile; fileRef = A9A23975268DEC53004B1C22 /* WireTesting.xcframework */; };
=======
		A9A239B3268E1515004B1C22 /* ZMOperationLoopTests.swift in Sources */ = {isa = PBXBuildFile; fileRef = A9A239B2268E1514004B1C22 /* ZMOperationLoopTests.swift */; };
		A9A239D4268E2075004B1C22 /* ZMSyncStrategyTests.swift in Sources */ = {isa = PBXBuildFile; fileRef = A9A239D3268E2075004B1C22 /* ZMSyncStrategyTests.swift */; };
>>>>>>> 86252320
		A9B53AAA24E12E240066FCC6 /* ZMAccountDeletedReason.swift in Sources */ = {isa = PBXBuildFile; fileRef = A9B53AA924E12E240066FCC6 /* ZMAccountDeletedReason.swift */; };
		A9C02605266F5B4B002E542B /* ZMClientRegistrationStatus.swift in Sources */ = {isa = PBXBuildFile; fileRef = A9C02604266F5B4B002E542B /* ZMClientRegistrationStatus.swift */; };
		A9C0260A266F5D1C002E542B /* ZMClientRegistrationStatusTests.swift in Sources */ = {isa = PBXBuildFile; fileRef = A9C02609266F5D1B002E542B /* ZMClientRegistrationStatusTests.swift */; };
		AF6415A41C9C17FF00A535F5 /* EncryptedBase64EncondedExternalMessageTestFixture.txt in Resources */ = {isa = PBXBuildFile; fileRef = AF6415A01C9C151700A535F5 /* EncryptedBase64EncondedExternalMessageTestFixture.txt */; };
		AF6415A51C9C180200A535F5 /* ExternalMessageTextFixture.txt in Resources */ = {isa = PBXBuildFile; fileRef = AF6415A11C9C151700A535F5 /* ExternalMessageTextFixture.txt */; };
		BF00441B1C737CE9007A6EA4 /* PushNotificationStatus.swift in Sources */ = {isa = PBXBuildFile; fileRef = BF00441A1C737CE9007A6EA4 /* PushNotificationStatus.swift */; };
		BF158D2F1CE087D8007C6F8A /* video.mp4 in Resources */ = {isa = PBXBuildFile; fileRef = BF158D2E1CE087D8007C6F8A /* video.mp4 */; };
		BF1F52C41ECC6DAF002FB553 /* ZMSimpleListRequestPaginator.h in Headers */ = {isa = PBXBuildFile; fileRef = 548213FE1A0253CC001AA4E0 /* ZMSimpleListRequestPaginator.h */; settings = {ATTRIBUTES = (Public, ); }; };
		BF2A9D511D6B536E00FA7DBC /* EventDecoder.swift in Sources */ = {isa = PBXBuildFile; fileRef = BF2A9D501D6B536E00FA7DBC /* EventDecoder.swift */; };
		BF2A9D551D6B5B9700FA7DBC /* EventDecoderTests.swift in Sources */ = {isa = PBXBuildFile; fileRef = BF2A9D541D6B5B9700FA7DBC /* EventDecoderTests.swift */; };
		BF2A9D581D6B5BDB00FA7DBC /* StoreUpdateEventTests.swift in Sources */ = {isa = PBXBuildFile; fileRef = BF2A9D571D6B5BDB00FA7DBC /* StoreUpdateEventTests.swift */; };
		BF2A9D5D1D6B63DB00FA7DBC /* StoreUpdateEvent.swift in Sources */ = {isa = PBXBuildFile; fileRef = BF2A9D5A1D6B63DB00FA7DBC /* StoreUpdateEvent.swift */; };
		BF2ADA001F41A3DF000980E8 /* SessionFactories.swift in Sources */ = {isa = PBXBuildFile; fileRef = BF2AD9FF1F41A3DF000980E8 /* SessionFactories.swift */; };
		BF2ADA021F41A450000980E8 /* BackendEnvironmentProvider+Cookie.swift in Sources */ = {isa = PBXBuildFile; fileRef = BF2ADA011F41A450000980E8 /* BackendEnvironmentProvider+Cookie.swift */; };
		BF3C1B1720DBE254001CE126 /* Conversation+MessageDestructionTimeout.swift in Sources */ = {isa = PBXBuildFile; fileRef = BF3C1B1620DBE254001CE126 /* Conversation+MessageDestructionTimeout.swift */; };
		BF44A3511C71D5FC00C6928E /* store127.wiredatabase in Resources */ = {isa = PBXBuildFile; fileRef = BF44A3501C71D5FC00C6928E /* store127.wiredatabase */; };
		BF491CD11F03D7CF0055EE44 /* PermissionsDownloadRequestStrategy.swift in Sources */ = {isa = PBXBuildFile; fileRef = BF491CD01F03D7CF0055EE44 /* PermissionsDownloadRequestStrategy.swift */; };
		BF491CD51F03E0FC0055EE44 /* PermissionsDownloadRequestStrategyTests.swift in Sources */ = {isa = PBXBuildFile; fileRef = BF491CD41F03E0FC0055EE44 /* PermissionsDownloadRequestStrategyTests.swift */; };
		BF50CFA71F39ACE8007833A4 /* MockUserInfoParser.swift in Sources */ = {isa = PBXBuildFile; fileRef = BF50CFA51F39ABCF007833A4 /* MockUserInfoParser.swift */; };
		BF6D5D031C4948830049F712 /* WireSyncEngine124.momd in Resources */ = {isa = PBXBuildFile; fileRef = BF6D5D021C4948830049F712 /* WireSyncEngine124.momd */; };
		BF6D5D051C494D730049F712 /* WireSyncEngine125.momd in Resources */ = {isa = PBXBuildFile; fileRef = BF6D5D041C494D730049F712 /* WireSyncEngine125.momd */; };
		BF735CFA1E70003D003BC61F /* SystemMessageCallObserver.swift in Sources */ = {isa = PBXBuildFile; fileRef = BF735CF91E70003D003BC61F /* SystemMessageCallObserver.swift */; };
		BF80542B2102175800E97053 /* CompanyLoginVerificationTokenTests.swift in Sources */ = {isa = PBXBuildFile; fileRef = BF80542A2102175800E97053 /* CompanyLoginVerificationTokenTests.swift */; };
		BF8367311C52651900364B37 /* store125.wiredatabase in Resources */ = {isa = PBXBuildFile; fileRef = BF8367301C52651900364B37 /* store125.wiredatabase */; };
		BFCE9A5B1C4E4C4D00951B3D /* store124.wiredatabase in Resources */ = {isa = PBXBuildFile; fileRef = BFCE9A581C4E4C4D00951B3D /* store124.wiredatabase */; };
		BFE7FCBF2101E50700D1165F /* CompanyLoginVerificationToken.swift in Sources */ = {isa = PBXBuildFile; fileRef = BFE7FCBE2101E50700D1165F /* CompanyLoginVerificationToken.swift */; };
		D522571E2062552800562561 /* AssetDeletionRequestStrategy.swift in Sources */ = {isa = PBXBuildFile; fileRef = D522571D2062552800562561 /* AssetDeletionRequestStrategy.swift */; };
		D5225720206261AA00562561 /* AssetDeletionStatus.swift in Sources */ = {isa = PBXBuildFile; fileRef = D522571F206261AA00562561 /* AssetDeletionStatus.swift */; };
		D52257232062637500562561 /* DeletableAssetIdentifierProvider.swift in Sources */ = {isa = PBXBuildFile; fileRef = D52257222062637500562561 /* DeletableAssetIdentifierProvider.swift */; };
		D55272EA2062732100F542BE /* AssetDeletionStatusTests.swift in Sources */ = {isa = PBXBuildFile; fileRef = D55272E92062732100F542BE /* AssetDeletionStatusTests.swift */; };
		D55272EC2062733F00F542BE /* AssetDeletionRequestStrategyTests.swift in Sources */ = {isa = PBXBuildFile; fileRef = D55272EB2062733F00F542BE /* AssetDeletionRequestStrategyTests.swift */; };
		D5D10DA4203AE43200145497 /* Conversation+AccessMode.swift in Sources */ = {isa = PBXBuildFile; fileRef = D5D10DA3203AE43200145497 /* Conversation+AccessMode.swift */; };
		EE01E0371F90DD67001AA33C /* audio.m4a in Resources */ = {isa = PBXBuildFile; fileRef = EE01E0361F90DABC001AA33C /* audio.m4a */; };
		EE01E0391F90FEC1001AA33C /* ZMLocalNotificationTests_ExpiredMessage.swift in Sources */ = {isa = PBXBuildFile; fileRef = EE01E0381F90FEC1001AA33C /* ZMLocalNotificationTests_ExpiredMessage.swift */; };
		EE1108B723D1B367005DC663 /* TypingUsers.swift in Sources */ = {isa = PBXBuildFile; fileRef = EE1108B623D1B367005DC663 /* TypingUsers.swift */; };
		EE1108F923D1F945005DC663 /* TypingUsersTimeout.swift in Sources */ = {isa = PBXBuildFile; fileRef = EE1108F823D1F945005DC663 /* TypingUsersTimeout.swift */; };
		EE1108FB23D2087F005DC663 /* Typing.swift in Sources */ = {isa = PBXBuildFile; fileRef = EE1108FA23D2087F005DC663 /* Typing.swift */; };
		EE1DEBB323D5A6930087EE1F /* TypingTests.swift in Sources */ = {isa = PBXBuildFile; fileRef = EE1DEBB223D5A6930087EE1F /* TypingTests.swift */; };
		EE1DEBB523D5AEE50087EE1F /* TypingUsersTimeoutTests.swift in Sources */ = {isa = PBXBuildFile; fileRef = EE1DEBB423D5AEE50087EE1F /* TypingUsersTimeoutTests.swift */; };
		EE1DEBB723D5B62C0087EE1F /* TypingUsersTests.swift in Sources */ = {isa = PBXBuildFile; fileRef = EE1DEBB623D5B62C0087EE1F /* TypingUsersTests.swift */; };
		EE1DEBB923D5B9BC0087EE1F /* ZMConversation+TypingUsersTests.swift in Sources */ = {isa = PBXBuildFile; fileRef = EE1DEBB823D5B9BC0087EE1F /* ZMConversation+TypingUsersTests.swift */; };
		EE1DEBBE23D5E12F0087EE1F /* TypingUsersTimeout+Key.swift in Sources */ = {isa = PBXBuildFile; fileRef = EE1DEBBC23D5E0390087EE1F /* TypingUsersTimeout+Key.swift */; };
		EE1DEBC423D5F1970087EE1F /* Conversation+TypingUsers.swift in Sources */ = {isa = PBXBuildFile; fileRef = EE1DEBC223D5F1920087EE1F /* Conversation+TypingUsers.swift */; };
		EE1DEBC723D5F1F30087EE1F /* NSManagedObjectContext+TypingUsers.swift in Sources */ = {isa = PBXBuildFile; fileRef = EE1DEBC523D5F1D00087EE1F /* NSManagedObjectContext+TypingUsers.swift */; };
		EE419B58256FEA3D004618E2 /* ZMUserSession.Configuration.swift in Sources */ = {isa = PBXBuildFile; fileRef = EE419B57256FEA3D004618E2 /* ZMUserSession.Configuration.swift */; };
		EE5BF6351F8F907C00B49D06 /* ZMLocalNotificationTests.swift in Sources */ = {isa = PBXBuildFile; fileRef = EE5BF6341F8F907C00B49D06 /* ZMLocalNotificationTests.swift */; };
		EE5BF6371F8F9D6100B49D06 /* ZMLocalNotificationTests_Event.swift in Sources */ = {isa = PBXBuildFile; fileRef = EE5BF6361F8F9D6100B49D06 /* ZMLocalNotificationTests_Event.swift */; };
		EE5FEF0521E8948F00E24F7F /* ZMUserSession+DarwinNotificationCenter.swift in Sources */ = {isa = PBXBuildFile; fileRef = EE5FEF0421E8948F00E24F7F /* ZMUserSession+DarwinNotificationCenter.swift */; };
		EE6654642445D4EE00CBF8D3 /* MockAddressBook.swift in Sources */ = {isa = PBXBuildFile; fileRef = EE6654632445D4EE00CBF8D3 /* MockAddressBook.swift */; };
		EE95DECD247C0049001EA010 /* SessionManagerConfigurationTests.swift in Sources */ = {isa = PBXBuildFile; fileRef = EE95DECC247C0049001EA010 /* SessionManagerConfigurationTests.swift */; };
		EEA2773A211DCFF1004AF00F /* UserNotificationCenter.swift in Sources */ = {isa = PBXBuildFile; fileRef = EEA27739211DCFF1004AF00F /* UserNotificationCenter.swift */; };
		EEA2773D211DE4C9004AF00F /* UserNotificationCenterMock.swift in Sources */ = {isa = PBXBuildFile; fileRef = EEA2773C211DE4C9004AF00F /* UserNotificationCenterMock.swift */; };
		EEE186B4259CC92D008707CA /* ZMUserSession+AppLock.swift in Sources */ = {isa = PBXBuildFile; fileRef = EEE186B3259CC92D008707CA /* ZMUserSession+AppLock.swift */; };
		EEE186B6259CCA14008707CA /* SessionManager+AppLock.swift in Sources */ = {isa = PBXBuildFile; fileRef = EEE186B5259CCA14008707CA /* SessionManager+AppLock.swift */; };
		EEEA75FA1F8A6142006D1070 /* ZMLocalNotification+ExpiredMessages.swift in Sources */ = {isa = PBXBuildFile; fileRef = EEEA75F51F8A613F006D1070 /* ZMLocalNotification+ExpiredMessages.swift */; };
		EEEA75FB1F8A6142006D1070 /* ZMLocalNotification+Events.swift in Sources */ = {isa = PBXBuildFile; fileRef = EEEA75F61F8A6140006D1070 /* ZMLocalNotification+Events.swift */; };
		EEEA75FC1F8A6142006D1070 /* ZMLocalNotification+Calling.swift in Sources */ = {isa = PBXBuildFile; fileRef = EEEA75F71F8A6141006D1070 /* ZMLocalNotification+Calling.swift */; };
		EEEA75FD1F8A6142006D1070 /* ZMLocalNotification.swift in Sources */ = {isa = PBXBuildFile; fileRef = EEEA75F81F8A6141006D1070 /* ZMLocalNotification.swift */; };
		EEEED9A823F6BC00008C94CA /* SelfUserProvider.swift in Sources */ = {isa = PBXBuildFile; fileRef = EEEED9A723F6BC00008C94CA /* SelfUserProvider.swift */; };
		EEEED9AA23F6BD75008C94CA /* ZMUserSession+SelfUserProvider.swift in Sources */ = {isa = PBXBuildFile; fileRef = EEEED9A923F6BD75008C94CA /* ZMUserSession+SelfUserProvider.swift */; };
		EEF4010123A8DFC6007B1A97 /* Conversation+Role.swift in Sources */ = {isa = PBXBuildFile; fileRef = EEF4010023A8DFC6007B1A97 /* Conversation+Role.swift */; };
		EEF4010323A8E1EF007B1A97 /* Conversation_RoleTests.swift in Sources */ = {isa = PBXBuildFile; fileRef = EEF4010223A8E1EF007B1A97 /* Conversation_RoleTests.swift */; };
		EF169DDF22E85BA100B74D4A /* ZMConversationSource.swift in Sources */ = {isa = PBXBuildFile; fileRef = EF169DDE22E85BA100B74D4A /* ZMConversationSource.swift */; };
		EF2CB12722D5E58B00350B0A /* TeamImageAssetUpdateStrategy.swift in Sources */ = {isa = PBXBuildFile; fileRef = EF2CB12622D5E58B00350B0A /* TeamImageAssetUpdateStrategy.swift */; };
		EF2CB12A22D5E5BF00350B0A /* TeamImageAssetUpdateStrategyTests.swift in Sources */ = {isa = PBXBuildFile; fileRef = EF2CB12822D5E5BB00350B0A /* TeamImageAssetUpdateStrategyTests.swift */; };
		EFC8281C1FB343B600E27E21 /* RegistationCredentialVerificationStrategy.swift in Sources */ = {isa = PBXBuildFile; fileRef = EFC8281B1FB343B600E27E21 /* RegistationCredentialVerificationStrategy.swift */; };
		EFC8281E1FB34F9600E27E21 /* EmailVerificationStrategyTests.swift in Sources */ = {isa = PBXBuildFile; fileRef = EFC8281D1FB34F9600E27E21 /* EmailVerificationStrategyTests.swift */; };
		EFC828221FB356CE00E27E21 /* RegistrationStatusTests.swift in Sources */ = {isa = PBXBuildFile; fileRef = EFC828211FB356CE00E27E21 /* RegistrationStatusTests.swift */; };
		EFF9403E2240FE5D004F3115 /* URL+DeepLink.swift in Sources */ = {isa = PBXBuildFile; fileRef = EFF9403D2240FE5D004F3115 /* URL+DeepLink.swift */; };
		EFF940402240FF12004F3115 /* DeepLinkError.swift in Sources */ = {isa = PBXBuildFile; fileRef = EFF9403F2240FF12004F3115 /* DeepLinkError.swift */; };
		F11E35D62040172200D4D5DB /* ZMHotFixTests.swift in Sources */ = {isa = PBXBuildFile; fileRef = F11E35D52040172200D4D5DB /* ZMHotFixTests.swift */; };
		F130BF282062C05600DBE261 /* SessionManager+Backup.swift in Sources */ = {isa = PBXBuildFile; fileRef = F130BF272062C05600DBE261 /* SessionManager+Backup.swift */; };
		F132C105203F02C700C58933 /* ZMConversationTranscoder.h in Headers */ = {isa = PBXBuildFile; fileRef = 54294A1F19472D4E007BE3CE /* ZMConversationTranscoder.h */; settings = {ATTRIBUTES = (Public, ); }; };
		F132C114203F20AB00C58933 /* ZMHotFixDirectoryTests.swift in Sources */ = {isa = PBXBuildFile; fileRef = F132C113203F20AB00C58933 /* ZMHotFixDirectoryTests.swift */; };
		F148F6671FB9AA7600BD6909 /* UnregisteredTeam.swift in Sources */ = {isa = PBXBuildFile; fileRef = F148F6661FB9AA7600BD6909 /* UnregisteredTeam.swift */; };
		F148F6691FBAF55800BD6909 /* TeamRegistrationStrategyTests.swift in Sources */ = {isa = PBXBuildFile; fileRef = F148F6681FBAF55800BD6909 /* TeamRegistrationStrategyTests.swift */; };
		F148F66B1FBAFAF600BD6909 /* RegistrationStatusTestHelper.swift in Sources */ = {isa = PBXBuildFile; fileRef = F148F66A1FBAFAF600BD6909 /* RegistrationStatusTestHelper.swift */; };
		F16558D1225F3F2A00EA2F2A /* SessionManager+SwitchBackend.swift in Sources */ = {isa = PBXBuildFile; fileRef = F16558D0225F3F2A00EA2F2A /* SessionManager+SwitchBackend.swift */; };
		F16C8BC42040715800677D31 /* ZMUpdateEvent+Testing.swift in Sources */ = {isa = PBXBuildFile; fileRef = F16C8BC32040715800677D31 /* ZMUpdateEvent+Testing.swift */; };
		F16C8BE82044129700677D31 /* ZMConversationTranscoder.swift in Sources */ = {isa = PBXBuildFile; fileRef = F16C8BE72044129700677D31 /* ZMConversationTranscoder.swift */; };
		F170AF211E78013A0033DC33 /* UserImageAssetUpdateStrategyTests.swift in Sources */ = {isa = PBXBuildFile; fileRef = F170AF1F1E7800CF0033DC33 /* UserImageAssetUpdateStrategyTests.swift */; };
		F19E559E22B399AE005C792D /* UUID+SafeLogging.swift in Sources */ = {isa = PBXBuildFile; fileRef = F19E559D22B399AE005C792D /* UUID+SafeLogging.swift */; };
		F19E55A022B3A2C5005C792D /* UNNotification+SafeLogging.swift in Sources */ = {isa = PBXBuildFile; fileRef = F19E559F22B3A2C5005C792D /* UNNotification+SafeLogging.swift */; };
		F19E55A222B3A3FA005C792D /* UNNotificationResponse+SafeLogging.swift in Sources */ = {isa = PBXBuildFile; fileRef = F19E55A122B3A3FA005C792D /* UNNotificationResponse+SafeLogging.swift */; };
		F19E55A422B3A740005C792D /* PKPushPayload+SafeLogging.swift in Sources */ = {isa = PBXBuildFile; fileRef = F19E55A322B3A740005C792D /* PKPushPayload+SafeLogging.swift */; };
		F19E55A622B3AAA8005C792D /* PKPushCredentials+SafeLogging.swift in Sources */ = {isa = PBXBuildFile; fileRef = F19E55A522B3AAA8005C792D /* PKPushCredentials+SafeLogging.swift */; };
		F19F1D141EFBC18E00275E27 /* UnauthenticatedSession.swift in Sources */ = {isa = PBXBuildFile; fileRef = F19F1D131EFBC18E00275E27 /* UnauthenticatedSession.swift */; };
		F19F1D1D1EFBC2F000275E27 /* ZMAuthenticationStatus_Internal.h in Headers */ = {isa = PBXBuildFile; fileRef = F19F1D191EFBC2F000275E27 /* ZMAuthenticationStatus_Internal.h */; };
		F19F1D1E1EFBC2F000275E27 /* ZMAuthenticationStatus.h in Headers */ = {isa = PBXBuildFile; fileRef = F19F1D1A1EFBC2F000275E27 /* ZMAuthenticationStatus.h */; settings = {ATTRIBUTES = (Public, ); }; };
		F19F1D1F1EFBC2F000275E27 /* ZMAuthenticationStatus.m in Sources */ = {isa = PBXBuildFile; fileRef = F19F1D1B1EFBC2F000275E27 /* ZMAuthenticationStatus.m */; };
		F19F1D271EFBC34E00275E27 /* ZMUserSessionRegistrationNotification.h in Headers */ = {isa = PBXBuildFile; fileRef = F19F1D231EFBC34E00275E27 /* ZMUserSessionRegistrationNotification.h */; settings = {ATTRIBUTES = (Public, ); }; };
		F19F1D281EFBC34E00275E27 /* ZMUserSessionRegistrationNotification.m in Sources */ = {isa = PBXBuildFile; fileRef = F19F1D241EFBC34E00275E27 /* ZMUserSessionRegistrationNotification.m */; };
		F19F1D311EFBCBD300275E27 /* ZMLoginTranscoder.h in Headers */ = {isa = PBXBuildFile; fileRef = 54C11B9E19D1E4A100576A96 /* ZMLoginTranscoder.h */; settings = {ATTRIBUTES = (Public, ); }; };
		F19F1D331EFBE3FE00275E27 /* UnauthenticatedOperationLoop.swift in Sources */ = {isa = PBXBuildFile; fileRef = F19F1D321EFBE3FE00275E27 /* UnauthenticatedOperationLoop.swift */; };
		F19F1D381EFBF61800275E27 /* SessionManager.swift in Sources */ = {isa = PBXBuildFile; fileRef = F19F1D371EFBF61800275E27 /* SessionManager.swift */; };
		F19F1D3A1EFBFD2B00275E27 /* BuildType.swift in Sources */ = {isa = PBXBuildFile; fileRef = F19F1D391EFBFD2B00275E27 /* BuildType.swift */; };
		F19F4F3A1E5F1AE400F4D8FF /* UserProfileImageUpdateStatus.swift in Sources */ = {isa = PBXBuildFile; fileRef = F19F4F391E5F1AE400F4D8FF /* UserProfileImageUpdateStatus.swift */; };
		F19F4F3C1E604AA700F4D8FF /* UserImageAssetUpdateStrategy.swift in Sources */ = {isa = PBXBuildFile; fileRef = F19F4F3B1E604AA700F4D8FF /* UserImageAssetUpdateStrategy.swift */; };
		F19F4F4D1E646C3C00F4D8FF /* UserProfileImageUpdateStatusTests.swift in Sources */ = {isa = PBXBuildFile; fileRef = F19F4F4C1E646C3C00F4D8FF /* UserProfileImageUpdateStatusTests.swift */; };
		F19F4F4F1E6575F700F4D8FF /* UserProfileImageOwner.swift in Sources */ = {isa = PBXBuildFile; fileRef = F19F4F4E1E6575F700F4D8FF /* UserProfileImageOwner.swift */; };
		F1A94BD21F010287003083D9 /* UnauthenticatedSession+Login.swift in Sources */ = {isa = PBXBuildFile; fileRef = F1A94BD11F010287003083D9 /* UnauthenticatedSession+Login.swift */; };
		F1A989BA1FD03E1B00B8A82E /* ZMLocalizable.strings in Resources */ = {isa = PBXBuildFile; fileRef = F1A989BC1FD03E1B00B8A82E /* ZMLocalizable.strings */; };
		F1AE5F6F21F73388009CDBBC /* ZMUserSessionTests+Timers.swift in Sources */ = {isa = PBXBuildFile; fileRef = F1AE5F6E21F73388009CDBBC /* ZMUserSessionTests+Timers.swift */; };
		F1B5D53D2181FDA300986911 /* NetworkQuality.swift in Sources */ = {isa = PBXBuildFile; fileRef = F1B5D53C2181FDA300986911 /* NetworkQuality.swift */; };
		F1C1E70D21F74667007FBDA1 /* ZMUserSession+Timers.swift in Sources */ = {isa = PBXBuildFile; fileRef = F1AE5F6C21F72FC6009CDBBC /* ZMUserSession+Timers.swift */; };
		F1C1F3EE1FCF0C85007273E3 /* ZMUserSessionErrorCode+Localized.swift in Sources */ = {isa = PBXBuildFile; fileRef = F1C1F3ED1FCF0C85007273E3 /* ZMUserSessionErrorCode+Localized.swift */; };
		F1C1F3F01FCF18C5007273E3 /* NSError+Localized.swift in Sources */ = {isa = PBXBuildFile; fileRef = F1C1F3EF1FCF18C5007273E3 /* NSError+Localized.swift */; };
		F1C51FE71FB49660009C2269 /* RegistrationStatus.swift in Sources */ = {isa = PBXBuildFile; fileRef = F1C51FE61FB49660009C2269 /* RegistrationStatus.swift */; };
		F1C51FE91FB4A9C7009C2269 /* RegistrationStrategy.swift in Sources */ = {isa = PBXBuildFile; fileRef = F1C51FE81FB4A9C7009C2269 /* RegistrationStrategy.swift */; };
		F1E48003207E3789008D4299 /* Default-568h@2x.png in Resources */ = {isa = PBXBuildFile; fileRef = F1E48002207E3789008D4299 /* Default-568h@2x.png */; };
		F1EB0E78200501C70040D73E /* NotificationsTracker.swift in Sources */ = {isa = PBXBuildFile; fileRef = F1EB0E77200501C70040D73E /* NotificationsTracker.swift */; };
		F1FE8027200684F200A438CF /* NotificationsTrackingTests.swift in Sources */ = {isa = PBXBuildFile; fileRef = F1FE8025200684DB00A438CF /* NotificationsTrackingTests.swift */; };
		F905C47F1E79A86A00AF34A5 /* WireCallCenterV3Tests.swift in Sources */ = {isa = PBXBuildFile; fileRef = F905C47E1E79A86A00AF34A5 /* WireCallCenterV3Tests.swift */; };
		F90EC5A31E7BF1AC00A6779E /* AVSWrapper.swift in Sources */ = {isa = PBXBuildFile; fileRef = F90EC5A21E7BF1AC00A6779E /* AVSWrapper.swift */; };
		F9245BED1CBF95A8009D1E85 /* ZMHotFixDirectory+Swift.swift in Sources */ = {isa = PBXBuildFile; fileRef = F9245BEC1CBF95A8009D1E85 /* ZMHotFixDirectory+Swift.swift */; };
		F925468E1C63B61000CE2D7C /* MessagingTest+EventFactory.m in Sources */ = {isa = PBXBuildFile; fileRef = F925468D1C63B61000CE2D7C /* MessagingTest+EventFactory.m */; };
		F92CA9651F153622007D8570 /* ZMUserSessionTests+FileRelocation.swift in Sources */ = {isa = PBXBuildFile; fileRef = F92CA9641F153622007D8570 /* ZMUserSessionTests+FileRelocation.swift */; };
		F93A75F21C1F219800252586 /* ConversationStatusStrategy.swift in Sources */ = {isa = PBXBuildFile; fileRef = F93A75F11C1F219800252586 /* ConversationStatusStrategy.swift */; };
		F9410F631DE44C2E007451FF /* TypingStrategyTests.swift in Sources */ = {isa = PBXBuildFile; fileRef = F9410F621DE44C2E007451FF /* TypingStrategyTests.swift */; };
		F9410F651DE49C13007451FF /* PushTokenStrategy.swift in Sources */ = {isa = PBXBuildFile; fileRef = F9410F641DE49C13007451FF /* PushTokenStrategy.swift */; };
		F9410F681DE4BE42007451FF /* PushTokenStrategyTests.swift in Sources */ = {isa = PBXBuildFile; fileRef = F9410F671DE4BE42007451FF /* PushTokenStrategyTests.swift */; };
		F94F6B331E54B9C000D46A29 /* CallingRequestStrategyTests.swift in Sources */ = {isa = PBXBuildFile; fileRef = F94F6B321E54B9C000D46A29 /* CallingRequestStrategyTests.swift */; };
		F95706541DE5D1CC0087442C /* SearchUserImageStrategy.swift in Sources */ = {isa = PBXBuildFile; fileRef = F95706531DE5D1CC0087442C /* SearchUserImageStrategy.swift */; };
		F95ECF4E1B94A553009F91BA /* ZMHotFix.h in Headers */ = {isa = PBXBuildFile; fileRef = F95ECF4C1B94A553009F91BA /* ZMHotFix.h */; settings = {ATTRIBUTES = (Public, ); }; };
		F95ECF511B94BD05009F91BA /* ZMHotFixTests.m in Sources */ = {isa = PBXBuildFile; fileRef = F95ECF501B94BD05009F91BA /* ZMHotFixTests.m */; };
		F95FFBD11EB8A478004031CB /* CallSystemMessageGeneratorTests.swift in Sources */ = {isa = PBXBuildFile; fileRef = F95FFBCF1EB8A44D004031CB /* CallSystemMessageGeneratorTests.swift */; };
		F96C8E821D7ECECF004B6D87 /* ZMLocalNotificationTests_Message.swift in Sources */ = {isa = PBXBuildFile; fileRef = F96C8E811D7ECECF004B6D87 /* ZMLocalNotificationTests_Message.swift */; };
		F96C8E8A1D7F6F8C004B6D87 /* ZMLocalNotificationTests_SystemMessage.swift in Sources */ = {isa = PBXBuildFile; fileRef = F96C8E891D7F6F8C004B6D87 /* ZMLocalNotificationTests_SystemMessage.swift */; };
		F96DBEEA1DF9A570008FE832 /* ZMSyncStrategy+ManagedObjectChanges.h in Headers */ = {isa = PBXBuildFile; fileRef = F96DBEE81DF9A570008FE832 /* ZMSyncStrategy+ManagedObjectChanges.h */; };
		F96DBEEB1DF9A570008FE832 /* ZMSyncStrategy+ManagedObjectChanges.m in Sources */ = {isa = PBXBuildFile; fileRef = F96DBEE91DF9A570008FE832 /* ZMSyncStrategy+ManagedObjectChanges.m */; };
		F98EDCD71D82B913001E65CB /* LocalNotificationContentType.swift in Sources */ = {isa = PBXBuildFile; fileRef = F98EDCCD1D82B913001E65CB /* LocalNotificationContentType.swift */; };
		F98EDCEB1D82B924001E65CB /* NotificationSound.swift in Sources */ = {isa = PBXBuildFile; fileRef = F98EDCDF1D82B924001E65CB /* NotificationSound.swift */; };
		F98EDCF31D82B924001E65CB /* ZMLocalNotificationSet.swift in Sources */ = {isa = PBXBuildFile; fileRef = F98EDCE71D82B924001E65CB /* ZMLocalNotificationSet.swift */; };
		F991CE151CB55512004D8465 /* ZMConversation+Testing.m in Sources */ = {isa = PBXBuildFile; fileRef = F991CE121CB55512004D8465 /* ZMConversation+Testing.m */; };
		F991CE161CB55512004D8465 /* ZMUser+Testing.m in Sources */ = {isa = PBXBuildFile; fileRef = F991CE141CB55512004D8465 /* ZMUser+Testing.m */; };
		F99298591BE110490058D42F /* ZMClientRegistrationStatusTests.m in Sources */ = {isa = PBXBuildFile; fileRef = F99298581BE110490058D42F /* ZMClientRegistrationStatusTests.m */; };
		F992985B1BE143570058D42F /* ZMClientRegistrationStatus+Internal.h in Headers */ = {isa = PBXBuildFile; fileRef = F992985A1BE1404D0058D42F /* ZMClientRegistrationStatus+Internal.h */; settings = {ATTRIBUTES = (Public, ); }; };
		F9AB00221F0CDAF00037B437 /* FileRelocator.swift in Sources */ = {isa = PBXBuildFile; fileRef = F9AB00211F0CDAF00037B437 /* FileRelocator.swift */; };
		F9ABE84F1EFD568B00D83214 /* TeamDownloadRequestStrategy.swift in Sources */ = {isa = PBXBuildFile; fileRef = F9ABE84B1EFD568B00D83214 /* TeamDownloadRequestStrategy.swift */; };
		F9ABE8511EFD568B00D83214 /* TeamRequestFactory.swift in Sources */ = {isa = PBXBuildFile; fileRef = F9ABE84D1EFD568B00D83214 /* TeamRequestFactory.swift */; };
		F9ABE8561EFD56BF00D83214 /* TeamDownloadRequestStrategyTests.swift in Sources */ = {isa = PBXBuildFile; fileRef = F9ABE8531EFD56BF00D83214 /* TeamDownloadRequestStrategyTests.swift */; };
		F9ABE8571EFD56BF00D83214 /* TeamDownloadRequestStrategy+EventsTests.swift in Sources */ = {isa = PBXBuildFile; fileRef = F9ABE8541EFD56BF00D83214 /* TeamDownloadRequestStrategy+EventsTests.swift */; };
		F9B171F61C0EF21100E6EEC6 /* ClientUpdateStatus.swift in Sources */ = {isa = PBXBuildFile; fileRef = F9B171F51C0EF21100E6EEC6 /* ClientUpdateStatus.swift */; };
		F9B171F81C0F00E700E6EEC6 /* ClientUpdateStatusTests.swift in Sources */ = {isa = PBXBuildFile; fileRef = F9B171F71C0F00E700E6EEC6 /* ClientUpdateStatusTests.swift */; };
		F9B71F4C1CB2B841001DB03F /* NSManagedObjectContext+TestHelpers.m in Sources */ = {isa = PBXBuildFile; fileRef = F9B71F4B1CB2B841001DB03F /* NSManagedObjectContext+TestHelpers.m */; };
		F9B8308C1DEEDC2900FF6FE7 /* SyncStatus.swift in Sources */ = {isa = PBXBuildFile; fileRef = F9B8308B1DEEDC2900FF6FE7 /* SyncStatus.swift */; };
		F9C598AD1A0947B300B1F760 /* ZMBlacklistDownloaderTest.m in Sources */ = {isa = PBXBuildFile; fileRef = F9FD798919EE962F00D70FCD /* ZMBlacklistDownloaderTest.m */; };
		F9C9A4F01CAD29190039E10C /* store128.wiredatabase in Resources */ = {isa = PBXBuildFile; fileRef = F9C9A4ED1CAD290B0039E10C /* store128.wiredatabase */; };
		F9D1CD141DF6C131002F6E80 /* SyncStatusTests.swift in Sources */ = {isa = PBXBuildFile; fileRef = F9D1CD131DF6C131002F6E80 /* SyncStatusTests.swift */; };
		F9DAC54F1C2035660001F11E /* ConversationStatusStrategyTests.swift in Sources */ = {isa = PBXBuildFile; fileRef = F9DAC54D1C2034E70001F11E /* ConversationStatusStrategyTests.swift */; };
		F9E4779F1D216467003A99AC /* ZMLocalNotificationSetTests.swift in Sources */ = {isa = PBXBuildFile; fileRef = F9E4779D1D21640E003A99AC /* ZMLocalNotificationSetTests.swift */; };
		F9E577211E77EC6D0065EFE4 /* WireCallCenterV3+Notifications.swift in Sources */ = {isa = PBXBuildFile; fileRef = F9E577201E77EC6D0065EFE4 /* WireCallCenterV3+Notifications.swift */; };
		F9F631421DE3524100416938 /* TypingStrategy.swift in Sources */ = {isa = PBXBuildFile; fileRef = F9F631411DE3524100416938 /* TypingStrategy.swift */; };
		F9F846351ED307F70087C1A4 /* CallParticipantsSnapshotTests.swift in Sources */ = {isa = PBXBuildFile; fileRef = F9F846331ED307F10087C1A4 /* CallParticipantsSnapshotTests.swift */; };
		F9F9F5621D75D62100AE6499 /* RequestStrategyTestBase.swift in Sources */ = {isa = PBXBuildFile; fileRef = F9F9F5611D75D62100AE6499 /* RequestStrategyTestBase.swift */; };
		F9FD167B1BDFCDAD00725F5C /* ZMClientRegistrationStatus.h in Headers */ = {isa = PBXBuildFile; fileRef = F9FD16791BDFCDAD00725F5C /* ZMClientRegistrationStatus.h */; settings = {ATTRIBUTES = (Public, ); }; };
		F9FD167C1BDFCDAD00725F5C /* ZMClientRegistrationStatus.m in Sources */ = {isa = PBXBuildFile; fileRef = F9FD167A1BDFCDAD00725F5C /* ZMClientRegistrationStatus.m */; };
/* End PBXBuildFile section */

/* Begin PBXContainerItemProxy section */
		169BA1D825ECDBA300374343 /* PBXContainerItemProxy */ = {
			isa = PBXContainerItemProxy;
			containerPortal = 540029AB1918CA8500578793 /* Project object */;
			proxyType = 1;
			remoteGlobalIDString = 549815921A43232400A7CE2E;
			remoteInfo = "WireSyncEngine-ios";
		};
		169BA1DD25ECDBC800374343 /* PBXContainerItemProxy */ = {
			isa = PBXContainerItemProxy;
			containerPortal = 540029AB1918CA8500578793 /* Project object */;
			proxyType = 1;
			remoteGlobalIDString = 3E186087191A56F6000FE027;
			remoteInfo = "WireSyncEngine Test Host";
		};
		3E1860D0191A649D000FE027 /* PBXContainerItemProxy */ = {
			isa = PBXContainerItemProxy;
			containerPortal = 540029AB1918CA8500578793 /* Project object */;
			proxyType = 1;
			remoteGlobalIDString = 3E186087191A56F6000FE027;
			remoteInfo = "WireSyncEngine Test Host";
		};
		54F4DC571A4438AC00FDB6EA /* PBXContainerItemProxy */ = {
			isa = PBXContainerItemProxy;
			containerPortal = 540029AB1918CA8500578793 /* Project object */;
			proxyType = 1;
			remoteGlobalIDString = 549815921A43232400A7CE2E;
			remoteInfo = "WireSyncEngine-ios.framework";
		};
		A9FF8088195B17B3002CD44B /* PBXContainerItemProxy */ = {
			isa = PBXContainerItemProxy;
			containerPortal = 540029AB1918CA8500578793 /* Project object */;
			proxyType = 1;
			remoteGlobalIDString = 3E186087191A56F6000FE027;
			remoteInfo = "WireSyncEngine Test Host";
		};
/* End PBXContainerItemProxy section */

/* Begin PBXFileReference section */
		068E655924C8223400403926 /* LocalNotificationContentTypeTest.swift */ = {isa = PBXFileReference; lastKnownFileType = sourcecode.swift; path = LocalNotificationContentTypeTest.swift; sourceTree = "<group>"; };
		06B99C7A242B51A300FEAFDE /* SignatureRequestStrategy.swift */ = {isa = PBXFileReference; lastKnownFileType = sourcecode.swift; path = SignatureRequestStrategy.swift; sourceTree = "<group>"; };
		06BBF6EC246EB56B00A26626 /* ConversationTests+List.swift */ = {isa = PBXFileReference; lastKnownFileType = sourcecode.swift; path = "ConversationTests+List.swift"; sourceTree = "<group>"; };
		06BBF6EF246ECB2400A26626 /* ConversationTests+Archiving.swift */ = {isa = PBXFileReference; lastKnownFileType = sourcecode.swift; path = "ConversationTests+Archiving.swift"; sourceTree = "<group>"; };
		06BBF6F2246EF28800A26626 /* ConversationTests+LastRead.swift */ = {isa = PBXFileReference; lastKnownFileType = sourcecode.swift; path = "ConversationTests+LastRead.swift"; sourceTree = "<group>"; };
		06BBF6F5246EF65600A26626 /* ConversationTests+ClearingHistory.swift */ = {isa = PBXFileReference; lastKnownFileType = sourcecode.swift; path = "ConversationTests+ClearingHistory.swift"; sourceTree = "<group>"; };
		06BBF6F7246EF67400A26626 /* ConversationTests+Reactions.swift */ = {isa = PBXFileReference; lastKnownFileType = sourcecode.swift; path = "ConversationTests+Reactions.swift"; sourceTree = "<group>"; };
		06BBF6FB247288DD00A26626 /* FileTransferTests+Swift.swift */ = {isa = PBXFileReference; lastKnownFileType = sourcecode.swift; path = "FileTransferTests+Swift.swift"; sourceTree = "<group>"; };
		06BBF6FE2472F3AC00A26626 /* SendAndReceiveMessagesTests+Swift.swift */ = {isa = PBXFileReference; lastKnownFileType = sourcecode.swift; path = "SendAndReceiveMessagesTests+Swift.swift"; sourceTree = "<group>"; };
		06BBF7002473D51D00A26626 /* MessagingTest+Swift.swift */ = {isa = PBXFileReference; lastKnownFileType = sourcecode.swift; path = "MessagingTest+Swift.swift"; sourceTree = "<group>"; };
		06EF5181266E2C8F0073920F /* Conversation+Join.swift */ = {isa = PBXFileReference; lastKnownFileType = sourcecode.swift; path = "Conversation+Join.swift"; sourceTree = "<group>"; };
		06EF5186266E445F0073920F /* ConversationTests+Join.swift */ = {isa = PBXFileReference; lastKnownFileType = sourcecode.swift; path = "ConversationTests+Join.swift"; sourceTree = "<group>"; };
		06F98D5E24379143007E914A /* SignatureRequestStrategyTests.swift */ = {isa = PBXFileReference; lastKnownFileType = sourcecode.swift; path = SignatureRequestStrategyTests.swift; sourceTree = "<group>"; };
		0920833C1BA84F3100F82B29 /* UserClientRequestStrategyTests.swift */ = {isa = PBXFileReference; fileEncoding = 4; lastKnownFileType = sourcecode.swift; path = UserClientRequestStrategyTests.swift; sourceTree = "<group>"; };
		0920833F1BA95EE100F82B29 /* UserClientRequestFactory.swift */ = {isa = PBXFileReference; fileEncoding = 4; lastKnownFileType = sourcecode.swift; path = UserClientRequestFactory.swift; sourceTree = "<group>"; };
		0920C4D81B305FF500C55728 /* UserSessionGiphyRequestStateTests.swift */ = {isa = PBXFileReference; fileEncoding = 4; lastKnownFileType = sourcecode.swift; path = UserSessionGiphyRequestStateTests.swift; sourceTree = "<group>"; };
		09284B6A1B8272C300EEE10E /* WireSyncEngine Test Host.entitlements */ = {isa = PBXFileReference; lastKnownFileType = text.xml; path = "WireSyncEngine Test Host.entitlements"; sourceTree = "<group>"; };
		093694441BA9633300F36B3A /* UserClientRequestFactoryTests.swift */ = {isa = PBXFileReference; fileEncoding = 4; lastKnownFileType = sourcecode.swift; path = UserClientRequestFactoryTests.swift; sourceTree = "<group>"; };
		09531F131AE960E300B8556A /* ZMLoginCodeRequestTranscoder.h */ = {isa = PBXFileReference; fileEncoding = 4; lastKnownFileType = sourcecode.c.h; path = ZMLoginCodeRequestTranscoder.h; sourceTree = "<group>"; };
		09531F141AE960E300B8556A /* ZMLoginCodeRequestTranscoder.m */ = {isa = PBXFileReference; fileEncoding = 4; lastKnownFileType = sourcecode.c.objc; path = ZMLoginCodeRequestTranscoder.m; sourceTree = "<group>"; };
		09531F1A1AE9644800B8556A /* ZMLoginCodeRequestTranscoderTests.m */ = {isa = PBXFileReference; fileEncoding = 4; lastKnownFileType = sourcecode.c.objc; path = ZMLoginCodeRequestTranscoderTests.m; sourceTree = "<group>"; };
		098CFBBA1B7B9C94000B02B1 /* BaseTestSwiftHelpers.swift */ = {isa = PBXFileReference; fileEncoding = 4; lastKnownFileType = sourcecode.swift; path = BaseTestSwiftHelpers.swift; sourceTree = "<group>"; };
		09914E501BD6613600C10BF8 /* ConversationTests+OTR.m */ = {isa = PBXFileReference; fileEncoding = 4; lastKnownFileType = sourcecode.c.objc; name = "ConversationTests+OTR.m"; path = "../E2EE/ConversationTests+OTR.m"; sourceTree = "<group>"; };
		09914E521BD6613D00C10BF8 /* ZMDecodedAPSMessageTest.m */ = {isa = PBXFileReference; fileEncoding = 4; lastKnownFileType = sourcecode.c.objc; path = ZMDecodedAPSMessageTest.m; sourceTree = "<group>"; };
		0994E1DD1B835C4900A51721 /* ios-test-host.xcconfig */ = {isa = PBXFileReference; lastKnownFileType = text.xcconfig; path = "ios-test-host.xcconfig"; sourceTree = "<group>"; };
		0994E1DE1B835C4900A51721 /* ios-test-target.xcconfig */ = {isa = PBXFileReference; lastKnownFileType = text.xcconfig; path = "ios-test-target.xcconfig"; sourceTree = "<group>"; };
		0994E1DF1B835C4900A51721 /* ios.xcconfig */ = {isa = PBXFileReference; lastKnownFileType = text.xcconfig; path = ios.xcconfig; sourceTree = "<group>"; };
		0994E1E21B835C4900A51721 /* project-common.xcconfig */ = {isa = PBXFileReference; lastKnownFileType = text.xcconfig; path = "project-common.xcconfig"; sourceTree = "<group>"; };
		0994E1E31B835C4900A51721 /* project-debug.xcconfig */ = {isa = PBXFileReference; lastKnownFileType = text.xcconfig; path = "project-debug.xcconfig"; sourceTree = "<group>"; };
		0994E1E41B835C4900A51721 /* project.xcconfig */ = {isa = PBXFileReference; lastKnownFileType = text.xcconfig; path = project.xcconfig; sourceTree = "<group>"; };
		0994E1E81B835C4900A51721 /* tests.xcconfig */ = {isa = PBXFileReference; lastKnownFileType = text.xcconfig; path = tests.xcconfig; sourceTree = "<group>"; };
		0994E1E91B835C4900A51721 /* warnings-debug.xcconfig */ = {isa = PBXFileReference; lastKnownFileType = text.xcconfig; path = "warnings-debug.xcconfig"; sourceTree = "<group>"; };
		0994E1EA1B835C4900A51721 /* warnings.xcconfig */ = {isa = PBXFileReference; lastKnownFileType = text.xcconfig; path = warnings.xcconfig; sourceTree = "<group>"; };
		0994E1F01B835C4900A51721 /* WireSyncEngine.xcconfig */ = {isa = PBXFileReference; lastKnownFileType = text.xcconfig; path = WireSyncEngine.xcconfig; sourceTree = "<group>"; };
		0994E1F11B835D1100A51721 /* version.xcconfig */ = {isa = PBXFileReference; lastKnownFileType = text.xcconfig; path = version.xcconfig; sourceTree = "<group>"; };
		09B730941B3045E400A5CCC9 /* ProxiedRequestStatusTests.swift */ = {isa = PBXFileReference; fileEncoding = 4; lastKnownFileType = sourcecode.swift; path = ProxiedRequestStatusTests.swift; sourceTree = "<group>"; };
		09BCDB8C1BCE7F000020DCC7 /* ZMAPSMessageDecoder.h */ = {isa = PBXFileReference; fileEncoding = 4; lastKnownFileType = sourcecode.c.h; path = ZMAPSMessageDecoder.h; sourceTree = "<group>"; };
		09BCDB8D1BCE7F000020DCC7 /* ZMAPSMessageDecoder.m */ = {isa = PBXFileReference; fileEncoding = 4; lastKnownFileType = sourcecode.c.objc; path = ZMAPSMessageDecoder.m; sourceTree = "<group>"; };
		09C77C521BA6C77000E2163F /* UserClientRequestStrategy.swift */ = {isa = PBXFileReference; fileEncoding = 4; lastKnownFileType = sourcecode.swift; path = UserClientRequestStrategy.swift; sourceTree = "<group>"; };
		09CC4AB71B7CB8B700201C63 /* Cartfile */ = {isa = PBXFileReference; lastKnownFileType = text; path = Cartfile; sourceTree = "<group>"; };
		09CC4AB81B7CB8BF00201C63 /* Cartfile.private */ = {isa = PBXFileReference; lastKnownFileType = text; path = Cartfile.private; sourceTree = "<group>"; };
		09D7CE621AE94D4200CC5F45 /* ZMCredentials+Internal.h */ = {isa = PBXFileReference; fileEncoding = 4; lastKnownFileType = sourcecode.c.h; path = "ZMCredentials+Internal.h"; sourceTree = "<group>"; };
		160195601E30C9CF00ACBFAC /* LocalNotificationDispatcherCallingTests.swift */ = {isa = PBXFileReference; fileEncoding = 4; lastKnownFileType = sourcecode.swift; path = LocalNotificationDispatcherCallingTests.swift; sourceTree = "<group>"; };
		16030DC821B01B7500F8032E /* Conversation+ReadReceiptMode.swift */ = {isa = PBXFileReference; lastKnownFileType = sourcecode.swift; path = "Conversation+ReadReceiptMode.swift"; sourceTree = "<group>"; };
		16085B321F71811A000B9F22 /* UserChangeInfo+UserSession.swift */ = {isa = PBXFileReference; fileEncoding = 4; lastKnownFileType = sourcecode.swift; path = "UserChangeInfo+UserSession.swift"; sourceTree = "<group>"; };
		16085B341F719E6D000B9F22 /* NetworkStateRecorder.swift */ = {isa = PBXFileReference; fileEncoding = 4; lastKnownFileType = sourcecode.swift; path = NetworkStateRecorder.swift; sourceTree = "<group>"; };
		160C31261E6434500012E4BC /* OperationStatus.swift */ = {isa = PBXFileReference; fileEncoding = 4; lastKnownFileType = sourcecode.swift; path = OperationStatus.swift; sourceTree = "<group>"; };
		160C31401E6DDFC30012E4BC /* VoiceChannelV3Tests.swift */ = {isa = PBXFileReference; fileEncoding = 4; lastKnownFileType = sourcecode.swift; path = VoiceChannelV3Tests.swift; sourceTree = "<group>"; };
		160C31431E8049320012E4BC /* ApplicationStatusDirectory.swift */ = {isa = PBXFileReference; fileEncoding = 4; lastKnownFileType = sourcecode.swift; path = ApplicationStatusDirectory.swift; sourceTree = "<group>"; };
		160C31491E82AC170012E4BC /* OperationStatusTests.swift */ = {isa = PBXFileReference; fileEncoding = 4; lastKnownFileType = sourcecode.swift; path = OperationStatusTests.swift; sourceTree = "<group>"; };
		161681342077721600BCF33A /* ZMOperationLoop+OperationStatus.swift */ = {isa = PBXFileReference; lastKnownFileType = sourcecode.swift; path = "ZMOperationLoop+OperationStatus.swift"; sourceTree = "<group>"; };
		16168136207790F600BCF33A /* Conversation+Participants.swift */ = {isa = PBXFileReference; lastKnownFileType = sourcecode.swift; path = "Conversation+Participants.swift"; sourceTree = "<group>"; };
		161927222459E08E00DDD9EB /* UserClientEventConsumerTests.swift */ = {isa = PBXFileReference; lastKnownFileType = sourcecode.swift; path = UserClientEventConsumerTests.swift; sourceTree = "<group>"; };
		161ACB1523F1AFB000ABFF33 /* SessionManager+CallKitManagerDelegate.swift */ = {isa = PBXFileReference; lastKnownFileType = sourcecode.swift; path = "SessionManager+CallKitManagerDelegate.swift"; sourceTree = "<group>"; };
		161ACB2323F432CC00ABFF33 /* SessionManager+URLActions.swift */ = {isa = PBXFileReference; lastKnownFileType = sourcecode.swift; path = "SessionManager+URLActions.swift"; sourceTree = "<group>"; };
		161ACB2C23F5BA0200ABFF33 /* DeepLinkURLActionProcessor.swift */ = {isa = PBXFileReference; lastKnownFileType = sourcecode.swift; path = DeepLinkURLActionProcessor.swift; sourceTree = "<group>"; };
		161ACB2E23F5BACA00ABFF33 /* ConnectToBotURLActionProcessor.swift */ = {isa = PBXFileReference; lastKnownFileType = sourcecode.swift; path = ConnectToBotURLActionProcessor.swift; sourceTree = "<group>"; };
		161ACB3123F5BBA100ABFF33 /* CompanyLoginURLActionProcessor.swift */ = {isa = PBXFileReference; lastKnownFileType = sourcecode.swift; path = CompanyLoginURLActionProcessor.swift; sourceTree = "<group>"; };
		161ACB3923F6BAFE00ABFF33 /* URLActionTests.swift */ = {isa = PBXFileReference; lastKnownFileType = sourcecode.swift; path = URLActionTests.swift; sourceTree = "<group>"; };
		161ACB3B23F6BE7F00ABFF33 /* SessionManagerTests+URLActions.swift */ = {isa = PBXFileReference; lastKnownFileType = sourcecode.swift; path = "SessionManagerTests+URLActions.swift"; sourceTree = "<group>"; };
		161ACB3E23F6E4C200ABFF33 /* DeepLinkURLActionProcessorTests.swift */ = {isa = PBXFileReference; lastKnownFileType = sourcecode.swift; path = DeepLinkURLActionProcessorTests.swift; sourceTree = "<group>"; };
		161ACB4223F6EE4800ABFF33 /* CompanyLoginURLActionProcessorTests.swift */ = {isa = PBXFileReference; lastKnownFileType = sourcecode.swift; path = CompanyLoginURLActionProcessorTests.swift; sourceTree = "<group>"; };
		161C886223FADDE400CB0B8E /* ConnectToBotURLActionProcessorTests.swift */ = {isa = PBXFileReference; lastKnownFileType = sourcecode.swift; path = ConnectToBotURLActionProcessorTests.swift; sourceTree = "<group>"; };
		161C886423FD248A00CB0B8E /* RecordingMockTransportSession.swift */ = {isa = PBXFileReference; lastKnownFileType = sourcecode.swift; path = RecordingMockTransportSession.swift; sourceTree = "<group>"; };
		161C887623FD4CFD00CB0B8E /* MockPushChannel.swift */ = {isa = PBXFileReference; lastKnownFileType = sourcecode.swift; path = MockPushChannel.swift; sourceTree = "<group>"; };
		161D3AC82134013C0053D39A /* Logging.swift */ = {isa = PBXFileReference; lastKnownFileType = sourcecode.swift; path = Logging.swift; sourceTree = "<group>"; };
		1621D2701D770FB1007108C2 /* ZMSyncStateDelegate.h */ = {isa = PBXFileReference; fileEncoding = 4; lastKnownFileType = sourcecode.c.h; path = ZMSyncStateDelegate.h; sourceTree = "<group>"; };
		1626344620D79C22000D4063 /* ZMUserSessionTests+PushNotifications.swift */ = {isa = PBXFileReference; lastKnownFileType = sourcecode.swift; path = "ZMUserSessionTests+PushNotifications.swift"; sourceTree = "<group>"; };
		1626344820D7DB81000D4063 /* PushNotificationCategory.swift */ = {isa = PBXFileReference; lastKnownFileType = sourcecode.swift; path = PushNotificationCategory.swift; sourceTree = "<group>"; };
		162A81D3202B453000F6200C /* SessionManager+AVS.swift */ = {isa = PBXFileReference; lastKnownFileType = sourcecode.swift; path = "SessionManager+AVS.swift"; sourceTree = "<group>"; };
		162A81D5202B5BC600F6200C /* SessionManagerAVSTests.swift */ = {isa = PBXFileReference; lastKnownFileType = sourcecode.swift; path = SessionManagerAVSTests.swift; sourceTree = "<group>"; };
		162DEE101F87B9800034C8F9 /* ZMUserSession+Calling.swift */ = {isa = PBXFileReference; fileEncoding = 4; lastKnownFileType = sourcecode.swift; path = "ZMUserSession+Calling.swift"; sourceTree = "<group>"; };
		1634958A1F0254CB004E80DB /* SessionManager+ServerConnection.swift */ = {isa = PBXFileReference; fileEncoding = 4; lastKnownFileType = sourcecode.swift; path = "SessionManager+ServerConnection.swift"; sourceTree = "<group>"; };
		1636EAFE23F6FCCC00CD9527 /* MockPresentationDelegate.swift */ = {isa = PBXFileReference; lastKnownFileType = sourcecode.swift; path = MockPresentationDelegate.swift; sourceTree = "<group>"; };
		1639A8262260CE5000868AB9 /* ZMLocalNotification+AvailabilityAlert.swift */ = {isa = PBXFileReference; lastKnownFileType = sourcecode.swift; path = "ZMLocalNotification+AvailabilityAlert.swift"; sourceTree = "<group>"; };
		1639A8532264C52600868AB9 /* ZMLocalNotificationTests_Alerts.swift */ = {isa = PBXFileReference; lastKnownFileType = sourcecode.swift; path = ZMLocalNotificationTests_Alerts.swift; sourceTree = "<group>"; };
		163BB8111EE1A65A00DF9384 /* IntegrationTest+Search.swift */ = {isa = PBXFileReference; fileEncoding = 4; lastKnownFileType = sourcecode.swift; path = "IntegrationTest+Search.swift"; sourceTree = "<group>"; };
		163BB8151EE1B1AC00DF9384 /* SearchTests.swift */ = {isa = PBXFileReference; fileEncoding = 4; lastKnownFileType = sourcecode.swift; path = SearchTests.swift; sourceTree = "<group>"; };
		163FB9922052EA4600E74F83 /* OperationLoopNewRequestObserver.swift */ = {isa = PBXFileReference; lastKnownFileType = sourcecode.swift; path = OperationLoopNewRequestObserver.swift; sourceTree = "<group>"; };
		163FB9962057E25600E74F83 /* NSManagedObjectContext+LastNotificationID.swift */ = {isa = PBXFileReference; lastKnownFileType = sourcecode.swift; path = "NSManagedObjectContext+LastNotificationID.swift"; sourceTree = "<group>"; };
		163FB9982057E3F200E74F83 /* AuthenticationStatusProvider.swift */ = {isa = PBXFileReference; lastKnownFileType = sourcecode.swift; path = AuthenticationStatusProvider.swift; sourceTree = "<group>"; };
		1645ECF72448A0A3007A82D6 /* Decodable+JSON.swift */ = {isa = PBXFileReference; lastKnownFileType = sourcecode.swift; path = "Decodable+JSON.swift"; sourceTree = "<group>"; };
		1645ECFB2449CE75007A82D6 /* TeamMembersDownloadRequestStrategy.swift */ = {isa = PBXFileReference; lastKnownFileType = sourcecode.swift; path = TeamMembersDownloadRequestStrategy.swift; sourceTree = "<group>"; };
		1645ED1A244DE345007A82D6 /* TeamMembersDownloadRequestStrategy.swift */ = {isa = PBXFileReference; lastKnownFileType = sourcecode.swift; path = TeamMembersDownloadRequestStrategy.swift; sourceTree = "<group>"; };
		16466C0D1F9F7EDF00E3F970 /* ZMConversationTranscoderTests.swift */ = {isa = PBXFileReference; lastKnownFileType = sourcecode.swift; path = ZMConversationTranscoderTests.swift; sourceTree = "<group>"; };
		164C29A21ECF437E0026562A /* SearchRequestTests.swift */ = {isa = PBXFileReference; fileEncoding = 4; lastKnownFileType = sourcecode.swift; path = SearchRequestTests.swift; sourceTree = "<group>"; };
		164C29A41ECF47D80026562A /* SearchDirectoryTests.swift */ = {isa = PBXFileReference; fileEncoding = 4; lastKnownFileType = sourcecode.swift; path = SearchDirectoryTests.swift; sourceTree = "<group>"; };
		164C29A61ED2D7B00026562A /* SearchResult.swift */ = {isa = PBXFileReference; fileEncoding = 4; lastKnownFileType = sourcecode.swift; path = SearchResult.swift; sourceTree = "<group>"; };
		164CB465207CC47700A2010F /* Conversation+ParticipantsTests.swift */ = {isa = PBXFileReference; lastKnownFileType = sourcecode.swift; path = "Conversation+ParticipantsTests.swift"; sourceTree = "<group>"; };
		164EAF9B1F4455FA00B628C4 /* ZMUserSession+Actions.swift */ = {isa = PBXFileReference; fileEncoding = 4; lastKnownFileType = sourcecode.swift; path = "ZMUserSession+Actions.swift"; sourceTree = "<group>"; };
		16519D37231D3B1700C9D76D /* Conversation+Deletion.swift */ = {isa = PBXFileReference; lastKnownFileType = sourcecode.swift; path = "Conversation+Deletion.swift"; sourceTree = "<group>"; };
		16519D5B231EA13A00C9D76D /* ConversationTests+Deletion.swift */ = {isa = PBXFileReference; lastKnownFileType = sourcecode.swift; path = "ConversationTests+Deletion.swift"; sourceTree = "<group>"; };
		16519D6C231EAAF300C9D76D /* Conversation+DeletionTests.swift */ = {isa = PBXFileReference; lastKnownFileType = sourcecode.swift; path = "Conversation+DeletionTests.swift"; sourceTree = "<group>"; };
		16519D7C2320087100C9D76D /* SlowSyncTests+ExistingData.swift */ = {isa = PBXFileReference; lastKnownFileType = sourcecode.swift; path = "SlowSyncTests+ExistingData.swift"; sourceTree = "<group>"; };
		1658C2361F503CF800889F22 /* FlowManager.swift */ = {isa = PBXFileReference; fileEncoding = 4; lastKnownFileType = sourcecode.swift; path = FlowManager.swift; sourceTree = "<group>"; };
		1658C2381F5404ED00889F22 /* FlowManagerMock.swift */ = {isa = PBXFileReference; fileEncoding = 4; lastKnownFileType = sourcecode.swift; path = FlowManagerMock.swift; sourceTree = "<group>"; };
		1659114E1DEF1F6E007FA847 /* LocalNotificationDispatcher+Calling.swift */ = {isa = PBXFileReference; fileEncoding = 4; lastKnownFileType = sourcecode.swift; path = "LocalNotificationDispatcher+Calling.swift"; sourceTree = "<group>"; };
		165911521DEF38EC007FA847 /* CallStateObserver.swift */ = {isa = PBXFileReference; fileEncoding = 4; lastKnownFileType = sourcecode.swift; name = CallStateObserver.swift; path = ../UserSession/CallStateObserver.swift; sourceTree = "<group>"; };
		165BB94B2004D6490077EFD5 /* SessionManager+UserActivity.swift */ = {isa = PBXFileReference; lastKnownFileType = sourcecode.swift; path = "SessionManager+UserActivity.swift"; sourceTree = "<group>"; };
		165D3A141E1D3EF30052E654 /* WireCallCenterV3.swift */ = {isa = PBXFileReference; fileEncoding = 4; lastKnownFileType = sourcecode.swift; path = WireCallCenterV3.swift; sourceTree = "<group>"; };
		165D3A171E1D43870052E654 /* VoiceChannelV3.swift */ = {isa = PBXFileReference; fileEncoding = 4; lastKnownFileType = sourcecode.swift; path = VoiceChannelV3.swift; sourceTree = "<group>"; };
		165D3A181E1D43870052E654 /* VoiceChannel.swift */ = {isa = PBXFileReference; fileEncoding = 4; lastKnownFileType = sourcecode.swift; path = VoiceChannel.swift; sourceTree = "<group>"; };
		165D3A1A1E1D43870052E654 /* WireCallCenterV3Mock.swift */ = {isa = PBXFileReference; fileEncoding = 4; lastKnownFileType = sourcecode.swift; path = WireCallCenterV3Mock.swift; sourceTree = "<group>"; };
		165D3A3C1E1D60520052E654 /* ZMConversation+VoiceChannel.swift */ = {isa = PBXFileReference; fileEncoding = 4; lastKnownFileType = sourcecode.swift; path = "ZMConversation+VoiceChannel.swift"; sourceTree = "<group>"; };
		1660AA081ECCAC900056D403 /* SearchDirectory.swift */ = {isa = PBXFileReference; fileEncoding = 4; lastKnownFileType = sourcecode.swift; path = SearchDirectory.swift; sourceTree = "<group>"; };
		1660AA0A1ECCAF4E0056D403 /* SearchRequest.swift */ = {isa = PBXFileReference; fileEncoding = 4; lastKnownFileType = sourcecode.swift; path = SearchRequest.swift; sourceTree = "<group>"; };
		1660AA0C1ECDB0250056D403 /* SearchTask.swift */ = {isa = PBXFileReference; fileEncoding = 4; lastKnownFileType = sourcecode.swift; path = SearchTask.swift; sourceTree = "<group>"; };
		1660AA0E1ECE0C870056D403 /* SearchResultTests.swift */ = {isa = PBXFileReference; fileEncoding = 4; lastKnownFileType = sourcecode.swift; path = SearchResultTests.swift; sourceTree = "<group>"; };
		1660AA101ECE3C1C0056D403 /* SearchTaskTests.swift */ = {isa = PBXFileReference; fileEncoding = 4; lastKnownFileType = sourcecode.swift; path = SearchTaskTests.swift; sourceTree = "<group>"; };
		166264732166093800300F45 /* CallEventStatus.swift */ = {isa = PBXFileReference; lastKnownFileType = sourcecode.swift; path = CallEventStatus.swift; sourceTree = "<group>"; };
		1662648121661C9F00300F45 /* ZMOperatonLoop+Background.swift */ = {isa = PBXFileReference; lastKnownFileType = sourcecode.swift; path = "ZMOperatonLoop+Background.swift"; sourceTree = "<group>"; };
		166264922166517A00300F45 /* CallEventStatusTests.swift */ = {isa = PBXFileReference; lastKnownFileType = sourcecode.swift; path = CallEventStatusTests.swift; sourceTree = "<group>"; };
		1662B0F623D9B29C00B8C7C5 /* UnauthenticatedSession+DomainLookup.swift */ = {isa = PBXFileReference; lastKnownFileType = sourcecode.swift; path = "UnauthenticatedSession+DomainLookup.swift"; sourceTree = "<group>"; };
		1662B0F823D9CE8F00B8C7C5 /* UnauthenticatedSessionTests+DomainLookup.swift */ = {isa = PBXFileReference; lastKnownFileType = sourcecode.swift; path = "UnauthenticatedSessionTests+DomainLookup.swift"; sourceTree = "<group>"; };
		166507802459D7CA005300C1 /* UserClientEventConsumer.swift */ = {isa = PBXFileReference; lastKnownFileType = sourcecode.swift; path = UserClientEventConsumer.swift; sourceTree = "<group>"; };
		166A8BF21E015F3B00F5EEEA /* WireCallCenterV3Factory.swift */ = {isa = PBXFileReference; fileEncoding = 4; lastKnownFileType = sourcecode.swift; path = WireCallCenterV3Factory.swift; sourceTree = "<group>"; };
		166A8BF81E02C7D500F5EEEA /* ZMHotFix+PendingChanges.swift */ = {isa = PBXFileReference; fileEncoding = 4; lastKnownFileType = sourcecode.swift; path = "ZMHotFix+PendingChanges.swift"; sourceTree = "<group>"; };
		166B2B5D23E86522003E8581 /* ZMUserSession.swift */ = {isa = PBXFileReference; lastKnownFileType = sourcecode.swift; path = ZMUserSession.swift; sourceTree = "<group>"; };
		166B2B6D23EB2CD3003E8581 /* DatabaseTest.swift */ = {isa = PBXFileReference; lastKnownFileType = sourcecode.swift; path = DatabaseTest.swift; sourceTree = "<group>"; };
		166D18A3230EBFFA001288CD /* MediaManager.swift */ = {isa = PBXFileReference; lastKnownFileType = sourcecode.swift; path = MediaManager.swift; sourceTree = "<group>"; };
		166D18A5230EC418001288CD /* MockMediaManager.swift */ = {isa = PBXFileReference; lastKnownFileType = sourcecode.swift; path = MockMediaManager.swift; sourceTree = "<group>"; };
		166D191C231569DD001288CD /* SessionManagerTests+MessageRetention.swift */ = {isa = PBXFileReference; lastKnownFileType = sourcecode.swift; path = "SessionManagerTests+MessageRetention.swift"; sourceTree = "<group>"; };
		166D191E23157EBE001288CD /* IntegrationTest+Messages.swift */ = {isa = PBXFileReference; lastKnownFileType = sourcecode.swift; path = "IntegrationTest+Messages.swift"; sourceTree = "<group>"; };
		166DCDB92555ADD1004F4F59 /* SessionManager+EncryptionAtRest.swift */ = {isa = PBXFileReference; lastKnownFileType = sourcecode.swift; path = "SessionManager+EncryptionAtRest.swift"; sourceTree = "<group>"; };
		166E47CC255E785900C161C8 /* StrategyDirectory.swift */ = {isa = PBXFileReference; lastKnownFileType = sourcecode.swift; path = StrategyDirectory.swift; sourceTree = "<group>"; };
		166E47D2255EF0BD00C161C8 /* MockStrategyDirectory.swift */ = {isa = PBXFileReference; lastKnownFileType = sourcecode.swift; path = MockStrategyDirectory.swift; sourceTree = "<group>"; };
		1671F9FE1E2FAF50009F3150 /* ZMLocalNotificationForTests_CallState.swift */ = {isa = PBXFileReference; fileEncoding = 4; lastKnownFileType = sourcecode.swift; path = ZMLocalNotificationForTests_CallState.swift; sourceTree = "<group>"; };
		1672A64423473EA100380537 /* LabelDownstreamRequestStrategy.swift */ = {isa = PBXFileReference; lastKnownFileType = sourcecode.swift; path = LabelDownstreamRequestStrategy.swift; sourceTree = "<group>"; };
		1672A652234784B500380537 /* LabelDownstreamRequestStrategyTests.swift */ = {isa = PBXFileReference; lastKnownFileType = sourcecode.swift; path = LabelDownstreamRequestStrategyTests.swift; sourceTree = "<group>"; };
		1673C35224CB36D800AE2714 /* ZMUserSessionTests+EncryptionAtRest.swift */ = {isa = PBXFileReference; lastKnownFileType = sourcecode.swift; path = "ZMUserSessionTests+EncryptionAtRest.swift"; sourceTree = "<group>"; };
		1675532B21B16D1E009C9FEA /* ConversationTests+ReceiptMode.swift */ = {isa = PBXFileReference; lastKnownFileType = sourcecode.swift; path = "ConversationTests+ReceiptMode.swift"; sourceTree = "<group>"; };
		1679D1CB1EF9730C007B0DF5 /* ZMUserSessionTestsBase+Calling.swift */ = {isa = PBXFileReference; fileEncoding = 4; lastKnownFileType = sourcecode.swift; path = "ZMUserSessionTestsBase+Calling.swift"; sourceTree = "<group>"; };
		167F383A23E0416E006B6AA9 /* UnauthenticatedSession+SSO.swift */ = {isa = PBXFileReference; lastKnownFileType = sourcecode.swift; path = "UnauthenticatedSession+SSO.swift"; sourceTree = "<group>"; };
		167F383C23E04A93006B6AA9 /* UnauthenticatedSessionTests+SSO.swift */ = {isa = PBXFileReference; lastKnownFileType = sourcecode.swift; path = "UnauthenticatedSessionTests+SSO.swift"; sourceTree = "<group>"; };
		168474252252579A004DE9EC /* ZMUserSessionTests+Syncing.swift */ = {isa = PBXFileReference; lastKnownFileType = sourcecode.swift; path = "ZMUserSessionTests+Syncing.swift"; sourceTree = "<group>"; };
		16849B1B23EDA1FD00C025A8 /* MockUpdateEventProcessor.swift */ = {isa = PBXFileReference; lastKnownFileType = sourcecode.swift; path = MockUpdateEventProcessor.swift; sourceTree = "<group>"; };
		16849B1F23EDB32B00C025A8 /* MockSessionManager.swift */ = {isa = PBXFileReference; lastKnownFileType = sourcecode.swift; path = MockSessionManager.swift; sourceTree = "<group>"; };
		168818A025F1512400BB51C3 /* AllTests.xctestplan */ = {isa = PBXFileReference; lastKnownFileType = text; path = AllTests.xctestplan; sourceTree = "<group>"; };
		168818AB25F1533A00BB51C3 /* IntegrationTests.xctestplan */ = {isa = PBXFileReference; lastKnownFileType = text; path = IntegrationTests.xctestplan; sourceTree = "<group>"; };
		168CF42620077C54009FCB89 /* TeamInvitationStatus.swift */ = {isa = PBXFileReference; lastKnownFileType = sourcecode.swift; path = TeamInvitationStatus.swift; sourceTree = "<group>"; };
		168CF4282007840A009FCB89 /* Team+Invite.swift */ = {isa = PBXFileReference; lastKnownFileType = sourcecode.swift; path = "Team+Invite.swift"; sourceTree = "<group>"; };
		168CF42A20079A02009FCB89 /* TeamInvitationRequestStrategy.swift */ = {isa = PBXFileReference; lastKnownFileType = sourcecode.swift; path = TeamInvitationRequestStrategy.swift; sourceTree = "<group>"; };
		168CF42C2007BCA0009FCB89 /* TeamInvitationRequestStrategyTests.swift */ = {isa = PBXFileReference; lastKnownFileType = sourcecode.swift; path = TeamInvitationRequestStrategyTests.swift; sourceTree = "<group>"; };
		168CF42E2007BCD9009FCB89 /* TeamInvitationStatusTests.swift */ = {isa = PBXFileReference; lastKnownFileType = sourcecode.swift; path = TeamInvitationStatusTests.swift; sourceTree = "<group>"; };
		168E96D1220C3F6F00FC92FA /* ZMUserTranscoder.swift */ = {isa = PBXFileReference; lastKnownFileType = sourcecode.swift; path = ZMUserTranscoder.swift; sourceTree = "<group>"; };
		168E96DC220C6EB700FC92FA /* UserTests+AccountDeletion.swift */ = {isa = PBXFileReference; lastKnownFileType = sourcecode.swift; path = "UserTests+AccountDeletion.swift"; sourceTree = "<group>"; };
		16904A83207E078C00C92806 /* ConversationTests+Participants.swift */ = {isa = PBXFileReference; lastKnownFileType = sourcecode.swift; path = "ConversationTests+Participants.swift"; sourceTree = "<group>"; };
		1693151025836E5800709F15 /* EventProcessor.swift */ = {isa = PBXFileReference; lastKnownFileType = sourcecode.swift; path = EventProcessor.swift; sourceTree = "<group>"; };
		1693151E2588CF9500709F15 /* EventProcessorTests.swift */ = {isa = PBXFileReference; lastKnownFileType = sourcecode.swift; path = EventProcessorTests.swift; sourceTree = "<group>"; };
		16962EE120286A4C0069D88D /* LocalNotificationType+Localization.swift */ = {isa = PBXFileReference; lastKnownFileType = sourcecode.swift; path = "LocalNotificationType+Localization.swift"; sourceTree = "<group>"; };
		16962EE320286D690069D88D /* LocalNotificationType+Configuration.swift */ = {isa = PBXFileReference; lastKnownFileType = sourcecode.swift; path = "LocalNotificationType+Configuration.swift"; sourceTree = "<group>"; };
		169BA1D225ECDBA300374343 /* IntegrationTests.xctest */ = {isa = PBXFileReference; explicitFileType = wrapper.cfbundle; includeInIndex = 0; path = IntegrationTests.xctest; sourceTree = BUILT_PRODUCTS_DIR; };
		169BA1D625ECDBA300374343 /* IntegrationTests-Info.plist */ = {isa = PBXFileReference; lastKnownFileType = text.plist.xml; path = "IntegrationTests-Info.plist"; sourceTree = "<group>"; };
		169BA1F725ECF8F700374343 /* MockAppLock.swift */ = {isa = PBXFileReference; lastKnownFileType = sourcecode.swift; path = MockAppLock.swift; sourceTree = "<group>"; };
		169BA1FE25ED0DAD00374343 /* ZMUserSession+Messages.swift */ = {isa = PBXFileReference; lastKnownFileType = sourcecode.swift; path = "ZMUserSession+Messages.swift"; sourceTree = "<group>"; };
		169BA23C25EF6E2A00374343 /* MockRegistrationStatusDelegate.swift */ = {isa = PBXFileReference; lastKnownFileType = sourcecode.swift; path = MockRegistrationStatusDelegate.swift; sourceTree = "<group>"; };
		169BA24025EF6F6700374343 /* ZMConversation+Testing.swift */ = {isa = PBXFileReference; lastKnownFileType = sourcecode.swift; path = "ZMConversation+Testing.swift"; sourceTree = "<group>"; };
		169BA24325EF6FFA00374343 /* MockAnalytics.swift */ = {isa = PBXFileReference; lastKnownFileType = sourcecode.swift; path = MockAnalytics.swift; sourceTree = "<group>"; };
		169BA24B25EF753100374343 /* MockReachability.swift */ = {isa = PBXFileReference; lastKnownFileType = sourcecode.swift; path = MockReachability.swift; sourceTree = "<group>"; };
		169BA25125EF778E00374343 /* TestUserProfileUpdateObserver.swift */ = {isa = PBXFileReference; lastKnownFileType = sourcecode.swift; path = TestUserProfileUpdateObserver.swift; sourceTree = "<group>"; };
		169BA25425EF78F200374343 /* ZMUserSession+DefaultConfiguration.swift */ = {isa = PBXFileReference; lastKnownFileType = sourcecode.swift; path = "ZMUserSession+DefaultConfiguration.swift"; sourceTree = "<group>"; };
		169BC10E22BD17FF0003159B /* LegalHoldRequestStrategyTests.swift */ = {isa = PBXFileReference; lastKnownFileType = sourcecode.swift; path = LegalHoldRequestStrategyTests.swift; sourceTree = "<group>"; };
		169E303120D29C200012C219 /* PushRegistryMock.swift */ = {isa = PBXFileReference; lastKnownFileType = sourcecode.swift; path = PushRegistryMock.swift; sourceTree = "<group>"; };
		169E55F52518FF810092CD53 /* EventProcessingPerformanceTests.swift */ = {isa = PBXFileReference; lastKnownFileType = sourcecode.swift; path = EventProcessingPerformanceTests.swift; sourceTree = "<group>"; };
		16A5FE20215B584200AEEBBD /* MockLinkPreviewDetector.swift */ = {isa = PBXFileReference; lastKnownFileType = sourcecode.swift; path = MockLinkPreviewDetector.swift; sourceTree = "<group>"; };
		16A5FE22215B5FD000AEEBBD /* LinkPreviewTests.swift */ = {isa = PBXFileReference; lastKnownFileType = sourcecode.swift; path = LinkPreviewTests.swift; sourceTree = "<group>"; };
		16A702CF1E92998100B8410D /* ApplicationStatusDirectoryTests.swift */ = {isa = PBXFileReference; fileEncoding = 4; lastKnownFileType = sourcecode.swift; path = ApplicationStatusDirectoryTests.swift; sourceTree = "<group>"; };
		16A764601F3E0B0B00564F21 /* CallKitManager.swift */ = {isa = PBXFileReference; fileEncoding = 4; lastKnownFileType = sourcecode.swift; path = CallKitManager.swift; sourceTree = "<group>"; };
		16A86B8322A7E57100A674F8 /* ConversationTests+LegalHold.swift */ = {isa = PBXFileReference; lastKnownFileType = sourcecode.swift; path = "ConversationTests+LegalHold.swift"; sourceTree = "<group>"; };
		16AD86B71F7292EB00E4C797 /* TypingChange.swift */ = {isa = PBXFileReference; fileEncoding = 4; lastKnownFileType = sourcecode.swift; path = TypingChange.swift; sourceTree = "<group>"; };
		16C4BD9F20A309CD00BCDB17 /* CallParticipantSnapshot.swift */ = {isa = PBXFileReference; lastKnownFileType = sourcecode.swift; path = CallParticipantSnapshot.swift; sourceTree = "<group>"; };
		16D0A118234B999600A83F87 /* LabelUpstreamRequestStrategyTests.swift */ = {isa = PBXFileReference; lastKnownFileType = sourcecode.swift; path = LabelUpstreamRequestStrategyTests.swift; sourceTree = "<group>"; };
		16D0A11C234C8CD700A83F87 /* LabelUpstreamRequestStrategy.swift */ = {isa = PBXFileReference; lastKnownFileType = sourcecode.swift; path = LabelUpstreamRequestStrategy.swift; sourceTree = "<group>"; };
		16D1383A1FD6A6F4001B4411 /* AvailabilityTests.swift */ = {isa = PBXFileReference; lastKnownFileType = sourcecode.swift; path = AvailabilityTests.swift; sourceTree = "<group>"; };
		16D3FCDE1E365ABC0052A535 /* CallStateObserverTests.swift */ = {isa = PBXFileReference; fileEncoding = 4; lastKnownFileType = sourcecode.swift; path = CallStateObserverTests.swift; sourceTree = "<group>"; };
		16D3FCE41E37A8050052A535 /* NSManagedObjectContext+ServerTimeDelta.swift */ = {isa = PBXFileReference; fileEncoding = 4; lastKnownFileType = sourcecode.swift; path = "NSManagedObjectContext+ServerTimeDelta.swift"; sourceTree = "<group>"; };
		16D3FD011E3A5C0D0052A535 /* ZMConversationVoiceChannelRouterTests.swift */ = {isa = PBXFileReference; fileEncoding = 4; lastKnownFileType = sourcecode.swift; path = ZMConversationVoiceChannelRouterTests.swift; sourceTree = "<group>"; };
		16D9E8B922BCD39200FA463F /* LegalHoldRequestStrategy.swift */ = {isa = PBXFileReference; lastKnownFileType = sourcecode.swift; path = LegalHoldRequestStrategy.swift; sourceTree = "<group>"; };
		16DABFAD1DCF98D3001973E3 /* CallingRequestStrategy.swift */ = {isa = PBXFileReference; fileEncoding = 4; lastKnownFileType = sourcecode.swift; path = CallingRequestStrategy.swift; sourceTree = "<group>"; };
		16DCAD641B0F9447008C1DD9 /* NSURL+LaunchOptions.h */ = {isa = PBXFileReference; fileEncoding = 4; lastKnownFileType = sourcecode.c.h; path = "NSURL+LaunchOptions.h"; sourceTree = "<group>"; };
		16DCAD651B0F9447008C1DD9 /* NSURL+LaunchOptions.m */ = {isa = PBXFileReference; fileEncoding = 4; lastKnownFileType = sourcecode.c.objc; path = "NSURL+LaunchOptions.m"; sourceTree = "<group>"; };
		16DCAD6D1B1476FE008C1DD9 /* NSURL+LaunchOptionsTests.m */ = {isa = PBXFileReference; fileEncoding = 4; lastKnownFileType = sourcecode.c.objc; path = "NSURL+LaunchOptionsTests.m"; sourceTree = "<group>"; };
		16DCB91B213449620002E910 /* ZMOperationLoop+PushChannel.swift */ = {isa = PBXFileReference; lastKnownFileType = sourcecode.swift; path = "ZMOperationLoop+PushChannel.swift"; sourceTree = "<group>"; };
		16E0FB86232F8933000E3235 /* ZMUserSession+Authentication.swift */ = {isa = PBXFileReference; lastKnownFileType = sourcecode.swift; path = "ZMUserSession+Authentication.swift"; sourceTree = "<group>"; };
		16E0FBB4233119FE000E3235 /* ZMUserSessionTests+Authentication.swift */ = {isa = PBXFileReference; lastKnownFileType = sourcecode.swift; path = "ZMUserSessionTests+Authentication.swift"; sourceTree = "<group>"; };
		16E6F26124B371190015B249 /* ZMUserSession+EncryptionAtRest.swift */ = {isa = PBXFileReference; lastKnownFileType = sourcecode.swift; path = "ZMUserSession+EncryptionAtRest.swift"; sourceTree = "<group>"; };
		16ED865923E2E91900CB1766 /* ZMUserSession+LifeCycle.swift */ = {isa = PBXFileReference; lastKnownFileType = sourcecode.swift; path = "ZMUserSession+LifeCycle.swift"; sourceTree = "<group>"; };
		16ED865C23E30F7E00CB1766 /* ZMUserSesson+Proxy.swift */ = {isa = PBXFileReference; lastKnownFileType = sourcecode.swift; path = "ZMUserSesson+Proxy.swift"; sourceTree = "<group>"; };
		16ED865E23E3145C00CB1766 /* ZMUserSession+Clients.swift */ = {isa = PBXFileReference; lastKnownFileType = sourcecode.swift; path = "ZMUserSession+Clients.swift"; sourceTree = "<group>"; };
		16F5F16B1E4092C00062F0AE /* NSManagedObjectContext+CTCallCenter.swift */ = {isa = PBXFileReference; fileEncoding = 4; lastKnownFileType = sourcecode.swift; path = "NSManagedObjectContext+CTCallCenter.swift"; sourceTree = "<group>"; };
		16F6BB371EDEA659009EA803 /* SearchResult+AddressBook.swift */ = {isa = PBXFileReference; fileEncoding = 4; lastKnownFileType = sourcecode.swift; path = "SearchResult+AddressBook.swift"; sourceTree = "<group>"; };
		16F7343B250F588100AB93B1 /* ZMLocalNotificationTests_UnreadCount.swift */ = {isa = PBXFileReference; lastKnownFileType = sourcecode.swift; path = ZMLocalNotificationTests_UnreadCount.swift; sourceTree = "<group>"; };
		16FF47431F0BF5C70044C491 /* IntegrationTest.swift */ = {isa = PBXFileReference; fileEncoding = 4; lastKnownFileType = sourcecode.swift; path = IntegrationTest.swift; sourceTree = "<group>"; };
		16FF47461F0CD58A0044C491 /* IntegrationTest.m */ = {isa = PBXFileReference; fileEncoding = 4; lastKnownFileType = sourcecode.c.objc; path = IntegrationTest.m; sourceTree = "<group>"; };
		16FF47481F0CD6610044C491 /* IntegrationTest.h */ = {isa = PBXFileReference; lastKnownFileType = sourcecode.c.h; path = IntegrationTest.h; sourceTree = "<group>"; };
		16FF474B1F0D54B20044C491 /* SessionManager+Logs.swift */ = {isa = PBXFileReference; fileEncoding = 4; lastKnownFileType = sourcecode.swift; path = "SessionManager+Logs.swift"; sourceTree = "<group>"; };
		3E05F247192A4F8900F22D80 /* NSError+ZMUserSession.h */ = {isa = PBXFileReference; fileEncoding = 4; lastKnownFileType = sourcecode.c.h; path = "NSError+ZMUserSession.h"; sourceTree = "<group>"; };
		3E05F250192A4FBD00F22D80 /* UserSessionErrorTests.m */ = {isa = PBXFileReference; fileEncoding = 4; lastKnownFileType = sourcecode.c.objc; path = UserSessionErrorTests.m; sourceTree = "<group>"; };
		3E05F253192A50CC00F22D80 /* NSError+ZMUserSession.m */ = {isa = PBXFileReference; fileEncoding = 4; lastKnownFileType = sourcecode.c.objc; path = "NSError+ZMUserSession.m"; sourceTree = "<group>"; };
		3E05F254192A50CC00F22D80 /* NSError+ZMUserSessionInternal.h */ = {isa = PBXFileReference; fileEncoding = 4; lastKnownFileType = sourcecode.c.h; path = "NSError+ZMUserSessionInternal.h"; sourceTree = "<group>"; };
		3E1858B21951D69B005FE78F /* MemoryLeaksObserver.h */ = {isa = PBXFileReference; fileEncoding = 4; lastKnownFileType = sourcecode.c.h; path = MemoryLeaksObserver.h; sourceTree = "<group>"; };
		3E1858B31951D69B005FE78F /* MemoryLeaksObserver.m */ = {isa = PBXFileReference; fileEncoding = 4; lastKnownFileType = sourcecode.c.objc; path = MemoryLeaksObserver.m; sourceTree = "<group>"; };
		3E18605C191A4F3B000FE027 /* WireSyncEngine-iOS.pch */ = {isa = PBXFileReference; lastKnownFileType = sourcecode.c.h; path = "WireSyncEngine-iOS.pch"; sourceTree = "<group>"; };
		3E18605F191A4F6A000FE027 /* README.md */ = {isa = PBXFileReference; lastKnownFileType = text; path = README.md; sourceTree = "<group>"; };
		3E186088191A56F6000FE027 /* WireSyncEngine Test Host.app */ = {isa = PBXFileReference; explicitFileType = wrapper.application; includeInIndex = 0; path = "WireSyncEngine Test Host.app"; sourceTree = BUILT_PRODUCTS_DIR; };
		3E1860B4191A5D99000FE027 /* Test-Host-Info.plist */ = {isa = PBXFileReference; fileEncoding = 4; lastKnownFileType = text.plist.xml; path = "Test-Host-Info.plist"; sourceTree = "<group>"; };
		3E1860B5191A5D99000FE027 /* Test-Host-Prefix.pch */ = {isa = PBXFileReference; fileEncoding = 4; lastKnownFileType = sourcecode.c.h; path = "Test-Host-Prefix.pch"; sourceTree = "<group>"; };
		3E1860B6191A5D99000FE027 /* TestHost-main.m */ = {isa = PBXFileReference; fileEncoding = 4; lastKnownFileType = sourcecode.c.objc; path = "TestHost-main.m"; sourceTree = "<group>"; };
		3E1860B7191A5D99000FE027 /* TestHostAppDelegate.h */ = {isa = PBXFileReference; fileEncoding = 4; lastKnownFileType = sourcecode.c.h; path = TestHostAppDelegate.h; sourceTree = "<group>"; };
		3E1860B8191A5D99000FE027 /* TestHostAppDelegate.m */ = {isa = PBXFileReference; fileEncoding = 4; lastKnownFileType = sourcecode.c.objc; path = TestHostAppDelegate.m; sourceTree = "<group>"; };
		3E1860C3191A649D000FE027 /* UnitTests.xctest */ = {isa = PBXFileReference; explicitFileType = wrapper.cfbundle; includeInIndex = 0; path = UnitTests.xctest; sourceTree = BUILT_PRODUCTS_DIR; };
		3E2712FE1A891781008EE50F /* UnitTests-Info.plist */ = {isa = PBXFileReference; lastKnownFileType = text.plist.xml; path = "UnitTests-Info.plist"; sourceTree = "<group>"; };
		3E288A6919C859210031CFCE /* NotificationObservers.h */ = {isa = PBXFileReference; fileEncoding = 4; lastKnownFileType = sourcecode.c.h; path = NotificationObservers.h; sourceTree = "<group>"; };
		3E288A6A19C859210031CFCE /* NotificationObservers.m */ = {isa = PBXFileReference; fileEncoding = 4; lastKnownFileType = sourcecode.c.objc; path = NotificationObservers.m; sourceTree = "<group>"; };
		3E6CD176194F435F00BAE83E /* ConversationsTests.m */ = {isa = PBXFileReference; fileEncoding = 4; lastKnownFileType = sourcecode.c.objc; path = ConversationsTests.m; sourceTree = "<group>"; };
		3E799CF2192140300020A438 /* WireSyncEngine-Tests.pch */ = {isa = PBXFileReference; lastKnownFileType = sourcecode.c.h; path = "WireSyncEngine-Tests.pch"; sourceTree = "<group>"; };
		3E9848BC1A65253000F7B050 /* Hack.swift */ = {isa = PBXFileReference; fileEncoding = 4; lastKnownFileType = sourcecode.swift; path = Hack.swift; sourceTree = "<group>"; };
		3EEA678A199D079600AF7665 /* UserTests.m */ = {isa = PBXFileReference; fileEncoding = 4; lastKnownFileType = sourcecode.c.objc; path = UserTests.m; sourceTree = "<group>"; };
		54034F371BB1A6D900F4ED62 /* ZMUserSession+Logs.swift */ = {isa = PBXFileReference; fileEncoding = 4; lastKnownFileType = sourcecode.swift; path = "ZMUserSession+Logs.swift"; sourceTree = "<group>"; };
		540818A51BCA647D00257CA7 /* ZMBlacklistVerificator+Testing.h */ = {isa = PBXFileReference; fileEncoding = 4; lastKnownFileType = sourcecode.c.h; path = "ZMBlacklistVerificator+Testing.h"; sourceTree = "<group>"; };
		541228431AEE422C00D9ED1C /* ZMAuthenticationStatusTests.m */ = {isa = PBXFileReference; fileEncoding = 4; lastKnownFileType = sourcecode.c.objc; path = ZMAuthenticationStatusTests.m; sourceTree = "<group>"; };
		54131BC525C7F71400CE2CA2 /* LoginDelegate.swift */ = {isa = PBXFileReference; lastKnownFileType = sourcecode.swift; path = LoginDelegate.swift; sourceTree = "<group>"; };
		54131BCD25C7FFCA00CE2CA2 /* SessionManager+AuthenticationStatusDelegate.swift */ = {isa = PBXFileReference; lastKnownFileType = sourcecode.swift; path = "SessionManager+AuthenticationStatusDelegate.swift"; sourceTree = "<group>"; };
		54131BE825C8495B00CE2CA2 /* NSManagedObjectContext+GenericAsyncQueue.swift */ = {isa = PBXFileReference; lastKnownFileType = sourcecode.swift; path = "NSManagedObjectContext+GenericAsyncQueue.swift"; sourceTree = "<group>"; };
		54188DCA19D19DE200DA40E4 /* ZMLastUpdateEventIDTranscoderTests.m */ = {isa = PBXFileReference; fileEncoding = 4; lastKnownFileType = sourcecode.c.objc; path = ZMLastUpdateEventIDTranscoderTests.m; sourceTree = "<group>"; };
		541918EB195AD9D100A5023D /* SendAndReceiveMessagesTests.m */ = {isa = PBXFileReference; fileEncoding = 4; lastKnownFileType = sourcecode.c.objc; path = SendAndReceiveMessagesTests.m; sourceTree = "<group>"; };
		542049EF196AB84B000D8A94 /* WireSyncEngine.h */ = {isa = PBXFileReference; lastKnownFileType = sourcecode.c.h; path = WireSyncEngine.h; sourceTree = "<group>"; };
		5422E96E1BD5A4FD005A7C77 /* OTRTests.swift */ = {isa = PBXFileReference; fileEncoding = 4; lastKnownFileType = sourcecode.swift; path = OTRTests.swift; sourceTree = "<group>"; };
		5423B999191A4A1B0044347D /* en */ = {isa = PBXFileReference; lastKnownFileType = text.plist.strings; name = en; path = en.lproj/InfoPlist.strings; sourceTree = "<group>"; };
		54257C071DF1C94200107FE7 /* TopConversationsDirectory.swift */ = {isa = PBXFileReference; fileEncoding = 4; lastKnownFileType = sourcecode.swift; path = TopConversationsDirectory.swift; sourceTree = "<group>"; };
		5427B34619D17ACE00CC18DC /* ZMMissingUpdateEventsTranscoder+Internal.h */ = {isa = PBXFileReference; fileEncoding = 4; lastKnownFileType = sourcecode.c.h; path = "ZMMissingUpdateEventsTranscoder+Internal.h"; sourceTree = "<group>"; };
		5427B34D19D195A100CC18DC /* ZMLastUpdateEventIDTranscoder.h */ = {isa = PBXFileReference; fileEncoding = 4; lastKnownFileType = sourcecode.c.h; path = ZMLastUpdateEventIDTranscoder.h; sourceTree = "<group>"; };
		5427B34E19D195A100CC18DC /* ZMLastUpdateEventIDTranscoder.m */ = {isa = PBXFileReference; fileEncoding = 4; lastKnownFileType = sourcecode.c.objc; lineEnding = 0; path = ZMLastUpdateEventIDTranscoder.m; sourceTree = "<group>"; xcLanguageSpecificationIdentifier = xcode.lang.objc; };
		5427B35319D1965A00CC18DC /* ZMLastUpdateEventIDTranscoder+Internal.h */ = {isa = PBXFileReference; fileEncoding = 4; lastKnownFileType = sourcecode.c.h; path = "ZMLastUpdateEventIDTranscoder+Internal.h"; sourceTree = "<group>"; };
		54294A1F19472D4E007BE3CE /* ZMConversationTranscoder.h */ = {isa = PBXFileReference; fileEncoding = 4; lastKnownFileType = sourcecode.c.h; path = ZMConversationTranscoder.h; sourceTree = "<group>"; };
		54294A2019472D4E007BE3CE /* ZMConversationTranscoder.m */ = {isa = PBXFileReference; fileEncoding = 4; lastKnownFileType = sourcecode.c.objc; lineEnding = 0; path = ZMConversationTranscoder.m; sourceTree = "<group>"; xcLanguageSpecificationIdentifier = xcode.lang.objc; };
		542DFEE51DDCA452000F5B95 /* UserProfileUpdateStatusTests.swift */ = {isa = PBXFileReference; fileEncoding = 4; lastKnownFileType = sourcecode.swift; path = UserProfileUpdateStatusTests.swift; sourceTree = "<group>"; };
		542DFEE71DDCA4FD000F5B95 /* UserProfileUpdateRequestStrategyTests.swift */ = {isa = PBXFileReference; fileEncoding = 4; lastKnownFileType = sourcecode.swift; path = UserProfileUpdateRequestStrategyTests.swift; sourceTree = "<group>"; };
		543095921DE76B170065367F /* random1.txt */ = {isa = PBXFileReference; fileEncoding = 4; lastKnownFileType = text; path = random1.txt; sourceTree = "<group>"; };
		543095941DE76B270065367F /* random2.txt */ = {isa = PBXFileReference; fileEncoding = 4; lastKnownFileType = text; path = random2.txt; sourceTree = "<group>"; };
		5430E9231BAA0D9F00395E05 /* WireSyncEngineLogs.h */ = {isa = PBXFileReference; fileEncoding = 4; lastKnownFileType = sourcecode.c.h; path = WireSyncEngineLogs.h; sourceTree = "<group>"; };
		5430FF141CE4A359004ECFFE /* FileTransferTests.m */ = {isa = PBXFileReference; fileEncoding = 4; lastKnownFileType = sourcecode.c.objc; path = FileTransferTests.m; sourceTree = "<group>"; };
		5435C5541E13D9A0002D9766 /* NSManagedObjectContext+KeyValueStore.swift */ = {isa = PBXFileReference; fileEncoding = 4; lastKnownFileType = sourcecode.swift; path = "NSManagedObjectContext+KeyValueStore.swift"; sourceTree = "<group>"; };
		543ED0001D79E0EE00A9CDF3 /* ApplicationMock.swift */ = {isa = PBXFileReference; fileEncoding = 4; lastKnownFileType = sourcecode.swift; path = ApplicationMock.swift; sourceTree = "<group>"; };
		5447E4651AECDC5000411FCD /* ZMUserSessionTestsBase.h */ = {isa = PBXFileReference; fileEncoding = 4; lastKnownFileType = sourcecode.c.h; path = ZMUserSessionTestsBase.h; sourceTree = "<group>"; };
		5447E4661AECDE6500411FCD /* ZMUserSessionTestsBase.m */ = {isa = PBXFileReference; fileEncoding = 4; lastKnownFileType = sourcecode.c.objc; path = ZMUserSessionTestsBase.m; sourceTree = "<group>"; };
		544F8FF21DDCD34600D1AB04 /* UserProfileUpdateNotifications.swift */ = {isa = PBXFileReference; fileEncoding = 4; lastKnownFileType = sourcecode.swift; path = UserProfileUpdateNotifications.swift; sourceTree = "<group>"; };
		545643D41C62C1A800A2129C /* ConversationTestsBase.h */ = {isa = PBXFileReference; fileEncoding = 4; lastKnownFileType = sourcecode.c.h; path = ConversationTestsBase.h; sourceTree = "<group>"; };
		545643D51C62C1A800A2129C /* ConversationTestsBase.m */ = {isa = PBXFileReference; fileEncoding = 4; lastKnownFileType = sourcecode.c.objc; path = ConversationTestsBase.m; sourceTree = "<group>"; };
		5458273D2541C3A9002B8F83 /* PresentationDelegate.swift */ = {isa = PBXFileReference; lastKnownFileType = sourcecode.swift; path = PresentationDelegate.swift; sourceTree = "<group>"; };
		5458AF7E1F70219F00E45977 /* AccountDeletedObserver.swift */ = {isa = PBXFileReference; fileEncoding = 4; lastKnownFileType = sourcecode.swift; path = AccountDeletedObserver.swift; sourceTree = "<group>"; };
		5458AF831F7021B800E45977 /* PreLoginAuthenticationNotification.swift */ = {isa = PBXFileReference; fileEncoding = 4; lastKnownFileType = sourcecode.swift; path = PreLoginAuthenticationNotification.swift; sourceTree = "<group>"; };
		545F3DBA1AAF64FB00BF817B /* APNSTests.m */ = {isa = PBXFileReference; fileEncoding = 4; lastKnownFileType = sourcecode.c.objc; lineEnding = 0; path = APNSTests.m; sourceTree = "<group>"; xcLanguageSpecificationIdentifier = xcode.lang.objc; };
		545F601B1D6C336D00C2C55B /* AddressBookSearchTests.swift */ = {isa = PBXFileReference; fileEncoding = 4; lastKnownFileType = sourcecode.swift; path = AddressBookSearchTests.swift; sourceTree = "<group>"; };
		54610D32192C9D7200FE7201 /* ZMUserSessionTests.m */ = {isa = PBXFileReference; fileEncoding = 4; lastKnownFileType = sourcecode.c.objc; path = ZMUserSessionTests.m; sourceTree = "<group>"; };
		546392711D79D5210094EC66 /* Application.swift */ = {isa = PBXFileReference; fileEncoding = 4; lastKnownFileType = sourcecode.swift; path = Application.swift; sourceTree = "<group>"; };
		5463C88F193F38A6006799DE /* ZMTimingTests.h */ = {isa = PBXFileReference; fileEncoding = 4; lastKnownFileType = sourcecode.c.h; path = ZMTimingTests.h; sourceTree = "<group>"; };
		5463C890193F38A6006799DE /* ZMTimingTests.m */ = {isa = PBXFileReference; fileEncoding = 4; lastKnownFileType = sourcecode.c.objc; path = ZMTimingTests.m; sourceTree = "<group>"; };
		5467F1C31E0AE2EF008C1745 /* KeyValueStore.swift */ = {isa = PBXFileReference; fileEncoding = 4; lastKnownFileType = sourcecode.swift; path = KeyValueStore.swift; sourceTree = "<group>"; };
		5467F1C51E0AE421008C1745 /* KeyValueStore+AccessToken.swift */ = {isa = PBXFileReference; fileEncoding = 4; lastKnownFileType = sourcecode.swift; path = "KeyValueStore+AccessToken.swift"; sourceTree = "<group>"; };
		546BAD5F19F8149B007C4938 /* ZMSyncStrategy+Internal.h */ = {isa = PBXFileReference; fileEncoding = 4; lastKnownFileType = sourcecode.c.h; path = "ZMSyncStrategy+Internal.h"; sourceTree = "<group>"; };
		546D45FD19E29D92004C478D /* ZMNetworkState.h */ = {isa = PBXFileReference; fileEncoding = 4; lastKnownFileType = sourcecode.c.h; path = ZMNetworkState.h; sourceTree = "<group>"; };
		546F815A1E685F1A00775059 /* LocalNotificationDispatcherTests.swift */ = {isa = PBXFileReference; fileEncoding = 4; lastKnownFileType = sourcecode.swift; path = LocalNotificationDispatcherTests.swift; sourceTree = "<group>"; };
		5474C8051921309400185A3A /* MessagingTest.h */ = {isa = PBXFileReference; fileEncoding = 4; lastKnownFileType = sourcecode.c.h; path = MessagingTest.h; sourceTree = "<group>"; };
		5474C8061921309400185A3A /* MessagingTest.m */ = {isa = PBXFileReference; fileEncoding = 4; lastKnownFileType = sourcecode.c.objc; path = MessagingTest.m; sourceTree = "<group>"; };
		5474C8081921309400185A3A /* MessagingTestTests.m */ = {isa = PBXFileReference; fileEncoding = 4; lastKnownFileType = sourcecode.c.objc; path = MessagingTestTests.m; sourceTree = "<group>"; };
		54764B971C9303D600BD25E3 /* medium.jpg */ = {isa = PBXFileReference; lastKnownFileType = image.jpeg; path = medium.jpg; sourceTree = "<group>"; };
		54764B981C9303D600BD25E3 /* tiny.jpg */ = {isa = PBXFileReference; lastKnownFileType = image.jpeg; path = tiny.jpg; sourceTree = "<group>"; };
		54764B9B1C930AEB00BD25E3 /* Lorem Ipsum.txt */ = {isa = PBXFileReference; fileEncoding = 4; lastKnownFileType = text; path = "Lorem Ipsum.txt"; sourceTree = "<group>"; };
		54764B9D1C931E9400BD25E3 /* animated.gif */ = {isa = PBXFileReference; lastKnownFileType = image.gif; path = animated.gif; sourceTree = "<group>"; };
		54764B9E1C931E9400BD25E3 /* not_animated.gif */ = {isa = PBXFileReference; lastKnownFileType = image.gif; path = not_animated.gif; sourceTree = "<group>"; };
		5478A1401DEC4048006F7268 /* UserProfile.swift */ = {isa = PBXFileReference; fileEncoding = 4; lastKnownFileType = sourcecode.swift; path = UserProfile.swift; sourceTree = "<group>"; };
		547E5B571DDB4B800038D936 /* UserProfileUpdateStatus.swift */ = {isa = PBXFileReference; fileEncoding = 4; lastKnownFileType = sourcecode.swift; path = UserProfileUpdateStatus.swift; sourceTree = "<group>"; };
		547E5B591DDB67390038D936 /* UserProfileUpdateRequestStrategy.swift */ = {isa = PBXFileReference; fileEncoding = 4; lastKnownFileType = sourcecode.swift; path = UserProfileUpdateRequestStrategy.swift; sourceTree = "<group>"; };
		548213FE1A0253CC001AA4E0 /* ZMSimpleListRequestPaginator.h */ = {isa = PBXFileReference; fileEncoding = 4; lastKnownFileType = sourcecode.c.h; path = ZMSimpleListRequestPaginator.h; sourceTree = "<group>"; };
		548213FF1A0253CC001AA4E0 /* ZMSimpleListRequestPaginator.m */ = {isa = PBXFileReference; fileEncoding = 4; lastKnownFileType = sourcecode.c.objc; path = ZMSimpleListRequestPaginator.m; sourceTree = "<group>"; };
		548214051A025C54001AA4E0 /* ZMSimpleListRequestPaginatorTests.m */ = {isa = PBXFileReference; fileEncoding = 4; lastKnownFileType = sourcecode.c.objc; path = ZMSimpleListRequestPaginatorTests.m; sourceTree = "<group>"; };
		548214081A027B66001AA4E0 /* ZMSimpleListRequestPaginator+Internal.h */ = {isa = PBXFileReference; fileEncoding = 4; lastKnownFileType = sourcecode.c.h; path = "ZMSimpleListRequestPaginator+Internal.h"; sourceTree = "<group>"; };
		54877C9419922C0B0097FB58 /* UserProfileTests.m */ = {isa = PBXFileReference; fileEncoding = 4; lastKnownFileType = sourcecode.c.objc; path = UserProfileTests.m; sourceTree = "<group>"; };
		5492C6C319ACCCA8008F41E2 /* ConnectionTests.m */ = {isa = PBXFileReference; fileEncoding = 4; lastKnownFileType = sourcecode.c.objc; lineEnding = 0; path = ConnectionTests.m; sourceTree = "<group>"; xcLanguageSpecificationIdentifier = xcode.lang.objc; };
		549552511D64567C004F21F6 /* AddressBookTests.swift */ = {isa = PBXFileReference; fileEncoding = 4; lastKnownFileType = sourcecode.swift; path = AddressBookTests.swift; sourceTree = "<group>"; };
		549710071F6FF5C100026EDD /* NotificationInContext+UserSession.swift */ = {isa = PBXFileReference; fileEncoding = 4; lastKnownFileType = sourcecode.swift; path = "NotificationInContext+UserSession.swift"; sourceTree = "<group>"; };
		549710091F6FFE9900026EDD /* ClientUpdateNotification.swift */ = {isa = PBXFileReference; fileEncoding = 4; lastKnownFileType = sourcecode.swift; path = ClientUpdateNotification.swift; sourceTree = "<group>"; };
		54973A351DD48CAB007F8702 /* NSManagedObject+EncryptionContext.swift */ = {isa = PBXFileReference; fileEncoding = 4; lastKnownFileType = sourcecode.swift; path = "NSManagedObject+EncryptionContext.swift"; sourceTree = "<group>"; };
		549815931A43232400A7CE2E /* WireSyncEngine.framework */ = {isa = PBXFileReference; explicitFileType = wrapper.framework; includeInIndex = 0; path = WireSyncEngine.framework; sourceTree = BUILT_PRODUCTS_DIR; };
		549815961A43232400A7CE2E /* WireSyncEngine-ios-Info.plist */ = {isa = PBXFileReference; lastKnownFileType = text.plist.xml; path = "WireSyncEngine-ios-Info.plist"; sourceTree = "<group>"; };
		54991D571DEDCF2B007E282F /* AddressBook.swift */ = {isa = PBXFileReference; fileEncoding = 4; lastKnownFileType = sourcecode.swift; path = AddressBook.swift; sourceTree = "<group>"; };
		54991D591DEDD07E007E282F /* ContactAddressBook.swift */ = {isa = PBXFileReference; fileEncoding = 4; lastKnownFileType = sourcecode.swift; path = ContactAddressBook.swift; sourceTree = "<group>"; };
		54A170631B300696001B41A5 /* ProxiedRequestStrategy.swift */ = {isa = PBXFileReference; fileEncoding = 4; lastKnownFileType = sourcecode.swift; path = ProxiedRequestStrategy.swift; sourceTree = "<group>"; };
		54A170671B300717001B41A5 /* ProxiedRequestStrategyTests.swift */ = {isa = PBXFileReference; fileEncoding = 4; lastKnownFileType = sourcecode.swift; path = ProxiedRequestStrategyTests.swift; sourceTree = "<group>"; };
		54A227D51D6604A5009414C0 /* SynchronizationMocks.swift */ = {isa = PBXFileReference; fileEncoding = 4; lastKnownFileType = sourcecode.swift; lineEnding = 0; path = SynchronizationMocks.swift; sourceTree = "<group>"; xcLanguageSpecificationIdentifier = xcode.lang.swift; };
		54A343461D6B589A004B65EA /* AddressBookSearch.swift */ = {isa = PBXFileReference; fileEncoding = 4; lastKnownFileType = sourcecode.swift; path = AddressBookSearch.swift; sourceTree = "<group>"; };
		54A3ACC21A261603008AF8DF /* BackgroundTests.m */ = {isa = PBXFileReference; fileEncoding = 4; lastKnownFileType = sourcecode.c.objc; path = BackgroundTests.m; sourceTree = "<group>"; };
		54AB428D1DF5C5B400381F2C /* TopConversationsDirectoryTests.swift */ = {isa = PBXFileReference; fileEncoding = 4; lastKnownFileType = sourcecode.swift; path = TopConversationsDirectoryTests.swift; sourceTree = "<group>"; };
		54ADA7611E3B3CBE00B90C7D /* IntegrationTest+Encryption.swift */ = {isa = PBXFileReference; fileEncoding = 4; lastKnownFileType = sourcecode.swift; path = "IntegrationTest+Encryption.swift"; sourceTree = "<group>"; };
		54BAB40C24A9EAC800EBC400 /* FeatureFlagRequestStrategyTests.swift */ = {isa = PBXFileReference; lastKnownFileType = sourcecode.swift; path = FeatureFlagRequestStrategyTests.swift; sourceTree = "<group>"; };
		54BD32D01A5ACCF9008EB1B0 /* Test-Bridging-Header.h */ = {isa = PBXFileReference; fileEncoding = 4; lastKnownFileType = sourcecode.c.h; path = "Test-Bridging-Header.h"; sourceTree = "<group>"; };
		54BDC60019C2FE4F00B22C03 /* ZMConnectionTranscoder+Internal.h */ = {isa = PBXFileReference; fileEncoding = 4; lastKnownFileType = sourcecode.c.h; path = "ZMConnectionTranscoder+Internal.h"; sourceTree = "<group>"; };
		54BFDF671BDA6F9A0034A3DB /* HistorySynchronizationStatus.swift */ = {isa = PBXFileReference; fileEncoding = 4; lastKnownFileType = sourcecode.swift; path = HistorySynchronizationStatus.swift; sourceTree = "<group>"; };
		54BFDF691BDA87D20034A3DB /* HistorySynchronizationStatusTests.swift */ = {isa = PBXFileReference; fileEncoding = 4; lastKnownFileType = sourcecode.swift; path = HistorySynchronizationStatusTests.swift; sourceTree = "<group>"; };
		54C11B9E19D1E4A100576A96 /* ZMLoginTranscoder.h */ = {isa = PBXFileReference; fileEncoding = 4; lastKnownFileType = sourcecode.c.h; path = ZMLoginTranscoder.h; sourceTree = "<group>"; };
		54C11B9F19D1E4A100576A96 /* ZMLoginTranscoder.m */ = {isa = PBXFileReference; fileEncoding = 4; lastKnownFileType = sourcecode.c.objc; path = ZMLoginTranscoder.m; sourceTree = "<group>"; };
		54C11BA819D1E70900576A96 /* ZMLoginTranscoder+Internal.h */ = {isa = PBXFileReference; fileEncoding = 4; lastKnownFileType = sourcecode.c.h; path = "ZMLoginTranscoder+Internal.h"; sourceTree = "<group>"; };
		54C11BAB19D1EB7500576A96 /* ZMLoginTranscoderTests.m */ = {isa = PBXFileReference; fileEncoding = 4; lastKnownFileType = sourcecode.c.objc; path = ZMLoginTranscoderTests.m; sourceTree = "<group>"; };
		54C8A39B1F7536DB004961DF /* ZMOperationLoop+Notifications.swift */ = {isa = PBXFileReference; fileEncoding = 4; lastKnownFileType = sourcecode.swift; path = "ZMOperationLoop+Notifications.swift"; sourceTree = "<group>"; };
		54CB3FE024A34B8A00BA86DD /* FeatureFlagRequestStrategy.swift */ = {isa = PBXFileReference; lastKnownFileType = sourcecode.swift; path = FeatureFlagRequestStrategy.swift; sourceTree = "<group>"; };
		54D784FD1A37248000F47798 /* ZMEncodedNSUUIDWithTimestampTests.m */ = {isa = PBXFileReference; fileEncoding = 4; lastKnownFileType = sourcecode.c.objc; path = ZMEncodedNSUUIDWithTimestampTests.m; sourceTree = "<group>"; };
		54D9331C1AE1643A00C0B91C /* ZMCredentials.h */ = {isa = PBXFileReference; fileEncoding = 4; lastKnownFileType = sourcecode.c.h; path = ZMCredentials.h; sourceTree = "<group>"; };
		54D9331F1AE1653000C0B91C /* ZMCredentials.m */ = {isa = PBXFileReference; fileEncoding = 4; lastKnownFileType = sourcecode.c.objc; path = ZMCredentials.m; sourceTree = "<group>"; };
		54DE26B11BC56E62002B5FBC /* ZMHotFixDirectory.h */ = {isa = PBXFileReference; fileEncoding = 4; lastKnownFileType = sourcecode.c.h; path = ZMHotFixDirectory.h; sourceTree = "<group>"; };
		54DE26B21BC56E62002B5FBC /* ZMHotFixDirectory.m */ = {isa = PBXFileReference; fileEncoding = 4; lastKnownFileType = sourcecode.c.objc; path = ZMHotFixDirectory.m; sourceTree = "<group>"; };
		54DE9BEA1DE74FFB00EFFB9C /* RandomHandleGenerator.swift */ = {isa = PBXFileReference; fileEncoding = 4; lastKnownFileType = sourcecode.swift; path = RandomHandleGenerator.swift; sourceTree = "<group>"; };
		54DE9BEC1DE75D4900EFFB9C /* RandomHandleGeneratorTests.swift */ = {isa = PBXFileReference; fileEncoding = 4; lastKnownFileType = sourcecode.swift; path = RandomHandleGeneratorTests.swift; sourceTree = "<group>"; };
		54DFAE211C92D979004B1D15 /* 1900x1500.jpg */ = {isa = PBXFileReference; lastKnownFileType = image.jpeg; path = 1900x1500.jpg; sourceTree = "<group>"; };
		54DFB8EE1B30649000F1C736 /* GiphyTests.m */ = {isa = PBXFileReference; fileEncoding = 4; lastKnownFileType = sourcecode.c.objc; path = GiphyTests.m; sourceTree = "<group>"; };
		54E2C1DF1E682DC400536569 /* LocalNotificationDispatcher.swift */ = {isa = PBXFileReference; fileEncoding = 4; lastKnownFileType = sourcecode.swift; path = LocalNotificationDispatcher.swift; sourceTree = "<group>"; };
		54E4DD0D1DE4A9A200FEF192 /* UserHandleTests.swift */ = {isa = PBXFileReference; fileEncoding = 4; lastKnownFileType = sourcecode.swift; path = UserHandleTests.swift; sourceTree = "<group>"; };
		54EBDDEA1966B2B000B23C36 /* ZMConversationTranscoder+Internal.h */ = {isa = PBXFileReference; lastKnownFileType = sourcecode.c.h; path = "ZMConversationTranscoder+Internal.h"; sourceTree = "<group>"; };
		54F0A0931B3018D7003386BC /* ProxiedRequestsStatus.swift */ = {isa = PBXFileReference; fileEncoding = 4; lastKnownFileType = sourcecode.swift; path = ProxiedRequestsStatus.swift; sourceTree = "<group>"; };
		54F7217619A60E88009A8AF5 /* ZMUpdateEventsBuffer.h */ = {isa = PBXFileReference; fileEncoding = 4; lastKnownFileType = sourcecode.c.h; path = ZMUpdateEventsBuffer.h; sourceTree = "<group>"; };
		54F7217919A611DE009A8AF5 /* ZMUpdateEventsBuffer.m */ = {isa = PBXFileReference; fileEncoding = 4; lastKnownFileType = sourcecode.c.objc; path = ZMUpdateEventsBuffer.m; sourceTree = "<group>"; };
		54F8D6DD19AB535700146664 /* ZMConnectionTranscoder.h */ = {isa = PBXFileReference; fileEncoding = 4; lastKnownFileType = sourcecode.c.h; path = ZMConnectionTranscoder.h; sourceTree = "<group>"; };
		54F8D6DE19AB535700146664 /* ZMConnectionTranscoder.m */ = {isa = PBXFileReference; fileEncoding = 4; lastKnownFileType = sourcecode.c.objc; lineEnding = 0; path = ZMConnectionTranscoder.m; sourceTree = "<group>"; xcLanguageSpecificationIdentifier = xcode.lang.objc; };
		54F8D6E419AB535700146664 /* ZMMissingUpdateEventsTranscoder.h */ = {isa = PBXFileReference; fileEncoding = 4; lastKnownFileType = sourcecode.c.h; path = ZMMissingUpdateEventsTranscoder.h; sourceTree = "<group>"; };
		54F8D6E519AB535700146664 /* ZMMissingUpdateEventsTranscoder.m */ = {isa = PBXFileReference; fileEncoding = 4; lastKnownFileType = sourcecode.c.objc; lineEnding = 0; path = ZMMissingUpdateEventsTranscoder.m; sourceTree = "<group>"; xcLanguageSpecificationIdentifier = xcode.lang.objc; };
		54F8D6E819AB535700146664 /* ZMSelfStrategy.h */ = {isa = PBXFileReference; fileEncoding = 4; lastKnownFileType = sourcecode.c.h; path = ZMSelfStrategy.h; sourceTree = "<group>"; };
		54F8D6E919AB535700146664 /* ZMSelfStrategy.m */ = {isa = PBXFileReference; fileEncoding = 4; lastKnownFileType = sourcecode.c.objc; path = ZMSelfStrategy.m; sourceTree = "<group>"; };
		54F8D6EC19AB535700146664 /* ZMUserTranscoder.h */ = {isa = PBXFileReference; fileEncoding = 4; lastKnownFileType = sourcecode.c.h; path = ZMUserTranscoder.h; sourceTree = "<group>"; };
		54F8D6ED19AB535700146664 /* ZMUserTranscoder.m */ = {isa = PBXFileReference; fileEncoding = 4; lastKnownFileType = sourcecode.c.objc; lineEnding = 0; path = ZMUserTranscoder.m; sourceTree = "<group>"; xcLanguageSpecificationIdentifier = xcode.lang.objc; };
		54F8D6EE19AB535700146664 /* ZMUserTranscoder+Internal.h */ = {isa = PBXFileReference; fileEncoding = 4; lastKnownFileType = sourcecode.c.h; path = "ZMUserTranscoder+Internal.h"; sourceTree = "<group>"; };
		54F8D72B19AB677300146664 /* ZMConnectionTranscoderTest.m */ = {isa = PBXFileReference; fileEncoding = 4; lastKnownFileType = sourcecode.c.objc; path = ZMConnectionTranscoderTest.m; sourceTree = "<group>"; };
		54F8D72D19AB677300146664 /* ZMConversationTranscoderTests.m */ = {isa = PBXFileReference; fileEncoding = 4; lastKnownFileType = sourcecode.c.objc; path = ZMConversationTranscoderTests.m; sourceTree = "<group>"; };
		54F8D72F19AB677300146664 /* ZMMissingUpdateEventsTranscoderTests.m */ = {isa = PBXFileReference; fileEncoding = 4; lastKnownFileType = sourcecode.c.objc; path = ZMMissingUpdateEventsTranscoderTests.m; sourceTree = "<group>"; };
		54F8D73119AB677400146664 /* ZMSelfTranscoderTests.m */ = {isa = PBXFileReference; fileEncoding = 4; lastKnownFileType = sourcecode.c.objc; path = ZMSelfTranscoderTests.m; sourceTree = "<group>"; };
		54F8D73319AB677400146664 /* ZMUserTranscoderTests.m */ = {isa = PBXFileReference; fileEncoding = 4; lastKnownFileType = sourcecode.c.objc; path = ZMUserTranscoderTests.m; sourceTree = "<group>"; };
		54F8D74819AB67B300146664 /* ObjectTranscoderTests.h */ = {isa = PBXFileReference; fileEncoding = 4; lastKnownFileType = sourcecode.c.h; path = ObjectTranscoderTests.h; sourceTree = "<group>"; };
		54F8D74919AB67B300146664 /* ObjectTranscoderTests.m */ = {isa = PBXFileReference; fileEncoding = 4; lastKnownFileType = sourcecode.c.objc; path = ObjectTranscoderTests.m; sourceTree = "<group>"; };
		54FC8A0F192CD55000D3C016 /* LoginFlowTests.m */ = {isa = PBXFileReference; fileEncoding = 4; lastKnownFileType = sourcecode.c.objc; path = LoginFlowTests.m; sourceTree = "<group>"; };
		54FEAAA81BC7BB9C002DE521 /* ZMBlacklistDownloader+Testing.h */ = {isa = PBXFileReference; fileEncoding = 4; lastKnownFileType = sourcecode.c.h; path = "ZMBlacklistDownloader+Testing.h"; sourceTree = "<group>"; };
		54FF64281F73D00C00787EF2 /* NSManagedObjectContext+AuthenticationStatus.swift */ = {isa = PBXFileReference; fileEncoding = 4; lastKnownFileType = sourcecode.swift; path = "NSManagedObjectContext+AuthenticationStatus.swift"; sourceTree = "<group>"; };
		5502C6E922B7D4DA000684B7 /* ZMUserSessionLegalHoldTests.swift */ = {isa = PBXFileReference; lastKnownFileType = sourcecode.swift; path = ZMUserSessionLegalHoldTests.swift; sourceTree = "<group>"; };
		554FEE2022AFF20600B1A8A1 /* ZMUserSession+LegalHold.swift */ = {isa = PBXFileReference; lastKnownFileType = sourcecode.swift; path = "ZMUserSession+LegalHold.swift"; sourceTree = "<group>"; };
		5E0EB1F321008C1900B5DC2B /* CompanyLoginRequester.swift */ = {isa = PBXFileReference; lastKnownFileType = sourcecode.swift; path = CompanyLoginRequester.swift; sourceTree = "<group>"; };
		5E0EB1F52100A13200B5DC2B /* CompanyLoginRequesterTests.swift */ = {isa = PBXFileReference; lastKnownFileType = sourcecode.swift; path = CompanyLoginRequesterTests.swift; sourceTree = "<group>"; };
		5E0EB1F82100A46F00B5DC2B /* MockCompanyLoginRequesterDelegate.swift */ = {isa = PBXFileReference; lastKnownFileType = sourcecode.swift; path = MockCompanyLoginRequesterDelegate.swift; sourceTree = "<group>"; };
		5E1FD7A4210B2694003D2C3D /* NotificationAction.swift */ = {isa = PBXFileReference; lastKnownFileType = sourcecode.swift; path = NotificationAction.swift; sourceTree = "<group>"; };
		5E2C354C21A806A80034F1EE /* MockBackgroundActivityManager.swift */ = {isa = PBXFileReference; lastKnownFileType = sourcecode.swift; path = MockBackgroundActivityManager.swift; sourceTree = "<group>"; };
		5E67168F2174CA6300522E61 /* MockUser+LoginCredentials.swift */ = {isa = PBXFileReference; lastKnownFileType = sourcecode.swift; path = "MockUser+LoginCredentials.swift"; sourceTree = "<group>"; };
		5E8BB8982147CD3F00EEA64B /* AVSBridging.swift */ = {isa = PBXFileReference; lastKnownFileType = sourcecode.swift; path = AVSBridging.swift; sourceTree = "<group>"; };
		5E8BB89B2147CE1600EEA64B /* AVSCallMember.swift */ = {isa = PBXFileReference; lastKnownFileType = sourcecode.swift; path = AVSCallMember.swift; sourceTree = "<group>"; };
		5E8BB89D2147E9DF00EEA64B /* AVSWrapper+Handlers.swift */ = {isa = PBXFileReference; lastKnownFileType = sourcecode.swift; path = "AVSWrapper+Handlers.swift"; sourceTree = "<group>"; };
		5E8BB89F2147F5BC00EEA64B /* CallSnapshot.swift */ = {isa = PBXFileReference; lastKnownFileType = sourcecode.swift; path = CallSnapshot.swift; sourceTree = "<group>"; };
		5E8BB8A12147F89000EEA64B /* CallCenterSupport.swift */ = {isa = PBXFileReference; lastKnownFileType = sourcecode.swift; path = CallCenterSupport.swift; sourceTree = "<group>"; };
		5E8BB8A3214912D100EEA64B /* AVSBridgingTests.swift */ = {isa = PBXFileReference; lastKnownFileType = sourcecode.swift; path = AVSBridgingTests.swift; sourceTree = "<group>"; };
		5E8EE1F620FDC6B900DB1F9B /* CompanyLoginRequestDetector.swift */ = {isa = PBXFileReference; lastKnownFileType = sourcecode.swift; path = CompanyLoginRequestDetector.swift; sourceTree = "<group>"; };
		5E8EE1F920FDC7D700DB1F9B /* Pasteboard.swift */ = {isa = PBXFileReference; lastKnownFileType = sourcecode.swift; path = Pasteboard.swift; sourceTree = "<group>"; };
		5E8EE1FB20FDCCE200DB1F9B /* CompanyLoginRequestDetectorTests.swift */ = {isa = PBXFileReference; lastKnownFileType = sourcecode.swift; path = CompanyLoginRequestDetectorTests.swift; sourceTree = "<group>"; };
		5E8EE1FD20FDCD1300DB1F9B /* MockPasteboard.swift */ = {isa = PBXFileReference; lastKnownFileType = sourcecode.swift; path = MockPasteboard.swift; sourceTree = "<group>"; };
		5E9D326E2109C1740032FB06 /* CompanyLoginErrorCode.swift */ = {isa = PBXFileReference; lastKnownFileType = sourcecode.swift; path = CompanyLoginErrorCode.swift; sourceTree = "<group>"; };
		5E9D32702109C54B0032FB06 /* CompanyLoginActionTests.swift */ = {isa = PBXFileReference; lastKnownFileType = sourcecode.swift; path = CompanyLoginActionTests.swift; sourceTree = "<group>"; };
		5EC2C58E2137F5EE00C6CE35 /* CallClosedReason.swift */ = {isa = PBXFileReference; lastKnownFileType = sourcecode.swift; path = CallClosedReason.swift; sourceTree = "<group>"; };
		5EC2C5902137F80E00C6CE35 /* CallState.swift */ = {isa = PBXFileReference; lastKnownFileType = sourcecode.swift; path = CallState.swift; sourceTree = "<group>"; };
		5EC2C592213827BF00C6CE35 /* WireCallCenterV3+Events.swift */ = {isa = PBXFileReference; lastKnownFileType = sourcecode.swift; path = "WireCallCenterV3+Events.swift"; sourceTree = "<group>"; };
		5EC3A467210B763000B76C78 /* NotificationUserInfo.swift */ = {isa = PBXFileReference; lastKnownFileType = sourcecode.swift; path = NotificationUserInfo.swift; sourceTree = "<group>"; };
		5EDF03EB2245563C00C04007 /* LinkPreviewAssetUploadRequestStrategy+Helper.swift */ = {isa = PBXFileReference; lastKnownFileType = sourcecode.swift; path = "LinkPreviewAssetUploadRequestStrategy+Helper.swift"; sourceTree = "<group>"; };
		5EFE9C14212AB138007932A6 /* UnregisteredUser+Payload.swift */ = {isa = PBXFileReference; lastKnownFileType = sourcecode.swift; path = "UnregisteredUser+Payload.swift"; sourceTree = "<group>"; };
		5EFE9C16212AB945007932A6 /* RegistrationPhase.swift */ = {isa = PBXFileReference; lastKnownFileType = sourcecode.swift; path = RegistrationPhase.swift; sourceTree = "<group>"; };
		632A581F25CC43DA00F0C4BD /* CallParticipantsListKind.swift */ = {isa = PBXFileReference; lastKnownFileType = sourcecode.swift; path = CallParticipantsListKind.swift; sourceTree = "<group>"; };
		632A582125CD9DF900F0C4BD /* CallParticipantsKindTests.swift */ = {isa = PBXFileReference; lastKnownFileType = sourcecode.swift; path = CallParticipantsKindTests.swift; sourceTree = "<group>"; };
		63495E4623FFF098002A7C59 /* ConversationTests+OTR.swift */ = {isa = PBXFileReference; lastKnownFileType = sourcecode.swift; path = "ConversationTests+OTR.swift"; sourceTree = "<group>"; };
		639290A3252CA53100046171 /* CallSnapshotTestFixture.swift */ = {isa = PBXFileReference; lastKnownFileType = sourcecode.swift; path = CallSnapshotTestFixture.swift; sourceTree = "<group>"; };
		639290A6252DEDB400046171 /* WireCallCenterV3+Degradation.swift */ = {isa = PBXFileReference; lastKnownFileType = sourcecode.swift; path = "WireCallCenterV3+Degradation.swift"; sourceTree = "<group>"; };
		63EB9B2C258131F700B44635 /* AVSActiveSpeakerChange.swift */ = {isa = PBXFileReference; lastKnownFileType = sourcecode.swift; path = AVSActiveSpeakerChange.swift; sourceTree = "<group>"; };
		63F65F02246D5A9600534A69 /* PushChannelTests.swift */ = {isa = PBXFileReference; lastKnownFileType = sourcecode.swift; path = PushChannelTests.swift; sourceTree = "<group>"; };
		63F65F04246D972900534A69 /* ConversationTests+MessageEditing.swift */ = {isa = PBXFileReference; lastKnownFileType = sourcecode.swift; path = "ConversationTests+MessageEditing.swift"; sourceTree = "<group>"; };
		63F65F1224729B4C00534A69 /* APNSTests+Swift.swift */ = {isa = PBXFileReference; lastKnownFileType = sourcecode.swift; path = "APNSTests+Swift.swift"; sourceTree = "<group>"; };
		63F65F212474153E00534A69 /* APNSTestsBase.h */ = {isa = PBXFileReference; lastKnownFileType = sourcecode.c.h; path = APNSTestsBase.h; sourceTree = "<group>"; };
		63F65F222474378200534A69 /* APNSTestsBase.m */ = {isa = PBXFileReference; lastKnownFileType = sourcecode.c.objc; path = APNSTestsBase.m; sourceTree = "<group>"; };
		63FE4B9D25C1D2EC002878E5 /* VideoGridPresentationMode.swift */ = {isa = PBXFileReference; lastKnownFileType = sourcecode.swift; path = VideoGridPresentationMode.swift; sourceTree = "<group>"; };
		7C1F4BF4203C4F67000537A8 /* Analytics+Push.swift */ = {isa = PBXFileReference; lastKnownFileType = sourcecode.swift; path = "Analytics+Push.swift"; sourceTree = "<group>"; };
		7C26879C21F7193800570AA9 /* EventProcessingTracker.swift */ = {isa = PBXFileReference; lastKnownFileType = sourcecode.swift; path = EventProcessingTracker.swift; sourceTree = "<group>"; };
		7C419ED621F8D7EB00B95770 /* EventProcessingTrackerTests.swift */ = {isa = PBXFileReference; lastKnownFileType = sourcecode.swift; path = EventProcessingTrackerTests.swift; sourceTree = "<group>"; };
		7C5482D9225380160055F1AB /* CallReceivedResult.swift */ = {isa = PBXFileReference; lastKnownFileType = sourcecode.swift; path = CallReceivedResult.swift; sourceTree = "<group>"; };
		7C5B94F522DC6BC500A6F8BB /* JailbreakDetector.swift */ = {isa = PBXFileReference; fileEncoding = 4; lastKnownFileType = sourcecode.swift; path = JailbreakDetector.swift; sourceTree = "<group>"; };
		7CD279832338B74600E638CD /* SessionManagerConfiguration.swift */ = {isa = PBXFileReference; lastKnownFileType = sourcecode.swift; path = SessionManagerConfiguration.swift; sourceTree = "<group>"; };
		7CD279852338E31D00E638CD /* SessionManager+Authentication.swift */ = {isa = PBXFileReference; lastKnownFileType = sourcecode.swift; path = "SessionManager+Authentication.swift"; sourceTree = "<group>"; };
		7CD279872338E52000E638CD /* ProcessInfo+SystemBootTime.swift */ = {isa = PBXFileReference; lastKnownFileType = sourcecode.swift; path = "ProcessInfo+SystemBootTime.swift"; sourceTree = "<group>"; };
		7CE017142317D07E00144905 /* ZMAuthenticationStatusTests.swift */ = {isa = PBXFileReference; lastKnownFileType = sourcecode.swift; path = ZMAuthenticationStatusTests.swift; sourceTree = "<group>"; };
		7CE017162317D72A00144905 /* ZMCredentialsTests.swift */ = {isa = PBXFileReference; lastKnownFileType = sourcecode.swift; path = ZMCredentialsTests.swift; sourceTree = "<group>"; };
		85D8502FFC4412F91D0CC1A4 /* ZMOperationLoop.m */ = {isa = PBXFileReference; fileEncoding = 4; lastKnownFileType = sourcecode.c.objc; path = ZMOperationLoop.m; sourceTree = "<group>"; };
		85D85104C6D06FA902E3253C /* ZMSyncStrategyTests.m */ = {isa = PBXFileReference; fileEncoding = 4; lastKnownFileType = sourcecode.c.objc; path = ZMSyncStrategyTests.m; sourceTree = "<group>"; };
		85D85110893896EBA6E879CE /* MockEntity2.h */ = {isa = PBXFileReference; fileEncoding = 4; lastKnownFileType = sourcecode.c.h; path = MockEntity2.h; sourceTree = "<group>"; };
		85D852DA0CD2C94CADB3B6FE /* MockModelObjectContextFactory.m */ = {isa = PBXFileReference; fileEncoding = 4; lastKnownFileType = sourcecode.c.objc; path = MockModelObjectContextFactory.m; sourceTree = "<group>"; };
		85D853338EC38D9B021D71BF /* ZMSyncStrategy.h */ = {isa = PBXFileReference; fileEncoding = 4; lastKnownFileType = sourcecode.c.h; path = ZMSyncStrategy.h; sourceTree = "<group>"; };
		85D858D72B109C5D9A85645B /* ZMOperationLoopTests.m */ = {isa = PBXFileReference; fileEncoding = 4; lastKnownFileType = sourcecode.c.objc; path = ZMOperationLoopTests.m; sourceTree = "<group>"; };
		85D859D47B6EBF09E4137658 /* ZMSyncStrategy.m */ = {isa = PBXFileReference; fileEncoding = 4; lastKnownFileType = sourcecode.c.objc; path = ZMSyncStrategy.m; sourceTree = "<group>"; };
		85D85A3CF8F1D3B0D2532954 /* MockModelObjectContextFactory.h */ = {isa = PBXFileReference; fileEncoding = 4; lastKnownFileType = sourcecode.c.h; path = MockModelObjectContextFactory.h; sourceTree = "<group>"; };
		85D85AAE7FA09852AB9B0D6A /* MockEntity.m */ = {isa = PBXFileReference; fileEncoding = 4; lastKnownFileType = sourcecode.c.objc; path = MockEntity.m; sourceTree = "<group>"; };
		85D85BDE1EC2D916896D3132 /* MockEntity.h */ = {isa = PBXFileReference; fileEncoding = 4; lastKnownFileType = sourcecode.c.h; path = MockEntity.h; sourceTree = "<group>"; };
		85D85C9E7A2AAAE14D4BC2CC /* MockEntity2.m */ = {isa = PBXFileReference; fileEncoding = 4; lastKnownFileType = sourcecode.c.objc; path = MockEntity2.m; sourceTree = "<group>"; };
		85D85D997334755E841D13EA /* SlowSyncTests.m */ = {isa = PBXFileReference; fileEncoding = 4; lastKnownFileType = sourcecode.c.objc; path = SlowSyncTests.m; sourceTree = "<group>"; };
		85D85F3EC8565FD102AC0E5B /* ZMOperationLoop.h */ = {isa = PBXFileReference; fileEncoding = 4; lastKnownFileType = sourcecode.c.h; path = ZMOperationLoop.h; sourceTree = "<group>"; };
		871667F91BB2AE9C009C6EEA /* APSSignalingKeysStore.swift */ = {isa = PBXFileReference; fileEncoding = 4; lastKnownFileType = sourcecode.swift; path = APSSignalingKeysStore.swift; sourceTree = "<group>"; };
		8717DFA61F6EF44E0087EFE4 /* SessionManager+Push.swift */ = {isa = PBXFileReference; fileEncoding = 4; lastKnownFileType = sourcecode.swift; path = "SessionManager+Push.swift"; sourceTree = "<group>"; };
		872A2EE51FFFBC2900900B22 /* ServiceUser.swift */ = {isa = PBXFileReference; fileEncoding = 4; lastKnownFileType = sourcecode.swift; path = ServiceUser.swift; sourceTree = "<group>"; };
		872A2EE71FFFBC3900900B22 /* ServiceUserTests.swift */ = {isa = PBXFileReference; lastKnownFileType = sourcecode.swift; path = ServiceUserTests.swift; sourceTree = "<group>"; };
		872C99511DB5256E006A3BDE /* CallKitManagerTests.swift */ = {isa = PBXFileReference; fileEncoding = 4; lastKnownFileType = sourcecode.swift; path = CallKitManagerTests.swift; sourceTree = "<group>"; };
		872C99571DB659E6006A3BDE /* ringing_from_them_long.caf */ = {isa = PBXFileReference; lastKnownFileType = file; path = ringing_from_them_long.caf; sourceTree = "<group>"; };
		872C995A1DB65D0D006A3BDE /* harp.m4a */ = {isa = PBXFileReference; lastKnownFileType = file; path = harp.m4a; sourceTree = "<group>"; };
		872C995E1DB6722C006A3BDE /* CallKitDelegateTests+Mocking.h */ = {isa = PBXFileReference; fileEncoding = 4; lastKnownFileType = sourcecode.c.h; path = "CallKitDelegateTests+Mocking.h"; sourceTree = "<group>"; };
		872C995F1DB6722C006A3BDE /* CallKitDelegateTests+Mocking.m */ = {isa = PBXFileReference; fileEncoding = 4; lastKnownFileType = sourcecode.c.objc; path = "CallKitDelegateTests+Mocking.m"; sourceTree = "<group>"; };
		8737D553209217BD00E5A4AF /* URLActions.swift */ = {isa = PBXFileReference; lastKnownFileType = sourcecode.swift; path = URLActions.swift; sourceTree = "<group>"; };
		873B893D20445F4400FBE254 /* ZMConversationAccessModeTests.swift */ = {isa = PBXFileReference; lastKnownFileType = sourcecode.swift; path = ZMConversationAccessModeTests.swift; sourceTree = "<group>"; };
		874A168F2052BE5E001C6760 /* ZMUserSession+OpenConversation.swift */ = {isa = PBXFileReference; lastKnownFileType = sourcecode.swift; path = "ZMUserSession+OpenConversation.swift"; sourceTree = "<group>"; };
		874A16912052BEC5001C6760 /* UserExpirationObserver.swift */ = {isa = PBXFileReference; lastKnownFileType = sourcecode.swift; path = UserExpirationObserver.swift; sourceTree = "<group>"; };
		874A16932052C64B001C6760 /* UserExpirationObserverTests.swift */ = {isa = PBXFileReference; lastKnownFileType = sourcecode.swift; path = UserExpirationObserverTests.swift; sourceTree = "<group>"; };
		874A1749205812B6001C6760 /* ZMUserSessionTests.swift */ = {isa = PBXFileReference; lastKnownFileType = sourcecode.swift; path = ZMUserSessionTests.swift; sourceTree = "<group>"; };
		874F142C1C16FD9700C15118 /* Device.swift */ = {isa = PBXFileReference; fileEncoding = 4; lastKnownFileType = sourcecode.swift; path = Device.swift; sourceTree = "<group>"; };
		87508E9F1D08264000162483 /* ZMSound.swift */ = {isa = PBXFileReference; fileEncoding = 4; lastKnownFileType = sourcecode.swift; path = ZMSound.swift; sourceTree = "<group>"; };
		8751DA051F66BFA6000D308B /* ZMUserSession+Push.swift */ = {isa = PBXFileReference; fileEncoding = 4; lastKnownFileType = sourcecode.swift; path = "ZMUserSession+Push.swift"; sourceTree = "<group>"; };
		8754B8491F73C25400EC02AD /* ConversationListChangeInfo+UserSession.swift */ = {isa = PBXFileReference; fileEncoding = 4; lastKnownFileType = sourcecode.swift; path = "ConversationListChangeInfo+UserSession.swift"; sourceTree = "<group>"; };
		8754B84B1F73C38900EC02AD /* MessageChangeInfo+UserSession.swift */ = {isa = PBXFileReference; fileEncoding = 4; lastKnownFileType = sourcecode.swift; path = "MessageChangeInfo+UserSession.swift"; sourceTree = "<group>"; };
		8766853A1F2A1A860031081B /* UnauthenticatedSessionTests.swift */ = {isa = PBXFileReference; fileEncoding = 4; lastKnownFileType = sourcecode.swift; path = UnauthenticatedSessionTests.swift; sourceTree = "<group>"; };
		878ACB4520ADBBAA0016E68A /* Blacklist.swift */ = {isa = PBXFileReference; lastKnownFileType = sourcecode.swift; path = Blacklist.swift; sourceTree = "<group>"; };
		878ACB4720AEFB980016E68A /* ZMUser+Consent.swift */ = {isa = PBXFileReference; lastKnownFileType = sourcecode.swift; path = "ZMUser+Consent.swift"; sourceTree = "<group>"; };
		878ACB5820AF12C10016E68A /* ZMUserConsentTests.swift */ = {isa = PBXFileReference; lastKnownFileType = sourcecode.swift; path = ZMUserConsentTests.swift; sourceTree = "<group>"; };
		8796343F1F7BEA4700FC79BA /* DispatchQueue+SerialAsync.swift */ = {isa = PBXFileReference; fileEncoding = 4; lastKnownFileType = sourcecode.swift; path = "DispatchQueue+SerialAsync.swift"; sourceTree = "<group>"; };
		879634411F7BEC5100FC79BA /* DispatchQueueSerialAsyncTests.swift */ = {isa = PBXFileReference; fileEncoding = 4; lastKnownFileType = sourcecode.swift; path = DispatchQueueSerialAsyncTests.swift; sourceTree = "<group>"; };
		8798607A1C3D48A400218A3E /* DeleteAccountRequestStrategy.swift */ = {isa = PBXFileReference; fileEncoding = 4; lastKnownFileType = sourcecode.swift; path = DeleteAccountRequestStrategy.swift; sourceTree = "<group>"; };
		87AEA67B1EFBD27700C94BF3 /* DiskDatabaseTest.swift */ = {isa = PBXFileReference; fileEncoding = 4; lastKnownFileType = sourcecode.swift; path = DiskDatabaseTest.swift; sourceTree = "<group>"; };
		87B30C5B1FA756220054DFB1 /* FlowManagerTests.swift */ = {isa = PBXFileReference; lastKnownFileType = sourcecode.swift; path = FlowManagerTests.swift; sourceTree = "<group>"; };
		87D003FE1BB5810D00472E06 /* APSSignalingKeyStoreTests.swift */ = {isa = PBXFileReference; fileEncoding = 4; lastKnownFileType = sourcecode.swift; path = APSSignalingKeyStoreTests.swift; sourceTree = "<group>"; };
		87D2555821D6275800D03789 /* BuildTypeTests.swift */ = {isa = PBXFileReference; lastKnownFileType = sourcecode.swift; path = BuildTypeTests.swift; sourceTree = "<group>"; };
		87D4625C1C3D526D00433469 /* DeleteAccountRequestStrategyTests.swift */ = {isa = PBXFileReference; fileEncoding = 4; lastKnownFileType = sourcecode.swift; path = DeleteAccountRequestStrategyTests.swift; sourceTree = "<group>"; };
		87DF28C61F680495007E1702 /* PushDispatcherTests.swift */ = {isa = PBXFileReference; fileEncoding = 4; lastKnownFileType = sourcecode.swift; path = PushDispatcherTests.swift; sourceTree = "<group>"; };
		A901FE9A258B562F003EAF5C /* CallParticipantTests.swift */ = {isa = PBXFileReference; lastKnownFileType = sourcecode.swift; path = CallParticipantTests.swift; sourceTree = "<group>"; };
		A913C02123A7EDFA0048CE74 /* TeamRolesDownloadRequestStrategy.swift */ = {isa = PBXFileReference; lastKnownFileType = sourcecode.swift; path = TeamRolesDownloadRequestStrategy.swift; sourceTree = "<group>"; };
		A913C02323A7F1C00048CE74 /* TeamRolesDownloadRequestStrategyTests.swift */ = {isa = PBXFileReference; lastKnownFileType = sourcecode.swift; path = TeamRolesDownloadRequestStrategyTests.swift; sourceTree = "<group>"; };
		A934C6E5266E0945008D9E68 /* ZMSyncStrategy.swift */ = {isa = PBXFileReference; fileEncoding = 4; lastKnownFileType = sourcecode.swift; path = ZMSyncStrategy.swift; sourceTree = "<group>"; };
		A938BDC723A7964100D4C208 /* ConversationRoleDownstreamRequestStrategy.swift */ = {isa = PBXFileReference; fileEncoding = 4; lastKnownFileType = sourcecode.swift; path = ConversationRoleDownstreamRequestStrategy.swift; sourceTree = "<group>"; };
		A938BDC923A7966700D4C208 /* ConversationRoleDownstreamRequestStrategyTests.swift */ = {isa = PBXFileReference; fileEncoding = 4; lastKnownFileType = sourcecode.swift; path = ConversationRoleDownstreamRequestStrategyTests.swift; sourceTree = "<group>"; };
		A93B528A250101AC0061255E /* ZMUserSession+Debugging.swift */ = {isa = PBXFileReference; lastKnownFileType = sourcecode.swift; path = "ZMUserSession+Debugging.swift"; sourceTree = "<group>"; };
		A95D0B1123F6B75A0057014F /* AVSLogObserver.swift */ = {isa = PBXFileReference; fileEncoding = 4; lastKnownFileType = sourcecode.swift; path = AVSLogObserver.swift; sourceTree = "<group>"; };
		A9692F881986476900849241 /* NSString_NormalizationTests.m */ = {isa = PBXFileReference; fileEncoding = 4; lastKnownFileType = sourcecode.c.objc; path = NSString_NormalizationTests.m; sourceTree = "<group>"; };
		A97E4F55267CF681006FC545 /* ZMUserSessionTestsBase+ZMUserSessionConfiguration.swift */ = {isa = PBXFileReference; lastKnownFileType = sourcecode.swift; path = "ZMUserSessionTestsBase+ZMUserSessionConfiguration.swift"; sourceTree = "<group>"; };
		A97E4F5A267CFB2D006FC545 /* ZMUserSessionTests_NetworkState.swift */ = {isa = PBXFileReference; lastKnownFileType = sourcecode.swift; path = ZMUserSessionTests_NetworkState.swift; sourceTree = "<group>"; };
<<<<<<< HEAD
		A9A2393E268DEC3C004B1C22 /* avs.xcframework */ = {isa = PBXFileReference; lastKnownFileType = wrapper.xcframework; name = avs.xcframework; path = Carthage/Build/avs.xcframework; sourceTree = "<group>"; };
		A9A2393F268DEC3C004B1C22 /* HTMLString.xcframework */ = {isa = PBXFileReference; lastKnownFileType = wrapper.xcframework; name = HTMLString.xcframework; path = Carthage/Build/HTMLString.xcframework; sourceTree = "<group>"; };
		A9A23940268DEC3C004B1C22 /* PINCache.xcframework */ = {isa = PBXFileReference; lastKnownFileType = wrapper.xcframework; name = PINCache.xcframework; path = Carthage/Build/PINCache.xcframework; sourceTree = "<group>"; };
		A9A23941268DEC3C004B1C22 /* WireLinkPreview.xcframework */ = {isa = PBXFileReference; lastKnownFileType = wrapper.xcframework; name = WireLinkPreview.xcframework; path = Carthage/Build/WireLinkPreview.xcframework; sourceTree = "<group>"; };
		A9A23942268DEC3C004B1C22 /* WireRequestStrategy.xcframework */ = {isa = PBXFileReference; lastKnownFileType = wrapper.xcframework; name = WireRequestStrategy.xcframework; path = Carthage/Build/WireRequestStrategy.xcframework; sourceTree = "<group>"; };
		A9A23943268DEC3C004B1C22 /* ZipArchive.xcframework */ = {isa = PBXFileReference; lastKnownFileType = wrapper.xcframework; name = ZipArchive.xcframework; path = Carthage/Build/ZipArchive.xcframework; sourceTree = "<group>"; };
		A9A23944268DEC3C004B1C22 /* WireImages.xcframework */ = {isa = PBXFileReference; lastKnownFileType = wrapper.xcframework; name = WireImages.xcframework; path = Carthage/Build/WireImages.xcframework; sourceTree = "<group>"; };
		A9A23945268DEC3C004B1C22 /* libPhoneNumberiOS.xcframework */ = {isa = PBXFileReference; lastKnownFileType = wrapper.xcframework; name = libPhoneNumberiOS.xcframework; path = Carthage/Build/libPhoneNumberiOS.xcframework; sourceTree = "<group>"; };
		A9A23946268DEC3C004B1C22 /* WireDataModel.xcframework */ = {isa = PBXFileReference; lastKnownFileType = wrapper.xcframework; name = WireDataModel.xcframework; path = Carthage/Build/WireDataModel.xcframework; sourceTree = "<group>"; };
		A9A23947268DEC3C004B1C22 /* WireProtos.xcframework */ = {isa = PBXFileReference; lastKnownFileType = wrapper.xcframework; name = WireProtos.xcframework; path = Carthage/Build/WireProtos.xcframework; sourceTree = "<group>"; };
		A9A23948268DEC3C004B1C22 /* WireCryptobox.xcframework */ = {isa = PBXFileReference; lastKnownFileType = wrapper.xcframework; name = WireCryptobox.xcframework; path = Carthage/Build/WireCryptobox.xcframework; sourceTree = "<group>"; };
		A9A23949268DEC3C004B1C22 /* WireMockTransport.xcframework */ = {isa = PBXFileReference; lastKnownFileType = wrapper.xcframework; name = WireMockTransport.xcframework; path = Carthage/Build/WireMockTransport.xcframework; sourceTree = "<group>"; };
		A9A2394A268DEC3C004B1C22 /* SwiftProtobuf.xcframework */ = {isa = PBXFileReference; lastKnownFileType = wrapper.xcframework; name = SwiftProtobuf.xcframework; path = Carthage/Build/SwiftProtobuf.xcframework; sourceTree = "<group>"; };
		A9A2394B268DEC3D004B1C22 /* WireTransport.xcframework */ = {isa = PBXFileReference; lastKnownFileType = wrapper.xcframework; name = WireTransport.xcframework; path = Carthage/Build/WireTransport.xcframework; sourceTree = "<group>"; };
		A9A2394C268DEC3D004B1C22 /* WireSystem.xcframework */ = {isa = PBXFileReference; lastKnownFileType = wrapper.xcframework; name = WireSystem.xcframework; path = Carthage/Build/WireSystem.xcframework; sourceTree = "<group>"; };
		A9A2394D268DEC3D004B1C22 /* WireUtilities.xcframework */ = {isa = PBXFileReference; lastKnownFileType = wrapper.xcframework; name = WireUtilities.xcframework; path = Carthage/Build/WireUtilities.xcframework; sourceTree = "<group>"; };
		A9A23974268DEC53004B1C22 /* OCMock.xcframework */ = {isa = PBXFileReference; lastKnownFileType = wrapper.xcframework; name = OCMock.xcframework; path = Carthage/Build/OCMock.xcframework; sourceTree = "<group>"; };
		A9A23975268DEC53004B1C22 /* WireTesting.xcframework */ = {isa = PBXFileReference; lastKnownFileType = wrapper.xcframework; name = WireTesting.xcframework; path = Carthage/Build/WireTesting.xcframework; sourceTree = "<group>"; };
=======
		A9A239AE268E124D004B1C22 /* ZMOperationLoopTests.h */ = {isa = PBXFileReference; lastKnownFileType = sourcecode.c.h; path = ZMOperationLoopTests.h; sourceTree = "<group>"; };
		A9A239B2268E1514004B1C22 /* ZMOperationLoopTests.swift */ = {isa = PBXFileReference; fileEncoding = 4; lastKnownFileType = sourcecode.swift; path = ZMOperationLoopTests.swift; sourceTree = "<group>"; };
		A9A239CF268E1CFD004B1C22 /* ZMSyncStrategyTests.h */ = {isa = PBXFileReference; lastKnownFileType = sourcecode.c.h; path = ZMSyncStrategyTests.h; sourceTree = "<group>"; };
		A9A239D3268E2075004B1C22 /* ZMSyncStrategyTests.swift */ = {isa = PBXFileReference; lastKnownFileType = sourcecode.swift; path = ZMSyncStrategyTests.swift; sourceTree = "<group>"; };
>>>>>>> 86252320
		A9B53AA924E12E240066FCC6 /* ZMAccountDeletedReason.swift */ = {isa = PBXFileReference; lastKnownFileType = sourcecode.swift; path = ZMAccountDeletedReason.swift; sourceTree = "<group>"; };
		A9C02604266F5B4B002E542B /* ZMClientRegistrationStatus.swift */ = {isa = PBXFileReference; fileEncoding = 4; lastKnownFileType = sourcecode.swift; path = ZMClientRegistrationStatus.swift; sourceTree = "<group>"; };
		A9C02609266F5D1B002E542B /* ZMClientRegistrationStatusTests.swift */ = {isa = PBXFileReference; lastKnownFileType = sourcecode.swift; path = ZMClientRegistrationStatusTests.swift; sourceTree = "<group>"; };
		A9C02611266F5DB8002E542B /* ZMClientRegistrationStatusTests.h */ = {isa = PBXFileReference; lastKnownFileType = sourcecode.c.h; path = ZMClientRegistrationStatusTests.h; sourceTree = "<group>"; };
		A9C02620266F630E002E542B /* UserProfileTests.h */ = {isa = PBXFileReference; lastKnownFileType = sourcecode.c.h; path = UserProfileTests.h; sourceTree = "<group>"; };
		A9F269C6257800940021B99A /* UserTests.swift */ = {isa = PBXFileReference; lastKnownFileType = sourcecode.swift; path = UserTests.swift; sourceTree = "<group>"; };
		AF6415A01C9C151700A535F5 /* EncryptedBase64EncondedExternalMessageTestFixture.txt */ = {isa = PBXFileReference; fileEncoding = 4; lastKnownFileType = text; path = EncryptedBase64EncondedExternalMessageTestFixture.txt; sourceTree = "<group>"; };
		AF6415A11C9C151700A535F5 /* ExternalMessageTextFixture.txt */ = {isa = PBXFileReference; fileEncoding = 4; lastKnownFileType = text; path = ExternalMessageTextFixture.txt; sourceTree = "<group>"; };
		B40964971DAD3D110098667A /* ja */ = {isa = PBXFileReference; lastKnownFileType = text.plist.strings; name = ja; path = ja.lproj/Push.strings; sourceTree = "<group>"; };
		B40964981DAD3D110098667A /* ja */ = {isa = PBXFileReference; lastKnownFileType = text.plist.stringsdict; name = ja; path = ja.lproj/Push.stringsdict; sourceTree = "<group>"; };
		B40964991DAD3D170098667A /* it */ = {isa = PBXFileReference; lastKnownFileType = text.plist.strings; name = it; path = it.lproj/Push.strings; sourceTree = "<group>"; };
		B409649A1DAD3D170098667A /* it */ = {isa = PBXFileReference; lastKnownFileType = text.plist.stringsdict; name = it; path = it.lproj/Push.stringsdict; sourceTree = "<group>"; };
		B409649B1DAD3D1E0098667A /* nl */ = {isa = PBXFileReference; lastKnownFileType = text.plist.strings; name = nl; path = nl.lproj/Push.strings; sourceTree = "<group>"; };
		B409649C1DAD3D1E0098667A /* nl */ = {isa = PBXFileReference; lastKnownFileType = text.plist.stringsdict; name = nl; path = nl.lproj/Push.stringsdict; sourceTree = "<group>"; };
		B409649D1DAD3D260098667A /* tr */ = {isa = PBXFileReference; lastKnownFileType = text.plist.strings; name = tr; path = tr.lproj/Push.strings; sourceTree = "<group>"; };
		B409649E1DAD3D260098667A /* tr */ = {isa = PBXFileReference; lastKnownFileType = text.plist.stringsdict; name = tr; path = tr.lproj/Push.stringsdict; sourceTree = "<group>"; };
		B40CD09F1DB7997E0008DA45 /* fr */ = {isa = PBXFileReference; lastKnownFileType = text.plist.strings; name = fr; path = fr.lproj/Push.strings; sourceTree = "<group>"; };
		B40CD0A01DB7997E0008DA45 /* fr */ = {isa = PBXFileReference; lastKnownFileType = text.plist.stringsdict; name = fr; path = fr.lproj/Push.stringsdict; sourceTree = "<group>"; };
		B40CD0A11DB799850008DA45 /* da */ = {isa = PBXFileReference; lastKnownFileType = text.plist.strings; name = da; path = da.lproj/Push.strings; sourceTree = "<group>"; };
		B40CD0A21DB799850008DA45 /* da */ = {isa = PBXFileReference; lastKnownFileType = text.plist.stringsdict; name = da; path = da.lproj/Push.stringsdict; sourceTree = "<group>"; };
		B40DC79C1D01A61600CEF65C /* pt-BR */ = {isa = PBXFileReference; lastKnownFileType = text.plist.strings; name = "pt-BR"; path = "pt-BR.lproj/Push.strings"; sourceTree = "<group>"; };
		B40DC79D1D01A61600CEF65C /* pt-BR */ = {isa = PBXFileReference; lastKnownFileType = text.plist.stringsdict; name = "pt-BR"; path = "pt-BR.lproj/Push.stringsdict"; sourceTree = "<group>"; };
		B422BB981DCCC3F60076EAD5 /* ar */ = {isa = PBXFileReference; lastKnownFileType = text.plist.strings; name = ar; path = ar.lproj/Push.strings; sourceTree = "<group>"; };
		B422BB991DCCC3F60076EAD5 /* ar */ = {isa = PBXFileReference; lastKnownFileType = text.plist.stringsdict; name = ar; path = ar.lproj/Push.stringsdict; sourceTree = "<group>"; };
		B42430E01E55CB6B00D73D1B /* pl */ = {isa = PBXFileReference; lastKnownFileType = text.plist.strings; name = pl; path = pl.lproj/Push.strings; sourceTree = "<group>"; };
		B42430E11E55CB6B00D73D1B /* pl */ = {isa = PBXFileReference; lastKnownFileType = text.plist.stringsdict; name = pl; path = pl.lproj/Push.stringsdict; sourceTree = "<group>"; };
		B42783671E363D3A00747363 /* fi */ = {isa = PBXFileReference; lastKnownFileType = text.plist.strings; name = fi; path = fi.lproj/Push.strings; sourceTree = "<group>"; };
		B42783681E363D3A00747363 /* fi */ = {isa = PBXFileReference; lastKnownFileType = text.plist.stringsdict; name = fi; path = fi.lproj/Push.stringsdict; sourceTree = "<group>"; };
		B432ADBF1E02DE9500147768 /* et */ = {isa = PBXFileReference; lastKnownFileType = text.plist.strings; name = et; path = et.lproj/Push.strings; sourceTree = "<group>"; };
		B432ADC01E02DE9500147768 /* et */ = {isa = PBXFileReference; lastKnownFileType = text.plist.stringsdict; name = et; path = et.lproj/Push.stringsdict; sourceTree = "<group>"; };
		B49AFC271DCCCB3D006B753B /* zh-Hans */ = {isa = PBXFileReference; lastKnownFileType = text.plist.strings; name = "zh-Hans"; path = "zh-Hans.lproj/Push.strings"; sourceTree = "<group>"; };
		B49AFC281DCCCB3D006B753B /* zh-Hans */ = {isa = PBXFileReference; lastKnownFileType = text.plist.stringsdict; name = "zh-Hans"; path = "zh-Hans.lproj/Push.stringsdict"; sourceTree = "<group>"; };
		B4A124851DDCB58900FD9D66 /* sl */ = {isa = PBXFileReference; lastKnownFileType = text.plist.strings; name = sl; path = sl.lproj/Push.strings; sourceTree = "<group>"; };
		B4A124861DDCB58A00FD9D66 /* sl */ = {isa = PBXFileReference; lastKnownFileType = text.plist.stringsdict; name = sl; path = sl.lproj/Push.stringsdict; sourceTree = "<group>"; };
		B4D37F921D7EEA3F00D0C1BC /* es */ = {isa = PBXFileReference; lastKnownFileType = text.plist.strings; name = es; path = es.lproj/Push.strings; sourceTree = "<group>"; };
		B4D37F931D7EEA3F00D0C1BC /* es */ = {isa = PBXFileReference; lastKnownFileType = text.plist.stringsdict; name = es; path = es.lproj/Push.stringsdict; sourceTree = "<group>"; };
		B4D37F941D7EEA5100D0C1BC /* uk */ = {isa = PBXFileReference; lastKnownFileType = text.plist.strings; name = uk; path = uk.lproj/Push.strings; sourceTree = "<group>"; };
		B4D37F951D7EEA5100D0C1BC /* uk */ = {isa = PBXFileReference; lastKnownFileType = text.plist.stringsdict; name = uk; path = uk.lproj/Push.stringsdict; sourceTree = "<group>"; };
		B4D37F961D7EEA5B00D0C1BC /* ru */ = {isa = PBXFileReference; lastKnownFileType = text.plist.strings; name = ru; path = ru.lproj/Push.strings; sourceTree = "<group>"; };
		B4D37F971D7EEA5B00D0C1BC /* ru */ = {isa = PBXFileReference; lastKnownFileType = text.plist.stringsdict; name = ru; path = ru.lproj/Push.stringsdict; sourceTree = "<group>"; };
		BF00441A1C737CE9007A6EA4 /* PushNotificationStatus.swift */ = {isa = PBXFileReference; fileEncoding = 4; lastKnownFileType = sourcecode.swift; path = PushNotificationStatus.swift; sourceTree = "<group>"; };
		BF158D2E1CE087D8007C6F8A /* video.mp4 */ = {isa = PBXFileReference; lastKnownFileType = file; path = video.mp4; sourceTree = "<group>"; };
		BF1F52CB1ECDD778002FB553 /* SlowSyncTests+Teams.swift */ = {isa = PBXFileReference; fileEncoding = 4; lastKnownFileType = sourcecode.swift; path = "SlowSyncTests+Teams.swift"; sourceTree = "<group>"; };
		BF2A9D501D6B536E00FA7DBC /* EventDecoder.swift */ = {isa = PBXFileReference; fileEncoding = 4; lastKnownFileType = sourcecode.swift; name = EventDecoder.swift; path = Decoding/EventDecoder.swift; sourceTree = "<group>"; };
		BF2A9D541D6B5B9700FA7DBC /* EventDecoderTests.swift */ = {isa = PBXFileReference; fileEncoding = 4; lastKnownFileType = sourcecode.swift; path = EventDecoderTests.swift; sourceTree = "<group>"; };
		BF2A9D571D6B5BDB00FA7DBC /* StoreUpdateEventTests.swift */ = {isa = PBXFileReference; fileEncoding = 4; lastKnownFileType = sourcecode.swift; path = StoreUpdateEventTests.swift; sourceTree = "<group>"; };
		BF2A9D5A1D6B63DB00FA7DBC /* StoreUpdateEvent.swift */ = {isa = PBXFileReference; fileEncoding = 4; lastKnownFileType = sourcecode.swift; name = StoreUpdateEvent.swift; path = Decoding/StoreUpdateEvent.swift; sourceTree = "<group>"; };
		BF2AD9FF1F41A3DF000980E8 /* SessionFactories.swift */ = {isa = PBXFileReference; fileEncoding = 4; lastKnownFileType = sourcecode.swift; path = SessionFactories.swift; sourceTree = "<group>"; };
		BF2ADA011F41A450000980E8 /* BackendEnvironmentProvider+Cookie.swift */ = {isa = PBXFileReference; fileEncoding = 4; lastKnownFileType = sourcecode.swift; path = "BackendEnvironmentProvider+Cookie.swift"; sourceTree = "<group>"; };
		BF3C1B1620DBE254001CE126 /* Conversation+MessageDestructionTimeout.swift */ = {isa = PBXFileReference; fileEncoding = 4; lastKnownFileType = sourcecode.swift; path = "Conversation+MessageDestructionTimeout.swift"; sourceTree = "<group>"; };
		BF3C1B1820DBE3B2001CE126 /* ConversationTests+MessageTimer.swift */ = {isa = PBXFileReference; lastKnownFileType = sourcecode.swift; path = "ConversationTests+MessageTimer.swift"; sourceTree = "<group>"; };
		BF40AC711D096A0E00287E29 /* AnalyticsTests.swift */ = {isa = PBXFileReference; fileEncoding = 4; lastKnownFileType = sourcecode.swift; path = AnalyticsTests.swift; sourceTree = "<group>"; };
		BF44A3501C71D5FC00C6928E /* store127.wiredatabase */ = {isa = PBXFileReference; lastKnownFileType = file; path = store127.wiredatabase; sourceTree = "<group>"; };
		BF491CD01F03D7CF0055EE44 /* PermissionsDownloadRequestStrategy.swift */ = {isa = PBXFileReference; fileEncoding = 4; lastKnownFileType = sourcecode.swift; path = PermissionsDownloadRequestStrategy.swift; sourceTree = "<group>"; };
		BF491CD41F03E0FC0055EE44 /* PermissionsDownloadRequestStrategyTests.swift */ = {isa = PBXFileReference; fileEncoding = 4; lastKnownFileType = sourcecode.swift; path = PermissionsDownloadRequestStrategyTests.swift; sourceTree = "<group>"; };
		BF50CFA51F39ABCF007833A4 /* MockUserInfoParser.swift */ = {isa = PBXFileReference; fileEncoding = 4; lastKnownFileType = sourcecode.swift; path = MockUserInfoParser.swift; sourceTree = "<group>"; };
		BF6D5D021C4948830049F712 /* WireSyncEngine124.momd */ = {isa = PBXFileReference; lastKnownFileType = folder; path = WireSyncEngine124.momd; sourceTree = "<group>"; };
		BF6D5D041C494D730049F712 /* WireSyncEngine125.momd */ = {isa = PBXFileReference; lastKnownFileType = folder; path = WireSyncEngine125.momd; sourceTree = "<group>"; };
		BF735CF91E70003D003BC61F /* SystemMessageCallObserver.swift */ = {isa = PBXFileReference; fileEncoding = 4; lastKnownFileType = sourcecode.swift; path = SystemMessageCallObserver.swift; sourceTree = "<group>"; };
		BF80542A2102175800E97053 /* CompanyLoginVerificationTokenTests.swift */ = {isa = PBXFileReference; lastKnownFileType = sourcecode.swift; path = CompanyLoginVerificationTokenTests.swift; sourceTree = "<group>"; };
		BF8367301C52651900364B37 /* store125.wiredatabase */ = {isa = PBXFileReference; lastKnownFileType = file; path = store125.wiredatabase; sourceTree = "<group>"; };
		BFAB67AF1E535B4B00D67C1A /* TextSearchTests.swift */ = {isa = PBXFileReference; fileEncoding = 4; lastKnownFileType = sourcecode.swift; path = TextSearchTests.swift; sourceTree = "<group>"; };
		BFB524CD1C7722EC006BCE23 /* PushNotificationStatusTests.swift */ = {isa = PBXFileReference; fileEncoding = 4; lastKnownFileType = sourcecode.swift; path = PushNotificationStatusTests.swift; sourceTree = "<group>"; };
		BFCE9A581C4E4C4D00951B3D /* store124.wiredatabase */ = {isa = PBXFileReference; lastKnownFileType = file; path = store124.wiredatabase; sourceTree = "<group>"; };
		BFE53F541D5A2F7000398378 /* DeleteMessagesTests.swift */ = {isa = PBXFileReference; fileEncoding = 4; lastKnownFileType = sourcecode.swift; path = DeleteMessagesTests.swift; sourceTree = "<group>"; };
		BFE7FCBE2101E50700D1165F /* CompanyLoginVerificationToken.swift */ = {isa = PBXFileReference; lastKnownFileType = sourcecode.swift; path = CompanyLoginVerificationToken.swift; sourceTree = "<group>"; };
		D522571D2062552800562561 /* AssetDeletionRequestStrategy.swift */ = {isa = PBXFileReference; lastKnownFileType = sourcecode.swift; path = AssetDeletionRequestStrategy.swift; sourceTree = "<group>"; };
		D522571F206261AA00562561 /* AssetDeletionStatus.swift */ = {isa = PBXFileReference; lastKnownFileType = sourcecode.swift; path = AssetDeletionStatus.swift; sourceTree = "<group>"; };
		D52257222062637500562561 /* DeletableAssetIdentifierProvider.swift */ = {isa = PBXFileReference; lastKnownFileType = sourcecode.swift; path = DeletableAssetIdentifierProvider.swift; sourceTree = "<group>"; };
		D55272E92062732100F542BE /* AssetDeletionStatusTests.swift */ = {isa = PBXFileReference; lastKnownFileType = sourcecode.swift; path = AssetDeletionStatusTests.swift; sourceTree = "<group>"; };
		D55272EB2062733F00F542BE /* AssetDeletionRequestStrategyTests.swift */ = {isa = PBXFileReference; lastKnownFileType = sourcecode.swift; path = AssetDeletionRequestStrategyTests.swift; sourceTree = "<group>"; };
		D59F3A11206929AF0023474F /* SessionManagerTests+Backup.swift */ = {isa = PBXFileReference; lastKnownFileType = sourcecode.swift; path = "SessionManagerTests+Backup.swift"; sourceTree = "<group>"; };
		D5D10DA3203AE43200145497 /* Conversation+AccessMode.swift */ = {isa = PBXFileReference; lastKnownFileType = sourcecode.swift; path = "Conversation+AccessMode.swift"; sourceTree = "<group>"; };
		EE01E0361F90DABC001AA33C /* audio.m4a */ = {isa = PBXFileReference; lastKnownFileType = file; path = audio.m4a; sourceTree = "<group>"; };
		EE01E0381F90FEC1001AA33C /* ZMLocalNotificationTests_ExpiredMessage.swift */ = {isa = PBXFileReference; lastKnownFileType = sourcecode.swift; path = ZMLocalNotificationTests_ExpiredMessage.swift; sourceTree = "<group>"; };
		EE1108B623D1B367005DC663 /* TypingUsers.swift */ = {isa = PBXFileReference; lastKnownFileType = sourcecode.swift; path = TypingUsers.swift; sourceTree = "<group>"; };
		EE1108F823D1F945005DC663 /* TypingUsersTimeout.swift */ = {isa = PBXFileReference; lastKnownFileType = sourcecode.swift; path = TypingUsersTimeout.swift; sourceTree = "<group>"; };
		EE1108FA23D2087F005DC663 /* Typing.swift */ = {isa = PBXFileReference; lastKnownFileType = sourcecode.swift; path = Typing.swift; sourceTree = "<group>"; };
		EE1108FC23D59720005DC663 /* IsTypingTests.swift */ = {isa = PBXFileReference; lastKnownFileType = sourcecode.swift; path = IsTypingTests.swift; sourceTree = "<group>"; };
		EE1DEBB223D5A6930087EE1F /* TypingTests.swift */ = {isa = PBXFileReference; lastKnownFileType = sourcecode.swift; path = TypingTests.swift; sourceTree = "<group>"; };
		EE1DEBB423D5AEE50087EE1F /* TypingUsersTimeoutTests.swift */ = {isa = PBXFileReference; lastKnownFileType = sourcecode.swift; path = TypingUsersTimeoutTests.swift; sourceTree = "<group>"; };
		EE1DEBB623D5B62C0087EE1F /* TypingUsersTests.swift */ = {isa = PBXFileReference; lastKnownFileType = sourcecode.swift; path = TypingUsersTests.swift; sourceTree = "<group>"; };
		EE1DEBB823D5B9BC0087EE1F /* ZMConversation+TypingUsersTests.swift */ = {isa = PBXFileReference; lastKnownFileType = sourcecode.swift; path = "ZMConversation+TypingUsersTests.swift"; sourceTree = "<group>"; };
		EE1DEBBC23D5E0390087EE1F /* TypingUsersTimeout+Key.swift */ = {isa = PBXFileReference; lastKnownFileType = sourcecode.swift; path = "TypingUsersTimeout+Key.swift"; sourceTree = "<group>"; };
		EE1DEBC223D5F1920087EE1F /* Conversation+TypingUsers.swift */ = {isa = PBXFileReference; lastKnownFileType = sourcecode.swift; path = "Conversation+TypingUsers.swift"; sourceTree = "<group>"; };
		EE1DEBC523D5F1D00087EE1F /* NSManagedObjectContext+TypingUsers.swift */ = {isa = PBXFileReference; lastKnownFileType = sourcecode.swift; path = "NSManagedObjectContext+TypingUsers.swift"; sourceTree = "<group>"; };
		EE419B57256FEA3D004618E2 /* ZMUserSession.Configuration.swift */ = {isa = PBXFileReference; lastKnownFileType = sourcecode.swift; path = ZMUserSession.Configuration.swift; sourceTree = "<group>"; };
		EE5BF6341F8F907C00B49D06 /* ZMLocalNotificationTests.swift */ = {isa = PBXFileReference; lastKnownFileType = sourcecode.swift; name = ZMLocalNotificationTests.swift; path = Tests/Source/Notifications/PushNotifications/ZMLocalNotificationTests.swift; sourceTree = SOURCE_ROOT; };
		EE5BF6361F8F9D6100B49D06 /* ZMLocalNotificationTests_Event.swift */ = {isa = PBXFileReference; lastKnownFileType = sourcecode.swift; name = ZMLocalNotificationTests_Event.swift; path = Tests/Source/Notifications/PushNotifications/ZMLocalNotificationTests_Event.swift; sourceTree = SOURCE_ROOT; };
		EE5FEF0421E8948F00E24F7F /* ZMUserSession+DarwinNotificationCenter.swift */ = {isa = PBXFileReference; lastKnownFileType = sourcecode.swift; path = "ZMUserSession+DarwinNotificationCenter.swift"; sourceTree = "<group>"; };
		EE6654632445D4EE00CBF8D3 /* MockAddressBook.swift */ = {isa = PBXFileReference; fileEncoding = 4; lastKnownFileType = sourcecode.swift; path = MockAddressBook.swift; sourceTree = "<group>"; };
		EE95DECC247C0049001EA010 /* SessionManagerConfigurationTests.swift */ = {isa = PBXFileReference; lastKnownFileType = sourcecode.swift; path = SessionManagerConfigurationTests.swift; sourceTree = "<group>"; };
		EEA1ED4025BEBABF006D07D3 /* AppLockIntegrationTests.swift */ = {isa = PBXFileReference; lastKnownFileType = sourcecode.swift; path = AppLockIntegrationTests.swift; sourceTree = "<group>"; };
		EEA27739211DCFF1004AF00F /* UserNotificationCenter.swift */ = {isa = PBXFileReference; lastKnownFileType = sourcecode.swift; path = UserNotificationCenter.swift; sourceTree = "<group>"; };
		EEA2773C211DE4C9004AF00F /* UserNotificationCenterMock.swift */ = {isa = PBXFileReference; lastKnownFileType = sourcecode.swift; path = UserNotificationCenterMock.swift; sourceTree = "<group>"; };
		EEB568181FA22FBE003ADA3A /* ZMLocalNotificationLocalizationTests.swift */ = {isa = PBXFileReference; lastKnownFileType = sourcecode.swift; name = ZMLocalNotificationLocalizationTests.swift; path = Tests/Source/Notifications/PushNotifications/ZMLocalNotificationLocalizationTests.swift; sourceTree = SOURCE_ROOT; };
		EEE186B3259CC92D008707CA /* ZMUserSession+AppLock.swift */ = {isa = PBXFileReference; lastKnownFileType = sourcecode.swift; path = "ZMUserSession+AppLock.swift"; sourceTree = "<group>"; };
		EEE186B5259CCA14008707CA /* SessionManager+AppLock.swift */ = {isa = PBXFileReference; lastKnownFileType = sourcecode.swift; path = "SessionManager+AppLock.swift"; sourceTree = "<group>"; };
		EEEA75F51F8A613F006D1070 /* ZMLocalNotification+ExpiredMessages.swift */ = {isa = PBXFileReference; fileEncoding = 4; lastKnownFileType = sourcecode.swift; path = "ZMLocalNotification+ExpiredMessages.swift"; sourceTree = "<group>"; };
		EEEA75F61F8A6140006D1070 /* ZMLocalNotification+Events.swift */ = {isa = PBXFileReference; fileEncoding = 4; lastKnownFileType = sourcecode.swift; path = "ZMLocalNotification+Events.swift"; sourceTree = "<group>"; };
		EEEA75F71F8A6141006D1070 /* ZMLocalNotification+Calling.swift */ = {isa = PBXFileReference; fileEncoding = 4; lastKnownFileType = sourcecode.swift; path = "ZMLocalNotification+Calling.swift"; sourceTree = "<group>"; };
		EEEA75F81F8A6141006D1070 /* ZMLocalNotification.swift */ = {isa = PBXFileReference; fileEncoding = 4; lastKnownFileType = sourcecode.swift; path = ZMLocalNotification.swift; sourceTree = "<group>"; };
		EEEED9A723F6BC00008C94CA /* SelfUserProvider.swift */ = {isa = PBXFileReference; lastKnownFileType = sourcecode.swift; path = SelfUserProvider.swift; sourceTree = "<group>"; };
		EEEED9A923F6BD75008C94CA /* ZMUserSession+SelfUserProvider.swift */ = {isa = PBXFileReference; lastKnownFileType = sourcecode.swift; path = "ZMUserSession+SelfUserProvider.swift"; sourceTree = "<group>"; };
		EEF4010023A8DFC6007B1A97 /* Conversation+Role.swift */ = {isa = PBXFileReference; lastKnownFileType = sourcecode.swift; path = "Conversation+Role.swift"; sourceTree = "<group>"; };
		EEF4010223A8E1EF007B1A97 /* Conversation_RoleTests.swift */ = {isa = PBXFileReference; lastKnownFileType = sourcecode.swift; name = Conversation_RoleTests.swift; path = "Tests/Source/Data Model/Conversation_RoleTests.swift"; sourceTree = SOURCE_ROOT; };
		EF169DDE22E85BA100B74D4A /* ZMConversationSource.swift */ = {isa = PBXFileReference; lastKnownFileType = sourcecode.swift; path = ZMConversationSource.swift; sourceTree = "<group>"; };
		EF2CB12622D5E58B00350B0A /* TeamImageAssetUpdateStrategy.swift */ = {isa = PBXFileReference; lastKnownFileType = sourcecode.swift; path = TeamImageAssetUpdateStrategy.swift; sourceTree = "<group>"; };
		EF2CB12822D5E5BB00350B0A /* TeamImageAssetUpdateStrategyTests.swift */ = {isa = PBXFileReference; lastKnownFileType = sourcecode.swift; path = TeamImageAssetUpdateStrategyTests.swift; sourceTree = "<group>"; };
		EF797FE71FB5E8DB00F7FF21 /* RegistrationTests.swift */ = {isa = PBXFileReference; lastKnownFileType = sourcecode.swift; path = RegistrationTests.swift; sourceTree = "<group>"; };
		EFC8281B1FB343B600E27E21 /* RegistationCredentialVerificationStrategy.swift */ = {isa = PBXFileReference; lastKnownFileType = sourcecode.swift; path = RegistationCredentialVerificationStrategy.swift; sourceTree = "<group>"; };
		EFC8281D1FB34F9600E27E21 /* EmailVerificationStrategyTests.swift */ = {isa = PBXFileReference; lastKnownFileType = sourcecode.swift; path = EmailVerificationStrategyTests.swift; sourceTree = "<group>"; };
		EFC828211FB356CE00E27E21 /* RegistrationStatusTests.swift */ = {isa = PBXFileReference; fileEncoding = 4; lastKnownFileType = sourcecode.swift; path = RegistrationStatusTests.swift; sourceTree = "<group>"; };
		EFF9403D2240FE5D004F3115 /* URL+DeepLink.swift */ = {isa = PBXFileReference; lastKnownFileType = sourcecode.swift; path = "URL+DeepLink.swift"; sourceTree = "<group>"; };
		EFF9403F2240FF12004F3115 /* DeepLinkError.swift */ = {isa = PBXFileReference; lastKnownFileType = sourcecode.swift; path = DeepLinkError.swift; sourceTree = "<group>"; };
		F11E35D52040172200D4D5DB /* ZMHotFixTests.swift */ = {isa = PBXFileReference; lastKnownFileType = sourcecode.swift; path = ZMHotFixTests.swift; sourceTree = "<group>"; };
		F130BF272062C05600DBE261 /* SessionManager+Backup.swift */ = {isa = PBXFileReference; lastKnownFileType = sourcecode.swift; path = "SessionManager+Backup.swift"; sourceTree = "<group>"; };
		F132C113203F20AB00C58933 /* ZMHotFixDirectoryTests.swift */ = {isa = PBXFileReference; lastKnownFileType = sourcecode.swift; path = ZMHotFixDirectoryTests.swift; sourceTree = "<group>"; };
		F13A26E020456002004F8E47 /* ConversationTests+Guests.swift */ = {isa = PBXFileReference; lastKnownFileType = sourcecode.swift; path = "ConversationTests+Guests.swift"; sourceTree = "<group>"; };
		F14417221FD946F100CB2850 /* zh-Hant */ = {isa = PBXFileReference; lastKnownFileType = text.plist.strings; name = "zh-Hant"; path = "zh-Hant.lproj/Push.strings"; sourceTree = "<group>"; };
		F14417231FD946F200CB2850 /* zh-Hant */ = {isa = PBXFileReference; lastKnownFileType = text.plist.stringsdict; name = "zh-Hant"; path = "zh-Hant.lproj/Push.stringsdict"; sourceTree = "<group>"; };
		F14417241FD946F200CB2850 /* zh-Hant */ = {isa = PBXFileReference; lastKnownFileType = text.plist.strings; name = "zh-Hant"; path = "zh-Hant.lproj/ZMLocalizable.strings"; sourceTree = "<group>"; };
		F14417251FD9470E00CB2850 /* lt */ = {isa = PBXFileReference; lastKnownFileType = text.plist.strings; name = lt; path = lt.lproj/Push.strings; sourceTree = "<group>"; };
		F14417261FD9470E00CB2850 /* lt */ = {isa = PBXFileReference; lastKnownFileType = text.plist.stringsdict; name = lt; path = lt.lproj/Push.stringsdict; sourceTree = "<group>"; };
		F14417271FD9470E00CB2850 /* lt */ = {isa = PBXFileReference; lastKnownFileType = text.plist.strings; name = lt; path = lt.lproj/ZMLocalizable.strings; sourceTree = "<group>"; };
		F148F6661FB9AA7600BD6909 /* UnregisteredTeam.swift */ = {isa = PBXFileReference; lastKnownFileType = sourcecode.swift; path = UnregisteredTeam.swift; sourceTree = "<group>"; };
		F148F6681FBAF55800BD6909 /* TeamRegistrationStrategyTests.swift */ = {isa = PBXFileReference; lastKnownFileType = sourcecode.swift; path = TeamRegistrationStrategyTests.swift; sourceTree = "<group>"; };
		F148F66A1FBAFAF600BD6909 /* RegistrationStatusTestHelper.swift */ = {isa = PBXFileReference; lastKnownFileType = sourcecode.swift; path = RegistrationStatusTestHelper.swift; sourceTree = "<group>"; };
		F159F4131F1E3134001B7D80 /* SessionManagerTests.swift */ = {isa = PBXFileReference; fileEncoding = 4; lastKnownFileType = sourcecode.swift; path = SessionManagerTests.swift; sourceTree = "<group>"; };
		F16558D0225F3F2A00EA2F2A /* SessionManager+SwitchBackend.swift */ = {isa = PBXFileReference; lastKnownFileType = sourcecode.swift; path = "SessionManager+SwitchBackend.swift"; sourceTree = "<group>"; };
		F16C8BC32040715800677D31 /* ZMUpdateEvent+Testing.swift */ = {isa = PBXFileReference; lastKnownFileType = sourcecode.swift; path = "ZMUpdateEvent+Testing.swift"; sourceTree = "<group>"; };
		F16C8BE72044129700677D31 /* ZMConversationTranscoder.swift */ = {isa = PBXFileReference; lastKnownFileType = sourcecode.swift; path = ZMConversationTranscoder.swift; sourceTree = "<group>"; };
		F170AF1F1E7800CF0033DC33 /* UserImageAssetUpdateStrategyTests.swift */ = {isa = PBXFileReference; fileEncoding = 4; lastKnownFileType = sourcecode.swift; path = UserImageAssetUpdateStrategyTests.swift; sourceTree = "<group>"; };
		F188BB852223F372002BF204 /* UserRichProfileIntegrationTests.swift */ = {isa = PBXFileReference; fileEncoding = 4; lastKnownFileType = sourcecode.swift; path = UserRichProfileIntegrationTests.swift; sourceTree = "<group>"; };
		F190E0A81E8D516D003E81F8 /* UserProfileImageV3Tests.swift */ = {isa = PBXFileReference; fileEncoding = 4; lastKnownFileType = sourcecode.swift; path = UserProfileImageV3Tests.swift; sourceTree = "<group>"; };
		F190E0DB1E8E7BA1003E81F8 /* SlowSyncTests+Swift.swift */ = {isa = PBXFileReference; fileEncoding = 4; lastKnownFileType = sourcecode.swift; path = "SlowSyncTests+Swift.swift"; sourceTree = "<group>"; };
		F19E559D22B399AE005C792D /* UUID+SafeLogging.swift */ = {isa = PBXFileReference; lastKnownFileType = sourcecode.swift; path = "UUID+SafeLogging.swift"; sourceTree = "<group>"; };
		F19E559F22B3A2C5005C792D /* UNNotification+SafeLogging.swift */ = {isa = PBXFileReference; lastKnownFileType = sourcecode.swift; path = "UNNotification+SafeLogging.swift"; sourceTree = "<group>"; };
		F19E55A122B3A3FA005C792D /* UNNotificationResponse+SafeLogging.swift */ = {isa = PBXFileReference; lastKnownFileType = sourcecode.swift; path = "UNNotificationResponse+SafeLogging.swift"; sourceTree = "<group>"; };
		F19E55A322B3A740005C792D /* PKPushPayload+SafeLogging.swift */ = {isa = PBXFileReference; lastKnownFileType = sourcecode.swift; path = "PKPushPayload+SafeLogging.swift"; sourceTree = "<group>"; };
		F19E55A522B3AAA8005C792D /* PKPushCredentials+SafeLogging.swift */ = {isa = PBXFileReference; lastKnownFileType = sourcecode.swift; path = "PKPushCredentials+SafeLogging.swift"; sourceTree = "<group>"; };
		F19F1D131EFBC18E00275E27 /* UnauthenticatedSession.swift */ = {isa = PBXFileReference; fileEncoding = 4; lastKnownFileType = sourcecode.swift; path = UnauthenticatedSession.swift; sourceTree = "<group>"; };
		F19F1D191EFBC2F000275E27 /* ZMAuthenticationStatus_Internal.h */ = {isa = PBXFileReference; fileEncoding = 4; lastKnownFileType = sourcecode.c.h; path = ZMAuthenticationStatus_Internal.h; sourceTree = "<group>"; };
		F19F1D1A1EFBC2F000275E27 /* ZMAuthenticationStatus.h */ = {isa = PBXFileReference; fileEncoding = 4; lastKnownFileType = sourcecode.c.h; path = ZMAuthenticationStatus.h; sourceTree = "<group>"; };
		F19F1D1B1EFBC2F000275E27 /* ZMAuthenticationStatus.m */ = {isa = PBXFileReference; fileEncoding = 4; lastKnownFileType = sourcecode.c.objc; path = ZMAuthenticationStatus.m; sourceTree = "<group>"; };
		F19F1D231EFBC34E00275E27 /* ZMUserSessionRegistrationNotification.h */ = {isa = PBXFileReference; fileEncoding = 4; lastKnownFileType = sourcecode.c.h; path = ZMUserSessionRegistrationNotification.h; sourceTree = "<group>"; };
		F19F1D241EFBC34E00275E27 /* ZMUserSessionRegistrationNotification.m */ = {isa = PBXFileReference; fileEncoding = 4; lastKnownFileType = sourcecode.c.objc; path = ZMUserSessionRegistrationNotification.m; sourceTree = "<group>"; };
		F19F1D321EFBE3FE00275E27 /* UnauthenticatedOperationLoop.swift */ = {isa = PBXFileReference; fileEncoding = 4; lastKnownFileType = sourcecode.swift; path = UnauthenticatedOperationLoop.swift; sourceTree = "<group>"; };
		F19F1D371EFBF61800275E27 /* SessionManager.swift */ = {isa = PBXFileReference; fileEncoding = 4; lastKnownFileType = sourcecode.swift; path = SessionManager.swift; sourceTree = "<group>"; };
		F19F1D391EFBFD2B00275E27 /* BuildType.swift */ = {isa = PBXFileReference; fileEncoding = 4; lastKnownFileType = sourcecode.swift; path = BuildType.swift; sourceTree = "<group>"; };
		F19F4F391E5F1AE400F4D8FF /* UserProfileImageUpdateStatus.swift */ = {isa = PBXFileReference; fileEncoding = 4; lastKnownFileType = sourcecode.swift; path = UserProfileImageUpdateStatus.swift; sourceTree = "<group>"; };
		F19F4F3B1E604AA700F4D8FF /* UserImageAssetUpdateStrategy.swift */ = {isa = PBXFileReference; fileEncoding = 4; lastKnownFileType = sourcecode.swift; path = UserImageAssetUpdateStrategy.swift; sourceTree = "<group>"; };
		F19F4F4C1E646C3C00F4D8FF /* UserProfileImageUpdateStatusTests.swift */ = {isa = PBXFileReference; fileEncoding = 4; lastKnownFileType = sourcecode.swift; path = UserProfileImageUpdateStatusTests.swift; sourceTree = "<group>"; };
		F19F4F4E1E6575F700F4D8FF /* UserProfileImageOwner.swift */ = {isa = PBXFileReference; fileEncoding = 4; lastKnownFileType = sourcecode.swift; path = UserProfileImageOwner.swift; sourceTree = "<group>"; };
		F1A94BD11F010287003083D9 /* UnauthenticatedSession+Login.swift */ = {isa = PBXFileReference; fileEncoding = 4; lastKnownFileType = sourcecode.swift; path = "UnauthenticatedSession+Login.swift"; sourceTree = "<group>"; };
		F1A989BD1FD03E2200B8A82E /* Base */ = {isa = PBXFileReference; lastKnownFileType = text.plist.strings; name = Base; path = Base.lproj/ZMLocalizable.strings; sourceTree = "<group>"; };
		F1A989BE1FD03E2400B8A82E /* pt-BR */ = {isa = PBXFileReference; lastKnownFileType = text.plist.strings; name = "pt-BR"; path = "pt-BR.lproj/ZMLocalizable.strings"; sourceTree = "<group>"; };
		F1A989BF1FD03E2500B8A82E /* es */ = {isa = PBXFileReference; lastKnownFileType = text.plist.strings; name = es; path = es.lproj/ZMLocalizable.strings; sourceTree = "<group>"; };
		F1A989C01FD03E2600B8A82E /* uk */ = {isa = PBXFileReference; lastKnownFileType = text.plist.strings; name = uk; path = uk.lproj/ZMLocalizable.strings; sourceTree = "<group>"; };
		F1A989C11FD03E2600B8A82E /* ru */ = {isa = PBXFileReference; lastKnownFileType = text.plist.strings; name = ru; path = ru.lproj/ZMLocalizable.strings; sourceTree = "<group>"; };
		F1A989C21FD03E2700B8A82E /* ja */ = {isa = PBXFileReference; lastKnownFileType = text.plist.strings; name = ja; path = ja.lproj/ZMLocalizable.strings; sourceTree = "<group>"; };
		F1A989C31FD03E2700B8A82E /* it */ = {isa = PBXFileReference; lastKnownFileType = text.plist.strings; name = it; path = it.lproj/ZMLocalizable.strings; sourceTree = "<group>"; };
		F1A989C41FD03E2800B8A82E /* nl */ = {isa = PBXFileReference; lastKnownFileType = text.plist.strings; name = nl; path = nl.lproj/ZMLocalizable.strings; sourceTree = "<group>"; };
		F1A989C51FD03E2800B8A82E /* tr */ = {isa = PBXFileReference; lastKnownFileType = text.plist.strings; name = tr; path = tr.lproj/ZMLocalizable.strings; sourceTree = "<group>"; };
		F1A989C61FD03E2900B8A82E /* fr */ = {isa = PBXFileReference; lastKnownFileType = text.plist.strings; name = fr; path = fr.lproj/ZMLocalizable.strings; sourceTree = "<group>"; };
		F1A989C71FD03E2A00B8A82E /* ar */ = {isa = PBXFileReference; lastKnownFileType = text.plist.strings; name = ar; path = ar.lproj/ZMLocalizable.strings; sourceTree = "<group>"; };
		F1A989C81FD03E2B00B8A82E /* da */ = {isa = PBXFileReference; lastKnownFileType = text.plist.strings; name = da; path = da.lproj/ZMLocalizable.strings; sourceTree = "<group>"; };
		F1A989C91FD03E2B00B8A82E /* zh-Hans */ = {isa = PBXFileReference; lastKnownFileType = text.plist.strings; name = "zh-Hans"; path = "zh-Hans.lproj/ZMLocalizable.strings"; sourceTree = "<group>"; };
		F1A989CA1FD03E2C00B8A82E /* sl */ = {isa = PBXFileReference; lastKnownFileType = text.plist.strings; name = sl; path = sl.lproj/ZMLocalizable.strings; sourceTree = "<group>"; };
		F1A989CB1FD03E2C00B8A82E /* fi */ = {isa = PBXFileReference; lastKnownFileType = text.plist.strings; name = fi; path = fi.lproj/ZMLocalizable.strings; sourceTree = "<group>"; };
		F1A989CC1FD03E2D00B8A82E /* et */ = {isa = PBXFileReference; lastKnownFileType = text.plist.strings; name = et; path = et.lproj/ZMLocalizable.strings; sourceTree = "<group>"; };
		F1A989CD1FD03E2E00B8A82E /* pl */ = {isa = PBXFileReference; lastKnownFileType = text.plist.strings; name = pl; path = pl.lproj/ZMLocalizable.strings; sourceTree = "<group>"; };
		F1A989CE1FD0579F00B8A82E /* de */ = {isa = PBXFileReference; lastKnownFileType = text.plist.strings; name = de; path = de.lproj/ZMLocalizable.strings; sourceTree = "<group>"; };
		F1AE5F6C21F72FC6009CDBBC /* ZMUserSession+Timers.swift */ = {isa = PBXFileReference; lastKnownFileType = sourcecode.swift; path = "ZMUserSession+Timers.swift"; sourceTree = "<group>"; };
		F1AE5F6E21F73388009CDBBC /* ZMUserSessionTests+Timers.swift */ = {isa = PBXFileReference; lastKnownFileType = sourcecode.swift; path = "ZMUserSessionTests+Timers.swift"; sourceTree = "<group>"; };
		F1B5D53C2181FDA300986911 /* NetworkQuality.swift */ = {isa = PBXFileReference; lastKnownFileType = sourcecode.swift; path = NetworkQuality.swift; sourceTree = "<group>"; };
		F1C1F3ED1FCF0C85007273E3 /* ZMUserSessionErrorCode+Localized.swift */ = {isa = PBXFileReference; lastKnownFileType = sourcecode.swift; path = "ZMUserSessionErrorCode+Localized.swift"; sourceTree = "<group>"; };
		F1C1F3EF1FCF18C5007273E3 /* NSError+Localized.swift */ = {isa = PBXFileReference; lastKnownFileType = sourcecode.swift; path = "NSError+Localized.swift"; sourceTree = "<group>"; };
		F1C51FE61FB49660009C2269 /* RegistrationStatus.swift */ = {isa = PBXFileReference; lastKnownFileType = sourcecode.swift; path = RegistrationStatus.swift; sourceTree = "<group>"; };
		F1C51FE81FB4A9C7009C2269 /* RegistrationStrategy.swift */ = {isa = PBXFileReference; lastKnownFileType = sourcecode.swift; path = RegistrationStrategy.swift; sourceTree = "<group>"; };
		F1E48002207E3789008D4299 /* Default-568h@2x.png */ = {isa = PBXFileReference; lastKnownFileType = image.png; path = "Default-568h@2x.png"; sourceTree = "<group>"; };
		F1EB0E77200501C70040D73E /* NotificationsTracker.swift */ = {isa = PBXFileReference; lastKnownFileType = sourcecode.swift; path = NotificationsTracker.swift; sourceTree = "<group>"; };
		F1F3FE8620F36DEC00B0BAF3 /* PushNotificationTokenTests.swift */ = {isa = PBXFileReference; lastKnownFileType = sourcecode.swift; path = PushNotificationTokenTests.swift; sourceTree = "<group>"; };
		F1FE8025200684DB00A438CF /* NotificationsTrackingTests.swift */ = {isa = PBXFileReference; fileEncoding = 4; lastKnownFileType = sourcecode.swift; path = NotificationsTrackingTests.swift; sourceTree = "<group>"; };
		F905C47E1E79A86A00AF34A5 /* WireCallCenterV3Tests.swift */ = {isa = PBXFileReference; fileEncoding = 4; lastKnownFileType = sourcecode.swift; path = WireCallCenterV3Tests.swift; sourceTree = "<group>"; };
		F90EC5A21E7BF1AC00A6779E /* AVSWrapper.swift */ = {isa = PBXFileReference; fileEncoding = 4; lastKnownFileType = sourcecode.swift; path = AVSWrapper.swift; sourceTree = "<group>"; };
		F91CA6AC1BECBD3F000EE5C2 /* Base */ = {isa = PBXFileReference; lastKnownFileType = text.plist.strings; name = Base; path = Base.lproj/Push.strings; sourceTree = "<group>"; };
		F91CA6AD1BECBD46000EE5C2 /* Base */ = {isa = PBXFileReference; lastKnownFileType = text.plist.stringsdict; name = Base; path = Base.lproj/Push.stringsdict; sourceTree = "<group>"; };
		F91CA6AE1BECBD51000EE5C2 /* de */ = {isa = PBXFileReference; lastKnownFileType = text.plist.strings; name = de; path = de.lproj/Push.strings; sourceTree = "<group>"; };
		F91CA6AF1BECBD51000EE5C2 /* de */ = {isa = PBXFileReference; lastKnownFileType = text.plist.stringsdict; name = de; path = de.lproj/Push.stringsdict; sourceTree = "<group>"; };
		F920F4D51DA3DCF8002B860B /* ConversationTests+Ephemeral.swift */ = {isa = PBXFileReference; fileEncoding = 4; lastKnownFileType = sourcecode.swift; path = "ConversationTests+Ephemeral.swift"; sourceTree = "<group>"; };
		F9245BEC1CBF95A8009D1E85 /* ZMHotFixDirectory+Swift.swift */ = {isa = PBXFileReference; fileEncoding = 4; lastKnownFileType = sourcecode.swift; path = "ZMHotFixDirectory+Swift.swift"; sourceTree = "<group>"; };
		F925468C1C63B61000CE2D7C /* MessagingTest+EventFactory.h */ = {isa = PBXFileReference; fileEncoding = 4; lastKnownFileType = sourcecode.c.h; path = "MessagingTest+EventFactory.h"; sourceTree = "<group>"; };
		F925468D1C63B61000CE2D7C /* MessagingTest+EventFactory.m */ = {isa = PBXFileReference; fileEncoding = 4; lastKnownFileType = sourcecode.c.objc; path = "MessagingTest+EventFactory.m"; sourceTree = "<group>"; };
		F92CA9641F153622007D8570 /* ZMUserSessionTests+FileRelocation.swift */ = {isa = PBXFileReference; fileEncoding = 4; lastKnownFileType = sourcecode.swift; path = "ZMUserSessionTests+FileRelocation.swift"; sourceTree = "<group>"; };
		F93A75F11C1F219800252586 /* ConversationStatusStrategy.swift */ = {isa = PBXFileReference; fileEncoding = 4; lastKnownFileType = sourcecode.swift; path = ConversationStatusStrategy.swift; sourceTree = "<group>"; };
		F93C4C6F1E1E8B77007E9CEE /* Cartfile.resolved */ = {isa = PBXFileReference; fileEncoding = 4; lastKnownFileType = text; path = Cartfile.resolved; sourceTree = "<group>"; };
		F93F3A581ED5A67E003CD185 /* TeamTests.swift */ = {isa = PBXFileReference; fileEncoding = 4; lastKnownFileType = sourcecode.swift; path = TeamTests.swift; sourceTree = "<group>"; };
		F9410F621DE44C2E007451FF /* TypingStrategyTests.swift */ = {isa = PBXFileReference; fileEncoding = 4; lastKnownFileType = sourcecode.swift; path = TypingStrategyTests.swift; sourceTree = "<group>"; };
		F9410F641DE49C13007451FF /* PushTokenStrategy.swift */ = {isa = PBXFileReference; fileEncoding = 4; lastKnownFileType = sourcecode.swift; name = PushTokenStrategy.swift; path = Source/Synchronization/Strategies/PushTokenStrategy.swift; sourceTree = SOURCE_ROOT; };
		F9410F671DE4BE42007451FF /* PushTokenStrategyTests.swift */ = {isa = PBXFileReference; fileEncoding = 4; lastKnownFileType = sourcecode.swift; path = PushTokenStrategyTests.swift; sourceTree = "<group>"; };
		F94F6B321E54B9C000D46A29 /* CallingRequestStrategyTests.swift */ = {isa = PBXFileReference; fileEncoding = 4; lastKnownFileType = sourcecode.swift; path = CallingRequestStrategyTests.swift; sourceTree = "<group>"; };
		F95706531DE5D1CC0087442C /* SearchUserImageStrategy.swift */ = {isa = PBXFileReference; fileEncoding = 4; lastKnownFileType = sourcecode.swift; path = SearchUserImageStrategy.swift; sourceTree = "<group>"; };
		F95706581DE5F6D40087442C /* SearchUserImageStrategyTests.swift */ = {isa = PBXFileReference; fileEncoding = 4; lastKnownFileType = sourcecode.swift; path = SearchUserImageStrategyTests.swift; sourceTree = "<group>"; };
		F95ECF4C1B94A553009F91BA /* ZMHotFix.h */ = {isa = PBXFileReference; fileEncoding = 4; lastKnownFileType = sourcecode.c.h; path = ZMHotFix.h; sourceTree = "<group>"; };
		F95ECF4D1B94A553009F91BA /* ZMHotFix.m */ = {isa = PBXFileReference; fileEncoding = 4; lastKnownFileType = sourcecode.c.objc; path = ZMHotFix.m; sourceTree = "<group>"; };
		F95ECF501B94BD05009F91BA /* ZMHotFixTests.m */ = {isa = PBXFileReference; fileEncoding = 4; lastKnownFileType = sourcecode.c.objc; path = ZMHotFixTests.m; sourceTree = "<group>"; };
		F95FFBCF1EB8A44D004031CB /* CallSystemMessageGeneratorTests.swift */ = {isa = PBXFileReference; fileEncoding = 4; lastKnownFileType = sourcecode.swift; path = CallSystemMessageGeneratorTests.swift; sourceTree = "<group>"; };
		F962A8EF19FFD4DC00FD0F80 /* ZMOperationLoop+Private.h */ = {isa = PBXFileReference; lastKnownFileType = sourcecode.c.h; path = "ZMOperationLoop+Private.h"; sourceTree = "<group>"; };
		F9644AE91E83CDD100A1887B /* CallingV3Tests.swift */ = {isa = PBXFileReference; fileEncoding = 4; lastKnownFileType = sourcecode.swift; path = CallingV3Tests.swift; sourceTree = "<group>"; };
		F964700B1D5C720D00A81A92 /* ConversationTests+MessageEditing.m */ = {isa = PBXFileReference; fileEncoding = 4; lastKnownFileType = sourcecode.c.objc; path = "ConversationTests+MessageEditing.m"; sourceTree = "<group>"; };
		F96C8E811D7ECECF004B6D87 /* ZMLocalNotificationTests_Message.swift */ = {isa = PBXFileReference; fileEncoding = 4; lastKnownFileType = sourcecode.swift; path = ZMLocalNotificationTests_Message.swift; sourceTree = "<group>"; };
		F96C8E891D7F6F8C004B6D87 /* ZMLocalNotificationTests_SystemMessage.swift */ = {isa = PBXFileReference; fileEncoding = 4; lastKnownFileType = sourcecode.swift; path = ZMLocalNotificationTests_SystemMessage.swift; sourceTree = "<group>"; };
		F96DBEE81DF9A570008FE832 /* ZMSyncStrategy+ManagedObjectChanges.h */ = {isa = PBXFileReference; fileEncoding = 4; lastKnownFileType = sourcecode.c.h; path = "ZMSyncStrategy+ManagedObjectChanges.h"; sourceTree = "<group>"; };
		F96DBEE91DF9A570008FE832 /* ZMSyncStrategy+ManagedObjectChanges.m */ = {isa = PBXFileReference; fileEncoding = 4; lastKnownFileType = sourcecode.c.objc; path = "ZMSyncStrategy+ManagedObjectChanges.m"; sourceTree = "<group>"; };
		F98EDCCD1D82B913001E65CB /* LocalNotificationContentType.swift */ = {isa = PBXFileReference; fileEncoding = 4; lastKnownFileType = sourcecode.swift; path = LocalNotificationContentType.swift; sourceTree = "<group>"; };
		F98EDCDF1D82B924001E65CB /* NotificationSound.swift */ = {isa = PBXFileReference; fileEncoding = 4; lastKnownFileType = sourcecode.swift; path = NotificationSound.swift; sourceTree = "<group>"; };
		F98EDCE71D82B924001E65CB /* ZMLocalNotificationSet.swift */ = {isa = PBXFileReference; fileEncoding = 4; lastKnownFileType = sourcecode.swift; path = ZMLocalNotificationSet.swift; sourceTree = "<group>"; };
		F991CE111CB55512004D8465 /* ZMConversation+Testing.h */ = {isa = PBXFileReference; fileEncoding = 4; lastKnownFileType = sourcecode.c.h; path = "ZMConversation+Testing.h"; sourceTree = "<group>"; };
		F991CE121CB55512004D8465 /* ZMConversation+Testing.m */ = {isa = PBXFileReference; fileEncoding = 4; lastKnownFileType = sourcecode.c.objc; path = "ZMConversation+Testing.m"; sourceTree = "<group>"; };
		F991CE131CB55512004D8465 /* ZMUser+Testing.h */ = {isa = PBXFileReference; fileEncoding = 4; lastKnownFileType = sourcecode.c.h; path = "ZMUser+Testing.h"; sourceTree = "<group>"; };
		F991CE141CB55512004D8465 /* ZMUser+Testing.m */ = {isa = PBXFileReference; fileEncoding = 4; lastKnownFileType = sourcecode.c.objc; path = "ZMUser+Testing.m"; sourceTree = "<group>"; };
		F99298581BE110490058D42F /* ZMClientRegistrationStatusTests.m */ = {isa = PBXFileReference; fileEncoding = 4; lastKnownFileType = sourcecode.c.objc; path = ZMClientRegistrationStatusTests.m; sourceTree = "<group>"; };
		F992985A1BE1404D0058D42F /* ZMClientRegistrationStatus+Internal.h */ = {isa = PBXFileReference; lastKnownFileType = sourcecode.c.h; path = "ZMClientRegistrationStatus+Internal.h"; sourceTree = "<group>"; };
		F9AB00211F0CDAF00037B437 /* FileRelocator.swift */ = {isa = PBXFileReference; fileEncoding = 4; lastKnownFileType = sourcecode.swift; path = FileRelocator.swift; sourceTree = "<group>"; };
		F9ABE84B1EFD568B00D83214 /* TeamDownloadRequestStrategy.swift */ = {isa = PBXFileReference; fileEncoding = 4; lastKnownFileType = sourcecode.swift; path = TeamDownloadRequestStrategy.swift; sourceTree = "<group>"; };
		F9ABE84D1EFD568B00D83214 /* TeamRequestFactory.swift */ = {isa = PBXFileReference; fileEncoding = 4; lastKnownFileType = sourcecode.swift; path = TeamRequestFactory.swift; sourceTree = "<group>"; };
		F9ABE8531EFD56BF00D83214 /* TeamDownloadRequestStrategyTests.swift */ = {isa = PBXFileReference; fileEncoding = 4; lastKnownFileType = sourcecode.swift; path = TeamDownloadRequestStrategyTests.swift; sourceTree = "<group>"; };
		F9ABE8541EFD56BF00D83214 /* TeamDownloadRequestStrategy+EventsTests.swift */ = {isa = PBXFileReference; fileEncoding = 4; lastKnownFileType = sourcecode.swift; path = "TeamDownloadRequestStrategy+EventsTests.swift"; sourceTree = "<group>"; };
		F9B171F51C0EF21100E6EEC6 /* ClientUpdateStatus.swift */ = {isa = PBXFileReference; fileEncoding = 4; lastKnownFileType = sourcecode.swift; path = ClientUpdateStatus.swift; sourceTree = "<group>"; };
		F9B171F71C0F00E700E6EEC6 /* ClientUpdateStatusTests.swift */ = {isa = PBXFileReference; fileEncoding = 4; lastKnownFileType = sourcecode.swift; path = ClientUpdateStatusTests.swift; sourceTree = "<group>"; };
		F9B171F91C0F320200E6EEC6 /* ClientManagementTests.m */ = {isa = PBXFileReference; fileEncoding = 4; lastKnownFileType = sourcecode.c.objc; path = ClientManagementTests.m; sourceTree = "<group>"; };
		F9B71F4A1CB2B841001DB03F /* NSManagedObjectContext+TestHelpers.h */ = {isa = PBXFileReference; fileEncoding = 4; lastKnownFileType = sourcecode.c.h; path = "NSManagedObjectContext+TestHelpers.h"; sourceTree = "<group>"; };
		F9B71F4B1CB2B841001DB03F /* NSManagedObjectContext+TestHelpers.m */ = {isa = PBXFileReference; fileEncoding = 4; lastKnownFileType = sourcecode.c.objc; path = "NSManagedObjectContext+TestHelpers.m"; sourceTree = "<group>"; };
		F9B8308B1DEEDC2900FF6FE7 /* SyncStatus.swift */ = {isa = PBXFileReference; fileEncoding = 4; lastKnownFileType = sourcecode.swift; path = SyncStatus.swift; sourceTree = "<group>"; };
		F9C9A4ED1CAD290B0039E10C /* store128.wiredatabase */ = {isa = PBXFileReference; lastKnownFileType = file; path = store128.wiredatabase; sourceTree = "<group>"; };
		F9D1CD131DF6C131002F6E80 /* SyncStatusTests.swift */ = {isa = PBXFileReference; fileEncoding = 4; lastKnownFileType = sourcecode.swift; lineEnding = 0; path = SyncStatusTests.swift; sourceTree = "<group>"; xcLanguageSpecificationIdentifier = xcode.lang.swift; };
		F9DAC54D1C2034E70001F11E /* ConversationStatusStrategyTests.swift */ = {isa = PBXFileReference; fileEncoding = 4; lastKnownFileType = sourcecode.swift; path = ConversationStatusStrategyTests.swift; sourceTree = "<group>"; };
		F9E3AB511BEA017300C1A6AA /* ZMSelfStrategy+Internal.h */ = {isa = PBXFileReference; fileEncoding = 4; lastKnownFileType = sourcecode.c.h; path = "ZMSelfStrategy+Internal.h"; sourceTree = "<group>"; };
		F9E462D91D7043C60036CFA7 /* ConversationTests+DeliveryConfirmation.swift */ = {isa = PBXFileReference; fileEncoding = 4; lastKnownFileType = sourcecode.swift; path = "ConversationTests+DeliveryConfirmation.swift"; sourceTree = "<group>"; };
		F9E4779D1D21640E003A99AC /* ZMLocalNotificationSetTests.swift */ = {isa = PBXFileReference; fileEncoding = 4; lastKnownFileType = sourcecode.swift; path = ZMLocalNotificationSetTests.swift; sourceTree = "<group>"; };
		F9E577201E77EC6D0065EFE4 /* WireCallCenterV3+Notifications.swift */ = {isa = PBXFileReference; fileEncoding = 4; lastKnownFileType = sourcecode.swift; path = "WireCallCenterV3+Notifications.swift"; sourceTree = "<group>"; };
		F9F11A061A0A630900F1DCEE /* ZMBlacklistVerificatorTest.m */ = {isa = PBXFileReference; fileEncoding = 4; lastKnownFileType = sourcecode.c.objc; path = ZMBlacklistVerificatorTest.m; sourceTree = "<group>"; };
		F9F631411DE3524100416938 /* TypingStrategy.swift */ = {isa = PBXFileReference; fileEncoding = 4; lastKnownFileType = sourcecode.swift; path = TypingStrategy.swift; sourceTree = "<group>"; };
		F9F846331ED307F10087C1A4 /* CallParticipantsSnapshotTests.swift */ = {isa = PBXFileReference; fileEncoding = 4; lastKnownFileType = sourcecode.swift; path = CallParticipantsSnapshotTests.swift; sourceTree = "<group>"; };
		F9F9F5611D75D62100AE6499 /* RequestStrategyTestBase.swift */ = {isa = PBXFileReference; fileEncoding = 4; lastKnownFileType = sourcecode.swift; path = RequestStrategyTestBase.swift; sourceTree = "<group>"; };
		F9FD16791BDFCDAD00725F5C /* ZMClientRegistrationStatus.h */ = {isa = PBXFileReference; fileEncoding = 4; lastKnownFileType = sourcecode.c.h; path = ZMClientRegistrationStatus.h; sourceTree = "<group>"; };
		F9FD167A1BDFCDAD00725F5C /* ZMClientRegistrationStatus.m */ = {isa = PBXFileReference; fileEncoding = 4; lastKnownFileType = sourcecode.c.objc; path = ZMClientRegistrationStatus.m; sourceTree = "<group>"; };
		F9FD798519EE742600D70FCD /* ZMBlacklistDownloader.h */ = {isa = PBXFileReference; fileEncoding = 4; lastKnownFileType = sourcecode.c.h; path = ZMBlacklistDownloader.h; sourceTree = "<group>"; };
		F9FD798619EE742600D70FCD /* ZMBlacklistDownloader.m */ = {isa = PBXFileReference; fileEncoding = 4; lastKnownFileType = sourcecode.c.objc; path = ZMBlacklistDownloader.m; sourceTree = "<group>"; };
		F9FD798919EE962F00D70FCD /* ZMBlacklistDownloaderTest.m */ = {isa = PBXFileReference; fileEncoding = 4; lastKnownFileType = sourcecode.c.objc; path = ZMBlacklistDownloaderTest.m; sourceTree = "<group>"; };
		F9FD798B19EE9B9A00D70FCD /* ZMBlacklistVerificator.h */ = {isa = PBXFileReference; fileEncoding = 4; lastKnownFileType = sourcecode.c.h; path = ZMBlacklistVerificator.h; sourceTree = "<group>"; };
		F9FD798C19EE9B9A00D70FCD /* ZMBlacklistVerificator.m */ = {isa = PBXFileReference; fileEncoding = 4; lastKnownFileType = sourcecode.c.objc; path = ZMBlacklistVerificator.m; sourceTree = "<group>"; };
/* End PBXFileReference section */

/* Begin PBXFrameworksBuildPhase section */
		169BA1CF25ECDBA300374343 /* Frameworks */ = {
			isa = PBXFrameworksBuildPhase;
			buildActionMask = 2147483647;
			files = (
				169BA1D725ECDBA300374343 /* WireSyncEngine.framework in Frameworks */,
			);
			runOnlyForDeploymentPostprocessing = 0;
		};
		3E186085191A56F6000FE027 /* Frameworks */ = {
			isa = PBXFrameworksBuildPhase;
			buildActionMask = 2147483647;
			files = (
				544BA1571A43424F00D3B852 /* WireSyncEngine.framework in Frameworks */,
				A9A23978268DEC53004B1C22 /* WireTesting.xcframework in Frameworks */,
				A9A23976268DEC53004B1C22 /* OCMock.xcframework in Frameworks */,
			);
			runOnlyForDeploymentPostprocessing = 0;
		};
		3E1860C0191A649D000FE027 /* Frameworks */ = {
			isa = PBXFrameworksBuildPhase;
			buildActionMask = 2147483647;
			files = (
				54F4DC5A1A4438B300FDB6EA /* WireSyncEngine.framework in Frameworks */,
			);
			runOnlyForDeploymentPostprocessing = 0;
		};
		5498158F1A43232400A7CE2E /* Frameworks */ = {
			isa = PBXFrameworksBuildPhase;
			buildActionMask = 2147483647;
			files = (
				A9A2394E268DEC3D004B1C22 /* avs.xcframework in Frameworks */,
				A9A2395C268DEC3D004B1C22 /* libPhoneNumberiOS.xcframework in Frameworks */,
				A9A23954268DEC3D004B1C22 /* WireLinkPreview.xcframework in Frameworks */,
				A9A2396C268DEC3D004B1C22 /* WireUtilities.xcframework in Frameworks */,
				A9A2395E268DEC3D004B1C22 /* WireDataModel.xcframework in Frameworks */,
				A9A2395A268DEC3D004B1C22 /* WireImages.xcframework in Frameworks */,
				A9A23960268DEC3D004B1C22 /* WireProtos.xcframework in Frameworks */,
				A9A23964268DEC3D004B1C22 /* WireMockTransport.xcframework in Frameworks */,
				A9A23958268DEC3D004B1C22 /* ZipArchive.xcframework in Frameworks */,
				A9A23952268DEC3D004B1C22 /* PINCache.xcframework in Frameworks */,
				A9A23956268DEC3D004B1C22 /* WireRequestStrategy.xcframework in Frameworks */,
				A9A23962268DEC3D004B1C22 /* WireCryptobox.xcframework in Frameworks */,
				A9A23950268DEC3D004B1C22 /* HTMLString.xcframework in Frameworks */,
				A9A2396A268DEC3D004B1C22 /* WireSystem.xcframework in Frameworks */,
				A9A23968268DEC3D004B1C22 /* WireTransport.xcframework in Frameworks */,
				A9A23966268DEC3D004B1C22 /* SwiftProtobuf.xcframework in Frameworks */,
			);
			runOnlyForDeploymentPostprocessing = 0;
		};
/* End PBXFrameworksBuildPhase section */

/* Begin PBXGroup section */
		0928E38F1BA2CFF60057232E /* E2EE */ = {
			isa = PBXGroup;
			children = (
				871667F91BB2AE9C009C6EEA /* APSSignalingKeysStore.swift */,
				09BCDB8C1BCE7F000020DCC7 /* ZMAPSMessageDecoder.h */,
				09BCDB8D1BCE7F000020DCC7 /* ZMAPSMessageDecoder.m */,
			);
			path = E2EE;
			sourceTree = "<group>";
		};
		0994E1DB1B835C4900A51721 /* zmc-config */ = {
			isa = PBXGroup;
			children = (
				0994E1DD1B835C4900A51721 /* ios-test-host.xcconfig */,
				0994E1DE1B835C4900A51721 /* ios-test-target.xcconfig */,
				0994E1DF1B835C4900A51721 /* ios.xcconfig */,
				0994E1E21B835C4900A51721 /* project-common.xcconfig */,
				0994E1E31B835C4900A51721 /* project-debug.xcconfig */,
				0994E1E41B835C4900A51721 /* project.xcconfig */,
				0994E1E81B835C4900A51721 /* tests.xcconfig */,
				0994E1E91B835C4900A51721 /* warnings-debug.xcconfig */,
				0994E1EA1B835C4900A51721 /* warnings.xcconfig */,
			);
			path = "zmc-config";
			sourceTree = "<group>";
		};
		09C77C3C1BA2E38D00E2163F /* E2EE */ = {
			isa = PBXGroup;
			children = (
				F9F9F5611D75D62100AE6499 /* RequestStrategyTestBase.swift */,
				0920833C1BA84F3100F82B29 /* UserClientRequestStrategyTests.swift */,
				161927222459E08E00DDD9EB /* UserClientEventConsumerTests.swift */,
				093694441BA9633300F36B3A /* UserClientRequestFactoryTests.swift */,
				87D003FE1BB5810D00472E06 /* APSSignalingKeyStoreTests.swift */,
				09914E521BD6613D00C10BF8 /* ZMDecodedAPSMessageTest.m */,
			);
			path = E2EE;
			sourceTree = "<group>";
		};
		161ACB2B23F5B9E900ABFF33 /* URLActionProcessors */ = {
			isa = PBXGroup;
			children = (
				161ACB2C23F5BA0200ABFF33 /* DeepLinkURLActionProcessor.swift */,
				161ACB2E23F5BACA00ABFF33 /* ConnectToBotURLActionProcessor.swift */,
			);
			path = URLActionProcessors;
			sourceTree = "<group>";
		};
		161ACB3023F5BB7E00ABFF33 /* URLActionProcessors */ = {
			isa = PBXGroup;
			children = (
				161ACB3123F5BBA100ABFF33 /* CompanyLoginURLActionProcessor.swift */,
			);
			path = URLActionProcessors;
			sourceTree = "<group>";
		};
		161ACB3D23F6E49400ABFF33 /* URLActionProcessors */ = {
			isa = PBXGroup;
			children = (
				161ACB3E23F6E4C200ABFF33 /* DeepLinkURLActionProcessorTests.swift */,
				161C886223FADDE400CB0B8E /* ConnectToBotURLActionProcessorTests.swift */,
			);
			name = URLActionProcessors;
			sourceTree = "<group>";
		};
		161ACB4023F6EDF900ABFF33 /* UnauthenticatedSession */ = {
			isa = PBXGroup;
			children = (
				161ACB4123F6EE1E00ABFF33 /* URLActionProcessors */,
			);
			path = UnauthenticatedSession;
			sourceTree = "<group>";
		};
		161ACB4123F6EE1E00ABFF33 /* URLActionProcessors */ = {
			isa = PBXGroup;
			children = (
				161ACB4223F6EE4800ABFF33 /* CompanyLoginURLActionProcessorTests.swift */,
			);
			path = URLActionProcessors;
			sourceTree = "<group>";
		};
		1688189C25F150E100BB51C3 /* TestsPlans */ = {
			isa = PBXGroup;
			children = (
				168818A025F1512400BB51C3 /* AllTests.xctestplan */,
				168818AB25F1533A00BB51C3 /* IntegrationTests.xctestplan */,
			);
			path = TestsPlans;
			sourceTree = "<group>";
		};
		169BA1F625ECF8C300374343 /* Mocks */ = {
			isa = PBXGroup;
			children = (
				169BA1F725ECF8F700374343 /* MockAppLock.swift */,
				169BA23C25EF6E2A00374343 /* MockRegistrationStatusDelegate.swift */,
				169BA24325EF6FFA00374343 /* MockAnalytics.swift */,
				169BA24B25EF753100374343 /* MockReachability.swift */,
			);
			path = Mocks;
			sourceTree = "<group>";
		};
		169BA25025EF777300374343 /* Recorders */ = {
			isa = PBXGroup;
			children = (
				169BA25125EF778E00374343 /* TestUserProfileUpdateObserver.swift */,
			);
			path = Recorders;
			sourceTree = "<group>";
		};
		3E18605A191A4EF8000FE027 /* Resources */ = {
			isa = PBXGroup;
			children = (
				54764B9D1C931E9400BD25E3 /* animated.gif */,
				54764B9E1C931E9400BD25E3 /* not_animated.gif */,
				54764B971C9303D600BD25E3 /* medium.jpg */,
				54764B981C9303D600BD25E3 /* tiny.jpg */,
				AF6415A01C9C151700A535F5 /* EncryptedBase64EncondedExternalMessageTestFixture.txt */,
				AF6415A11C9C151700A535F5 /* ExternalMessageTextFixture.txt */,
				EE01E0361F90DABC001AA33C /* audio.m4a */,
				BF158D2E1CE087D8007C6F8A /* video.mp4 */,
				54DFAE211C92D979004B1D15 /* 1900x1500.jpg */,
				F9C9A4F11CAD2A200039E10C /* DB Ficture 1.28 */,
				BF44A3521C71D60100C6928E /* DB Fixture 1.27 */,
				BF72DF111C4D257C002B324F /* DB Fixture 1.24 */,
				BF72DF101C4D256B002B324F /* DB Fixture 1.25 / 1.26 */,
				5423B998191A4A1B0044347D /* InfoPlist.strings */,
				3E2712FE1A891781008EE50F /* UnitTests-Info.plist */,
				169BA1D625ECDBA300374343 /* IntegrationTests-Info.plist */,
				54764B9B1C930AEB00BD25E3 /* Lorem Ipsum.txt */,
			);
			path = Resources;
			sourceTree = "<group>";
		};
		3E18605B191A4F28000FE027 /* Public */ = {
			isa = PBXGroup;
			children = (
				542049EF196AB84B000D8A94 /* WireSyncEngine.h */,
				A9B53AA924E12E240066FCC6 /* ZMAccountDeletedReason.swift */,
				3E05F247192A4F8900F22D80 /* NSError+ZMUserSession.h */,
				54D9331C1AE1643A00C0B91C /* ZMCredentials.h */,
				546D45FD19E29D92004C478D /* ZMNetworkState.h */,
			);
			path = Public;
			sourceTree = "<group>";
		};
		3E18605E191A4F4F000FE027 /* Resources */ = {
			isa = PBXGroup;
			children = (
				3E799CC9192134900020A438 /* Configurations */,
				3E27131A1A8A68BF008EE50F /* Push.strings */,
				3E27131C1A8A68BF008EE50F /* Push.stringsdict */,
				549815961A43232400A7CE2E /* WireSyncEngine-ios-Info.plist */,
				F1A989BC1FD03E1B00B8A82E /* ZMLocalizable.strings */,
				543095921DE76B170065367F /* random1.txt */,
				543095941DE76B270065367F /* random2.txt */,
			);
			path = Resources;
			sourceTree = "<group>";
		};
		3E1860B3191A5D1D000FE027 /* iOS Test Host */ = {
			isa = PBXGroup;
			children = (
				3E1860B4191A5D99000FE027 /* Test-Host-Info.plist */,
				3E1860B5191A5D99000FE027 /* Test-Host-Prefix.pch */,
				3E1860B6191A5D99000FE027 /* TestHost-main.m */,
				3E1860B7191A5D99000FE027 /* TestHostAppDelegate.h */,
				3E1860B8191A5D99000FE027 /* TestHostAppDelegate.m */,
				F1E48002207E3789008D4299 /* Default-568h@2x.png */,
				3E9848BC1A65253000F7B050 /* Hack.swift */,
				872C995A1DB65D0D006A3BDE /* harp.m4a */,
				872C99571DB659E6006A3BDE /* ringing_from_them_long.caf */,
			);
			path = "iOS Test Host";
			sourceTree = "<group>";
		};
		3E799CC9192134900020A438 /* Configurations */ = {
			isa = PBXGroup;
			children = (
				0994E1DB1B835C4900A51721 /* zmc-config */,
				0994E1F01B835C4900A51721 /* WireSyncEngine.xcconfig */,
				0994E1F11B835D1100A51721 /* version.xcconfig */,
			);
			path = Configurations;
			sourceTree = "<group>";
		};
		3E89FFA3191B6E15002D3A3E /* Data Model */ = {
			isa = PBXGroup;
			children = (
				EEEED9A723F6BC00008C94CA /* SelfUserProvider.swift */,
				EE1108FA23D2087F005DC663 /* Typing.swift */,
				EE1108F823D1F945005DC663 /* TypingUsersTimeout.swift */,
				EE1DEBBC23D5E0390087EE1F /* TypingUsersTimeout+Key.swift */,
				EE1108B623D1B367005DC663 /* TypingUsers.swift */,
				5435C5541E13D9A0002D9766 /* NSManagedObjectContext+KeyValueStore.swift */,
				16D3FCE41E37A8050052A535 /* NSManagedObjectContext+ServerTimeDelta.swift */,
				16F5F16B1E4092C00062F0AE /* NSManagedObjectContext+CTCallCenter.swift */,
				163FB9962057E25600E74F83 /* NSManagedObjectContext+LastNotificationID.swift */,
				EE1DEBC523D5F1D00087EE1F /* NSManagedObjectContext+TypingUsers.swift */,
				16085B321F71811A000B9F22 /* UserChangeInfo+UserSession.swift */,
				8754B8491F73C25400EC02AD /* ConversationListChangeInfo+UserSession.swift */,
				8754B84B1F73C38900EC02AD /* MessageChangeInfo+UserSession.swift */,
				872A2EE51FFFBC2900900B22 /* ServiceUser.swift */,
				168CF4282007840A009FCB89 /* Team+Invite.swift */,
				BF3C1B1620DBE254001CE126 /* Conversation+MessageDestructionTimeout.swift */,
				D5D10DA3203AE43200145497 /* Conversation+AccessMode.swift */,
				16030DC821B01B7500F8032E /* Conversation+ReadReceiptMode.swift */,
				16168136207790F600BCF33A /* Conversation+Participants.swift */,
				06EF5181266E2C8F0073920F /* Conversation+Join.swift */,
				16519D37231D3B1700C9D76D /* Conversation+Deletion.swift */,
				EEF4010023A8DFC6007B1A97 /* Conversation+Role.swift */,
				EE1DEBC223D5F1920087EE1F /* Conversation+TypingUsers.swift */,
				878ACB4720AEFB980016E68A /* ZMUser+Consent.swift */,
			);
			path = "Data Model";
			sourceTree = "<group>";
		};
		3EAD6A08199BB6C800D519DB /* Calling */ = {
			isa = PBXGroup;
			children = (
				165D3A181E1D43870052E654 /* VoiceChannel.swift */,
				165D3A171E1D43870052E654 /* VoiceChannelV3.swift */,
				165D3A3C1E1D60520052E654 /* ZMConversation+VoiceChannel.swift */,
				16A764601F3E0B0B00564F21 /* CallKitManager.swift */,
				1658C2361F503CF800889F22 /* FlowManager.swift */,
				166D18A3230EBFFA001288CD /* MediaManager.swift */,
				BF735CF91E70003D003BC61F /* SystemMessageCallObserver.swift */,
				165911521DEF38EC007FA847 /* CallStateObserver.swift */,
				5E8BB89B2147CE1600EEA64B /* AVSCallMember.swift */,
				63EB9B2C258131F700B44635 /* AVSActiveSpeakerChange.swift */,
				5E8BB89F2147F5BC00EEA64B /* CallSnapshot.swift */,
				16C4BD9F20A309CD00BCDB17 /* CallParticipantSnapshot.swift */,
				632A581F25CC43DA00F0C4BD /* CallParticipantsListKind.swift */,
				5EC2C5902137F80E00C6CE35 /* CallState.swift */,
				F1B5D53C2181FDA300986911 /* NetworkQuality.swift */,
				5EC2C58E2137F5EE00C6CE35 /* CallClosedReason.swift */,
				7C5482D9225380160055F1AB /* CallReceivedResult.swift */,
				5E8BB89D2147E9DF00EEA64B /* AVSWrapper+Handlers.swift */,
				5E8BB8982147CD3F00EEA64B /* AVSBridging.swift */,
				F90EC5A21E7BF1AC00A6779E /* AVSWrapper.swift */,
				5E8BB8A12147F89000EEA64B /* CallCenterSupport.swift */,
				165D3A141E1D3EF30052E654 /* WireCallCenterV3.swift */,
				639290A6252DEDB400046171 /* WireCallCenterV3+Degradation.swift */,
				5EC2C592213827BF00C6CE35 /* WireCallCenterV3+Events.swift */,
				F9E577201E77EC6D0065EFE4 /* WireCallCenterV3+Notifications.swift */,
				166A8BF21E015F3B00F5EEEA /* WireCallCenterV3Factory.swift */,
				63FE4B9D25C1D2EC002878E5 /* VideoGridPresentationMode.swift */,
			);
			path = Calling;
			sourceTree = "<group>";
		};
		3EAD6A0F199BBE5D00D519DB /* Calling */ = {
			isa = PBXGroup;
			children = (
				16D3FCDE1E365ABC0052A535 /* CallStateObserverTests.swift */,
				160C31401E6DDFC30012E4BC /* VoiceChannelV3Tests.swift */,
				872C99511DB5256E006A3BDE /* CallKitManagerTests.swift */,
				872C995E1DB6722C006A3BDE /* CallKitDelegateTests+Mocking.h */,
				872C995F1DB6722C006A3BDE /* CallKitDelegateTests+Mocking.m */,
				165D3A1A1E1D43870052E654 /* WireCallCenterV3Mock.swift */,
				F905C47E1E79A86A00AF34A5 /* WireCallCenterV3Tests.swift */,
				1658C2381F5404ED00889F22 /* FlowManagerMock.swift */,
				F95FFBCF1EB8A44D004031CB /* CallSystemMessageGeneratorTests.swift */,
				F9F846331ED307F10087C1A4 /* CallParticipantsSnapshotTests.swift */,
				87B30C5B1FA756220054DFB1 /* FlowManagerTests.swift */,
				5E8BB8A3214912D100EEA64B /* AVSBridgingTests.swift */,
				166D18A5230EC418001288CD /* MockMediaManager.swift */,
				639290A3252CA53100046171 /* CallSnapshotTestFixture.swift */,
				A901FE9A258B562F003EAF5C /* CallParticipantTests.swift */,
				632A582125CD9DF900F0C4BD /* CallParticipantsKindTests.swift */,
			);
			path = Calling;
			sourceTree = "<group>";
		};
		540029AA1918CA8500578793 = {
			isa = PBXGroup;
			children = (
				09284B6A1B8272C300EEE10E /* WireSyncEngine Test Host.entitlements */,
				09CC4AB71B7CB8B700201C63 /* Cartfile */,
				F93C4C6F1E1E8B77007E9CEE /* Cartfile.resolved */,
				09CC4AB81B7CB8BF00201C63 /* Cartfile.private */,
				3E18605F191A4F6A000FE027 /* README.md */,
				5423B98C191A49CD0044347D /* Source */,
				3E18605E191A4F4F000FE027 /* Resources */,
				5423B997191A4A1B0044347D /* Tests */,
				1688189C25F150E100BB51C3 /* TestsPlans */,
				540029B61918CA8500578793 /* Frameworks */,
				540029B51918CA8500578793 /* Products */,
			);
			indentWidth = 4;
			sourceTree = "<group>";
			tabWidth = 4;
		};
		540029B51918CA8500578793 /* Products */ = {
			isa = PBXGroup;
			children = (
				3E186088191A56F6000FE027 /* WireSyncEngine Test Host.app */,
				3E1860C3191A649D000FE027 /* UnitTests.xctest */,
				549815931A43232400A7CE2E /* WireSyncEngine.framework */,
				169BA1D225ECDBA300374343 /* IntegrationTests.xctest */,
			);
			name = Products;
			sourceTree = "<group>";
		};
		540029B61918CA8500578793 /* Frameworks */ = {
			isa = PBXGroup;
			children = (
				A9A23974268DEC53004B1C22 /* OCMock.xcframework */,
				A9A23975268DEC53004B1C22 /* WireTesting.xcframework */,
				A9A2393E268DEC3C004B1C22 /* avs.xcframework */,
				A9A2393F268DEC3C004B1C22 /* HTMLString.xcframework */,
				A9A23945268DEC3C004B1C22 /* libPhoneNumberiOS.xcframework */,
				A9A23940268DEC3C004B1C22 /* PINCache.xcframework */,
				A9A2394A268DEC3C004B1C22 /* SwiftProtobuf.xcframework */,
				A9A23948268DEC3C004B1C22 /* WireCryptobox.xcframework */,
				A9A23946268DEC3C004B1C22 /* WireDataModel.xcframework */,
				A9A23944268DEC3C004B1C22 /* WireImages.xcframework */,
				A9A23941268DEC3C004B1C22 /* WireLinkPreview.xcframework */,
				A9A23949268DEC3C004B1C22 /* WireMockTransport.xcframework */,
				A9A23947268DEC3C004B1C22 /* WireProtos.xcframework */,
				A9A23942268DEC3C004B1C22 /* WireRequestStrategy.xcframework */,
				A9A2394C268DEC3D004B1C22 /* WireSystem.xcframework */,
				A9A2394B268DEC3D004B1C22 /* WireTransport.xcframework */,
				A9A2394D268DEC3D004B1C22 /* WireUtilities.xcframework */,
				A9A23943268DEC3C004B1C22 /* ZipArchive.xcframework */,
			);
			name = Frameworks;
			sourceTree = "<group>";
		};
		5423B98C191A49CD0044347D /* Source */ = {
			isa = PBXGroup;
			children = (
				EFF9403C2240FE12004F3115 /* DeepLink */,
				54B2A0821DAE71F100BB40B1 /* Analytics */,
				0928E38F1BA2CFF60057232E /* E2EE */,
				A9EADFFF19DBF20A00FD386C /* Utility */,
				A926F1E0196C12ED0045BB47 /* Registration */,
				A957B4B91962FB610060EE03 /* Notifications */,
				54BAF1BB19212EBA008042FB /* UserSession */,
				F19F1D361EFBF60A00275E27 /* SessionManager */,
				F19F1D121EFBC17A00275E27 /* UnauthenticatedSession */,
				3E89FFA3191B6E15002D3A3E /* Data Model */,
				85D85DBFC1F3A95767DEEA45 /* Synchronization */,
				3EAD6A08199BB6C800D519DB /* Calling */,
				3E18605B191A4F28000FE027 /* Public */,
				3E18605C191A4F3B000FE027 /* WireSyncEngine-iOS.pch */,
			);
			path = Source;
			sourceTree = "<group>";
		};
		5423B997191A4A1B0044347D /* Tests */ = {
			isa = PBXGroup;
			children = (
				5474C7DC1921303400185A3A /* Source */,
				3E1860B3191A5D1D000FE027 /* iOS Test Host */,
				3E18605A191A4EF8000FE027 /* Resources */,
			);
			path = Tests;
			sourceTree = "<group>";
		};
		5474C7DC1921303400185A3A /* Source */ = {
			isa = PBXGroup;
			children = (
				169BA25025EF777300374343 /* Recorders */,
				169BA1F625ECF8C300374343 /* Mocks */,
				09C77C3C1BA2E38D00E2163F /* E2EE */,
				54C2F6751A6FA988003D09D9 /* Notifications */,
				A9EAE00A19DBF24100FD386C /* Utility */,
				54CEC9BB19AB34CE006817BB /* Registration */,
				5474C7EB1921303400185A3A /* UserSession */,
				F159F4121F1E310C001B7D80 /* SessionManager */,
				161ACB4023F6EDF900ABFF33 /* UnauthenticatedSession */,
				5474C7DD1921303400185A3A /* Data Model */,
				85D850FC5E45F9F688A64419 /* Synchronization */,
				54FC8A0E192CD52800D3C016 /* Integration */,
				3EAD6A0F199BBE5D00D519DB /* Calling */,
				3E799CF2192140300020A438 /* WireSyncEngine-Tests.pch */,
				098CFBBA1B7B9C94000B02B1 /* BaseTestSwiftHelpers.swift */,
				5474C8051921309400185A3A /* MessagingTest.h */,
				5474C8061921309400185A3A /* MessagingTest.m */,
				06BBF7002473D51D00A26626 /* MessagingTest+Swift.swift */,
				5474C8081921309400185A3A /* MessagingTestTests.m */,
				3E1858B21951D69B005FE78F /* MemoryLeaksObserver.h */,
				3E1858B31951D69B005FE78F /* MemoryLeaksObserver.m */,
				5463C88F193F38A6006799DE /* ZMTimingTests.h */,
				5463C890193F38A6006799DE /* ZMTimingTests.m */,
				5E2C354C21A806A80034F1EE /* MockBackgroundActivityManager.swift */,
				16849B1B23EDA1FD00C025A8 /* MockUpdateEventProcessor.swift */,
				16849B1F23EDB32B00C025A8 /* MockSessionManager.swift */,
				1636EAFE23F6FCCC00CD9527 /* MockPresentationDelegate.swift */,
				161C887623FD4CFD00CB0B8E /* MockPushChannel.swift */,
				161C886423FD248A00CB0B8E /* RecordingMockTransportSession.swift */,
				54BD32D01A5ACCF9008EB1B0 /* Test-Bridging-Header.h */,
				16A5FE20215B584200AEEBBD /* MockLinkPreviewDetector.swift */,
				166B2B6D23EB2CD3003E8581 /* DatabaseTest.swift */,
				87AEA67B1EFBD27700C94BF3 /* DiskDatabaseTest.swift */,
				5E8EE1FD20FDCD1300DB1F9B /* MockPasteboard.swift */,
				5E0EB1F82100A46F00B5DC2B /* MockCompanyLoginRequesterDelegate.swift */,
				EE6654632445D4EE00CBF8D3 /* MockAddressBook.swift */,
			);
			path = Source;
			sourceTree = "<group>";
		};
		5474C7DD1921303400185A3A /* Data Model */ = {
			isa = PBXGroup;
			children = (
				F991CE111CB55512004D8465 /* ZMConversation+Testing.h */,
				F991CE121CB55512004D8465 /* ZMConversation+Testing.m */,
				169BA24025EF6F6700374343 /* ZMConversation+Testing.swift */,
				F991CE131CB55512004D8465 /* ZMUser+Testing.h */,
				F991CE141CB55512004D8465 /* ZMUser+Testing.m */,
				F9B71F4A1CB2B841001DB03F /* NSManagedObjectContext+TestHelpers.h */,
				F9B71F4B1CB2B841001DB03F /* NSManagedObjectContext+TestHelpers.m */,
				85D856D10F3CD0262DCB5730 /* MockDataModel */,
				EE1DEBB223D5A6930087EE1F /* TypingTests.swift */,
				EE1DEBB423D5AEE50087EE1F /* TypingUsersTimeoutTests.swift */,
				EE1DEBB823D5B9BC0087EE1F /* ZMConversation+TypingUsersTests.swift */,
				EE1DEBB623D5B62C0087EE1F /* TypingUsersTests.swift */,
				16AD86B71F7292EB00E4C797 /* TypingChange.swift */,
				16D3FD011E3A5C0D0052A535 /* ZMConversationVoiceChannelRouterTests.swift */,
				164CB465207CC47700A2010F /* Conversation+ParticipantsTests.swift */,
				16519D6C231EAAF300C9D76D /* Conversation+DeletionTests.swift */,
				872A2EE71FFFBC3900900B22 /* ServiceUserTests.swift */,
				878ACB5820AF12C10016E68A /* ZMUserConsentTests.swift */,
			);
			path = "Data Model";
			sourceTree = "<group>";
		};
		5474C7EB1921303400185A3A /* UserSession */ = {
			isa = PBXGroup;
			children = (
				161ACB3D23F6E49400ABFF33 /* URLActionProcessors */,
				549127E819E7FDAB005871F5 /* Search */,
				EEF4010223A8E1EF007B1A97 /* Conversation_RoleTests.swift */,
				5447E4651AECDC5000411FCD /* ZMUserSessionTestsBase.h */,
				5447E4661AECDE6500411FCD /* ZMUserSessionTestsBase.m */,
				A97E4F55267CF681006FC545 /* ZMUserSessionTestsBase+ZMUserSessionConfiguration.swift */,
				1679D1CB1EF9730C007B0DF5 /* ZMUserSessionTestsBase+Calling.swift */,
				54610D32192C9D7200FE7201 /* ZMUserSessionTests.m */,
				A97E4F5A267CFB2D006FC545 /* ZMUserSessionTests_NetworkState.swift */,
				1626344620D79C22000D4063 /* ZMUserSessionTests+PushNotifications.swift */,
				F92CA9641F153622007D8570 /* ZMUserSessionTests+FileRelocation.swift */,
				F1AE5F6E21F73388009CDBBC /* ZMUserSessionTests+Timers.swift */,
				168474252252579A004DE9EC /* ZMUserSessionTests+Syncing.swift */,
				16E0FBB4233119FE000E3235 /* ZMUserSessionTests+Authentication.swift */,
				1673C35224CB36D800AE2714 /* ZMUserSessionTests+EncryptionAtRest.swift */,
				0920C4D81B305FF500C55728 /* UserSessionGiphyRequestStateTests.swift */,
				541228431AEE422C00D9ED1C /* ZMAuthenticationStatusTests.m */,
				7CE017142317D07E00144905 /* ZMAuthenticationStatusTests.swift */,
				A9C02611266F5DB8002E542B /* ZMClientRegistrationStatusTests.h */,
				F99298581BE110490058D42F /* ZMClientRegistrationStatusTests.m */,
				A9C02609266F5D1B002E542B /* ZMClientRegistrationStatusTests.swift */,
				F9B171F71C0F00E700E6EEC6 /* ClientUpdateStatusTests.swift */,
				54BFDF691BDA87D20034A3DB /* HistorySynchronizationStatusTests.swift */,
				09B730941B3045E400A5CCC9 /* ProxiedRequestStatusTests.swift */,
				BFB524CD1C7722EC006BCE23 /* PushNotificationStatusTests.swift */,
				7CE017162317D72A00144905 /* ZMCredentialsTests.swift */,
				542DFEE51DDCA452000F5B95 /* UserProfileUpdateStatusTests.swift */,
				F19F4F4C1E646C3C00F4D8FF /* UserProfileImageUpdateStatusTests.swift */,
				3E05F250192A4FBD00F22D80 /* UserSessionErrorTests.m */,
				A9692F881986476900849241 /* NSString_NormalizationTests.m */,
				F9FD798919EE962F00D70FCD /* ZMBlacklistDownloaderTest.m */,
				F9F11A061A0A630900F1DCEE /* ZMBlacklistVerificatorTest.m */,
				54D784FD1A37248000F47798 /* ZMEncodedNSUUIDWithTimestampTests.m */,
				16DCAD6D1B1476FE008C1DD9 /* NSURL+LaunchOptionsTests.m */,
				F9D1CD131DF6C131002F6E80 /* SyncStatusTests.swift */,
				160C31491E82AC170012E4BC /* OperationStatusTests.swift */,
				16A702CF1E92998100B8410D /* ApplicationStatusDirectoryTests.swift */,
				8766853A1F2A1A860031081B /* UnauthenticatedSessionTests.swift */,
				1662B0F823D9CE8F00B8C7C5 /* UnauthenticatedSessionTests+DomainLookup.swift */,
				167F383C23E04A93006B6AA9 /* UnauthenticatedSessionTests+SSO.swift */,
				16085B341F719E6D000B9F22 /* NetworkStateRecorder.swift */,
				168CF42E2007BCD9009FCB89 /* TeamInvitationStatusTests.swift */,
				D55272E92062732100F542BE /* AssetDeletionStatusTests.swift */,
				874A16932052C64B001C6760 /* UserExpirationObserverTests.swift */,
				874A1749205812B6001C6760 /* ZMUserSessionTests.swift */,
				166264922166517A00300F45 /* CallEventStatusTests.swift */,
				87D2555821D6275800D03789 /* BuildTypeTests.swift */,
			);
			path = UserSession;
			sourceTree = "<group>";
		};
		549127E819E7FDAB005871F5 /* Search */ = {
			isa = PBXGroup;
			children = (
				1660AA0E1ECE0C870056D403 /* SearchResultTests.swift */,
				1660AA101ECE3C1C0056D403 /* SearchTaskTests.swift */,
				164C29A21ECF437E0026562A /* SearchRequestTests.swift */,
				164C29A41ECF47D80026562A /* SearchDirectoryTests.swift */,
				545F601B1D6C336D00C2C55B /* AddressBookSearchTests.swift */,
				54AB428D1DF5C5B400381F2C /* TopConversationsDirectoryTests.swift */,
			);
			name = Search;
			sourceTree = "<group>";
		};
		54A170621B30068B001B41A5 /* Strategies */ = {
			isa = PBXGroup;
			children = (
				BF491CD01F03D7CF0055EE44 /* PermissionsDownloadRequestStrategy.swift */,
				F9ABE84B1EFD568B00D83214 /* TeamDownloadRequestStrategy.swift */,
				A913C02123A7EDFA0048CE74 /* TeamRolesDownloadRequestStrategy.swift */,
				1645ECFB2449CE75007A82D6 /* TeamMembersDownloadRequestStrategy.swift */,
				F9ABE84D1EFD568B00D83214 /* TeamRequestFactory.swift */,
				16D9E8B922BCD39200FA463F /* LegalHoldRequestStrategy.swift */,
				F9410F641DE49C13007451FF /* PushTokenStrategy.swift */,
				F9F631411DE3524100416938 /* TypingStrategy.swift */,
				F95706531DE5D1CC0087442C /* SearchUserImageStrategy.swift */,
				54A170631B300696001B41A5 /* ProxiedRequestStrategy.swift */,
				09C77C521BA6C77000E2163F /* UserClientRequestStrategy.swift */,
				0920833F1BA95EE100F82B29 /* UserClientRequestFactory.swift */,
				166507802459D7CA005300C1 /* UserClientEventConsumer.swift */,
				8798607A1C3D48A400218A3E /* DeleteAccountRequestStrategy.swift */,
				16DABFAD1DCF98D3001973E3 /* CallingRequestStrategy.swift */,
				547E5B591DDB67390038D936 /* UserProfileUpdateRequestStrategy.swift */,
				F19F4F3B1E604AA700F4D8FF /* UserImageAssetUpdateStrategy.swift */,
				EF2CB12622D5E58B00350B0A /* TeamImageAssetUpdateStrategy.swift */,
				F1C51FE81FB4A9C7009C2269 /* RegistrationStrategy.swift */,
				EFC8281B1FB343B600E27E21 /* RegistationCredentialVerificationStrategy.swift */,
				168CF42A20079A02009FCB89 /* TeamInvitationRequestStrategy.swift */,
				1672A64423473EA100380537 /* LabelDownstreamRequestStrategy.swift */,
				16D0A11C234C8CD700A83F87 /* LabelUpstreamRequestStrategy.swift */,
				A938BDC723A7964100D4C208 /* ConversationRoleDownstreamRequestStrategy.swift */,
				06B99C7A242B51A300FEAFDE /* SignatureRequestStrategy.swift */,
				54CB3FE024A34B8A00BA86DD /* FeatureFlagRequestStrategy.swift */,
				D5225721206261C100562561 /* Asset Deletion */,
			);
			path = Strategies;
			sourceTree = "<group>";
		};
		54A170661B300700001B41A5 /* Strategies */ = {
			isa = PBXGroup;
			children = (
				BF491CD41F03E0FC0055EE44 /* PermissionsDownloadRequestStrategyTests.swift */,
				169BC10E22BD17FF0003159B /* LegalHoldRequestStrategyTests.swift */,
				1645ED1A244DE345007A82D6 /* TeamMembersDownloadRequestStrategy.swift */,
				F9ABE8531EFD56BF00D83214 /* TeamDownloadRequestStrategyTests.swift */,
				F9ABE8541EFD56BF00D83214 /* TeamDownloadRequestStrategy+EventsTests.swift */,
				A913C02323A7F1C00048CE74 /* TeamRolesDownloadRequestStrategyTests.swift */,
				D55272EB2062733F00F542BE /* AssetDeletionRequestStrategyTests.swift */,
				F94F6B321E54B9C000D46A29 /* CallingRequestStrategyTests.swift */,
				F9410F671DE4BE42007451FF /* PushTokenStrategyTests.swift */,
				F9410F621DE44C2E007451FF /* TypingStrategyTests.swift */,
				F95706581DE5F6D40087442C /* SearchUserImageStrategyTests.swift */,
				54A170671B300717001B41A5 /* ProxiedRequestStrategyTests.swift */,
				87D4625C1C3D526D00433469 /* DeleteAccountRequestStrategyTests.swift */,
				F170AF1F1E7800CF0033DC33 /* UserImageAssetUpdateStrategyTests.swift */,
				EF2CB12822D5E5BB00350B0A /* TeamImageAssetUpdateStrategyTests.swift */,
				F148F66A1FBAFAF600BD6909 /* RegistrationStatusTestHelper.swift */,
				EFC8281D1FB34F9600E27E21 /* EmailVerificationStrategyTests.swift */,
				EFC828211FB356CE00E27E21 /* RegistrationStatusTests.swift */,
				F148F6681FBAF55800BD6909 /* TeamRegistrationStrategyTests.swift */,
				168CF42C2007BCA0009FCB89 /* TeamInvitationRequestStrategyTests.swift */,
				1672A652234784B500380537 /* LabelDownstreamRequestStrategyTests.swift */,
				16D0A118234B999600A83F87 /* LabelUpstreamRequestStrategyTests.swift */,
				A938BDC923A7966700D4C208 /* ConversationRoleDownstreamRequestStrategyTests.swift */,
				06F98D5E24379143007E914A /* SignatureRequestStrategyTests.swift */,
				54BAB40C24A9EAC800EBC400 /* FeatureFlagRequestStrategyTests.swift */,
			);
			path = Strategies;
			sourceTree = "<group>";
		};
		54B2A0821DAE71F100BB40B1 /* Analytics */ = {
			isa = PBXGroup;
			children = (
				F1EB0E77200501C70040D73E /* NotificationsTracker.swift */,
				7C1F4BF4203C4F67000537A8 /* Analytics+Push.swift */,
			);
			path = Analytics;
			sourceTree = "<group>";
		};
		54BAF1BB19212EBA008042FB /* UserSession */ = {
			isa = PBXGroup;
			children = (
				161ACB2B23F5B9E900ABFF33 /* URLActionProcessors */,
				874A168E2052BE32001C6760 /* OpenConversationObserver */,
				F9FD798019EE73C500D70FCD /* VersionBlacklist */,
				A9BABE5E19BA1EF300E9E5A3 /* Search */,
				F9AB00211F0CDAF00037B437 /* FileRelocator.swift */,
				166B2B5D23E86522003E8581 /* ZMUserSession.swift */,
				EEE186B3259CC92D008707CA /* ZMUserSession+AppLock.swift */,
				EE419B57256FEA3D004618E2 /* ZMUserSession.Configuration.swift */,
				A93B528A250101AC0061255E /* ZMUserSession+Debugging.swift */,
				EEEED9A923F6BD75008C94CA /* ZMUserSession+SelfUserProvider.swift */,
				164EAF9B1F4455FA00B628C4 /* ZMUserSession+Actions.swift */,
				16ED865923E2E91900CB1766 /* ZMUserSession+LifeCycle.swift */,
				16E0FB86232F8933000E3235 /* ZMUserSession+Authentication.swift */,
				16ED865C23E30F7E00CB1766 /* ZMUserSesson+Proxy.swift */,
				54034F371BB1A6D900F4ED62 /* ZMUserSession+Logs.swift */,
				8751DA051F66BFA6000D308B /* ZMUserSession+Push.swift */,
				162DEE101F87B9800034C8F9 /* ZMUserSession+Calling.swift */,
				F1AE5F6C21F72FC6009CDBBC /* ZMUserSession+Timers.swift */,
				EE5FEF0421E8948F00E24F7F /* ZMUserSession+DarwinNotificationCenter.swift */,
				554FEE2022AFF20600B1A8A1 /* ZMUserSession+LegalHold.swift */,
				16ED865E23E3145C00CB1766 /* ZMUserSession+Clients.swift */,
				16E6F26124B371190015B249 /* ZMUserSession+EncryptionAtRest.swift */,
				3E05F253192A50CC00F22D80 /* NSError+ZMUserSession.m */,
				3E05F254192A50CC00F22D80 /* NSError+ZMUserSessionInternal.h */,
				F1C1F3EF1FCF18C5007273E3 /* NSError+Localized.swift */,
				F1C1F3ED1FCF0C85007273E3 /* ZMUserSessionErrorCode+Localized.swift */,
				16DCAD641B0F9447008C1DD9 /* NSURL+LaunchOptions.h */,
				16DCAD651B0F9447008C1DD9 /* NSURL+LaunchOptions.m */,
				54F0A0931B3018D7003386BC /* ProxiedRequestsStatus.swift */,
				54BFDF671BDA6F9A0034A3DB /* HistorySynchronizationStatus.swift */,
				F9FD16791BDFCDAD00725F5C /* ZMClientRegistrationStatus.h */,
				F992985A1BE1404D0058D42F /* ZMClientRegistrationStatus+Internal.h */,
				F9FD167A1BDFCDAD00725F5C /* ZMClientRegistrationStatus.m */,
				A9C02604266F5B4B002E542B /* ZMClientRegistrationStatus.swift */,
				54973A351DD48CAB007F8702 /* NSManagedObject+EncryptionContext.swift */,
				163FB9982057E3F200E74F83 /* AuthenticationStatusProvider.swift */,
				F9B171F51C0EF21100E6EEC6 /* ClientUpdateStatus.swift */,
				BF00441A1C737CE9007A6EA4 /* PushNotificationStatus.swift */,
				F9B8308B1DEEDC2900FF6FE7 /* SyncStatus.swift */,
				166264732166093800300F45 /* CallEventStatus.swift */,
				160C31261E6434500012E4BC /* OperationStatus.swift */,
				549710091F6FFE9900026EDD /* ClientUpdateNotification.swift */,
				F19F4F4E1E6575F700F4D8FF /* UserProfileImageOwner.swift */,
				F19F4F391E5F1AE400F4D8FF /* UserProfileImageUpdateStatus.swift */,
				547E5B571DDB4B800038D936 /* UserProfileUpdateStatus.swift */,
				168CF42620077C54009FCB89 /* TeamInvitationStatus.swift */,
				5478A1401DEC4048006F7268 /* UserProfile.swift */,
				5467F1C31E0AE2EF008C1745 /* KeyValueStore.swift */,
				5467F1C51E0AE421008C1745 /* KeyValueStore+AccessToken.swift */,
				544F8FF21DDCD34600D1AB04 /* UserProfileUpdateNotifications.swift */,
				54D9331F1AE1653000C0B91C /* ZMCredentials.m */,
				09D7CE621AE94D4200CC5F45 /* ZMCredentials+Internal.h */,
				F19F1D391EFBFD2B00275E27 /* BuildType.swift */,
				549710071F6FF5C100026EDD /* NotificationInContext+UserSession.swift */,
				5458AF7E1F70219F00E45977 /* AccountDeletedObserver.swift */,
				5458AF831F7021B800E45977 /* PreLoginAuthenticationNotification.swift */,
			);
			path = UserSession;
			sourceTree = "<group>";
		};
		54C2F6751A6FA988003D09D9 /* Notifications */ = {
			isa = PBXGroup;
			children = (
				54C2F67C1A6FA988003D09D9 /* PushNotifications */,
			);
			path = Notifications;
			sourceTree = "<group>";
		};
		54C2F67C1A6FA988003D09D9 /* PushNotifications */ = {
			isa = PBXGroup;
			children = (
				F1FE8025200684DB00A438CF /* NotificationsTrackingTests.swift */,
				EE5BF6341F8F907C00B49D06 /* ZMLocalNotificationTests.swift */,
				EE5BF6361F8F9D6100B49D06 /* ZMLocalNotificationTests_Event.swift */,
				1639A8532264C52600868AB9 /* ZMLocalNotificationTests_Alerts.swift */,
				EE01E0381F90FEC1001AA33C /* ZMLocalNotificationTests_ExpiredMessage.swift */,
				16F7343B250F588100AB93B1 /* ZMLocalNotificationTests_UnreadCount.swift */,
				546F815A1E685F1A00775059 /* LocalNotificationDispatcherTests.swift */,
				160195601E30C9CF00ACBFAC /* LocalNotificationDispatcherCallingTests.swift */,
				F9E4779D1D21640E003A99AC /* ZMLocalNotificationSetTests.swift */,
				F96C8E811D7ECECF004B6D87 /* ZMLocalNotificationTests_Message.swift */,
				1671F9FE1E2FAF50009F3150 /* ZMLocalNotificationForTests_CallState.swift */,
				F96C8E891D7F6F8C004B6D87 /* ZMLocalNotificationTests_SystemMessage.swift */,
				EEB568181FA22FBE003ADA3A /* ZMLocalNotificationLocalizationTests.swift */,
				068E655924C8223400403926 /* LocalNotificationContentTypeTest.swift */,
			);
			path = PushNotifications;
			sourceTree = "<group>";
		};
		54CEC9BB19AB34CE006817BB /* Registration */ = {
			isa = PBXGroup;
			children = (
				549552511D64567C004F21F6 /* AddressBookTests.swift */,
				54DE9BEC1DE75D4900EFFB9C /* RandomHandleGeneratorTests.swift */,
				5E8EE1FB20FDCCE200DB1F9B /* CompanyLoginRequestDetectorTests.swift */,
				5E0EB1F52100A13200B5DC2B /* CompanyLoginRequesterTests.swift */,
				BF80542A2102175800E97053 /* CompanyLoginVerificationTokenTests.swift */,
				5E9D32702109C54B0032FB06 /* CompanyLoginActionTests.swift */,
			);
			path = Registration;
			sourceTree = "<group>";
		};
		54F8D6D619AB525400146664 /* Transcoders */ = {
			isa = PBXGroup;
			children = (
				A9AC349319C2F316003C1A5C /* Helper */,
				54F8D6DD19AB535700146664 /* ZMConnectionTranscoder.h */,
				54F8D6DE19AB535700146664 /* ZMConnectionTranscoder.m */,
				54BDC60019C2FE4F00B22C03 /* ZMConnectionTranscoder+Internal.h */,
				54294A1F19472D4E007BE3CE /* ZMConversationTranscoder.h */,
				EF169DDE22E85BA100B74D4A /* ZMConversationSource.swift */,
				54EBDDEA1966B2B000B23C36 /* ZMConversationTranscoder+Internal.h */,
				54294A2019472D4E007BE3CE /* ZMConversationTranscoder.m */,
				F16C8BE72044129700677D31 /* ZMConversationTranscoder.swift */,
				F93A75F11C1F219800252586 /* ConversationStatusStrategy.swift */,
				54F8D6E419AB535700146664 /* ZMMissingUpdateEventsTranscoder.h */,
				5427B34619D17ACE00CC18DC /* ZMMissingUpdateEventsTranscoder+Internal.h */,
				54F8D6E519AB535700146664 /* ZMMissingUpdateEventsTranscoder.m */,
				5427B34D19D195A100CC18DC /* ZMLastUpdateEventIDTranscoder.h */,
				5427B35319D1965A00CC18DC /* ZMLastUpdateEventIDTranscoder+Internal.h */,
				5427B34E19D195A100CC18DC /* ZMLastUpdateEventIDTranscoder.m */,
				54F8D6E819AB535700146664 /* ZMSelfStrategy.h */,
				F9E3AB511BEA017300C1A6AA /* ZMSelfStrategy+Internal.h */,
				54F8D6E919AB535700146664 /* ZMSelfStrategy.m */,
				54F8D6EC19AB535700146664 /* ZMUserTranscoder.h */,
				54F8D6ED19AB535700146664 /* ZMUserTranscoder.m */,
				168E96D1220C3F6F00FC92FA /* ZMUserTranscoder.swift */,
				54F8D6EE19AB535700146664 /* ZMUserTranscoder+Internal.h */,
				54C11B9E19D1E4A100576A96 /* ZMLoginTranscoder.h */,
				54C11BA819D1E70900576A96 /* ZMLoginTranscoder+Internal.h */,
				54C11B9F19D1E4A100576A96 /* ZMLoginTranscoder.m */,
				09531F131AE960E300B8556A /* ZMLoginCodeRequestTranscoder.h */,
				09531F141AE960E300B8556A /* ZMLoginCodeRequestTranscoder.m */,
			);
			path = Transcoders;
			sourceTree = "<group>";
		};
		54F8D72919AB66CB00146664 /* Transcoders */ = {
			isa = PBXGroup;
			children = (
				A97042E019E2BEC700FE746B /* Helper */,
				54F8D74819AB67B300146664 /* ObjectTranscoderTests.h */,
				54F8D74919AB67B300146664 /* ObjectTranscoderTests.m */,
				54F8D72B19AB677300146664 /* ZMConnectionTranscoderTest.m */,
				54F8D72D19AB677300146664 /* ZMConversationTranscoderTests.m */,
				16466C0D1F9F7EDF00E3F970 /* ZMConversationTranscoderTests.swift */,
				F9DAC54D1C2034E70001F11E /* ConversationStatusStrategyTests.swift */,
				54F8D72F19AB677300146664 /* ZMMissingUpdateEventsTranscoderTests.m */,
				54188DCA19D19DE200DA40E4 /* ZMLastUpdateEventIDTranscoderTests.m */,
				54F8D73119AB677400146664 /* ZMSelfTranscoderTests.m */,
				542DFEE71DDCA4FD000F5B95 /* UserProfileUpdateRequestStrategyTests.swift */,
				54F8D73319AB677400146664 /* ZMUserTranscoderTests.m */,
				54C11BAB19D1EB7500576A96 /* ZMLoginTranscoderTests.m */,
				BF50CFA51F39ABCF007833A4 /* MockUserInfoParser.swift */,
				09531F1A1AE9644800B8556A /* ZMLoginCodeRequestTranscoderTests.m */,
			);
			path = Transcoders;
			sourceTree = "<group>";
		};
		54FC8A0E192CD52800D3C016 /* Integration */ = {
			isa = PBXGroup;
			children = (
				F9644AE91E83CDD100A1887B /* CallingV3Tests.swift */,
				16FF47481F0CD6610044C491 /* IntegrationTest.h */,
				16FF47461F0CD58A0044C491 /* IntegrationTest.m */,
				16FF47431F0BF5C70044C491 /* IntegrationTest.swift */,
				54ADA7611E3B3CBE00B90C7D /* IntegrationTest+Encryption.swift */,
				166D191E23157EBE001288CD /* IntegrationTest+Messages.swift */,
				163BB8111EE1A65A00DF9384 /* IntegrationTest+Search.swift */,
				3E288A6919C859210031CFCE /* NotificationObservers.h */,
				3E288A6A19C859210031CFCE /* NotificationObservers.m */,
				54FC8A0F192CD55000D3C016 /* LoginFlowTests.m */,
				85D85D997334755E841D13EA /* SlowSyncTests.m */,
				16519D7C2320087100C9D76D /* SlowSyncTests+ExistingData.swift */,
				BF1F52CB1ECDD778002FB553 /* SlowSyncTests+Teams.swift */,
				F190E0DB1E8E7BA1003E81F8 /* SlowSyncTests+Swift.swift */,
				545643D41C62C1A800A2129C /* ConversationTestsBase.h */,
				545643D51C62C1A800A2129C /* ConversationTestsBase.m */,
				3E6CD176194F435F00BAE83E /* ConversationsTests.m */,
				BFE53F541D5A2F7000398378 /* DeleteMessagesTests.swift */,
				BFAB67AF1E535B4B00D67C1A /* TextSearchTests.swift */,
				16D1383A1FD6A6F4001B4411 /* AvailabilityTests.swift */,
				F964700B1D5C720D00A81A92 /* ConversationTests+MessageEditing.m */,
				63F65F04246D972900534A69 /* ConversationTests+MessageEditing.swift */,
				F9E462D91D7043C60036CFA7 /* ConversationTests+DeliveryConfirmation.swift */,
				F920F4D51DA3DCF8002B860B /* ConversationTests+Ephemeral.swift */,
				F13A26E020456002004F8E47 /* ConversationTests+Guests.swift */,
				BF3C1B1820DBE3B2001CE126 /* ConversationTests+MessageTimer.swift */,
				1675532B21B16D1E009C9FEA /* ConversationTests+ReceiptMode.swift */,
				06BBF6EC246EB56B00A26626 /* ConversationTests+List.swift */,
				16904A83207E078C00C92806 /* ConversationTests+Participants.swift */,
				06BBF6EF246ECB2400A26626 /* ConversationTests+Archiving.swift */,
				06BBF6F7246EF67400A26626 /* ConversationTests+Reactions.swift */,
				06BBF6F2246EF28800A26626 /* ConversationTests+LastRead.swift */,
				06BBF6F5246EF65600A26626 /* ConversationTests+ClearingHistory.swift */,
				16519D5B231EA13A00C9D76D /* ConversationTests+Deletion.swift */,
				06EF5186266E445F0073920F /* ConversationTests+Join.swift */,
				09914E501BD6613600C10BF8 /* ConversationTests+OTR.m */,
				63495E4623FFF098002A7C59 /* ConversationTests+OTR.swift */,
				16A86B8322A7E57100A674F8 /* ConversationTests+LegalHold.swift */,
				5430FF141CE4A359004ECFFE /* FileTransferTests.m */,
				06BBF6FB247288DD00A26626 /* FileTransferTests+Swift.swift */,
				541918EB195AD9D100A5023D /* SendAndReceiveMessagesTests.m */,
				06BBF6FE2472F3AC00A26626 /* SendAndReceiveMessagesTests+Swift.swift */,
				163BB8151EE1B1AC00DF9384 /* SearchTests.swift */,
				A9C02620266F630E002E542B /* UserProfileTests.h */,
				54877C9419922C0B0097FB58 /* UserProfileTests.m */,
				F190E0A81E8D516D003E81F8 /* UserProfileImageV3Tests.swift */,
				3EEA678A199D079600AF7665 /* UserTests.m */,
				A9F269C6257800940021B99A /* UserTests.swift */,
				168E96DC220C6EB700FC92FA /* UserTests+AccountDeletion.swift */,
				54E4DD0D1DE4A9A200FEF192 /* UserHandleTests.swift */,
				63F65F02246D5A9600534A69 /* PushChannelTests.swift */,
				63F65F212474153E00534A69 /* APNSTestsBase.h */,
				63F65F222474378200534A69 /* APNSTestsBase.m */,
				545F3DBA1AAF64FB00BF817B /* APNSTests.m */,
				63F65F1224729B4C00534A69 /* APNSTests+Swift.swift */,
				F1F3FE8620F36DEC00B0BAF3 /* PushNotificationTokenTests.swift */,
				5492C6C319ACCCA8008F41E2 /* ConnectionTests.m */,
				54A3ACC21A261603008AF8DF /* BackgroundTests.m */,
				EE1108FC23D59720005DC663 /* IsTypingTests.swift */,
				54DFB8EE1B30649000F1C736 /* GiphyTests.m */,
				5422E96E1BD5A4FD005A7C77 /* OTRTests.swift */,
				F9B171F91C0F320200E6EEC6 /* ClientManagementTests.m */,
				16A5FE22215B5FD000AEEBBD /* LinkPreviewTests.swift */,
				F93F3A581ED5A67E003CD185 /* TeamTests.swift */,
				EF797FE71FB5E8DB00F7FF21 /* RegistrationTests.swift */,
				F188BB852223F372002BF204 /* UserRichProfileIntegrationTests.swift */,
				5502C6E922B7D4DA000684B7 /* ZMUserSessionLegalHoldTests.swift */,
				169E55F52518FF810092CD53 /* EventProcessingPerformanceTests.swift */,
				EEA1ED4025BEBABF006D07D3 /* AppLockIntegrationTests.swift */,
			);
			path = Integration;
			sourceTree = "<group>";
		};
		5E8EE1F820FDC7C900DB1F9B /* Company */ = {
			isa = PBXGroup;
			children = (
				5E8EE1F620FDC6B900DB1F9B /* CompanyLoginRequestDetector.swift */,
				5E0EB1F321008C1900B5DC2B /* CompanyLoginRequester.swift */,
				BFE7FCBE2101E50700D1165F /* CompanyLoginVerificationToken.swift */,
				5E9D326E2109C1740032FB06 /* CompanyLoginErrorCode.swift */,
			);
			path = Company;
			sourceTree = "<group>";
		};
		5EC3A469210F110E00B76C78 /* Content */ = {
			isa = PBXGroup;
			children = (
				EEEA75F81F8A6141006D1070 /* ZMLocalNotification.swift */,
				EEEA75F71F8A6141006D1070 /* ZMLocalNotification+Calling.swift */,
				EEEA75F61F8A6140006D1070 /* ZMLocalNotification+Events.swift */,
				1639A8262260CE5000868AB9 /* ZMLocalNotification+AvailabilityAlert.swift */,
				EEEA75F51F8A613F006D1070 /* ZMLocalNotification+ExpiredMessages.swift */,
			);
			path = Content;
			sourceTree = "<group>";
		};
		85D850FC5E45F9F688A64419 /* Synchronization */ = {
			isa = PBXGroup;
			children = (
				54F8D72919AB66CB00146664 /* Transcoders */,
				BF2A9D561D6B5BB000FA7DBC /* Decoding */,
				54A170661B300700001B41A5 /* Strategies */,
				A9A239CF268E1CFD004B1C22 /* ZMSyncStrategyTests.h */,
				85D85104C6D06FA902E3253C /* ZMSyncStrategyTests.m */,
				A9A239D3268E2075004B1C22 /* ZMSyncStrategyTests.swift */,
				A9A239AE268E124D004B1C22 /* ZMOperationLoopTests.h */,
				85D858D72B109C5D9A85645B /* ZMOperationLoopTests.m */,
				A9A239B2268E1514004B1C22 /* ZMOperationLoopTests.swift */,
				F95ECF501B94BD05009F91BA /* ZMHotFixTests.m */,
				F11E35D52040172200D4D5DB /* ZMHotFixTests.swift */,
				F132C113203F20AB00C58933 /* ZMHotFixDirectoryTests.swift */,
				54A227D51D6604A5009414C0 /* SynchronizationMocks.swift */,
				873B893D20445F4400FBE254 /* ZMConversationAccessModeTests.swift */,
				7C419ED621F8D7EB00B95770 /* EventProcessingTrackerTests.swift */,
				166E47D2255EF0BD00C161C8 /* MockStrategyDirectory.swift */,
				1693151E2588CF9500709F15 /* EventProcessorTests.swift */,
			);
			path = Synchronization;
			sourceTree = "<group>";
		};
		85D856D10F3CD0262DCB5730 /* MockDataModel */ = {
			isa = PBXGroup;
			children = (
				85D85BDE1EC2D916896D3132 /* MockEntity.h */,
				85D85AAE7FA09852AB9B0D6A /* MockEntity.m */,
				85D85110893896EBA6E879CE /* MockEntity2.h */,
				85D85C9E7A2AAAE14D4BC2CC /* MockEntity2.m */,
				85D85A3CF8F1D3B0D2532954 /* MockModelObjectContextFactory.h */,
				85D852DA0CD2C94CADB3B6FE /* MockModelObjectContextFactory.m */,
			);
			path = MockDataModel;
			sourceTree = "<group>";
		};
		85D85DBFC1F3A95767DEEA45 /* Synchronization */ = {
			isa = PBXGroup;
			children = (
				54F8D6D619AB525400146664 /* Transcoders */,
				54A170621B30068B001B41A5 /* Strategies */,
				BF2A9D591D6B639C00FA7DBC /* Decoding */,
				85D85F3EC8565FD102AC0E5B /* ZMOperationLoop.h */,
				F962A8EF19FFD4DC00FD0F80 /* ZMOperationLoop+Private.h */,
				85D8502FFC4412F91D0CC1A4 /* ZMOperationLoop.m */,
				54C8A39B1F7536DB004961DF /* ZMOperationLoop+Notifications.swift */,
				161681342077721600BCF33A /* ZMOperationLoop+OperationStatus.swift */,
				16DCB91B213449620002E910 /* ZMOperationLoop+PushChannel.swift */,
				1662648121661C9F00300F45 /* ZMOperatonLoop+Background.swift */,
				166E47CC255E785900C161C8 /* StrategyDirectory.swift */,
				85D853338EC38D9B021D71BF /* ZMSyncStrategy.h */,
				546BAD5F19F8149B007C4938 /* ZMSyncStrategy+Internal.h */,
				85D859D47B6EBF09E4137658 /* ZMSyncStrategy.m */,
				A934C6E5266E0945008D9E68 /* ZMSyncStrategy.swift */,
				F96DBEE81DF9A570008FE832 /* ZMSyncStrategy+ManagedObjectChanges.h */,
				F96DBEE91DF9A570008FE832 /* ZMSyncStrategy+ManagedObjectChanges.m */,
				1693151025836E5800709F15 /* EventProcessor.swift */,
				160C31431E8049320012E4BC /* ApplicationStatusDirectory.swift */,
				1621D2701D770FB1007108C2 /* ZMSyncStateDelegate.h */,
				54F7217619A60E88009A8AF5 /* ZMUpdateEventsBuffer.h */,
				54F7217919A611DE009A8AF5 /* ZMUpdateEventsBuffer.m */,
				F95ECF4C1B94A553009F91BA /* ZMHotFix.h */,
				F95ECF4D1B94A553009F91BA /* ZMHotFix.m */,
				54DE26B11BC56E62002B5FBC /* ZMHotFixDirectory.h */,
				54DE26B21BC56E62002B5FBC /* ZMHotFixDirectory.m */,
				F9245BEC1CBF95A8009D1E85 /* ZMHotFixDirectory+Swift.swift */,
				166A8BF81E02C7D500F5EEEA /* ZMHotFix+PendingChanges.swift */,
				7C26879C21F7193800570AA9 /* EventProcessingTracker.swift */,
				5EDF03EB2245563C00C04007 /* LinkPreviewAssetUploadRequestStrategy+Helper.swift */,
			);
			path = Synchronization;
			sourceTree = "<group>";
		};
		874A168E2052BE32001C6760 /* OpenConversationObserver */ = {
			isa = PBXGroup;
			children = (
				874A168F2052BE5E001C6760 /* ZMUserSession+OpenConversation.swift */,
				874A16912052BEC5001C6760 /* UserExpirationObserver.swift */,
			);
			path = OpenConversationObserver;
			sourceTree = "<group>";
		};
		A926F1E0196C12ED0045BB47 /* Registration */ = {
			isa = PBXGroup;
			children = (
				5EFE9C16212AB945007932A6 /* RegistrationPhase.swift */,
				F1C51FE61FB49660009C2269 /* RegistrationStatus.swift */,
				F148F6661FB9AA7600BD6909 /* UnregisteredTeam.swift */,
				5EFE9C14212AB138007932A6 /* UnregisteredUser+Payload.swift */,
				54991D571DEDCF2B007E282F /* AddressBook.swift */,
				54991D591DEDD07E007E282F /* ContactAddressBook.swift */,
				54DE9BEA1DE74FFB00EFFB9C /* RandomHandleGenerator.swift */,
				5E8EE1F820FDC7C900DB1F9B /* Company */,
			);
			path = Registration;
			sourceTree = "<group>";
		};
		A957B4B91962FB610060EE03 /* Notifications */ = {
			isa = PBXGroup;
			children = (
				F928651C19F7A3D30097539C /* Push Notifications */,
			);
			path = Notifications;
			sourceTree = "<group>";
		};
		A97042E019E2BEC700FE746B /* Helper */ = {
			isa = PBXGroup;
			children = (
				548214051A025C54001AA4E0 /* ZMSimpleListRequestPaginatorTests.m */,
				F925468C1C63B61000CE2D7C /* MessagingTest+EventFactory.h */,
				F925468D1C63B61000CE2D7C /* MessagingTest+EventFactory.m */,
			);
			path = Helper;
			sourceTree = "<group>";
		};
		A9AC349319C2F316003C1A5C /* Helper */ = {
			isa = PBXGroup;
			children = (
				548213FE1A0253CC001AA4E0 /* ZMSimpleListRequestPaginator.h */,
				548214081A027B66001AA4E0 /* ZMSimpleListRequestPaginator+Internal.h */,
				548213FF1A0253CC001AA4E0 /* ZMSimpleListRequestPaginator.m */,
			);
			path = Helper;
			sourceTree = "<group>";
		};
		A9BABE5E19BA1EF300E9E5A3 /* Search */ = {
			isa = PBXGroup;
			children = (
				54A343461D6B589A004B65EA /* AddressBookSearch.swift */,
				1660AA081ECCAC900056D403 /* SearchDirectory.swift */,
				1660AA0C1ECDB0250056D403 /* SearchTask.swift */,
				164C29A61ED2D7B00026562A /* SearchResult.swift */,
				16F6BB371EDEA659009EA803 /* SearchResult+AddressBook.swift */,
				1660AA0A1ECCAF4E0056D403 /* SearchRequest.swift */,
				54257C071DF1C94200107FE7 /* TopConversationsDirectory.swift */,
			);
			path = Search;
			sourceTree = "<group>";
		};
		A9EADFFF19DBF20A00FD386C /* Utility */ = {
			isa = PBXGroup;
			children = (
				5430E9231BAA0D9F00395E05 /* WireSyncEngineLogs.h */,
				874F142C1C16FD9700C15118 /* Device.swift */,
				87508E9F1D08264000162483 /* ZMSound.swift */,
				546392711D79D5210094EC66 /* Application.swift */,
				8796343F1F7BEA4700FC79BA /* DispatchQueue+SerialAsync.swift */,
				54131BE825C8495B00CE2CA2 /* NSManagedObjectContext+GenericAsyncQueue.swift */,
				5E8EE1F920FDC7D700DB1F9B /* Pasteboard.swift */,
				161D3AC82134013C0053D39A /* Logging.swift */,
				F19E559D22B399AE005C792D /* UUID+SafeLogging.swift */,
				1645ECF72448A0A3007A82D6 /* Decodable+JSON.swift */,
			);
			path = Utility;
			sourceTree = "<group>";
		};
		A9EAE00A19DBF24100FD386C /* Utility */ = {
			isa = PBXGroup;
			children = (
				BF40AC711D096A0E00287E29 /* AnalyticsTests.swift */,
				543ED0001D79E0EE00A9CDF3 /* ApplicationMock.swift */,
				879634411F7BEC5100FC79BA /* DispatchQueueSerialAsyncTests.swift */,
				F16C8BC32040715800677D31 /* ZMUpdateEvent+Testing.swift */,
				163FB9922052EA4600E74F83 /* OperationLoopNewRequestObserver.swift */,
				169E303120D29C200012C219 /* PushRegistryMock.swift */,
				EEA2773C211DE4C9004AF00F /* UserNotificationCenterMock.swift */,
				5E67168F2174CA6300522E61 /* MockUser+LoginCredentials.swift */,
				169BA1FE25ED0DAD00374343 /* ZMUserSession+Messages.swift */,
				169BA25425EF78F200374343 /* ZMUserSession+DefaultConfiguration.swift */,
			);
			path = Utility;
			sourceTree = "<group>";
		};
		BF2A9D561D6B5BB000FA7DBC /* Decoding */ = {
			isa = PBXGroup;
			children = (
				BF2A9D541D6B5B9700FA7DBC /* EventDecoderTests.swift */,
				BF2A9D571D6B5BDB00FA7DBC /* StoreUpdateEventTests.swift */,
			);
			name = Decoding;
			sourceTree = "<group>";
		};
		BF2A9D591D6B639C00FA7DBC /* Decoding */ = {
			isa = PBXGroup;
			children = (
				BF2A9D501D6B536E00FA7DBC /* EventDecoder.swift */,
				BF2A9D5A1D6B63DB00FA7DBC /* StoreUpdateEvent.swift */,
			);
			name = Decoding;
			sourceTree = "<group>";
		};
		BF44A3521C71D60100C6928E /* DB Fixture 1.27 */ = {
			isa = PBXGroup;
			children = (
				BF44A3501C71D5FC00C6928E /* store127.wiredatabase */,
			);
			name = "DB Fixture 1.27";
			sourceTree = "<group>";
		};
		BF72DF101C4D256B002B324F /* DB Fixture 1.25 / 1.26 */ = {
			isa = PBXGroup;
			children = (
				BF8367301C52651900364B37 /* store125.wiredatabase */,
				BF6D5D041C494D730049F712 /* WireSyncEngine125.momd */,
			);
			name = "DB Fixture 1.25 / 1.26";
			sourceTree = "<group>";
		};
		BF72DF111C4D257C002B324F /* DB Fixture 1.24 */ = {
			isa = PBXGroup;
			children = (
				BFCE9A581C4E4C4D00951B3D /* store124.wiredatabase */,
				BF6D5D021C4948830049F712 /* WireSyncEngine124.momd */,
			);
			name = "DB Fixture 1.24";
			sourceTree = "<group>";
		};
		D5225721206261C100562561 /* Asset Deletion */ = {
			isa = PBXGroup;
			children = (
				D522571D2062552800562561 /* AssetDeletionRequestStrategy.swift */,
				D522571F206261AA00562561 /* AssetDeletionStatus.swift */,
				D52257222062637500562561 /* DeletableAssetIdentifierProvider.swift */,
			);
			path = "Asset Deletion";
			sourceTree = "<group>";
		};
		EFF9403C2240FE12004F3115 /* DeepLink */ = {
			isa = PBXGroup;
			children = (
				EFF9403D2240FE5D004F3115 /* URL+DeepLink.swift */,
				EFF9403F2240FF12004F3115 /* DeepLinkError.swift */,
			);
			path = DeepLink;
			sourceTree = "<group>";
		};
		F159F4121F1E310C001B7D80 /* SessionManager */ = {
			isa = PBXGroup;
			children = (
				F159F4131F1E3134001B7D80 /* SessionManagerTests.swift */,
				166D191C231569DD001288CD /* SessionManagerTests+MessageRetention.swift */,
				D59F3A11206929AF0023474F /* SessionManagerTests+Backup.swift */,
				161ACB3B23F6BE7F00ABFF33 /* SessionManagerTests+URLActions.swift */,
				162A81D5202B5BC600F6200C /* SessionManagerAVSTests.swift */,
				EE95DECC247C0049001EA010 /* SessionManagerConfigurationTests.swift */,
				87DF28C61F680495007E1702 /* PushDispatcherTests.swift */,
				161ACB3923F6BAFE00ABFF33 /* URLActionTests.swift */,
			);
			path = SessionManager;
			sourceTree = "<group>";
		};
		F19F1D121EFBC17A00275E27 /* UnauthenticatedSession */ = {
			isa = PBXGroup;
			children = (
				161ACB3023F5BB7E00ABFF33 /* URLActionProcessors */,
				F19F1D231EFBC34E00275E27 /* ZMUserSessionRegistrationNotification.h */,
				F19F1D241EFBC34E00275E27 /* ZMUserSessionRegistrationNotification.m */,
				F19F1D191EFBC2F000275E27 /* ZMAuthenticationStatus_Internal.h */,
				F19F1D1A1EFBC2F000275E27 /* ZMAuthenticationStatus.h */,
				F19F1D1B1EFBC2F000275E27 /* ZMAuthenticationStatus.m */,
				54FF64281F73D00C00787EF2 /* NSManagedObjectContext+AuthenticationStatus.swift */,
				F19F1D131EFBC18E00275E27 /* UnauthenticatedSession.swift */,
				167F383A23E0416E006B6AA9 /* UnauthenticatedSession+SSO.swift */,
				1662B0F623D9B29C00B8C7C5 /* UnauthenticatedSession+DomainLookup.swift */,
				F1A94BD11F010287003083D9 /* UnauthenticatedSession+Login.swift */,
				F19F1D321EFBE3FE00275E27 /* UnauthenticatedOperationLoop.swift */,
			);
			path = UnauthenticatedSession;
			sourceTree = "<group>";
		};
		F19F1D361EFBF60A00275E27 /* SessionManager */ = {
			isa = PBXGroup;
			children = (
				A95D0B1123F6B75A0057014F /* AVSLogObserver.swift */,
				7C5B94F522DC6BC500A6F8BB /* JailbreakDetector.swift */,
				54131BC525C7F71400CE2CA2 /* LoginDelegate.swift */,
				BF2AD9FF1F41A3DF000980E8 /* SessionFactories.swift */,
				F19F1D371EFBF61800275E27 /* SessionManager.swift */,
				EEE186B5259CCA14008707CA /* SessionManager+AppLock.swift */,
				16FF474B1F0D54B20044C491 /* SessionManager+Logs.swift */,
				1634958A1F0254CB004E80DB /* SessionManager+ServerConnection.swift */,
				8717DFA61F6EF44E0087EFE4 /* SessionManager+Push.swift */,
				165BB94B2004D6490077EFD5 /* SessionManager+UserActivity.swift */,
				162A81D3202B453000F6200C /* SessionManager+AVS.swift */,
				F130BF272062C05600DBE261 /* SessionManager+Backup.swift */,
				166DCDB92555ADD1004F4F59 /* SessionManager+EncryptionAtRest.swift */,
				F16558D0225F3F2A00EA2F2A /* SessionManager+SwitchBackend.swift */,
				161ACB1523F1AFB000ABFF33 /* SessionManager+CallKitManagerDelegate.swift */,
				54131BCD25C7FFCA00CE2CA2 /* SessionManager+AuthenticationStatusDelegate.swift */,
				161ACB2323F432CC00ABFF33 /* SessionManager+URLActions.swift */,
				BF2ADA011F41A450000980E8 /* BackendEnvironmentProvider+Cookie.swift */,
				7CD279832338B74600E638CD /* SessionManagerConfiguration.swift */,
				7CD279852338E31D00E638CD /* SessionManager+Authentication.swift */,
				7CD279872338E52000E638CD /* ProcessInfo+SystemBootTime.swift */,
				8737D553209217BD00E5A4AF /* URLActions.swift */,
				5458273D2541C3A9002B8F83 /* PresentationDelegate.swift */,
			);
			path = SessionManager;
			sourceTree = "<group>";
		};
		F928651C19F7A3D30097539C /* Push Notifications */ = {
			isa = PBXGroup;
			children = (
				F98EDCDD1D82B924001E65CB /* Helpers */,
				F98EDCC61D82B913001E65CB /* Notification Types */,
				54E2C1DF1E682DC400536569 /* LocalNotificationDispatcher.swift */,
				1659114E1DEF1F6E007FA847 /* LocalNotificationDispatcher+Calling.swift */,
			);
			name = "Push Notifications";
			path = "Push notifications";
			sourceTree = "<group>";
		};
		F98EDCC61D82B913001E65CB /* Notification Types */ = {
			isa = PBXGroup;
			children = (
				5EC3A469210F110E00B76C78 /* Content */,
				5E1FD7A4210B2694003D2C3D /* NotificationAction.swift */,
				1626344820D7DB81000D4063 /* PushNotificationCategory.swift */,
				F98EDCCD1D82B913001E65CB /* LocalNotificationContentType.swift */,
				16962EE320286D690069D88D /* LocalNotificationType+Configuration.swift */,
				16962EE120286A4C0069D88D /* LocalNotificationType+Localization.swift */,
			);
			path = "Notification Types";
			sourceTree = "<group>";
		};
		F98EDCDD1D82B924001E65CB /* Helpers */ = {
			isa = PBXGroup;
			children = (
				EEA27739211DCFF1004AF00F /* UserNotificationCenter.swift */,
				F98EDCDF1D82B924001E65CB /* NotificationSound.swift */,
				5EC3A467210B763000B76C78 /* NotificationUserInfo.swift */,
				F98EDCE71D82B924001E65CB /* ZMLocalNotificationSet.swift */,
				F19E559F22B3A2C5005C792D /* UNNotification+SafeLogging.swift */,
				F19E55A122B3A3FA005C792D /* UNNotificationResponse+SafeLogging.swift */,
				F19E55A322B3A740005C792D /* PKPushPayload+SafeLogging.swift */,
				F19E55A522B3AAA8005C792D /* PKPushCredentials+SafeLogging.swift */,
			);
			path = Helpers;
			sourceTree = "<group>";
		};
		F9C9A4F11CAD2A200039E10C /* DB Ficture 1.28 */ = {
			isa = PBXGroup;
			children = (
				F9C9A4ED1CAD290B0039E10C /* store128.wiredatabase */,
			);
			name = "DB Ficture 1.28";
			sourceTree = "<group>";
		};
		F9FD798019EE73C500D70FCD /* VersionBlacklist */ = {
			isa = PBXGroup;
			children = (
				F9FD798519EE742600D70FCD /* ZMBlacklistDownloader.h */,
				54FEAAA81BC7BB9C002DE521 /* ZMBlacklistDownloader+Testing.h */,
				F9FD798619EE742600D70FCD /* ZMBlacklistDownloader.m */,
				878ACB4520ADBBAA0016E68A /* Blacklist.swift */,
				F9FD798B19EE9B9A00D70FCD /* ZMBlacklistVerificator.h */,
				540818A51BCA647D00257CA7 /* ZMBlacklistVerificator+Testing.h */,
				F9FD798C19EE9B9A00D70FCD /* ZMBlacklistVerificator.m */,
			);
			name = VersionBlacklist;
			sourceTree = "<group>";
		};
/* End PBXGroup section */

/* Begin PBXHeadersBuildPhase section */
		549815901A43232400A7CE2E /* Headers */ = {
			isa = PBXHeadersBuildPhase;
			buildActionMask = 2147483647;
			files = (
				F19F1D1E1EFBC2F000275E27 /* ZMAuthenticationStatus.h in Headers */,
				16C22BA41BF4D5D7007099D9 /* NSError+ZMUserSessionInternal.h in Headers */,
				F9FD167B1BDFCDAD00725F5C /* ZMClientRegistrationStatus.h in Headers */,
				544BA11A1A433DE400D3B852 /* WireSyncEngine.h in Headers */,
				1621D2711D770FB1007108C2 /* ZMSyncStateDelegate.h in Headers */,
				F95ECF4E1B94A553009F91BA /* ZMHotFix.h in Headers */,
				166E47CE255E8A4D00C161C8 /* ZMConnectionTranscoder.h in Headers */,
				872A2EFE2004B86D00900B22 /* ZMSyncStrategy.h in Headers */,
				54D9331E1AE1643A00C0B91C /* ZMCredentials.h in Headers */,
				166E47D1255EC03E00C161C8 /* ZMSelfStrategy.h in Headers */,
				09D7CE641AE94D4200CC5F45 /* ZMCredentials+Internal.h in Headers */,
				F132C105203F02C700C58933 /* ZMConversationTranscoder.h in Headers */,
				F19F1D311EFBCBD300275E27 /* ZMLoginTranscoder.h in Headers */,
				54DE26B31BC56E62002B5FBC /* ZMHotFixDirectory.h in Headers */,
				1602B4611F3B04150061C135 /* ZMBlacklistVerificator.h in Headers */,
				5430E9251BAA0D9F00395E05 /* WireSyncEngineLogs.h in Headers */,
				1EB871501BF502A000AF5CE1 /* ZMUserTranscoder.h in Headers */,
				BF1F52C41ECC6DAF002FB553 /* ZMSimpleListRequestPaginator.h in Headers */,
				16DCAD671B0F9447008C1DD9 /* NSURL+LaunchOptions.h in Headers */,
				09531F161AE960E300B8556A /* ZMLoginCodeRequestTranscoder.h in Headers */,
				872A2F002004B9EF00900B22 /* ZMUpdateEventsBuffer.h in Headers */,
				F992985B1BE143570058D42F /* ZMClientRegistrationStatus+Internal.h in Headers */,
				544BA1271A433DE400D3B852 /* NSError+ZMUserSession.h in Headers */,
				16ED865B23E2EE3C00CB1766 /* ZMMissingUpdateEventsTranscoder.h in Headers */,
				09BCDB8E1BCE7F000020DCC7 /* ZMAPSMessageDecoder.h in Headers */,
				540818A61BCA647D00257CA7 /* ZMBlacklistVerificator+Testing.h in Headers */,
				54A3F24F1C08523500FE3A6B /* ZMOperationLoop.h in Headers */,
				54FEAAA91BC7BB9C002DE521 /* ZMBlacklistDownloader+Testing.h in Headers */,
				166E47CF255E8B2200C161C8 /* ZMLastUpdateEventIDTranscoder.h in Headers */,
				F19F1D1D1EFBC2F000275E27 /* ZMAuthenticationStatus_Internal.h in Headers */,
				F96DBEEA1DF9A570008FE832 /* ZMSyncStrategy+ManagedObjectChanges.h in Headers */,
				F19F1D271EFBC34E00275E27 /* ZMUserSessionRegistrationNotification.h in Headers */,
				872A2EFD2004B85F00900B22 /* ZMOperationLoop+Private.h in Headers */,
				544BA1311A433DE400D3B852 /* ZMNetworkState.h in Headers */,
			);
			runOnlyForDeploymentPostprocessing = 0;
		};
/* End PBXHeadersBuildPhase section */

/* Begin PBXNativeTarget section */
		169BA1D125ECDBA300374343 /* IntegrationTests */ = {
			isa = PBXNativeTarget;
			buildConfigurationList = 169BA1DA25ECDBA300374343 /* Build configuration list for PBXNativeTarget "IntegrationTests" */;
			buildPhases = (
				169BA1CE25ECDBA300374343 /* Sources */,
				169BA1CF25ECDBA300374343 /* Frameworks */,
				169BA1D025ECDBA300374343 /* Resources */,
			);
			buildRules = (
			);
			dependencies = (
				169BA1D925ECDBA300374343 /* PBXTargetDependency */,
				169BA1DE25ECDBC800374343 /* PBXTargetDependency */,
			);
			name = IntegrationTests;
			productName = IntegrationTests;
			productReference = 169BA1D225ECDBA300374343 /* IntegrationTests.xctest */;
			productType = "com.apple.product-type.bundle.unit-test";
		};
		3E186087191A56F6000FE027 /* WireSyncEngine Test Host */ = {
			isa = PBXNativeTarget;
			buildConfigurationList = 3E1860AD191A56F7000FE027 /* Build configuration list for PBXNativeTarget "WireSyncEngine Test Host" */;
			buildPhases = (
				3E186084191A56F6000FE027 /* Sources */,
				3E186085191A56F6000FE027 /* Frameworks */,
				3E186086191A56F6000FE027 /* Resources */,
			);
			buildRules = (
			);
			dependencies = (
			);
			name = "WireSyncEngine Test Host";
			productName = "WireSyncEngine Test Host";
			productReference = 3E186088191A56F6000FE027 /* WireSyncEngine Test Host.app */;
			productType = "com.apple.product-type.application";
		};
		3E1860C2191A649D000FE027 /* UnitTests */ = {
			isa = PBXNativeTarget;
			buildConfigurationList = 3E1860D2191A649D000FE027 /* Build configuration list for PBXNativeTarget "UnitTests" */;
			buildPhases = (
				3E1860BF191A649D000FE027 /* Sources */,
				3E1860C0191A649D000FE027 /* Frameworks */,
				3E1860C1191A649D000FE027 /* Resources */,
			);
			buildRules = (
			);
			dependencies = (
				54F4DC581A4438AC00FDB6EA /* PBXTargetDependency */,
				3E1860D1191A649D000FE027 /* PBXTargetDependency */,
				A9FF8089195B17B3002CD44B /* PBXTargetDependency */,
			);
			name = UnitTests;
			productName = "WireSyncEngine-iOS-Tests";
			productReference = 3E1860C3191A649D000FE027 /* UnitTests.xctest */;
			productType = "com.apple.product-type.bundle.unit-test";
		};
		549815921A43232400A7CE2E /* WireSyncEngine-ios */ = {
			isa = PBXNativeTarget;
			buildConfigurationList = 549815A61A43232500A7CE2E /* Build configuration list for PBXNativeTarget "WireSyncEngine-ios" */;
			buildPhases = (
				5498158E1A43232400A7CE2E /* Sources */,
				5498158F1A43232400A7CE2E /* Frameworks */,
				549815901A43232400A7CE2E /* Headers */,
				549815911A43232400A7CE2E /* Resources */,
			);
			buildRules = (
			);
			dependencies = (
			);
			name = "WireSyncEngine-ios";
			productName = "WireSyncEngine-ios";
			productReference = 549815931A43232400A7CE2E /* WireSyncEngine.framework */;
			productType = "com.apple.product-type.framework";
		};
/* End PBXNativeTarget section */

/* Begin PBXProject section */
		540029AB1918CA8500578793 /* Project object */ = {
			isa = PBXProject;
			attributes = {
				DefaultBuildSystemTypeForWorkspace = Latest;
				LastSwiftMigration = 0710;
				LastSwiftUpdateCheck = 1140;
				LastUpgradeCheck = 1140;
				ORGANIZATIONNAME = "Zeta Project Gmbh";
				TargetAttributes = {
					169BA1D125ECDBA300374343 = {
						CreatedOnToolsVersion = 11.4.1;
						ProvisioningStyle = Manual;
						TestTargetID = 3E186087191A56F6000FE027;
					};
					3E186087191A56F6000FE027 = {
						LastSwiftMigration = 1000;
						ProvisioningStyle = Manual;
						SystemCapabilities = {
							com.apple.ApplicationGroups.iOS = {
								enabled = 1;
							};
							com.apple.Keychain = {
								enabled = 1;
							};
						};
					};
					3E1860C2191A649D000FE027 = {
						LastSwiftMigration = 1000;
						ProvisioningStyle = Manual;
						TestTargetID = 3E186087191A56F6000FE027;
					};
					549815921A43232400A7CE2E = {
						CreatedOnToolsVersion = 6.2;
						LastSwiftMigration = 1000;
						ProvisioningStyle = Manual;
					};
				};
			};
			buildConfigurationList = 540029AE1918CA8500578793 /* Build configuration list for PBXProject "WireSyncEngine" */;
			compatibilityVersion = "Xcode 3.2";
			developmentRegion = en;
			hasScannedForEncodings = 0;
			knownRegions = (
				en,
				Base,
				de,
				"pt-BR",
				es,
				uk,
				ru,
				ja,
				it,
				nl,
				tr,
				fr,
				da,
				ar,
				"zh-Hans",
				sl,
				et,
				fi,
				pl,
				"zh-Hant",
				lt,
			);
			mainGroup = 540029AA1918CA8500578793;
			productRefGroup = 540029B51918CA8500578793 /* Products */;
			projectDirPath = "";
			projectRoot = "";
			targets = (
				549815921A43232400A7CE2E /* WireSyncEngine-ios */,
				3E1860C2191A649D000FE027 /* UnitTests */,
				3E186087191A56F6000FE027 /* WireSyncEngine Test Host */,
				169BA1D125ECDBA300374343 /* IntegrationTests */,
			);
		};
/* End PBXProject section */

/* Begin PBXResourcesBuildPhase section */
		169BA1D025ECDBA300374343 /* Resources */ = {
			isa = PBXResourcesBuildPhase;
			buildActionMask = 2147483647;
			files = (
				169BA25D25EF933000374343 /* audio.m4a in Resources */,
				169BA25C25EF933000374343 /* ExternalMessageTextFixture.txt in Resources */,
				169BA26025EF933F00374343 /* Lorem Ipsum.txt in Resources */,
				169BA25725EF933000374343 /* animated.gif in Resources */,
				169BA25B25EF933000374343 /* EncryptedBase64EncondedExternalMessageTestFixture.txt in Resources */,
				169BA25F25EF933000374343 /* 1900x1500.jpg in Resources */,
				169BA25825EF933000374343 /* not_animated.gif in Resources */,
				169BA25925EF933000374343 /* medium.jpg in Resources */,
				169BA25A25EF933000374343 /* tiny.jpg in Resources */,
				169BA25E25EF933000374343 /* video.mp4 in Resources */,
			);
			runOnlyForDeploymentPostprocessing = 0;
		};
		3E186086191A56F6000FE027 /* Resources */ = {
			isa = PBXResourcesBuildPhase;
			buildActionMask = 2147483647;
			files = (
				872C995B1DB65D0D006A3BDE /* harp.m4a in Resources */,
				872C99591DB659E6006A3BDE /* ringing_from_them_long.caf in Resources */,
				F1E48003207E3789008D4299 /* Default-568h@2x.png in Resources */,
			);
			runOnlyForDeploymentPostprocessing = 0;
		};
		3E1860C1191A649D000FE027 /* Resources */ = {
			isa = PBXResourcesBuildPhase;
			buildActionMask = 2147483647;
			files = (
				54764B961C92FDC100BD25E3 /* 1900x1500.jpg in Resources */,
				BF158D2F1CE087D8007C6F8A /* video.mp4 in Resources */,
				54764B9A1C9303D600BD25E3 /* tiny.jpg in Resources */,
				BF6D5D031C4948830049F712 /* WireSyncEngine124.momd in Resources */,
				BF6D5D051C494D730049F712 /* WireSyncEngine125.momd in Resources */,
				AF6415A51C9C180200A535F5 /* ExternalMessageTextFixture.txt in Resources */,
				BF44A3511C71D5FC00C6928E /* store127.wiredatabase in Resources */,
				AF6415A41C9C17FF00A535F5 /* EncryptedBase64EncondedExternalMessageTestFixture.txt in Resources */,
				54764B991C9303D600BD25E3 /* medium.jpg in Resources */,
				BF8367311C52651900364B37 /* store125.wiredatabase in Resources */,
				F9C9A4F01CAD29190039E10C /* store128.wiredatabase in Resources */,
				EE01E0371F90DD67001AA33C /* audio.m4a in Resources */,
				54764B9C1C930AEB00BD25E3 /* Lorem Ipsum.txt in Resources */,
				BFCE9A5B1C4E4C4D00951B3D /* store124.wiredatabase in Resources */,
				54764BA01C931E9400BD25E3 /* not_animated.gif in Resources */,
				54764B9F1C931E9400BD25E3 /* animated.gif in Resources */,
			);
			runOnlyForDeploymentPostprocessing = 0;
		};
		549815911A43232400A7CE2E /* Resources */ = {
			isa = PBXResourcesBuildPhase;
			buildActionMask = 2147483647;
			files = (
				3E2713211A8A68BF008EE50F /* Push.stringsdict in Resources */,
				543095951DE76B270065367F /* random2.txt in Resources */,
				3E27131F1A8A68BF008EE50F /* Push.strings in Resources */,
				F1A989BA1FD03E1B00B8A82E /* ZMLocalizable.strings in Resources */,
				543095931DE76B170065367F /* random1.txt in Resources */,
			);
			runOnlyForDeploymentPostprocessing = 0;
		};
/* End PBXResourcesBuildPhase section */

/* Begin PBXSourcesBuildPhase section */
		169BA1CE25ECDBA300374343 /* Sources */ = {
			isa = PBXSourcesBuildPhase;
			buildActionMask = 2147483647;
			files = (
				169BA23A25EF6D4F00374343 /* MockLinkPreviewDetector.swift in Sources */,
				169BA23025ED100100374343 /* ConversationsTests.m in Sources */,
				169BA24E25EF765D00374343 /* ConnectToBotURLActionProcessorTests.swift in Sources */,
				169BA22925ED0FDF00374343 /* ConversationTests+Ephemeral.swift in Sources */,
				169BA23E25EF6E2A00374343 /* MockRegistrationStatusDelegate.swift in Sources */,
				169BA22725ED0FD700374343 /* ConversationTests+MessageTimer.swift in Sources */,
				169BA21825ED0F9500374343 /* SendAndReceiveMessagesTests+Swift.swift in Sources */,
				169BA20425ED0F1E00374343 /* TeamTests.swift in Sources */,
				169BA20025ED0DAD00374343 /* ZMUserSession+Messages.swift in Sources */,
				169BA21325ED0F7A00374343 /* UserTests.swift in Sources */,
				169BA21725ED0F8E00374343 /* SearchTests.swift in Sources */,
				169BA1F925ECF8F700374343 /* MockAppLock.swift in Sources */,
				169BA20825ED0F4400374343 /* GiphyTests.m in Sources */,
				169BA20F25ED0F6900374343 /* APNSTestsBase.m in Sources */,
				169BA22E25ED0FF400374343 /* TextSearchTests.swift in Sources */,
				169BA26125EFA23200374343 /* ZMConversation+Testing.m in Sources */,
				169BA21F25ED0FB400374343 /* ConversationTests+Deletion.swift in Sources */,
				169BA1FC25ED0CBD00374343 /* MockSessionManager.swift in Sources */,
				169BA20525ED0F2D00374343 /* LinkPreviewTests.swift in Sources */,
				169BA24225EF6F6700374343 /* ZMConversation+Testing.swift in Sources */,
				169BA24625EF73B100374343 /* EventProcessingPerformanceTests.swift in Sources */,
				169BA23625ED101C00374343 /* LoginFlowTests.m in Sources */,
				169BA21225ED0F7600374343 /* UserTests+AccountDeletion.swift in Sources */,
				169BA1DF25ECE4D000374343 /* IntegrationTest.m in Sources */,
				169BA20C25ED0F5900374343 /* PushNotificationTokenTests.swift in Sources */,
				169BA1F125ECEB2900374343 /* FlowManagerMock.swift in Sources */,
				169BA21C25ED0FA700374343 /* ConversationTests+LegalHold.swift in Sources */,
				169BA20725ED0F3E00374343 /* OTRTests.swift in Sources */,
				169BA21025ED0F6D00374343 /* PushChannelTests.swift in Sources */,
				169BA21A25ED0F9E00374343 /* FileTransferTests+Swift.swift in Sources */,
				169BA1E125ECE4EC00374343 /* AppLockIntegrationTests.swift in Sources */,
				169BA22C25ED0FEB00374343 /* ConversationTests+MessageEditing.m in Sources */,
				169BA22A25ED0FE300374343 /* ConversationTests+DeliveryConfirmation.swift in Sources */,
				169BA1F225ECEB3300374343 /* MockMediaManager.swift in Sources */,
				169BA23925ED103900374343 /* IntegrationTest+Messages.swift in Sources */,
				169BA24D25EF753100374343 /* MockReachability.swift in Sources */,
				169BA25625EF78F200374343 /* ZMUserSession+DefaultConfiguration.swift in Sources */,
				169BA24F25EF76A400374343 /* NetworkStateRecorder.swift in Sources */,
				169BA21D25ED0FAC00374343 /* ConversationTests+OTR.swift in Sources */,
				169BA20125ED0EFE00374343 /* ZMUserSessionLegalHoldTests.swift in Sources */,
				169BA21925ED0F9900374343 /* SendAndReceiveMessagesTests.m in Sources */,
				169BA22625ED0FD300374343 /* ConversationTests+ReceiptMode.swift in Sources */,
				169BA21625ED0F8900374343 /* UserProfileTests.m in Sources */,
				169BA20D25ED0F5E00374343 /* APNSTests+Swift.swift in Sources */,
				169BA24925EF743F00374343 /* SessionManagerTests+Backup.swift in Sources */,
				169BA1EB25ECEA9000374343 /* UserNotificationCenterMock.swift in Sources */,
				169BA26225EFA32000374343 /* ZMUser+Testing.m in Sources */,
				169BA22D25ED0FEF00374343 /* AvailabilityTests.swift in Sources */,
				169BA1F025ECEB0E00374343 /* SessionManagerTests.swift in Sources */,
				169BA21425ED0F8000374343 /* UserTests.m in Sources */,
				169BA21E25ED0FB000374343 /* ConversationTests+OTR.m in Sources */,
				169BA23325ED100F00374343 /* SlowSyncTests+Teams.swift in Sources */,
				169BA21125ED0F7100374343 /* UserHandleTests.swift in Sources */,
				169BA23125ED100500374343 /* ConversationTestsBase.m in Sources */,
				169BA24825EF743700374343 /* SessionManagerTests+MessageRetention.swift in Sources */,
				169BA1E025ECE4D800374343 /* IntegrationTest.swift in Sources */,
				169BA25325EF778E00374343 /* TestUserProfileUpdateObserver.swift in Sources */,
				169BA22425ED0FC900374343 /* ConversationTests+Participants.swift in Sources */,
				169BA23825ED103500374343 /* IntegrationTest+Search.swift in Sources */,
				169BA1EC25ECEA9600374343 /* MockUser+LoginCredentials.swift in Sources */,
				169BA1F525ECF05000374343 /* IntegrationTest+Encryption.swift in Sources */,
				169BA21B25ED0FA200374343 /* FileTransferTests.m in Sources */,
				169BA1EA25ECEA5400374343 /* ApplicationMock.swift in Sources */,
				169BA24725EF73DD00374343 /* ServiceUserTests.swift in Sources */,
				169BA23525ED101700374343 /* SlowSyncTests.m in Sources */,
				169BA22125ED0FBD00374343 /* ConversationTests+LastRead.swift in Sources */,
				169BA1E925ECEA1C00374343 /* PushRegistryMock.swift in Sources */,
				169BA1EF25ECEAD200374343 /* WireCallCenterV3Mock.swift in Sources */,
				169BA22025ED0FB900374343 /* ConversationTests+ClearingHistory.swift in Sources */,
				169BA22B25ED0FE700374343 /* ConversationTests+MessageEditing.swift in Sources */,
				169BA1FD25ED0CCD00374343 /* MockStrategyDirectory.swift in Sources */,
				169BA20E25ED0F6200374343 /* APNSTests.m in Sources */,
				169BA1F425ECEFB400374343 /* MockPresentationDelegate.swift in Sources */,
				169BA22525ED0FCE00374343 /* ConversationTests+List.swift in Sources */,
				169BA21525ED0F8500374343 /* UserProfileImageV3Tests.swift in Sources */,
				169BA22F25ED0FFB00374343 /* DeleteMessagesTests.swift in Sources */,
				169BA23725ED102500374343 /* NotificationObservers.m in Sources */,
				169BA22825ED0FDB00374343 /* ConversationTests+Guests.swift in Sources */,
				169BA20225ED0F0600374343 /* UserRichProfileIntegrationTests.swift in Sources */,
				169BA20925ED0F4A00374343 /* IsTypingTests.swift in Sources */,
				169BA20A25ED0F5000374343 /* BackgroundTests.m in Sources */,
				169BA22225ED0FC100374343 /* ConversationTests+Reactions.swift in Sources */,
				06EF5187266E445F0073920F /* ConversationTests+Join.swift in Sources */,
				169BA1ED25ECEA9A00374343 /* OperationLoopNewRequestObserver.swift in Sources */,
				169BA1FB25ED0CB200374343 /* MockPushChannel.swift in Sources */,
				169BA20625ED0F3800374343 /* ClientManagementTests.m in Sources */,
				169BA24A25EF744400374343 /* SessionManagerTests+URLActions.swift in Sources */,
				169BA22325ED0FC400374343 /* ConversationTests+Archiving.swift in Sources */,
				169BA20B25ED0F5400374343 /* ConnectionTests.m in Sources */,
				169BA23425ED101300374343 /* SlowSyncTests+ExistingData.swift in Sources */,
				169BA24525EF6FFA00374343 /* MockAnalytics.swift in Sources */,
				169BA23225ED100B00374343 /* SlowSyncTests+Swift.swift in Sources */,
				169BA23F25EF6F0B00374343 /* TypingChange.swift in Sources */,
			);
			runOnlyForDeploymentPostprocessing = 0;
		};
		3E186084191A56F6000FE027 /* Sources */ = {
			isa = PBXSourcesBuildPhase;
			buildActionMask = 2147483647;
			files = (
				3E9848BD1A65253000F7B050 /* Hack.swift in Sources */,
				3E1860BB191A5D99000FE027 /* TestHostAppDelegate.m in Sources */,
				3E1860BA191A5D99000FE027 /* TestHost-main.m in Sources */,
			);
			runOnlyForDeploymentPostprocessing = 0;
		};
		3E1860BF191A649D000FE027 /* Sources */ = {
			isa = PBXSourcesBuildPhase;
			buildActionMask = 2147483647;
			files = (
				A9A239D4268E2075004B1C22 /* ZMSyncStrategyTests.swift in Sources */,
				5E8EE1FC20FDCCE200DB1F9B /* CompanyLoginRequestDetectorTests.swift in Sources */,
				F991CE161CB55512004D8465 /* ZMUser+Testing.m in Sources */,
				5E2C354D21A806A80034F1EE /* MockBackgroundActivityManager.swift in Sources */,
				F9D1CD141DF6C131002F6E80 /* SyncStatusTests.swift in Sources */,
				EE1DEBB523D5AEE50087EE1F /* TypingUsersTimeoutTests.swift in Sources */,
				09531F1C1AE9644800B8556A /* ZMLoginCodeRequestTranscoderTests.m in Sources */,
				54BAB40D24A9EAC800EBC400 /* FeatureFlagRequestStrategyTests.swift in Sources */,
				87D003FF1BB5810D00472E06 /* APSSignalingKeyStoreTests.swift in Sources */,
				542DFEE61DDCA452000F5B95 /* UserProfileUpdateStatusTests.swift in Sources */,
				F95FFBD11EB8A478004031CB /* CallSystemMessageGeneratorTests.swift in Sources */,
				16E0FBB623311A19000E3235 /* ZMUserSessionTests+Authentication.swift in Sources */,
				D55272EC2062733F00F542BE /* AssetDeletionRequestStrategyTests.swift in Sources */,
				545434AB19AB6ADA003892D9 /* ZMMissingUpdateEventsTranscoderTests.m in Sources */,
				548BBA1C195071E30041945E /* ZMUserSessionTests.m in Sources */,
				BF491CD51F03E0FC0055EE44 /* PermissionsDownloadRequestStrategyTests.swift in Sources */,
				54BFDF6A1BDA87D20034A3DB /* HistorySynchronizationStatusTests.swift in Sources */,
				545434AC19AB6ADA003892D9 /* ZMSelfTranscoderTests.m in Sources */,
				548214071A025C54001AA4E0 /* ZMSimpleListRequestPaginatorTests.m in Sources */,
				54A227D61D6604A5009414C0 /* SynchronizationMocks.swift in Sources */,
				54A170691B300717001B41A5 /* ProxiedRequestStrategyTests.swift in Sources */,
				1660AA111ECE3C1C0056D403 /* SearchTaskTests.swift in Sources */,
				A9A239B3268E1515004B1C22 /* ZMOperationLoopTests.swift in Sources */,
				873B893E20445F4400FBE254 /* ZMConversationAccessModeTests.swift in Sources */,
				098CFBBB1B7B9C94000B02B1 /* BaseTestSwiftHelpers.swift in Sources */,
				543ED0011D79E0EE00A9CDF3 /* ApplicationMock.swift in Sources */,
				160C314A1E82AC170012E4BC /* OperationStatusTests.swift in Sources */,
				169E303320D29C670012C219 /* PushRegistryMock.swift in Sources */,
				3E05F252192A4FBD00F22D80 /* UserSessionErrorTests.m in Sources */,
				F148F6691FBAF55800BD6909 /* TeamRegistrationStrategyTests.swift in Sources */,
				168C0B3F1E97CE3900315044 /* ZMLastUpdateEventIDTranscoderTests.m in Sources */,
				545434A719AB6ADA003892D9 /* ZMConnectionTranscoderTest.m in Sources */,
				06BBF7012473D51D00A26626 /* MessagingTest+Swift.swift in Sources */,
				879634421F7BEC5100FC79BA /* DispatchQueueSerialAsyncTests.swift in Sources */,
				54AB428E1DF5C5B400381F2C /* TopConversationsDirectoryTests.swift in Sources */,
				068E655A24C8223400403926 /* LocalNotificationContentTypeTest.swift in Sources */,
				EEF4010323A8E1EF007B1A97 /* Conversation_RoleTests.swift in Sources */,
				F96C8E821D7ECECF004B6D87 /* ZMLocalNotificationTests_Message.swift in Sources */,
				EEA2773D211DE4C9004AF00F /* UserNotificationCenterMock.swift in Sources */,
				169BA25525EF78F200374343 /* ZMUserSession+DefaultConfiguration.swift in Sources */,
				0601900B2678750D0043F8F8 /* DeepLinkURLActionProcessorTests.swift in Sources */,
				1645ED1B244DE345007A82D6 /* TeamMembersDownloadRequestStrategy.swift in Sources */,
				549552541D645683004F21F6 /* AddressBookTests.swift in Sources */,
				161C886623FD248A00CB0B8E /* RecordingMockTransportSession.swift in Sources */,
				F19F4F4D1E646C3C00F4D8FF /* UserProfileImageUpdateStatusTests.swift in Sources */,
				167BCB902603CAB200E9D7E3 /* AnalyticsTests.swift in Sources */,
				1679D1CD1EF97387007B0DF5 /* ZMUserSessionTestsBase+Calling.swift in Sources */,
				F96C8E8A1D7F6F8C004B6D87 /* ZMLocalNotificationTests_SystemMessage.swift in Sources */,
				167F383D23E04A93006B6AA9 /* UnauthenticatedSessionTests+SSO.swift in Sources */,
				16519D6D231EAAF300C9D76D /* Conversation+DeletionTests.swift in Sources */,
				169BA24425EF6FFA00374343 /* MockAnalytics.swift in Sources */,
				F925468E1C63B61000CE2D7C /* MessagingTest+EventFactory.m in Sources */,
				16849B2023EDB32B00C025A8 /* MockSessionManager.swift in Sources */,
				878ACB5920AF12C10016E68A /* ZMUserConsentTests.swift in Sources */,
				8766853C1F2A1AA00031081B /* UnauthenticatedSessionTests.swift in Sources */,
				16D0A119234B999600A83F87 /* LabelUpstreamRequestStrategyTests.swift in Sources */,
				169BA23D25EF6E2A00374343 /* MockRegistrationStatusDelegate.swift in Sources */,
				542DFEE81DDCA4FD000F5B95 /* UserProfileUpdateRequestStrategyTests.swift in Sources */,
				7CE017152317D07E00144905 /* ZMAuthenticationStatusTests.swift in Sources */,
				16085B351F719E6D000B9F22 /* NetworkStateRecorder.swift in Sources */,
				EE1DEBB323D5A6930087EE1F /* TypingTests.swift in Sources */,
				09BA924C1BD55FA5000DC962 /* UserClientRequestStrategyTests.swift in Sources */,
				A9692F8A1986476900849241 /* NSString_NormalizationTests.m in Sources */,
				54880E3D194B5845007271AA /* ZMOperationLoopTests.m in Sources */,
				F9410F631DE44C2E007451FF /* TypingStrategyTests.swift in Sources */,
				EE5BF6351F8F907C00B49D06 /* ZMLocalNotificationTests.swift in Sources */,
				169BA25225EF778E00374343 /* TestUserProfileUpdateObserver.swift in Sources */,
				EE5BF6371F8F9D6100B49D06 /* ZMLocalNotificationTests_Event.swift in Sources */,
				BF50CFA71F39ACE8007833A4 /* MockUserInfoParser.swift in Sources */,
				5E0EB1F92100A46F00B5DC2B /* MockCompanyLoginRequesterDelegate.swift in Sources */,
				169BA24C25EF753100374343 /* MockReachability.swift in Sources */,
				16DCAD6F1B147706008C1DD9 /* NSURL+LaunchOptionsTests.m in Sources */,
				541228451AEE422C00D9ED1C /* ZMAuthenticationStatusTests.m in Sources */,
				BF2A9D551D6B5B9700FA7DBC /* EventDecoderTests.swift in Sources */,
				5E0EB1F72100A14A00B5DC2B /* CompanyLoginRequesterTests.swift in Sources */,
				1671F9FF1E2FAF50009F3150 /* ZMLocalNotificationForTests_CallState.swift in Sources */,
				EE6654642445D4EE00CBF8D3 /* MockAddressBook.swift in Sources */,
				161ACB3A23F6BAFE00ABFF33 /* URLActionTests.swift in Sources */,
				16F7343C250F588100AB93B1 /* ZMLocalNotificationTests_UnreadCount.swift in Sources */,
				16849B1C23EDA1FD00C025A8 /* MockUpdateEventProcessor.swift in Sources */,
				545F601C1D6C336D00C2C55B /* AddressBookSearchTests.swift in Sources */,
				162A81D6202B5BC600F6200C /* SessionManagerAVSTests.swift in Sources */,
				169BA1F825ECF8F700374343 /* MockAppLock.swift in Sources */,
				164CB466207CC47700A2010F /* Conversation+ParticipantsTests.swift in Sources */,
				06F98D602437916B007E914A /* SignatureRequestStrategyTests.swift in Sources */,
				5474C80C1921309400185A3A /* MessagingTestTests.m in Sources */,
				F99298591BE110490058D42F /* ZMClientRegistrationStatusTests.m in Sources */,
				EE1DEBB723D5B62C0087EE1F /* TypingUsersTests.swift in Sources */,
				540A0BA51954859E00FB7D61 /* ZMSyncStrategyTests.m in Sources */,
				5E6716912174CA6700522E61 /* MockUser+LoginCredentials.swift in Sources */,
				F92CA9651F153622007D8570 /* ZMUserSessionTests+FileRelocation.swift in Sources */,
				F9E4779F1D216467003A99AC /* ZMLocalNotificationSetTests.swift in Sources */,
				F9B71F4C1CB2B841001DB03F /* NSManagedObjectContext+TestHelpers.m in Sources */,
				F991CE151CB55512004D8465 /* ZMConversation+Testing.m in Sources */,
				545434A919AB6ADA003892D9 /* ZMConversationTranscoderTests.m in Sources */,
				54D785011A37256C00F47798 /* ZMEncodedNSUUIDWithTimestampTests.m in Sources */,
				161927242459E09C00DDD9EB /* UserClientEventConsumerTests.swift in Sources */,
				632A582225CD9DF900F0C4BD /* CallParticipantsKindTests.swift in Sources */,
				639290A4252CA53200046171 /* CallSnapshotTestFixture.swift in Sources */,
				87B30C5C1FA756220054DFB1 /* FlowManagerTests.swift in Sources */,
				169BA24125EF6F6700374343 /* ZMConversation+Testing.swift in Sources */,
				1626344720D79C22000D4063 /* ZMUserSessionTests+PushNotifications.swift in Sources */,
				16D3FD021E3A5C0D0052A535 /* ZMConversationVoiceChannelRouterTests.swift in Sources */,
				1658C23A1F5404F000889F22 /* FlowManagerMock.swift in Sources */,
				3E1858BC1951D6DA005FE78F /* MemoryLeaksObserver.m in Sources */,
				F905C47F1E79A86A00AF34A5 /* WireCallCenterV3Tests.swift in Sources */,
				1636EAFF23F6FCCC00CD9527 /* MockPresentationDelegate.swift in Sources */,
				872C99601DB6722C006A3BDE /* CallKitDelegateTests+Mocking.m in Sources */,
				164C29A51ECF47D80026562A /* SearchDirectoryTests.swift in Sources */,
				D55272EA2062732100F542BE /* AssetDeletionStatusTests.swift in Sources */,
				167BCB892603C2F100E9D7E3 /* ZMUserSessionTestsBase.m in Sources */,
				F1FE8027200684F200A438CF /* NotificationsTrackingTests.swift in Sources */,
				A913C02423A7F1C00048CE74 /* TeamRolesDownloadRequestStrategyTests.swift in Sources */,
				EFC8281E1FB34F9600E27E21 /* EmailVerificationStrategyTests.swift in Sources */,
				87D4625D1C3D526D00433469 /* DeleteAccountRequestStrategyTests.swift in Sources */,
				A97E4F56267CF681006FC545 /* ZMUserSessionTestsBase+ZMUserSessionConfiguration.swift in Sources */,
				166264932166517A00300F45 /* CallEventStatusTests.swift in Sources */,
				160C31411E6DDFC30012E4BC /* VoiceChannelV3Tests.swift in Sources */,
				F9ABE8561EFD56BF00D83214 /* TeamDownloadRequestStrategyTests.swift in Sources */,
				87D2555921D6275800D03789 /* BuildTypeTests.swift in Sources */,
				16466C0E1F9F7EDF00E3F970 /* ZMConversationTranscoderTests.swift in Sources */,
				545434AE19AB6ADA003892D9 /* ZMUserTranscoderTests.m in Sources */,
				169BA1FF25ED0DAD00374343 /* ZMUserSession+Messages.swift in Sources */,
				166E47D3255EF0BE00C161C8 /* MockStrategyDirectory.swift in Sources */,
				EE95DECD247C0049001EA010 /* SessionManagerConfigurationTests.swift in Sources */,
				BF2A9D581D6B5BDB00FA7DBC /* StoreUpdateEventTests.swift in Sources */,
				A938BDCA23A7966700D4C208 /* ConversationRoleDownstreamRequestStrategyTests.swift in Sources */,
				0920C4DA1B305FF500C55728 /* UserSessionGiphyRequestStateTests.swift in Sources */,
				169BC10F22BD17FF0003159B /* LegalHoldRequestStrategyTests.swift in Sources */,
				87AEA67D1EFBF46600C94BF3 /* DiskDatabaseTest.swift in Sources */,
				F9F846351ED307F70087C1A4 /* CallParticipantsSnapshotTests.swift in Sources */,
				1673C35324CB36D800AE2714 /* ZMUserSessionTests+EncryptionAtRest.swift in Sources */,
				54DE9BEF1DE760A900EFFB9C /* RandomHandleGeneratorTests.swift in Sources */,
				F9C598AD1A0947B300B1F760 /* ZMBlacklistDownloaderTest.m in Sources */,
				1672A653234784B500380537 /* LabelDownstreamRequestStrategyTests.swift in Sources */,
				874A16942052C64B001C6760 /* UserExpirationObserverTests.swift in Sources */,
				16A702D01E92998100B8410D /* ApplicationStatusDirectoryTests.swift in Sources */,
				093694451BA9633300F36B3A /* UserClientRequestFactoryTests.swift in Sources */,
				168474262252579A004DE9EC /* ZMUserSessionTests+Syncing.swift in Sources */,
				F94F6B331E54B9C000D46A29 /* CallingRequestStrategyTests.swift in Sources */,
				166B2B6E23EB2CD3003E8581 /* DatabaseTest.swift in Sources */,
				5E8BB8A52149130800EEA64B /* AVSBridgingTests.swift in Sources */,
				161C887723FD4CFD00CB0B8E /* MockPushChannel.swift in Sources */,
				F9DAC54F1C2035660001F11E /* ConversationStatusStrategyTests.swift in Sources */,
				164C29A31ECF437E0026562A /* SearchRequestTests.swift in Sources */,
				168CF42F2007BCD9009FCB89 /* TeamInvitationStatusTests.swift in Sources */,
				A901FE9B258B562F003EAF5C /* CallParticipantTests.swift in Sources */,
				874A174A205812B6001C6760 /* ZMUserSessionTests.swift in Sources */,
				7CE017172317D72A00144905 /* ZMCredentialsTests.swift in Sources */,
				546F815C1E685F6E00775059 /* LocalNotificationDispatcherTests.swift in Sources */,
				F1AE5F6F21F73388009CDBBC /* ZMUserSessionTests+Timers.swift in Sources */,
				161ACB4323F6EE4800ABFF33 /* CompanyLoginURLActionProcessorTests.swift in Sources */,
				5474C80A1921309400185A3A /* MessagingTest.m in Sources */,
				872C99531DB525A1006A3BDE /* CallKitManagerTests.swift in Sources */,
				F16C8BC42040715800677D31 /* ZMUpdateEvent+Testing.swift in Sources */,
				160195611E30C9CF00ACBFAC /* LocalNotificationDispatcherCallingTests.swift in Sources */,
				164A55D820F4FE4A00AE62A6 /* SearchUserImageStrategyTests.swift in Sources */,
				09B730961B3045E400A5CCC9 /* ProxiedRequestStatusTests.swift in Sources */,
				F148F66B1FBAFAF600BD6909 /* RegistrationStatusTestHelper.swift in Sources */,
				EFC828221FB356CE00E27E21 /* RegistrationStatusTests.swift in Sources */,
				163FB9942052EA4C00E74F83 /* OperationLoopNewRequestObserver.swift in Sources */,
				F9B171F81C0F00E700E6EEC6 /* ClientUpdateStatusTests.swift in Sources */,
				3ED972FB1A0A65D800BAFC61 /* ZMBlacklistVerificatorTest.m in Sources */,
				167BCB942603CC5B00E9D7E3 /* EventProcessorTests.swift in Sources */,
				F132C114203F20AB00C58933 /* ZMHotFixDirectoryTests.swift in Sources */,
				5463C897193F3C74006799DE /* ZMTimingTests.m in Sources */,
				1660AA0F1ECE0C870056D403 /* SearchResultTests.swift in Sources */,
				1662B0F923D9CE8F00B8C7C5 /* UnauthenticatedSessionTests+DomainLookup.swift in Sources */,
				EE1DEBB923D5B9BC0087EE1F /* ZMConversation+TypingUsersTests.swift in Sources */,
				164B8C211E254AD00060AB26 /* WireCallCenterV3Mock.swift in Sources */,
				F170AF211E78013A0033DC33 /* UserImageAssetUpdateStrategyTests.swift in Sources */,
				F95ECF511B94BD05009F91BA /* ZMHotFixTests.m in Sources */,
				F9410F681DE4BE42007451FF /* PushTokenStrategyTests.swift in Sources */,
				F9ABE8571EFD56BF00D83214 /* TeamDownloadRequestStrategy+EventsTests.swift in Sources */,
				85D85EAFA1CB6E457D14E3B7 /* MockEntity2.m in Sources */,
				166D18A6230EC418001288CD /* MockMediaManager.swift in Sources */,
				09914E531BD6613D00C10BF8 /* ZMDecodedAPSMessageTest.m in Sources */,
				F9F9F5621D75D62100AE6499 /* RequestStrategyTestBase.swift in Sources */,
				7C419ED821F8D81D00B95770 /* EventProcessingTrackerTests.swift in Sources */,
				16962EE52028A86D0069D88D /* ZMLocalNotificationLocalizationTests.swift in Sources */,
				85D8522CF8DE246DDD5BD12C /* MockEntity.m in Sources */,
				EF2CB12A22D5E5BF00350B0A /* TeamImageAssetUpdateStrategyTests.swift in Sources */,
				3E288A6C19C859210031CFCE /* NotificationObservers.m in Sources */,
				168CF42D2007BCA0009FCB89 /* TeamInvitationRequestStrategyTests.swift in Sources */,
				A97E4F5B267CFB2D006FC545 /* ZMUserSessionTests_NetworkState.swift in Sources */,
				A9C0260A266F5D1C002E542B /* ZMClientRegistrationStatusTests.swift in Sources */,
				EE01E0391F90FEC1001AA33C /* ZMLocalNotificationTests_ExpiredMessage.swift in Sources */,
				54C11BAD19D1EB7500576A96 /* ZMLoginTranscoderTests.m in Sources */,
				16AD86B81F7292EB00E4C797 /* TypingChange.swift in Sources */,
				5E8EE1FE20FDCD1300DB1F9B /* MockPasteboard.swift in Sources */,
				16D3FCDF1E365ABC0052A535 /* CallStateObserverTests.swift in Sources */,
				85D85EEDD5DD19FB747ED4A5 /* MockModelObjectContextFactory.m in Sources */,
				BF80542B2102175800E97053 /* CompanyLoginVerificationTokenTests.swift in Sources */,
				F11E35D62040172200D4D5DB /* ZMHotFixTests.swift in Sources */,
				163FB9952056D5BA00E74F83 /* PushNotificationStatusTests.swift in Sources */,
				1639A8542264C52600868AB9 /* ZMLocalNotificationTests_Alerts.swift in Sources */,
				545FC3341A5B003A005EEA26 /* ObjectTranscoderTests.m in Sources */,
				5E9D32712109C54B0032FB06 /* CompanyLoginActionTests.swift in Sources */,
			);
			runOnlyForDeploymentPostprocessing = 0;
		};
		5498158E1A43232400A7CE2E /* Sources */ = {
			isa = PBXSourcesBuildPhase;
			buildActionMask = 2147483647;
			files = (
				1660AA0B1ECCAF4E0056D403 /* SearchRequest.swift in Sources */,
				878ACB4620ADBBAA0016E68A /* Blacklist.swift in Sources */,
				166A8BF91E02C7D500F5EEEA /* ZMHotFix+PendingChanges.swift in Sources */,
				166507812459D7CA005300C1 /* UserClientEventConsumer.swift in Sources */,
				F9E577211E77EC6D0065EFE4 /* WireCallCenterV3+Notifications.swift in Sources */,
				092083401BA95EE100F82B29 /* UserClientRequestFactory.swift in Sources */,
				F9FD167C1BDFCDAD00725F5C /* ZMClientRegistrationStatus.m in Sources */,
				EE5FEF0521E8948F00E24F7F /* ZMUserSession+DarwinNotificationCenter.swift in Sources */,
				549815DC1A432BC700A7CE2E /* NSError+ZMUserSession.m in Sources */,
				EEEA75FB1F8A6142006D1070 /* ZMLocalNotification+Events.swift in Sources */,
				87508EA01D08264000162483 /* ZMSound.swift in Sources */,
				1662B0F723D9B29C00B8C7C5 /* UnauthenticatedSession+DomainLookup.swift in Sources */,
				5E9D326F2109C1740032FB06 /* CompanyLoginErrorCode.swift in Sources */,
				16ED865A23E2E91900CB1766 /* ZMUserSession+LifeCycle.swift in Sources */,
				F95706541DE5D1CC0087442C /* SearchUserImageStrategy.swift in Sources */,
				163FB9992057E3F200E74F83 /* AuthenticationStatusProvider.swift in Sources */,
				54CB3FE124A34B8A00BA86DD /* FeatureFlagRequestStrategy.swift in Sources */,
				872A2EE61FFFBC2A00900B22 /* ServiceUser.swift in Sources */,
				16ED865D23E30F7E00CB1766 /* ZMUserSesson+Proxy.swift in Sources */,
				A938BDC823A7964200D4C208 /* ConversationRoleDownstreamRequestStrategy.swift in Sources */,
				BF2A9D5D1D6B63DB00FA7DBC /* StoreUpdateEvent.swift in Sources */,
				F19E55A622B3AAA8005C792D /* PKPushCredentials+SafeLogging.swift in Sources */,
				09C77C531BA6C77000E2163F /* UserClientRequestStrategy.swift in Sources */,
				F1B5D53D2181FDA300986911 /* NetworkQuality.swift in Sources */,
				5EC2C593213827BF00C6CE35 /* WireCallCenterV3+Events.swift in Sources */,
				EE1DEBBE23D5E12F0087EE1F /* TypingUsersTimeout+Key.swift in Sources */,
				F1C1F3EE1FCF0C85007273E3 /* ZMUserSessionErrorCode+Localized.swift in Sources */,
				166264742166093800300F45 /* CallEventStatus.swift in Sources */,
				549815CD1A432BC700A7CE2E /* ZMBlacklistDownloader.m in Sources */,
				549815CE1A432BC700A7CE2E /* ZMBlacklistVerificator.m in Sources */,
				16D9E8BA22BCD39200FA463F /* LegalHoldRequestStrategy.swift in Sources */,
				164C29A71ED2D7B00026562A /* SearchResult.swift in Sources */,
				1660AA091ECCAC900056D403 /* SearchDirectory.swift in Sources */,
				166E47D0255EBFA900C161C8 /* StrategyDirectory.swift in Sources */,
				63EB9B2D258131F700B44635 /* AVSActiveSpeakerChange.swift in Sources */,
				161681352077721600BCF33A /* ZMOperationLoop+OperationStatus.swift in Sources */,
				F19F1D3A1EFBFD2B00275E27 /* BuildType.swift in Sources */,
				16168137207790F600BCF33A /* Conversation+Participants.swift in Sources */,
				A934C6E6266E0945008D9E68 /* ZMSyncStrategy.swift in Sources */,
				7C26879D21F7193800570AA9 /* EventProcessingTracker.swift in Sources */,
				54A0A6311BCE9864001A3A4C /* ZMHotFix.m in Sources */,
				F19F4F3C1E604AA700F4D8FF /* UserImageAssetUpdateStrategy.swift in Sources */,
				54131BE925C8495B00CE2CA2 /* NSManagedObjectContext+GenericAsyncQueue.swift in Sources */,
				EE1108FB23D2087F005DC663 /* Typing.swift in Sources */,
				164EAF9C1F4455FA00B628C4 /* ZMUserSession+Actions.swift in Sources */,
				5EFE9C17212AB945007932A6 /* RegistrationPhase.swift in Sources */,
				BF2ADA001F41A3DF000980E8 /* SessionFactories.swift in Sources */,
				F9410F651DE49C13007451FF /* PushTokenStrategy.swift in Sources */,
				F130BF282062C05600DBE261 /* SessionManager+Backup.swift in Sources */,
				54A0A6321BCE9867001A3A4C /* ZMHotFixDirectory.m in Sources */,
				54F0A0951B3018D7003386BC /* ProxiedRequestsStatus.swift in Sources */,
				F19F1D141EFBC18E00275E27 /* UnauthenticatedSession.swift in Sources */,
				16DCAD691B0F9447008C1DD9 /* NSURL+LaunchOptions.m in Sources */,
				06EF5182266E2C8F0073920F /* Conversation+Join.swift in Sources */,
				F9F631421DE3524100416938 /* TypingStrategy.swift in Sources */,
				F98EDCEB1D82B924001E65CB /* NotificationSound.swift in Sources */,
				16D3FCE51E37A8050052A535 /* NSManagedObjectContext+ServerTimeDelta.swift in Sources */,
				EEEED9A823F6BC00008C94CA /* SelfUserProvider.swift in Sources */,
				7C5482DA225380160055F1AB /* CallReceivedResult.swift in Sources */,
				549816291A432BC800A7CE2E /* ZMConnectionTranscoder.m in Sources */,
				54C8A39C1F7536DB004961DF /* ZMOperationLoop+Notifications.swift in Sources */,
				7C5B94F622DC6BC500A6F8BB /* JailbreakDetector.swift in Sources */,
				5EC2C58F2137F5EE00C6CE35 /* CallClosedReason.swift in Sources */,
				1693151125836E5800709F15 /* EventProcessor.swift in Sources */,
				EF2CB12722D5E58B00350B0A /* TeamImageAssetUpdateStrategy.swift in Sources */,
				BF2ADA021F41A450000980E8 /* BackendEnvironmentProvider+Cookie.swift in Sources */,
				EE1108B723D1B367005DC663 /* TypingUsers.swift in Sources */,
				06B99C7B242B51A300FEAFDE /* SignatureRequestStrategy.swift in Sources */,
				5EFE9C15212AB138007932A6 /* UnregisteredUser+Payload.swift in Sources */,
				161ACB2D23F5BA0200ABFF33 /* DeepLinkURLActionProcessor.swift in Sources */,
				54131BCE25C7FFCA00CE2CA2 /* SessionManager+AuthenticationStatusDelegate.swift in Sources */,
				160C31271E6434500012E4BC /* OperationStatus.swift in Sources */,
				165911531DEF38EC007FA847 /* CallStateObserver.swift in Sources */,
				5458273E2541C3A9002B8F83 /* PresentationDelegate.swift in Sources */,
				5498162B1A432BC800A7CE2E /* ZMConversationTranscoder.m in Sources */,
				A9B53AAA24E12E240066FCC6 /* ZMAccountDeletedReason.swift in Sources */,
				54E2C1E01E682DC400536569 /* LocalNotificationDispatcher.swift in Sources */,
				879634401F7BEA4700FC79BA /* DispatchQueue+SerialAsync.swift in Sources */,
				F93A75F21C1F219800252586 /* ConversationStatusStrategy.swift in Sources */,
				632A582025CC43DA00F0C4BD /* CallParticipantsListKind.swift in Sources */,
				544F8FF31DDCD34600D1AB04 /* UserProfileUpdateNotifications.swift in Sources */,
				F19F1D1F1EFBC2F000275E27 /* ZMAuthenticationStatus.m in Sources */,
				F1A94BD21F010287003083D9 /* UnauthenticatedSession+Login.swift in Sources */,
				F19E559E22B399AE005C792D /* UUID+SafeLogging.swift in Sources */,
				5E1FD7A5210B2694003D2C3D /* NotificationAction.swift in Sources */,
				F1C1E70D21F74667007FBDA1 /* ZMUserSession+Timers.swift in Sources */,
				7CD279842338B74600E638CD /* SessionManagerConfiguration.swift in Sources */,
				166DCDBA2555ADD2004F4F59 /* SessionManager+EncryptionAtRest.swift in Sources */,
				54A170651B300696001B41A5 /* ProxiedRequestStrategy.swift in Sources */,
				160C31441E8049320012E4BC /* ApplicationStatusDirectory.swift in Sources */,
				7CD279862338E31D00E638CD /* SessionManager+Authentication.swift in Sources */,
				16FF474C1F0D54B20044C491 /* SessionManager+Logs.swift in Sources */,
				F19F1D281EFBC34E00275E27 /* ZMUserSessionRegistrationNotification.m in Sources */,
				A93B528B250101AC0061255E /* ZMUserSession+Debugging.swift in Sources */,
				A913C02223A7EDFB0048CE74 /* TeamRolesDownloadRequestStrategy.swift in Sources */,
				5EC2C5912137F80E00C6CE35 /* CallState.swift in Sources */,
				5478A1411DEC4048006F7268 /* UserProfile.swift in Sources */,
				EE419B58256FEA3D004618E2 /* ZMUserSession.Configuration.swift in Sources */,
				5E8BB89E2147E9DF00EEA64B /* AVSWrapper+Handlers.swift in Sources */,
				F16C8BE82044129700677D31 /* ZMConversationTranscoder.swift in Sources */,
				1626344920D7DB81000D4063 /* PushNotificationCategory.swift in Sources */,
				F98EDCD71D82B913001E65CB /* LocalNotificationContentType.swift in Sources */,
				F19E55A222B3A3FA005C792D /* UNNotificationResponse+SafeLogging.swift in Sources */,
				EFF940402240FF12004F3115 /* DeepLinkError.swift in Sources */,
				F90EC5A31E7BF1AC00A6779E /* AVSWrapper.swift in Sources */,
				5E8BB8992147CD3F00EEA64B /* AVSBridging.swift in Sources */,
				16F5F16C1E4092C00062F0AE /* NSManagedObjectContext+CTCallCenter.swift in Sources */,
				16962EE420286D690069D88D /* LocalNotificationType+Configuration.swift in Sources */,
				BF00441B1C737CE9007A6EA4 /* PushNotificationStatus.swift in Sources */,
				09531F181AE960E300B8556A /* ZMLoginCodeRequestTranscoder.m in Sources */,
				EF169DDF22E85BA100B74D4A /* ZMConversationSource.swift in Sources */,
				F148F6671FB9AA7600BD6909 /* UnregisteredTeam.swift in Sources */,
				1672A64523473EA100380537 /* LabelDownstreamRequestStrategy.swift in Sources */,
				09BCDB8F1BCE7F000020DCC7 /* ZMAPSMessageDecoder.m in Sources */,
				546392721D79D5210094EC66 /* Application.swift in Sources */,
				EFC8281C1FB343B600E27E21 /* RegistationCredentialVerificationStrategy.swift in Sources */,
				874A16902052BE5E001C6760 /* ZMUserSession+OpenConversation.swift in Sources */,
				EE1DEBC423D5F1970087EE1F /* Conversation+TypingUsers.swift in Sources */,
				16E6F26224B371190015B249 /* ZMUserSession+EncryptionAtRest.swift in Sources */,
				BFE7FCBF2101E50700D1165F /* CompanyLoginVerificationToken.swift in Sources */,
				5498162E1A432BC800A7CE2E /* ZMLastUpdateEventIDTranscoder.m in Sources */,
				F9B171F61C0EF21100E6EEC6 /* ClientUpdateStatus.swift in Sources */,
				1645ECFC2449CE75007A82D6 /* TeamMembersDownloadRequestStrategy.swift in Sources */,
				549816351A432BC800A7CE2E /* ZMLoginTranscoder.m in Sources */,
				5E8BB89C2147CE1600EEA64B /* AVSCallMember.swift in Sources */,
				166D18A4230EBFFA001288CD /* MediaManager.swift in Sources */,
				874F142D1C16FD9700C15118 /* Device.swift in Sources */,
				F19E55A422B3A740005C792D /* PKPushPayload+SafeLogging.swift in Sources */,
				EE1108F923D1F945005DC663 /* TypingUsersTimeout.swift in Sources */,
				16C4BDA020A309CD00BCDB17 /* CallParticipantSnapshot.swift in Sources */,
				1639A8272260CE5000868AB9 /* ZMLocalNotification+AvailabilityAlert.swift in Sources */,
				16ED865F23E3145C00CB1766 /* ZMUserSession+Clients.swift in Sources */,
				878ACB4820AEFB980016E68A /* ZMUser+Consent.swift in Sources */,
				F1C51FE71FB49660009C2269 /* RegistrationStatus.swift in Sources */,
				5E8EE1FA20FDC7D700DB1F9B /* Pasteboard.swift in Sources */,
				874A16922052BEC5001C6760 /* UserExpirationObserver.swift in Sources */,
				8751DA061F66BFA6000D308B /* ZMUserSession+Push.swift in Sources */,
				EEEA75FA1F8A6142006D1070 /* ZMLocalNotification+ExpiredMessages.swift in Sources */,
				547E5B5A1DDB67390038D936 /* UserProfileUpdateRequestStrategy.swift in Sources */,
				54FF64291F73D00C00787EF2 /* NSManagedObjectContext+AuthenticationStatus.swift in Sources */,
				A9C02605266F5B4B002E542B /* ZMClientRegistrationStatus.swift in Sources */,
				BF735CFA1E70003D003BC61F /* SystemMessageCallObserver.swift in Sources */,
				5458AF7F1F70219F00E45977 /* AccountDeletedObserver.swift in Sources */,
				1645ECF82448A0A3007A82D6 /* Decodable+JSON.swift in Sources */,
				165D3A211E1D43870052E654 /* VoiceChannelV3.swift in Sources */,
				F19F4F3A1E5F1AE400F4D8FF /* UserProfileImageUpdateStatus.swift in Sources */,
				5498162D1A432BC800A7CE2E /* ZMMissingUpdateEventsTranscoder.m in Sources */,
				549816451A432BC800A7CE2E /* ZMOperationLoop.m in Sources */,
				D5D10DA4203AE43200145497 /* Conversation+AccessMode.swift in Sources */,
				7C1F4BF5203C4F67000537A8 /* Analytics+Push.swift in Sources */,
				F9AB00221F0CDAF00037B437 /* FileRelocator.swift in Sources */,
				F1EB0E78200501C70040D73E /* NotificationsTracker.swift in Sources */,
				166A8BF31E015F3B00F5EEEA /* WireCallCenterV3Factory.swift in Sources */,
				16519D38231D3B1700C9D76D /* Conversation+Deletion.swift in Sources */,
				F1C1F3F01FCF18C5007273E3 /* NSError+Localized.swift in Sources */,
				5467F1C41E0AE2EF008C1745 /* KeyValueStore.swift in Sources */,
				5467F1C61E0AE421008C1745 /* KeyValueStore+AccessToken.swift in Sources */,
				639290A7252DEDB500046171 /* WireCallCenterV3+Degradation.swift in Sources */,
				8754B84A1F73C25400EC02AD /* ConversationListChangeInfo+UserSession.swift in Sources */,
				8737D554209217BD00E5A4AF /* URLActions.swift in Sources */,
				547E5B581DDB4B800038D936 /* UserProfileUpdateStatus.swift in Sources */,
				EEEA75FC1F8A6142006D1070 /* ZMLocalNotification+Calling.swift in Sources */,
				5435C5551E13D9A0002D9766 /* NSManagedObjectContext+KeyValueStore.swift in Sources */,
				F19F1D331EFBE3FE00275E27 /* UnauthenticatedOperationLoop.swift in Sources */,
				BF2A9D511D6B536E00FA7DBC /* EventDecoder.swift in Sources */,
				16030DC921B01B7500F8032E /* Conversation+ReadReceiptMode.swift in Sources */,
				F19F4F4F1E6575F700F4D8FF /* UserProfileImageOwner.swift in Sources */,
				EEF4010123A8DFC6007B1A97 /* Conversation+Role.swift in Sources */,
				8754B84C1F73C38900EC02AD /* MessageChangeInfo+UserSession.swift in Sources */,
				162DEE111F87B9800034C8F9 /* ZMUserSession+Calling.swift in Sources */,
				161ACB2423F432CC00ABFF33 /* SessionManager+URLActions.swift in Sources */,
				BF3C1B1720DBE254001CE126 /* Conversation+MessageDestructionTimeout.swift in Sources */,
				1659114F1DEF1F6E007FA847 /* LocalNotificationDispatcher+Calling.swift in Sources */,
				16DABFAE1DCF98D3001973E3 /* CallingRequestStrategy.swift in Sources */,
				5EC3A468210B763000B76C78 /* NotificationUserInfo.swift in Sources */,
				54DE9BEB1DE74FFB00EFFB9C /* RandomHandleGenerator.swift in Sources */,
				F1C51FE91FB4A9C7009C2269 /* RegistrationStrategy.swift in Sources */,
				549816301A432BC800A7CE2E /* ZMSelfStrategy.m in Sources */,
				5E8EE1F720FDC6B900DB1F9B /* CompanyLoginRequestDetector.swift in Sources */,
				16E0FB87232F8933000E3235 /* ZMUserSession+Authentication.swift in Sources */,
				F19F1D381EFBF61800275E27 /* SessionManager.swift in Sources */,
				D522571E2062552800562561 /* AssetDeletionRequestStrategy.swift in Sources */,
				161ACB1623F1AFB000ABFF33 /* SessionManager+CallKitManagerDelegate.swift in Sources */,
				1658C2371F503CF800889F22 /* FlowManager.swift in Sources */,
				7CD279882338E52000E638CD /* ProcessInfo+SystemBootTime.swift in Sources */,
				549710081F6FF5C100026EDD /* NotificationInContext+UserSession.swift in Sources */,
				16D0A11D234C8CD700A83F87 /* LabelUpstreamRequestStrategy.swift in Sources */,
				63FE4B9E25C1D2EC002878E5 /* VideoGridPresentationMode.swift in Sources */,
				54D933211AE1653000C0B91C /* ZMCredentials.m in Sources */,
				549816251A432BC800A7CE2E /* ZMSimpleListRequestPaginator.m in Sources */,
				8798607B1C3D48A400218A3E /* DeleteAccountRequestStrategy.swift in Sources */,
				5E0EB1F421008C1900B5DC2B /* CompanyLoginRequester.swift in Sources */,
				16A764611F3E0B0B00564F21 /* CallKitManager.swift in Sources */,
				BF491CD11F03D7CF0055EE44 /* PermissionsDownloadRequestStrategy.swift in Sources */,
				54973A361DD48CAB007F8702 /* NSManagedObject+EncryptionContext.swift in Sources */,
				165D3A3D1E1D60520052E654 /* ZMConversation+VoiceChannel.swift in Sources */,
				EE1DEBC723D5F1F30087EE1F /* NSManagedObjectContext+TypingUsers.swift in Sources */,
				EEE186B4259CC92D008707CA /* ZMUserSession+AppLock.swift in Sources */,
				165D3A221E1D43870052E654 /* VoiceChannel.swift in Sources */,
				5EDF03EC2245563C00C04007 /* LinkPreviewAssetUploadRequestStrategy+Helper.swift in Sources */,
				54991D581DEDCF2B007E282F /* AddressBook.swift in Sources */,
				F96DBEEB1DF9A570008FE832 /* ZMSyncStrategy+ManagedObjectChanges.m in Sources */,
				168CF4292007840A009FCB89 /* Team+Invite.swift in Sources */,
				168CF42720077C54009FCB89 /* TeamInvitationStatus.swift in Sources */,
				8717DFA71F6EF44E0087EFE4 /* SessionManager+Push.swift in Sources */,
				D52257232062637500562561 /* DeletableAssetIdentifierProvider.swift in Sources */,
				D5225720206261AA00562561 /* AssetDeletionStatus.swift in Sources */,
				5E8BB8A02147F5BC00EEA64B /* CallSnapshot.swift in Sources */,
				A95D0B1223F6B75A0057014F /* AVSLogObserver.swift in Sources */,
				163FB9972057E25600E74F83 /* NSManagedObjectContext+LastNotificationID.swift in Sources */,
				168E96D2220C3F6F00FC92FA /* ZMUserTranscoder.swift in Sources */,
				5E8BB8A22147F89000EEA64B /* CallCenterSupport.swift in Sources */,
				1660AA0D1ECDB0250056D403 /* SearchTask.swift in Sources */,
				F9245BED1CBF95A8009D1E85 /* ZMHotFixDirectory+Swift.swift in Sources */,
				54991D5A1DEDD07E007E282F /* ContactAddressBook.swift in Sources */,
				EEA2773A211DCFF1004AF00F /* UserNotificationCenter.swift in Sources */,
				165BB94C2004D6490077EFD5 /* SessionManager+UserActivity.swift in Sources */,
				165D3A151E1D3EF30052E654 /* WireCallCenterV3.swift in Sources */,
				554FEE2122AFF20600B1A8A1 /* ZMUserSession+LegalHold.swift in Sources */,
				1634958B1F0254CB004E80DB /* SessionManager+ServerConnection.swift in Sources */,
				54034F381BB1A6D900F4ED62 /* ZMUserSession+Logs.swift in Sources */,
				549816471A432BC800A7CE2E /* ZMSyncStrategy.m in Sources */,
				54BFDF681BDA6F9A0034A3DB /* HistorySynchronizationStatus.swift in Sources */,
				16DCB91C213449620002E910 /* ZMOperationLoop+PushChannel.swift in Sources */,
				162A81D4202B453000F6200C /* SessionManager+AVS.swift in Sources */,
				1662648221661C9F00300F45 /* ZMOperatonLoop+Background.swift in Sources */,
				168CF42B20079A02009FCB89 /* TeamInvitationRequestStrategy.swift in Sources */,
				F98EDCF31D82B924001E65CB /* ZMLocalNotificationSet.swift in Sources */,
				EEEED9AA23F6BD75008C94CA /* ZMUserSession+SelfUserProvider.swift in Sources */,
				5498165A1A432BC800A7CE2E /* ZMUpdateEventsBuffer.m in Sources */,
				161D3AC92134013C0053D39A /* Logging.swift in Sources */,
				F19E55A022B3A2C5005C792D /* UNNotification+SafeLogging.swift in Sources */,
				F9B8308C1DEEDC2900FF6FE7 /* SyncStatus.swift in Sources */,
				161ACB3223F5BBA100ABFF33 /* CompanyLoginURLActionProcessor.swift in Sources */,
				16F6BB381EDEA659009EA803 /* SearchResult+AddressBook.swift in Sources */,
				5458AF841F7021B800E45977 /* PreLoginAuthenticationNotification.swift in Sources */,
				F9ABE84F1EFD568B00D83214 /* TeamDownloadRequestStrategy.swift in Sources */,
				871667FA1BB2AE9C009C6EEA /* APSSignalingKeysStore.swift in Sources */,
				54A343471D6B589A004B65EA /* AddressBookSearch.swift in Sources */,
				5497100A1F6FFE9900026EDD /* ClientUpdateNotification.swift in Sources */,
				16085B331F71811A000B9F22 /* UserChangeInfo+UserSession.swift in Sources */,
				54131BC625C7F71400CE2CA2 /* LoginDelegate.swift in Sources */,
				167F383B23E0416E006B6AA9 /* UnauthenticatedSession+SSO.swift in Sources */,
				549816321A432BC800A7CE2E /* ZMUserTranscoder.m in Sources */,
				EEE186B6259CCA14008707CA /* SessionManager+AppLock.swift in Sources */,
				54257C081DF1C94200107FE7 /* TopConversationsDirectory.swift in Sources */,
				166B2B5E23E86522003E8581 /* ZMUserSession.swift in Sources */,
				16962EE220286A4C0069D88D /* LocalNotificationType+Localization.swift in Sources */,
				EEEA75FD1F8A6142006D1070 /* ZMLocalNotification.swift in Sources */,
				F9ABE8511EFD568B00D83214 /* TeamRequestFactory.swift in Sources */,
				F16558D1225F3F2A00EA2F2A /* SessionManager+SwitchBackend.swift in Sources */,
				161ACB2F23F5BACA00ABFF33 /* ConnectToBotURLActionProcessor.swift in Sources */,
				EFF9403E2240FE5D004F3115 /* URL+DeepLink.swift in Sources */,
			);
			runOnlyForDeploymentPostprocessing = 0;
		};
/* End PBXSourcesBuildPhase section */

/* Begin PBXTargetDependency section */
		169BA1D925ECDBA300374343 /* PBXTargetDependency */ = {
			isa = PBXTargetDependency;
			target = 549815921A43232400A7CE2E /* WireSyncEngine-ios */;
			targetProxy = 169BA1D825ECDBA300374343 /* PBXContainerItemProxy */;
		};
		169BA1DE25ECDBC800374343 /* PBXTargetDependency */ = {
			isa = PBXTargetDependency;
			target = 3E186087191A56F6000FE027 /* WireSyncEngine Test Host */;
			targetProxy = 169BA1DD25ECDBC800374343 /* PBXContainerItemProxy */;
		};
		3E1860D1191A649D000FE027 /* PBXTargetDependency */ = {
			isa = PBXTargetDependency;
			target = 3E186087191A56F6000FE027 /* WireSyncEngine Test Host */;
			targetProxy = 3E1860D0191A649D000FE027 /* PBXContainerItemProxy */;
		};
		54F4DC581A4438AC00FDB6EA /* PBXTargetDependency */ = {
			isa = PBXTargetDependency;
			target = 549815921A43232400A7CE2E /* WireSyncEngine-ios */;
			targetProxy = 54F4DC571A4438AC00FDB6EA /* PBXContainerItemProxy */;
		};
		A9FF8089195B17B3002CD44B /* PBXTargetDependency */ = {
			isa = PBXTargetDependency;
			target = 3E186087191A56F6000FE027 /* WireSyncEngine Test Host */;
			targetProxy = A9FF8088195B17B3002CD44B /* PBXContainerItemProxy */;
		};
/* End PBXTargetDependency section */

/* Begin PBXVariantGroup section */
		3E27131A1A8A68BF008EE50F /* Push.strings */ = {
			isa = PBXVariantGroup;
			children = (
				F91CA6AC1BECBD3F000EE5C2 /* Base */,
				F91CA6AE1BECBD51000EE5C2 /* de */,
				B40DC79C1D01A61600CEF65C /* pt-BR */,
				B4D37F921D7EEA3F00D0C1BC /* es */,
				B4D37F941D7EEA5100D0C1BC /* uk */,
				B4D37F961D7EEA5B00D0C1BC /* ru */,
				B40964971DAD3D110098667A /* ja */,
				B40964991DAD3D170098667A /* it */,
				B409649B1DAD3D1E0098667A /* nl */,
				B409649D1DAD3D260098667A /* tr */,
				B40CD09F1DB7997E0008DA45 /* fr */,
				B40CD0A11DB799850008DA45 /* da */,
				B422BB981DCCC3F60076EAD5 /* ar */,
				B49AFC271DCCCB3D006B753B /* zh-Hans */,
				B4A124851DDCB58900FD9D66 /* sl */,
				B432ADBF1E02DE9500147768 /* et */,
				B42783671E363D3A00747363 /* fi */,
				B42430E01E55CB6B00D73D1B /* pl */,
				F14417221FD946F100CB2850 /* zh-Hant */,
				F14417251FD9470E00CB2850 /* lt */,
			);
			name = Push.strings;
			sourceTree = "<group>";
		};
		3E27131C1A8A68BF008EE50F /* Push.stringsdict */ = {
			isa = PBXVariantGroup;
			children = (
				F91CA6AD1BECBD46000EE5C2 /* Base */,
				F91CA6AF1BECBD51000EE5C2 /* de */,
				B40DC79D1D01A61600CEF65C /* pt-BR */,
				B4D37F931D7EEA3F00D0C1BC /* es */,
				B4D37F951D7EEA5100D0C1BC /* uk */,
				B4D37F971D7EEA5B00D0C1BC /* ru */,
				B40964981DAD3D110098667A /* ja */,
				B409649A1DAD3D170098667A /* it */,
				B409649C1DAD3D1E0098667A /* nl */,
				B409649E1DAD3D260098667A /* tr */,
				B40CD0A01DB7997E0008DA45 /* fr */,
				B40CD0A21DB799850008DA45 /* da */,
				B422BB991DCCC3F60076EAD5 /* ar */,
				B49AFC281DCCCB3D006B753B /* zh-Hans */,
				B4A124861DDCB58A00FD9D66 /* sl */,
				B432ADC01E02DE9500147768 /* et */,
				B42783681E363D3A00747363 /* fi */,
				B42430E11E55CB6B00D73D1B /* pl */,
				F14417231FD946F200CB2850 /* zh-Hant */,
				F14417261FD9470E00CB2850 /* lt */,
			);
			name = Push.stringsdict;
			sourceTree = "<group>";
		};
		5423B998191A4A1B0044347D /* InfoPlist.strings */ = {
			isa = PBXVariantGroup;
			children = (
				5423B999191A4A1B0044347D /* en */,
			);
			name = InfoPlist.strings;
			sourceTree = "<group>";
		};
		F1A989BC1FD03E1B00B8A82E /* ZMLocalizable.strings */ = {
			isa = PBXVariantGroup;
			children = (
				F1A989BD1FD03E2200B8A82E /* Base */,
				F1A989BE1FD03E2400B8A82E /* pt-BR */,
				F1A989BF1FD03E2500B8A82E /* es */,
				F1A989C01FD03E2600B8A82E /* uk */,
				F1A989C11FD03E2600B8A82E /* ru */,
				F1A989C21FD03E2700B8A82E /* ja */,
				F1A989C31FD03E2700B8A82E /* it */,
				F1A989C41FD03E2800B8A82E /* nl */,
				F1A989C51FD03E2800B8A82E /* tr */,
				F1A989C61FD03E2900B8A82E /* fr */,
				F1A989C71FD03E2A00B8A82E /* ar */,
				F1A989C81FD03E2B00B8A82E /* da */,
				F1A989C91FD03E2B00B8A82E /* zh-Hans */,
				F1A989CA1FD03E2C00B8A82E /* sl */,
				F1A989CB1FD03E2C00B8A82E /* fi */,
				F1A989CC1FD03E2D00B8A82E /* et */,
				F1A989CD1FD03E2E00B8A82E /* pl */,
				F1A989CE1FD0579F00B8A82E /* de */,
				F14417241FD946F200CB2850 /* zh-Hant */,
				F14417271FD9470E00CB2850 /* lt */,
			);
			name = ZMLocalizable.strings;
			sourceTree = "<group>";
		};
/* End PBXVariantGroup section */

/* Begin XCBuildConfiguration section */
		169BA1DB25ECDBA300374343 /* Debug */ = {
			isa = XCBuildConfiguration;
			baseConfigurationReference = 0994E1DE1B835C4900A51721 /* ios-test-target.xcconfig */;
			buildSettings = {
				BUNDLE_LOADER = "$(TEST_HOST)";
				INFOPLIST_FILE = "$(SRCROOT)/Tests/Resources/UnitTests-Info.plist";
				PRODUCT_BUNDLE_IDENTIFIER = com.wire.IntegrationTests;
				PRODUCT_NAME = "$(TARGET_NAME)";
				SWIFT_OBJC_BRIDGING_HEADER = "$(SRCROOT)/Tests/Source/Test-Bridging-Header.h";
				SWIFT_OBJC_INTERFACE_HEADER_NAME = "Tests-Swift.h";
				TEST_HOST = "$(BUILT_PRODUCTS_DIR)/WireSyncEngine Test Host.app/WireSyncEngine Test Host";
				WRAPPER_EXTENSION = xctest;
			};
			name = Debug;
		};
		169BA1DC25ECDBA300374343 /* Release */ = {
			isa = XCBuildConfiguration;
			baseConfigurationReference = 0994E1DE1B835C4900A51721 /* ios-test-target.xcconfig */;
			buildSettings = {
				BUNDLE_LOADER = "$(TEST_HOST)";
				INFOPLIST_FILE = "$(SRCROOT)/Tests/Resources/UnitTests-Info.plist";
				PRODUCT_BUNDLE_IDENTIFIER = com.wire.IntegrationTests;
				PRODUCT_NAME = "$(TARGET_NAME)";
				SWIFT_OBJC_BRIDGING_HEADER = "$(SRCROOT)/Tests/Source/Test-Bridging-Header.h";
				SWIFT_OBJC_INTERFACE_HEADER_NAME = "Tests-Swift.h";
				TEST_HOST = "$(BUILT_PRODUCTS_DIR)/WireSyncEngine Test Host.app/WireSyncEngine Test Host";
				WRAPPER_EXTENSION = xctest;
			};
			name = Release;
		};
		3E1860AE191A56F7000FE027 /* Debug */ = {
			isa = XCBuildConfiguration;
			baseConfigurationReference = 0994E1DD1B835C4900A51721 /* ios-test-host.xcconfig */;
			buildSettings = {
				CODE_SIGN_ENTITLEMENTS = "WireSyncEngine Test Host.entitlements";
				GCC_PRECOMPILE_PREFIX_HEADER = YES;
				GCC_PREFIX_HEADER = "Tests/iOS Test Host/Test-Host-Prefix.pch";
				INFOPLIST_FILE = "Tests/iOS Test Host/Test-Host-Info.plist";
				LD_RUNPATH_SEARCH_PATHS = (
					"$(inherited)",
					"@executable_path/Frameworks",
				);
				PRODUCT_BUNDLE_IDENTIFIER = "com.wire.${PRODUCT_NAME:rfc1034identifier}";
				PRODUCT_NAME = "$(TARGET_NAME)";
				WRAPPER_EXTENSION = app;
			};
			name = Debug;
		};
		3E1860AF191A56F7000FE027 /* Release */ = {
			isa = XCBuildConfiguration;
			baseConfigurationReference = 0994E1DD1B835C4900A51721 /* ios-test-host.xcconfig */;
			buildSettings = {
				CODE_SIGN_ENTITLEMENTS = "WireSyncEngine Test Host.entitlements";
				GCC_PRECOMPILE_PREFIX_HEADER = YES;
				GCC_PREFIX_HEADER = "Tests/iOS Test Host/Test-Host-Prefix.pch";
				INFOPLIST_FILE = "Tests/iOS Test Host/Test-Host-Info.plist";
				LD_RUNPATH_SEARCH_PATHS = (
					"$(inherited)",
					"@executable_path/Frameworks",
				);
				PRODUCT_BUNDLE_IDENTIFIER = "com.wire.${PRODUCT_NAME:rfc1034identifier}";
				PRODUCT_NAME = "$(TARGET_NAME)";
				WRAPPER_EXTENSION = app;
			};
			name = Release;
		};
		3E1860D3191A649D000FE027 /* Debug */ = {
			isa = XCBuildConfiguration;
			baseConfigurationReference = 0994E1DE1B835C4900A51721 /* ios-test-target.xcconfig */;
			buildSettings = {
				BUNDLE_LOADER = "$(TEST_HOST)";
				INFOPLIST_FILE = "$(SRCROOT)/Tests/Resources/UnitTests-Info.plist";
				IPHONEOS_DEPLOYMENT_TARGET = 11.0;
				PRODUCT_BUNDLE_IDENTIFIER = "com.wire.WireSyncEngine-Test-Host";
				PRODUCT_NAME = "$(TARGET_NAME)";
				SWIFT_OBJC_BRIDGING_HEADER = "$(SRCROOT)/Tests/Source/Test-Bridging-Header.h";
				SWIFT_OBJC_INTERFACE_HEADER_NAME = "Tests-Swift.h";
				TEST_HOST = "$(BUILT_PRODUCTS_DIR)/WireSyncEngine Test Host.app/WireSyncEngine Test Host";
				WRAPPER_EXTENSION = xctest;
			};
			name = Debug;
		};
		3E1860D4191A649D000FE027 /* Release */ = {
			isa = XCBuildConfiguration;
			baseConfigurationReference = 0994E1DE1B835C4900A51721 /* ios-test-target.xcconfig */;
			buildSettings = {
				BUNDLE_LOADER = "$(TEST_HOST)";
				INFOPLIST_FILE = "$(SRCROOT)/Tests/Resources/UnitTests-Info.plist";
				IPHONEOS_DEPLOYMENT_TARGET = 11.0;
				PRODUCT_BUNDLE_IDENTIFIER = "com.wire.WireSyncEngine-Test-Host";
				PRODUCT_NAME = "$(TARGET_NAME)";
				SWIFT_OBJC_BRIDGING_HEADER = "$(SRCROOT)/Tests/Source/Test-Bridging-Header.h";
				SWIFT_OBJC_INTERFACE_HEADER_NAME = "Tests-Swift.h";
				TEST_HOST = "$(BUILT_PRODUCTS_DIR)/WireSyncEngine Test Host.app/WireSyncEngine Test Host";
				WRAPPER_EXTENSION = xctest;
			};
			name = Release;
		};
		540029DA1918CA8500578793 /* Debug */ = {
			isa = XCBuildConfiguration;
			baseConfigurationReference = 0994E1E31B835C4900A51721 /* project-debug.xcconfig */;
			buildSettings = {
				HEADER_SEARCH_PATHS = "$(SDKROOT)/usr/include/libxml2";
				SWIFT_SWIFT3_OBJC_INFERENCE = Off;
			};
			name = Debug;
		};
		540029DB1918CA8500578793 /* Release */ = {
			isa = XCBuildConfiguration;
			baseConfigurationReference = 0994E1E41B835C4900A51721 /* project.xcconfig */;
			buildSettings = {
				HEADER_SEARCH_PATHS = "$(SDKROOT)/usr/include/libxml2";
				SWIFT_SWIFT3_OBJC_INFERENCE = Off;
			};
			name = Release;
		};
		549815A71A43232500A7CE2E /* Debug */ = {
			isa = XCBuildConfiguration;
			baseConfigurationReference = 0994E1F01B835C4900A51721 /* WireSyncEngine.xcconfig */;
			buildSettings = {
				GCC_PREFIX_HEADER = "$(SRCROOT)/Source/WireSyncEngine-iOS.pch";
				INFOPLIST_FILE = "$(SRCROOT)/Resources/WireSyncEngine-ios-Info.plist";
				MOMC_NO_INVERSE_RELATIONSHIP_WARNINGS = YES;
				PRODUCT_BUNDLE_IDENTIFIER = "com.wire.$(PRODUCT_NAME:rfc1034identifier)";
			};
			name = Debug;
		};
		549815A91A43232500A7CE2E /* Release */ = {
			isa = XCBuildConfiguration;
			baseConfigurationReference = 0994E1F01B835C4900A51721 /* WireSyncEngine.xcconfig */;
			buildSettings = {
				GCC_PREFIX_HEADER = "$(SRCROOT)/Source/WireSyncEngine-iOS.pch";
				INFOPLIST_FILE = "$(SRCROOT)/Resources/WireSyncEngine-ios-Info.plist";
				MOMC_NO_INVERSE_RELATIONSHIP_WARNINGS = YES;
				PRODUCT_BUNDLE_IDENTIFIER = "com.wire.$(PRODUCT_NAME:rfc1034identifier)";
			};
			name = Release;
		};
/* End XCBuildConfiguration section */

/* Begin XCConfigurationList section */
		169BA1DA25ECDBA300374343 /* Build configuration list for PBXNativeTarget "IntegrationTests" */ = {
			isa = XCConfigurationList;
			buildConfigurations = (
				169BA1DB25ECDBA300374343 /* Debug */,
				169BA1DC25ECDBA300374343 /* Release */,
			);
			defaultConfigurationIsVisible = 0;
			defaultConfigurationName = Release;
		};
		3E1860AD191A56F7000FE027 /* Build configuration list for PBXNativeTarget "WireSyncEngine Test Host" */ = {
			isa = XCConfigurationList;
			buildConfigurations = (
				3E1860AE191A56F7000FE027 /* Debug */,
				3E1860AF191A56F7000FE027 /* Release */,
			);
			defaultConfigurationIsVisible = 0;
			defaultConfigurationName = Release;
		};
		3E1860D2191A649D000FE027 /* Build configuration list for PBXNativeTarget "UnitTests" */ = {
			isa = XCConfigurationList;
			buildConfigurations = (
				3E1860D3191A649D000FE027 /* Debug */,
				3E1860D4191A649D000FE027 /* Release */,
			);
			defaultConfigurationIsVisible = 0;
			defaultConfigurationName = Release;
		};
		540029AE1918CA8500578793 /* Build configuration list for PBXProject "WireSyncEngine" */ = {
			isa = XCConfigurationList;
			buildConfigurations = (
				540029DA1918CA8500578793 /* Debug */,
				540029DB1918CA8500578793 /* Release */,
			);
			defaultConfigurationIsVisible = 0;
			defaultConfigurationName = Release;
		};
		549815A61A43232500A7CE2E /* Build configuration list for PBXNativeTarget "WireSyncEngine-ios" */ = {
			isa = XCConfigurationList;
			buildConfigurations = (
				549815A71A43232500A7CE2E /* Debug */,
				549815A91A43232500A7CE2E /* Release */,
			);
			defaultConfigurationIsVisible = 0;
			defaultConfigurationName = Release;
		};
/* End XCConfigurationList section */
	};
	rootObject = 540029AB1918CA8500578793 /* Project object */;
}<|MERGE_RESOLUTION|>--- conflicted
+++ resolved
@@ -273,6 +273,7 @@
 		16F6BB381EDEA659009EA803 /* SearchResult+AddressBook.swift in Sources */ = {isa = PBXBuildFile; fileRef = 16F6BB371EDEA659009EA803 /* SearchResult+AddressBook.swift */; };
 		16F7343C250F588100AB93B1 /* ZMLocalNotificationTests_UnreadCount.swift in Sources */ = {isa = PBXBuildFile; fileRef = 16F7343B250F588100AB93B1 /* ZMLocalNotificationTests_UnreadCount.swift */; };
 		16FF474C1F0D54B20044C491 /* SessionManager+Logs.swift in Sources */ = {isa = PBXBuildFile; fileRef = 16FF474B1F0D54B20044C491 /* SessionManager+Logs.swift */; };
+		1836188BC0E48C1AC1671FC2 /* ZMSyncStrategyTests.swift in Sources */ = {isa = PBXBuildFile; fileRef = 3D6B0837E10BD4D5E88805E3 /* ZMSyncStrategyTests.swift */; };
 		1EB871501BF502A000AF5CE1 /* ZMUserTranscoder.h in Headers */ = {isa = PBXBuildFile; fileRef = 54F8D6EC19AB535700146664 /* ZMUserTranscoder.h */; settings = {ATTRIBUTES = (Public, ); }; };
 		3E05F252192A4FBD00F22D80 /* UserSessionErrorTests.m in Sources */ = {isa = PBXBuildFile; fileRef = 3E05F250192A4FBD00F22D80 /* UserSessionErrorTests.m */; };
 		3E1858BC1951D6DA005FE78F /* MemoryLeaksObserver.m in Sources */ = {isa = PBXBuildFile; fileRef = 3E1858B31951D69B005FE78F /* MemoryLeaksObserver.m */; };
@@ -409,6 +410,7 @@
 		639290A7252DEDB500046171 /* WireCallCenterV3+Degradation.swift in Sources */ = {isa = PBXBuildFile; fileRef = 639290A6252DEDB400046171 /* WireCallCenterV3+Degradation.swift */; };
 		63EB9B2D258131F700B44635 /* AVSActiveSpeakerChange.swift in Sources */ = {isa = PBXBuildFile; fileRef = 63EB9B2C258131F700B44635 /* AVSActiveSpeakerChange.swift */; };
 		63FE4B9E25C1D2EC002878E5 /* VideoGridPresentationMode.swift in Sources */ = {isa = PBXBuildFile; fileRef = 63FE4B9D25C1D2EC002878E5 /* VideoGridPresentationMode.swift */; };
+		71AE6F20A2708DCF3BAD54F7 /* ZMOperationLoopTests.swift in Sources */ = {isa = PBXBuildFile; fileRef = C3BF3961360B7EB12679AF27 /* ZMOperationLoopTests.swift */; };
 		7C1F4BF5203C4F67000537A8 /* Analytics+Push.swift in Sources */ = {isa = PBXBuildFile; fileRef = 7C1F4BF4203C4F67000537A8 /* Analytics+Push.swift */; };
 		7C26879D21F7193800570AA9 /* EventProcessingTracker.swift in Sources */ = {isa = PBXBuildFile; fileRef = 7C26879C21F7193800570AA9 /* EventProcessingTracker.swift */; };
 		7C419ED821F8D81D00B95770 /* EventProcessingTrackerTests.swift in Sources */ = {isa = PBXBuildFile; fileRef = 7C419ED621F8D7EB00B95770 /* EventProcessingTrackerTests.swift */; };
@@ -466,7 +468,6 @@
 		A9692F8A1986476900849241 /* NSString_NormalizationTests.m in Sources */ = {isa = PBXBuildFile; fileRef = A9692F881986476900849241 /* NSString_NormalizationTests.m */; };
 		A97E4F56267CF681006FC545 /* ZMUserSessionTestsBase+ZMUserSessionConfiguration.swift in Sources */ = {isa = PBXBuildFile; fileRef = A97E4F55267CF681006FC545 /* ZMUserSessionTestsBase+ZMUserSessionConfiguration.swift */; };
 		A97E4F5B267CFB2D006FC545 /* ZMUserSessionTests_NetworkState.swift in Sources */ = {isa = PBXBuildFile; fileRef = A97E4F5A267CFB2D006FC545 /* ZMUserSessionTests_NetworkState.swift */; };
-<<<<<<< HEAD
 		A9A2394E268DEC3D004B1C22 /* avs.xcframework in Frameworks */ = {isa = PBXBuildFile; fileRef = A9A2393E268DEC3C004B1C22 /* avs.xcframework */; };
 		A9A23950268DEC3D004B1C22 /* HTMLString.xcframework in Frameworks */ = {isa = PBXBuildFile; fileRef = A9A2393F268DEC3C004B1C22 /* HTMLString.xcframework */; };
 		A9A23952268DEC3D004B1C22 /* PINCache.xcframework in Frameworks */ = {isa = PBXBuildFile; fileRef = A9A23940268DEC3C004B1C22 /* PINCache.xcframework */; };
@@ -485,10 +486,6 @@
 		A9A2396C268DEC3D004B1C22 /* WireUtilities.xcframework in Frameworks */ = {isa = PBXBuildFile; fileRef = A9A2394D268DEC3D004B1C22 /* WireUtilities.xcframework */; };
 		A9A23976268DEC53004B1C22 /* OCMock.xcframework in Frameworks */ = {isa = PBXBuildFile; fileRef = A9A23974268DEC53004B1C22 /* OCMock.xcframework */; };
 		A9A23978268DEC53004B1C22 /* WireTesting.xcframework in Frameworks */ = {isa = PBXBuildFile; fileRef = A9A23975268DEC53004B1C22 /* WireTesting.xcframework */; };
-=======
-		A9A239B3268E1515004B1C22 /* ZMOperationLoopTests.swift in Sources */ = {isa = PBXBuildFile; fileRef = A9A239B2268E1514004B1C22 /* ZMOperationLoopTests.swift */; };
-		A9A239D4268E2075004B1C22 /* ZMSyncStrategyTests.swift in Sources */ = {isa = PBXBuildFile; fileRef = A9A239D3268E2075004B1C22 /* ZMSyncStrategyTests.swift */; };
->>>>>>> 86252320
 		A9B53AAA24E12E240066FCC6 /* ZMAccountDeletedReason.swift in Sources */ = {isa = PBXBuildFile; fileRef = A9B53AA924E12E240066FCC6 /* ZMAccountDeletedReason.swift */; };
 		A9C02605266F5B4B002E542B /* ZMClientRegistrationStatus.swift in Sources */ = {isa = PBXBuildFile; fileRef = A9C02604266F5B4B002E542B /* ZMClientRegistrationStatus.swift */; };
 		A9C0260A266F5D1C002E542B /* ZMClientRegistrationStatusTests.swift in Sources */ = {isa = PBXBuildFile; fileRef = A9C02609266F5D1B002E542B /* ZMClientRegistrationStatusTests.swift */; };
@@ -883,6 +880,7 @@
 		16FF47461F0CD58A0044C491 /* IntegrationTest.m */ = {isa = PBXFileReference; fileEncoding = 4; lastKnownFileType = sourcecode.c.objc; path = IntegrationTest.m; sourceTree = "<group>"; };
 		16FF47481F0CD6610044C491 /* IntegrationTest.h */ = {isa = PBXFileReference; lastKnownFileType = sourcecode.c.h; path = IntegrationTest.h; sourceTree = "<group>"; };
 		16FF474B1F0D54B20044C491 /* SessionManager+Logs.swift */ = {isa = PBXFileReference; fileEncoding = 4; lastKnownFileType = sourcecode.swift; path = "SessionManager+Logs.swift"; sourceTree = "<group>"; };
+		3D6B0837E10BD4D5E88805E3 /* ZMSyncStrategyTests.swift */ = {isa = PBXFileReference; lastKnownFileType = sourcecode.swift; path = ZMSyncStrategyTests.swift; sourceTree = "<group>"; };
 		3E05F247192A4F8900F22D80 /* NSError+ZMUserSession.h */ = {isa = PBXFileReference; fileEncoding = 4; lastKnownFileType = sourcecode.c.h; path = "NSError+ZMUserSession.h"; sourceTree = "<group>"; };
 		3E05F250192A4FBD00F22D80 /* UserSessionErrorTests.m */ = {isa = PBXFileReference; fileEncoding = 4; lastKnownFileType = sourcecode.c.objc; path = UserSessionErrorTests.m; sourceTree = "<group>"; };
 		3E05F253192A50CC00F22D80 /* NSError+ZMUserSession.m */ = {isa = PBXFileReference; fileEncoding = 4; lastKnownFileType = sourcecode.c.objc; path = "NSError+ZMUserSession.m"; sourceTree = "<group>"; };
@@ -1122,6 +1120,7 @@
 		87D2555821D6275800D03789 /* BuildTypeTests.swift */ = {isa = PBXFileReference; lastKnownFileType = sourcecode.swift; path = BuildTypeTests.swift; sourceTree = "<group>"; };
 		87D4625C1C3D526D00433469 /* DeleteAccountRequestStrategyTests.swift */ = {isa = PBXFileReference; fileEncoding = 4; lastKnownFileType = sourcecode.swift; path = DeleteAccountRequestStrategyTests.swift; sourceTree = "<group>"; };
 		87DF28C61F680495007E1702 /* PushDispatcherTests.swift */ = {isa = PBXFileReference; fileEncoding = 4; lastKnownFileType = sourcecode.swift; path = PushDispatcherTests.swift; sourceTree = "<group>"; };
+		A0387BDC1F692EF9FB237767 /* ZMSyncStrategyTests.h */ = {isa = PBXFileReference; lastKnownFileType = sourcecode.c.h; path = ZMSyncStrategyTests.h; sourceTree = "<group>"; };
 		A901FE9A258B562F003EAF5C /* CallParticipantTests.swift */ = {isa = PBXFileReference; lastKnownFileType = sourcecode.swift; path = CallParticipantTests.swift; sourceTree = "<group>"; };
 		A913C02123A7EDFA0048CE74 /* TeamRolesDownloadRequestStrategy.swift */ = {isa = PBXFileReference; lastKnownFileType = sourcecode.swift; path = TeamRolesDownloadRequestStrategy.swift; sourceTree = "<group>"; };
 		A913C02323A7F1C00048CE74 /* TeamRolesDownloadRequestStrategyTests.swift */ = {isa = PBXFileReference; lastKnownFileType = sourcecode.swift; path = TeamRolesDownloadRequestStrategyTests.swift; sourceTree = "<group>"; };
@@ -1133,7 +1132,6 @@
 		A9692F881986476900849241 /* NSString_NormalizationTests.m */ = {isa = PBXFileReference; fileEncoding = 4; lastKnownFileType = sourcecode.c.objc; path = NSString_NormalizationTests.m; sourceTree = "<group>"; };
 		A97E4F55267CF681006FC545 /* ZMUserSessionTestsBase+ZMUserSessionConfiguration.swift */ = {isa = PBXFileReference; lastKnownFileType = sourcecode.swift; path = "ZMUserSessionTestsBase+ZMUserSessionConfiguration.swift"; sourceTree = "<group>"; };
 		A97E4F5A267CFB2D006FC545 /* ZMUserSessionTests_NetworkState.swift */ = {isa = PBXFileReference; lastKnownFileType = sourcecode.swift; path = ZMUserSessionTests_NetworkState.swift; sourceTree = "<group>"; };
-<<<<<<< HEAD
 		A9A2393E268DEC3C004B1C22 /* avs.xcframework */ = {isa = PBXFileReference; lastKnownFileType = wrapper.xcframework; name = avs.xcframework; path = Carthage/Build/avs.xcframework; sourceTree = "<group>"; };
 		A9A2393F268DEC3C004B1C22 /* HTMLString.xcframework */ = {isa = PBXFileReference; lastKnownFileType = wrapper.xcframework; name = HTMLString.xcframework; path = Carthage/Build/HTMLString.xcframework; sourceTree = "<group>"; };
 		A9A23940268DEC3C004B1C22 /* PINCache.xcframework */ = {isa = PBXFileReference; lastKnownFileType = wrapper.xcframework; name = PINCache.xcframework; path = Carthage/Build/PINCache.xcframework; sourceTree = "<group>"; };
@@ -1152,12 +1150,6 @@
 		A9A2394D268DEC3D004B1C22 /* WireUtilities.xcframework */ = {isa = PBXFileReference; lastKnownFileType = wrapper.xcframework; name = WireUtilities.xcframework; path = Carthage/Build/WireUtilities.xcframework; sourceTree = "<group>"; };
 		A9A23974268DEC53004B1C22 /* OCMock.xcframework */ = {isa = PBXFileReference; lastKnownFileType = wrapper.xcframework; name = OCMock.xcframework; path = Carthage/Build/OCMock.xcframework; sourceTree = "<group>"; };
 		A9A23975268DEC53004B1C22 /* WireTesting.xcframework */ = {isa = PBXFileReference; lastKnownFileType = wrapper.xcframework; name = WireTesting.xcframework; path = Carthage/Build/WireTesting.xcframework; sourceTree = "<group>"; };
-=======
-		A9A239AE268E124D004B1C22 /* ZMOperationLoopTests.h */ = {isa = PBXFileReference; lastKnownFileType = sourcecode.c.h; path = ZMOperationLoopTests.h; sourceTree = "<group>"; };
-		A9A239B2268E1514004B1C22 /* ZMOperationLoopTests.swift */ = {isa = PBXFileReference; fileEncoding = 4; lastKnownFileType = sourcecode.swift; path = ZMOperationLoopTests.swift; sourceTree = "<group>"; };
-		A9A239CF268E1CFD004B1C22 /* ZMSyncStrategyTests.h */ = {isa = PBXFileReference; lastKnownFileType = sourcecode.c.h; path = ZMSyncStrategyTests.h; sourceTree = "<group>"; };
-		A9A239D3268E2075004B1C22 /* ZMSyncStrategyTests.swift */ = {isa = PBXFileReference; lastKnownFileType = sourcecode.swift; path = ZMSyncStrategyTests.swift; sourceTree = "<group>"; };
->>>>>>> 86252320
 		A9B53AA924E12E240066FCC6 /* ZMAccountDeletedReason.swift */ = {isa = PBXFileReference; lastKnownFileType = sourcecode.swift; path = ZMAccountDeletedReason.swift; sourceTree = "<group>"; };
 		A9C02604266F5B4B002E542B /* ZMClientRegistrationStatus.swift */ = {isa = PBXFileReference; fileEncoding = 4; lastKnownFileType = sourcecode.swift; path = ZMClientRegistrationStatus.swift; sourceTree = "<group>"; };
 		A9C02609266F5D1B002E542B /* ZMClientRegistrationStatusTests.swift */ = {isa = PBXFileReference; lastKnownFileType = sourcecode.swift; path = ZMClientRegistrationStatusTests.swift; sourceTree = "<group>"; };
@@ -1224,6 +1216,7 @@
 		BFCE9A581C4E4C4D00951B3D /* store124.wiredatabase */ = {isa = PBXFileReference; lastKnownFileType = file; path = store124.wiredatabase; sourceTree = "<group>"; };
 		BFE53F541D5A2F7000398378 /* DeleteMessagesTests.swift */ = {isa = PBXFileReference; fileEncoding = 4; lastKnownFileType = sourcecode.swift; path = DeleteMessagesTests.swift; sourceTree = "<group>"; };
 		BFE7FCBE2101E50700D1165F /* CompanyLoginVerificationToken.swift */ = {isa = PBXFileReference; lastKnownFileType = sourcecode.swift; path = CompanyLoginVerificationToken.swift; sourceTree = "<group>"; };
+		C3BF3961360B7EB12679AF27 /* ZMOperationLoopTests.swift */ = {isa = PBXFileReference; fileEncoding = 4; lastKnownFileType = sourcecode.swift; path = ZMOperationLoopTests.swift; sourceTree = "<group>"; };
 		D522571D2062552800562561 /* AssetDeletionRequestStrategy.swift */ = {isa = PBXFileReference; lastKnownFileType = sourcecode.swift; path = AssetDeletionRequestStrategy.swift; sourceTree = "<group>"; };
 		D522571F206261AA00562561 /* AssetDeletionStatus.swift */ = {isa = PBXFileReference; lastKnownFileType = sourcecode.swift; path = AssetDeletionStatus.swift; sourceTree = "<group>"; };
 		D52257222062637500562561 /* DeletableAssetIdentifierProvider.swift */ = {isa = PBXFileReference; lastKnownFileType = sourcecode.swift; path = DeletableAssetIdentifierProvider.swift; sourceTree = "<group>"; };
@@ -1231,6 +1224,7 @@
 		D55272EB2062733F00F542BE /* AssetDeletionRequestStrategyTests.swift */ = {isa = PBXFileReference; lastKnownFileType = sourcecode.swift; path = AssetDeletionRequestStrategyTests.swift; sourceTree = "<group>"; };
 		D59F3A11206929AF0023474F /* SessionManagerTests+Backup.swift */ = {isa = PBXFileReference; lastKnownFileType = sourcecode.swift; path = "SessionManagerTests+Backup.swift"; sourceTree = "<group>"; };
 		D5D10DA3203AE43200145497 /* Conversation+AccessMode.swift */ = {isa = PBXFileReference; lastKnownFileType = sourcecode.swift; path = "Conversation+AccessMode.swift"; sourceTree = "<group>"; };
+		EBD7B55754FDA4E74F1006FD /* ZMOperationLoopTests.h */ = {isa = PBXFileReference; lastKnownFileType = sourcecode.c.h; path = ZMOperationLoopTests.h; sourceTree = "<group>"; };
 		EE01E0361F90DABC001AA33C /* audio.m4a */ = {isa = PBXFileReference; lastKnownFileType = file; path = audio.m4a; sourceTree = "<group>"; };
 		EE01E0381F90FEC1001AA33C /* ZMLocalNotificationTests_ExpiredMessage.swift */ = {isa = PBXFileReference; lastKnownFileType = sourcecode.swift; path = ZMLocalNotificationTests_ExpiredMessage.swift; sourceTree = "<group>"; };
 		EE1108B623D1B367005DC663 /* TypingUsers.swift */ = {isa = PBXFileReference; lastKnownFileType = sourcecode.swift; path = TypingUsers.swift; sourceTree = "<group>"; };
@@ -2302,12 +2296,8 @@
 				54F8D72919AB66CB00146664 /* Transcoders */,
 				BF2A9D561D6B5BB000FA7DBC /* Decoding */,
 				54A170661B300700001B41A5 /* Strategies */,
-				A9A239CF268E1CFD004B1C22 /* ZMSyncStrategyTests.h */,
 				85D85104C6D06FA902E3253C /* ZMSyncStrategyTests.m */,
-				A9A239D3268E2075004B1C22 /* ZMSyncStrategyTests.swift */,
-				A9A239AE268E124D004B1C22 /* ZMOperationLoopTests.h */,
 				85D858D72B109C5D9A85645B /* ZMOperationLoopTests.m */,
-				A9A239B2268E1514004B1C22 /* ZMOperationLoopTests.swift */,
 				F95ECF501B94BD05009F91BA /* ZMHotFixTests.m */,
 				F11E35D52040172200D4D5DB /* ZMHotFixTests.swift */,
 				F132C113203F20AB00C58933 /* ZMHotFixDirectoryTests.swift */,
@@ -2316,6 +2306,10 @@
 				7C419ED621F8D7EB00B95770 /* EventProcessingTrackerTests.swift */,
 				166E47D2255EF0BD00C161C8 /* MockStrategyDirectory.swift */,
 				1693151E2588CF9500709F15 /* EventProcessorTests.swift */,
+				A0387BDC1F692EF9FB237767 /* ZMSyncStrategyTests.h */,
+				3D6B0837E10BD4D5E88805E3 /* ZMSyncStrategyTests.swift */,
+				EBD7B55754FDA4E74F1006FD /* ZMOperationLoopTests.h */,
+				C3BF3961360B7EB12679AF27 /* ZMOperationLoopTests.swift */,
 			);
 			path = Synchronization;
 			sourceTree = "<group>";
@@ -3041,7 +3035,6 @@
 			isa = PBXSourcesBuildPhase;
 			buildActionMask = 2147483647;
 			files = (
-				A9A239D4268E2075004B1C22 /* ZMSyncStrategyTests.swift in Sources */,
 				5E8EE1FC20FDCCE200DB1F9B /* CompanyLoginRequestDetectorTests.swift in Sources */,
 				F991CE161CB55512004D8465 /* ZMUser+Testing.m in Sources */,
 				5E2C354D21A806A80034F1EE /* MockBackgroundActivityManager.swift in Sources */,
@@ -3063,7 +3056,6 @@
 				54A227D61D6604A5009414C0 /* SynchronizationMocks.swift in Sources */,
 				54A170691B300717001B41A5 /* ProxiedRequestStrategyTests.swift in Sources */,
 				1660AA111ECE3C1C0056D403 /* SearchTaskTests.swift in Sources */,
-				A9A239B3268E1515004B1C22 /* ZMOperationLoopTests.swift in Sources */,
 				873B893E20445F4400FBE254 /* ZMConversationAccessModeTests.swift in Sources */,
 				098CFBBB1B7B9C94000B02B1 /* BaseTestSwiftHelpers.swift in Sources */,
 				543ED0011D79E0EE00A9CDF3 /* ApplicationMock.swift in Sources */,
@@ -3239,6 +3231,8 @@
 				1639A8542264C52600868AB9 /* ZMLocalNotificationTests_Alerts.swift in Sources */,
 				545FC3341A5B003A005EEA26 /* ObjectTranscoderTests.m in Sources */,
 				5E9D32712109C54B0032FB06 /* CompanyLoginActionTests.swift in Sources */,
+				1836188BC0E48C1AC1671FC2 /* ZMSyncStrategyTests.swift in Sources */,
+				71AE6F20A2708DCF3BAD54F7 /* ZMOperationLoopTests.swift in Sources */,
 			);
 			runOnlyForDeploymentPostprocessing = 0;
 		};
