--- conflicted
+++ resolved
@@ -52,12 +52,9 @@
 		164C29A31ECF437E0026562A /* SearchRequestTests.swift in Sources */ = {isa = PBXBuildFile; fileRef = 164C29A21ECF437E0026562A /* SearchRequestTests.swift */; };
 		164C29A51ECF47D80026562A /* SearchDirectoryTests.swift in Sources */ = {isa = PBXBuildFile; fileRef = 164C29A41ECF47D80026562A /* SearchDirectoryTests.swift */; };
 		164C29A71ED2D7B00026562A /* SearchResult.swift in Sources */ = {isa = PBXBuildFile; fileRef = 164C29A61ED2D7B00026562A /* SearchResult.swift */; };
-<<<<<<< HEAD
 		164EAF9C1F4455FA00B628C4 /* ZMUserSession+Actions.swift in Sources */ = {isa = PBXBuildFile; fileRef = 164EAF9B1F4455FA00B628C4 /* ZMUserSession+Actions.swift */; };
-=======
 		1658C2371F503CF800889F22 /* FlowManager.swift in Sources */ = {isa = PBXBuildFile; fileRef = 1658C2361F503CF800889F22 /* FlowManager.swift */; };
 		1658C23A1F5404F000889F22 /* FlowManagerMock.swift in Sources */ = {isa = PBXBuildFile; fileRef = 1658C2381F5404ED00889F22 /* FlowManagerMock.swift */; };
->>>>>>> eb05f6bc
 		1659114D1DEF1DA3007FA847 /* ZMLocalNotificationForCallState.swift in Sources */ = {isa = PBXBuildFile; fileRef = 1659114C1DEF1DA3007FA847 /* ZMLocalNotificationForCallState.swift */; };
 		1659114F1DEF1F6E007FA847 /* LocalNotificationDispatcher+Calling.swift in Sources */ = {isa = PBXBuildFile; fileRef = 1659114E1DEF1F6E007FA847 /* LocalNotificationDispatcher+Calling.swift */; };
 		165911531DEF38EC007FA847 /* CallStateObserver.swift in Sources */ = {isa = PBXBuildFile; fileRef = 165911521DEF38EC007FA847 /* CallStateObserver.swift */; };
@@ -546,12 +543,9 @@
 		164C29A21ECF437E0026562A /* SearchRequestTests.swift */ = {isa = PBXFileReference; fileEncoding = 4; lastKnownFileType = sourcecode.swift; path = SearchRequestTests.swift; sourceTree = "<group>"; };
 		164C29A41ECF47D80026562A /* SearchDirectoryTests.swift */ = {isa = PBXFileReference; fileEncoding = 4; lastKnownFileType = sourcecode.swift; path = SearchDirectoryTests.swift; sourceTree = "<group>"; };
 		164C29A61ED2D7B00026562A /* SearchResult.swift */ = {isa = PBXFileReference; fileEncoding = 4; lastKnownFileType = sourcecode.swift; path = SearchResult.swift; sourceTree = "<group>"; };
-<<<<<<< HEAD
 		164EAF9B1F4455FA00B628C4 /* ZMUserSession+Actions.swift */ = {isa = PBXFileReference; fileEncoding = 4; lastKnownFileType = sourcecode.swift; path = "ZMUserSession+Actions.swift"; sourceTree = "<group>"; };
-=======
 		1658C2361F503CF800889F22 /* FlowManager.swift */ = {isa = PBXFileReference; fileEncoding = 4; lastKnownFileType = sourcecode.swift; path = FlowManager.swift; sourceTree = "<group>"; };
 		1658C2381F5404ED00889F22 /* FlowManagerMock.swift */ = {isa = PBXFileReference; fileEncoding = 4; lastKnownFileType = sourcecode.swift; path = FlowManagerMock.swift; sourceTree = "<group>"; };
->>>>>>> eb05f6bc
 		1659114C1DEF1DA3007FA847 /* ZMLocalNotificationForCallState.swift */ = {isa = PBXFileReference; fileEncoding = 4; lastKnownFileType = sourcecode.swift; path = ZMLocalNotificationForCallState.swift; sourceTree = "<group>"; };
 		1659114E1DEF1F6E007FA847 /* LocalNotificationDispatcher+Calling.swift */ = {isa = PBXFileReference; fileEncoding = 4; lastKnownFileType = sourcecode.swift; path = "LocalNotificationDispatcher+Calling.swift"; sourceTree = "<group>"; };
 		165911521DEF38EC007FA847 /* CallStateObserver.swift */ = {isa = PBXFileReference; fileEncoding = 4; lastKnownFileType = sourcecode.swift; name = CallStateObserver.swift; path = ../UserSession/CallStateObserver.swift; sourceTree = "<group>"; };
@@ -1230,19 +1224,8 @@
 				165D3A1E1E1D43870052E654 /* CallingInitialisationNotification.swift */,
 				3EAD6A09199BB79200D519DB /* ZMCallFlowRequestStrategy.h */,
 				3EAD6A0A199BB79200D519DB /* ZMCallFlowRequestStrategy.m */,
-<<<<<<< HEAD
-				87DC8A0D1C57979B00B7B4F2 /* ZMOnDemandFlowManager.h */,
-				87DC8A0E1C57979B00B7B4F2 /* ZMOnDemandFlowManager.m */,
 				16A764601F3E0B0B00564F21 /* CallKitDelegate.swift */,
-=======
 				1658C2361F503CF800889F22 /* FlowManager.swift */,
-				87ADCE391DA6539F00CC06DC /* ZMCallKitDelegate.h */,
-				165911581DF18DBA007FA847 /* ZMCallKitDelegate+Internal.h */,
-				87ADCE3A1DA6539F00CC06DC /* ZMCallKitDelegate.m */,
-				165911561DF18B37007FA847 /* ZMCallKitDelegate+WireCallCenter.swift */,
-				87210C1B1DCA08F500A3FA5F /* ZMCallKitDelegate+TypeConformance.h */,
-				166A8C011E0D634700F5EEEA /* WireCallCenter.swift */,
->>>>>>> eb05f6bc
 				BF735CF91E70003D003BC61F /* SystemMessageCallObserver.swift */,
 				165911521DEF38EC007FA847 /* CallStateObserver.swift */,
 				166A8BF21E015F3B00F5EEEA /* WireCallCenterV3Factory.swift */,
@@ -2091,11 +2074,6 @@
 				F97180531A9E18B5002CEAF8 /* ZMCallFlowRequestStrategy.h in Headers */,
 				F992985B1BE143570058D42F /* ZMClientRegistrationStatus+Internal.h in Headers */,
 				F98EDCDB1D82B913001E65CB /* ZMLocalNotification.h in Headers */,
-<<<<<<< HEAD
-				87DC8A0F1C57979B00B7B4F2 /* ZMOnDemandFlowManager.h in Headers */,
-=======
-				165911591DF18E9A007FA847 /* ZMCallKitDelegate+Internal.h in Headers */,
->>>>>>> eb05f6bc
 				544BA1271A433DE400D3B852 /* NSError+ZMUserSession.h in Headers */,
 				09BCDB8E1BCE7F000020DCC7 /* ZMAPSMessageDecoder.h in Headers */,
 				F9B71F431CB284CC001DB03F /* ZMNotifications+UserSession.h in Headers */,
@@ -2619,11 +2597,7 @@
 				549815D41A432BC700A7CE2E /* ZMSearchUser+UserSession.m in Sources */,
 				549816301A432BC800A7CE2E /* ZMSelfStrategy.m in Sources */,
 				F19F1D381EFBF61800275E27 /* SessionManager.swift in Sources */,
-<<<<<<< HEAD
-=======
-				165911571DF18B37007FA847 /* ZMCallKitDelegate+WireCallCenter.swift in Sources */,
 				1658C2371F503CF800889F22 /* FlowManager.swift in Sources */,
->>>>>>> eb05f6bc
 				54D933211AE1653000C0B91C /* ZMCredentials.m in Sources */,
 				F98EDCD51D82B913001E65CB /* ZMLocalNotificationForEvent.swift in Sources */,
 				549816251A432BC800A7CE2E /* ZMSimpleListRequestPaginator.m in Sources */,
