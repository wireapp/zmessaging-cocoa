--- conflicted
+++ resolved
@@ -1288,11 +1288,8 @@
 				16085B321F71811A000B9F22 /* UserChangeInfo+UserSession.swift */,
 				8754B8491F73C25400EC02AD /* ConversationListChangeInfo+UserSession.swift */,
 				8754B84B1F73C38900EC02AD /* MessageChangeInfo+UserSession.swift */,
-<<<<<<< HEAD
 				872A2EE51FFFBC2900900B22 /* ServiceUser.swift */,
-=======
 				168CF4282007840A009FCB89 /* Team+Invite.swift */,
->>>>>>> 508e98c1
 				3EFFDE481A13B01B00E80E22 /* Push Token */,
 			);
 			path = "Data Model";
